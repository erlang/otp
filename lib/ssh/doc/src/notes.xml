--- conflicted
+++ resolved
@@ -30,28 +30,12 @@
     <file>notes.xml</file>
   </header>
 
-<<<<<<< HEAD
 <section><title>Ssh 5.1.1</title>
-=======
-<section><title>Ssh 4.15.3.1</title>
->>>>>>> c08f5acf
-
-    <section><title>Fixed Bugs and Malfunctions</title>
-      <list>
-        <item>
-          <p>
-<<<<<<< HEAD
-=======
-	    With this change, connection handler does not execute
-	    socket operations until it becomes socket owner.
-	    Previously errors could occur if connection handler tried
-	    to work with socket whose owner exited.</p>
-          <p>
-	    Own Id: OTP-18869 Aux Id: PR-7849,GH-7571 </p>
-        </item>
-        <item>
-          <p>
->>>>>>> c08f5acf
+
+    <section><title>Fixed Bugs and Malfunctions</title>
+      <list>
+        <item>
+          <p>
 	    With this change (being response to CVE-2023-48795), ssh
 	    can negotiate "strict KEX" OpenSSH extension with peers
 	    supporting it; also 'chacha20-poly1305@openssh.com'
@@ -74,7 +58,6 @@
 
 </section>
 
-<<<<<<< HEAD
 <section><title>Ssh 5.1</title>
 
     <section><title>Fixed Bugs and Malfunctions</title>
@@ -181,8 +164,43 @@
 
 </section>
 
-=======
->>>>>>> c08f5acf
+<section><title>Ssh 4.15.3.1</title>
+
+    <section><title>Fixed Bugs and Malfunctions</title>
+      <list>
+        <item>
+          <p>
+	    With this change, connection handler does not execute
+	    socket operations until it becomes socket owner.
+	    Previously errors could occur if connection handler tried
+	    to work with socket whose owner exited.</p>
+          <p>
+	    Own Id: OTP-18869 Aux Id: PR-7849,GH-7571 </p>
+        </item>
+        <item>
+          <p>
+	    With this change (being response to CVE-2023-48795), ssh
+	    can negotiate "strict KEX" OpenSSH extension with peers
+	    supporting it; also 'chacha20-poly1305@openssh.com'
+	    algorithm becomes a less preferred cipher.</p>
+          <p>
+	    If strict KEX availability cannot be ensured on both
+	    connection sides, affected encryption modes(CHACHA and
+	    CBC) can be disabled with standard ssh configuration.
+	    This will provide protection against vulnerability, but
+	    at a cost of affecting interoperability. See <seeguide
+	    marker="configure_algos">Configuring algorithms in
+	    SSH</seeguide>.</p>
+          <p>
+	    *** POTENTIAL INCOMPATIBILITY ***</p>
+          <p>
+	    Own Id: OTP-18897</p>
+        </item>
+      </list>
+    </section>
+
+</section>
+
 <section><title>Ssh 4.15.3</title>
 
     <section><title>Fixed Bugs and Malfunctions</title>
