--- conflicted
+++ resolved
@@ -30,17 +30,12 @@
     <file>notes.xml</file>
   </header>
 
-<<<<<<< HEAD
 <section><title>Ssh 5.1.3</title>
-=======
-<section><title>Ssh 4.15.3.3</title>
->>>>>>> 733439dc
-
-    <section><title>Fixed Bugs and Malfunctions</title>
-      <list>
-        <item>
-          <p>
-<<<<<<< HEAD
+
+    <section><title>Fixed Bugs and Malfunctions</title>
+      <list>
+        <item>
+          <p>
 	    With this change, acceptor_sup is not started for ssh
 	    client as it is not needed in that role.</p>
           <p>
@@ -48,8 +43,6 @@
         </item>
         <item>
           <p>
-=======
->>>>>>> 733439dc
 	    With this change, more secure algorithms are preferred by
 	    ssh and documentation is updated to reflect that.</p>
           <p>
@@ -62,7 +55,6 @@
           <p>
 	    Own Id: OTP-19002 Aux Id: ERIERL-1041 </p>
         </item>
-<<<<<<< HEAD
         <item>
           <p>
 	    Fix reading of password for ssh client when in
@@ -220,8 +212,29 @@
           <p>
 	    Own Id: OTP-18490 Aux Id: OTP-18471, GH-6339, PR-6843 </p>
         </item>
-=======
->>>>>>> 733439dc
+      </list>
+    </section>
+
+</section>
+
+<section><title>Ssh 4.15.3.3</title>
+
+    <section><title>Fixed Bugs and Malfunctions</title>
+      <list>
+        <item>
+          <p>
+	    With this change, more secure algorithms are preferred by
+	    ssh and documentation is updated to reflect that.</p>
+          <p>
+	    Own Id: OTP-18986 </p>
+        </item>
+        <item>
+          <p>
+	    With this change, KEX strict terminal message is emitted
+	    with debug verbosity.</p>
+          <p>
+	    Own Id: OTP-19002 Aux Id: ERIERL-1041 </p>
+        </item>
       </list>
     </section>
 
