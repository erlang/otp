--- conflicted
+++ resolved
@@ -30,36 +30,24 @@
     <file>notes.xml</file>
   </header>
 
-<<<<<<< HEAD
 <section><title>Ssh 4.10</title>
-=======
-<section><title>Ssh 4.9.1.1</title>
->>>>>>> 9fc11d03
-
-    <section><title>Fixed Bugs and Malfunctions</title>
-      <list>
-        <item>
-          <p>
-<<<<<<< HEAD
+
+    <section><title>Fixed Bugs and Malfunctions</title>
+      <list>
+        <item>
+          <p>
 	    Fix error in ssh_sftpd typespec.</p>
           <p>
 	    Own Id: OTP-16363</p>
-=======
-	    Fix a bug that could crash the cli server if a too large
-	    cli-window was requested from the client.</p>
-          <p>
-	    Own Id: OTP-16791 Aux Id: ERIERL-520 </p>
->>>>>>> 9fc11d03
-        </item>
-      </list>
-    </section>
-
-
-    <section><title>Improvements and New Features</title>
-      <list>
-        <item>
-          <p>
-<<<<<<< HEAD
+        </item>
+      </list>
+    </section>
+
+
+    <section><title>Improvements and New Features</title>
+      <list>
+        <item>
+          <p>
 	    The plug-in file ssh_file.erl, that is responsible for
 	    default file handling, is re-factored, optimized and
 	    re-written.</p>
@@ -261,7 +249,31 @@
 	    marker="ssh:ssh#pwdfun_4">pwdfun_4()</seetype>.</p>
           <p>
 	    Own Id: OTP-16622 Aux Id: PR-2604 </p>
-=======
+        </item>
+      </list>
+    </section>
+
+</section>
+
+<section><title>Ssh 4.9.1.1</title>
+
+    <section><title>Fixed Bugs and Malfunctions</title>
+      <list>
+        <item>
+          <p>
+	    Fix a bug that could crash the cli server if a too large
+	    cli-window was requested from the client.</p>
+          <p>
+	    Own Id: OTP-16791 Aux Id: ERIERL-520 </p>
+        </item>
+      </list>
+    </section>
+
+
+    <section><title>Improvements and New Features</title>
+      <list>
+        <item>
+          <p>
 	    A new timeout is defined for daemons:
 	    <c>hello_timeout</c>.</p>
           <p>
@@ -270,7 +282,6 @@
 	    limit.</p>
           <p>
 	    Own Id: OTP-16803</p>
->>>>>>> 9fc11d03
         </item>
       </list>
     </section>
