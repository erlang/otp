<?xml version="1.0" encoding="utf-8" ?>
<!DOCTYPE chapter SYSTEM "chapter.dtd">

<chapter>
  <header>
    <copyright>
      <year>2004</year><year>2017</year>
      <holder>Ericsson AB. All Rights Reserved.</holder>
    </copyright>
    <legalnotice>
      Licensed under the Apache License, Version 2.0 (the "License");
      you may not use this file except in compliance with the License.
      You may obtain a copy of the License at
 
          http://www.apache.org/licenses/LICENSE-2.0

      Unless required by applicable law or agreed to in writing, software
      distributed under the License is distributed on an "AS IS" BASIS,
      WITHOUT WARRANTIES OR CONDITIONS OF ANY KIND, either express or implied.
      See the License for the specific language governing permissions and
      limitations under the License.

    </legalnotice>

    <title>SSH Release Notes</title>
    <prepared></prepared>
    <docno></docno>
    <date></date>
    <rev>%VSN%</rev>
    <file>notes.xml</file>
  </header>

<<<<<<< HEAD
<section><title>Ssh 4.6.8</title>
=======
<section><title>Ssh 4.2.2.6</title>
>>>>>>> 60abdddf

    <section><title>Fixed Bugs and Malfunctions</title>
      <list>
        <item>
          <p>
<<<<<<< HEAD
	    An ssh_sftp server (running version 6) could fail if it
	    is told to remove a file which in fact is a directory.</p>
          <p>
	    Own Id: OTP-15004</p>
        </item>
        <item>
          <p>
=======
>>>>>>> 60abdddf
	    Fix rare spurios shutdowns of ssh servers when receiveing
	    <c>{'EXIT',_,normal}</c> messages.</p>
          <p>
	    Own Id: OTP-15018</p>
        </item>
      </list>
    </section>

</section>

<<<<<<< HEAD
<section><title>Ssh 4.6.7</title>

    <section><title>Fixed Bugs and Malfunctions</title>
      <list>
        <item>
          <p>
	    Fix bad spec in ssh.hrl: <c>double_algs()</c>.</p>
          <p>
	    Own Id: OTP-14990</p>
        </item>
      </list>
    </section>

</section>

<section><title>Ssh 4.6.6</title>

    <section><title>Fixed Bugs and Malfunctions</title>
      <list>
        <item>
          <p>
	    Remove a blocking risk when a channel is closed and an
	    operation is tried on that channel after at least a
	    second's time gap.</p>
          <p>
	    Own Id: OTP-14939</p>
        </item>
      </list>
    </section>

=======
<section><title>Ssh 4.2.2.5</title>
>>>>>>> 60abdddf

    <section><title>Improvements and New Features</title>
      <list>
        <item>
          <p>
	    Added ssh_compat_SUITE.</p>
          <p>
	    This suite contains a number of interoperability tests
	    mainly with OpenSSH. The tests start docker containers
	    with different OpenSSH and OpenSSL/LibreSSLcryptolib
	    versions and performs a number of tests of supported
	    algorithms.</p>
          <p>
	    All login methods and all user's public key types are
	    tested both for the client and the server.</p>
          <p>
	    All algorithms for kex, cipher, host key, mac and
	    compressions are tested with a number of exec and sftp
	    tests, both for the client and the server.</p>
          <p>
	    Own Id: OTP-14194 Aux Id: OTP-12487 </p>
        </item>
        <item>
          <p>
	    Default exec is disabled when a user-defined shell is
	    enabled.</p>
          <p>
	    Own Id: OTP-14881</p>
        </item>
      </list>
    </section>

</section>

<section><title>Ssh 4.6.5</title>

    <section><title>Fixed Bugs and Malfunctions</title>
      <list>
        <item>
          <p>
	    Adjusted supervisor timeouts</p>
          <p>
	    Own Id: OTP-14907</p>
        </item>
        <item>
          <p>
	    Remove ERROR messages for slow process exits</p>
          <p>
	    Own Id: OTP-14930</p>
        </item>
      </list>
    </section>

    <section><title>Improvements and New Features</title>
      <list>
        <item>
          <p>
	    Add option <c>save_accepted_host</c> to
	    <c>ssh:connection</c>. This option, if set to false,
	    inhibits saving host keys to e.g the file
	    <c>known_hosts</c>.</p>
          <p>
	    Own Id: OTP-14935</p>
        </item>
      </list>
    </section>

</section>

<section><title>Ssh 4.6.4</title>

    <section><title>Fixed Bugs and Malfunctions</title>
      <list>
        <item>
          <p>
	    Fix problem with OpenSSH 7.2 (and later) clients that has
	    used sha1 instead of sha2 for rsa-sha-256/512 user's
	    public keys.</p>
          <p>
	    Own Id: OTP-14827 Aux Id: ERL-531 </p>
        </item>
      </list>
    </section>

</section>

<section><title>Ssh 4.6.3</title>

    <section><title>Fixed Bugs and Malfunctions</title>
      <list>
        <item>
          <p>
	    Passphrase option for ecdsa public keys was missing.</p>
          <p>
	    Own Id: OTP-14602</p>
        </item>
      </list>
    </section>

    <section><title>Improvements and New Features</title>
      <list>
        <item>
          <p>
	    The host and user public key handling is hardened so that
	    a faulty plugin can't deliver a key of wrong type.</p>
          <p>
	    Better checks in the server of the available hostkey's
	    types at start and at each accept.</p>
          <p>
	    Better checks in the client of the available user public
	    key types at connect.</p>
          <p>
	    Own Id: OTP-14676 Aux Id: ERIERL-52, OTP-14570 </p>
        </item>
        <item>
          <p>
	    SSH can now fetch the host key from the private keys
	    stored in an Engine. See the crypto application for
	    details about Engines.</p>
          <p>
	    Own Id: OTP-14757</p>
        </item>
      </list>
    </section>

</section>

<section><title>Ssh 4.6.2</title>
    <section><title>Fixed Bugs and Malfunctions</title>
      <list>
        <item>
          <p>
	    Trailing white space was removed at end of the
	    hello-string. This caused interoperability problems with
	    some other ssh-implementations (e.g OpenSSH 7.3p1 on
	    Solaris 11)</p>
          <p>
	    Own Id: OTP-14763 Aux Id: ERIERL-74 </p>
        </item>
        <item>
          <p>
	    Fixes that tcp connections that was immediately closed
	    (SYN, SYNACK, ACK, RST) by a client could be left in a
	    zombie state.</p>
          <p>
	    Own Id: OTP-14778 Aux Id: ERIERL-104 </p>
        </item>
      </list>
    </section>

</section>

<section><title>Ssh 4.6.1</title>
    <section><title>Fixed Bugs and Malfunctions</title>
      <list>
        <item>
          <p>
	    Fixed broken printout</p>
          <p>
	    Own Id: OTP-14645</p>
        </item>
      </list>
    </section>


    <section><title>Improvements and New Features</title>
      <list>
        <item>
          <p>
	    Disable aes_gcm ciphers if peer is OpenSSH 6.2 which is
	    known to have trouble with them in some cases.</p>
          <p>
	    Own Id: OTP-14638</p>
        </item>
      </list>
    </section>

</section>

<section><title>Ssh 4.6</title>

    <section><title>Fixed Bugs and Malfunctions</title>
      <list>
        <item>
          <p>
	    Enables the <c>ssh_io module</c> to also accept binary
	    values when reading standard_io instead of getting stuck
	    in the receive clause.</p>
          <p>
	    Own Id: OTP-14506 Aux Id: PR1503 </p>
        </item>
        <item>
          <p>
	    Previously, the file owner access permission in response
	    to ssh_sftp:read_file_info/2 function was always
	    <c>read_write</c>. With this fix, the actual value of
	    file owner access permission is added to the returning
	    record. That value is calculated from file mode value.</p>
          <p>
	    Own Id: OTP-14550 Aux Id: PR1533 </p>
        </item>
      </list>
    </section>


    <section><title>Improvements and New Features</title>
      <list>
        <item>
          <p>
	    A new option <c>modify_algorithms</c> is implemented. It
	    enables specifying changes on the default algorithms
	    list. See the reference manual and the SSH User's Guide
	    chapter "Configuring algorithms in SSH".</p>
          <p>
	    Own Id: OTP-14568</p>
        </item>
      </list>
    </section>

</section>

<section><title>Ssh 4.5.1</title>

    <section><title>Fixed Bugs and Malfunctions</title>
      <list>
        <item>
          <p>
	    All unknown options are sent to the transport handler
	    regardless of type.</p>
          <p>
	    Own Id: OTP-14541 Aux Id: EIRERL-63 </p>
        </item>
      </list>
    </section>

</section>

<section><title>Ssh 4.5</title>

    <section><title>Improvements and New Features</title>
      <list>
        <item>
          <p>
	    The internal handling of SSH options is re-written.</p>
          <p>
	    Previously there were no checks if a client option was
	    given to a daemon or vice versa. This is corrected now.
	    If your code has e.g. a client-only option in a call to
	    start a daemon, the call will fail.</p>
          <p>
	    *** POTENTIAL INCOMPATIBILITY ***</p>
          <p>
	    Own Id: OTP-12872</p>
        </item>
        <item>
          <p>
	    Modernization of key exchange algorithms. See
	    draft-ietf-curdle-ssh-kex-sha2 for a discussion.</p>
          <p>
	    Removed an outdated weak algorithm and added stronger
	    replacements to keep interoperability with other modern
	    ssh clients and servers. The default ordering of the
	    algorithms is also adjusted.</p>
          <p>
	    Retired: The nowadays unsecure key-exchange
	    <c>diffie-hellman-group1-sha1</c> is not enabled by
	    default, but can be enabled with the option
	    <c>preferred-algorithms</c>.</p>
          <p>
	    Added: The new stronger key-exchange
	    <c>diffie-hellman-group16-sha512</c>,
	    <c>diffie-hellman-group18-sha512</c> and
	    <c>diffie-hellman-group14-sha256</c> are added and
	    enabled by default.</p>
          <p>
	    The questionable [RFC 6194] sha1-based algorithms
	    <c>diffie-hellman-group-exchange-sha1</c> and
	    <c>diffie-hellman-group14-sha1</c> are however still kept
	    enabled by default for compatibility with ancient clients
	    and servers that lack modern key-exchange alternatives.
	    When the draft-ietf-curdle-ssh-kex-sha2 becomes an rfc,
	    those sha1-based algorithms and
	    <c>diffie-hellman-group1-sha1</c> will be deprecated by
	    IETF. They might then be removed from the default list in
	    Erlang/OTP.</p>
          <p>
	    *** POTENTIAL INCOMPATIBILITY ***</p>
          <p>
	    Own Id: OTP-14110</p>
        </item>
        <item>
          <p>
	    Modernized internal representation of sftp by use of
	    maps.</p>
          <p>
	    Own Id: OTP-14117</p>
        </item>
        <item>
          <p>
	    The Extension Negotiation Mechanism and the extension
	    <c>server-sig-algs</c> in
	    draft-ietf-curdle-ssh-ext-info-05 are implemented.</p>
          <p>
	    The related draft-ietf-curdle-rsa-sha2-05 is implemented
	    and introduces the signature algorithms
	    <c>rsa-sha2-256</c> and <c>rsa-sha2-512</c>.</p>
          <p>
	    Own Id: OTP-14193</p>
        </item>
        <item>
          <p>
	    The 'timeout' and 'connect_timeout' handling in
	    ssh_sftp:start_channel documentation is clarified.</p>
          <p>
	    Own Id: OTP-14216</p>
        </item>
        <item>
          <p>
	    The functions <c>ssh:connect</c>, <c>ssh:shell</c> and
	    <c>ssh:start_channel</c> now accept an IP-tuple as Host
	    destination argument.</p>
          <p>
	    Own Id: OTP-14243</p>
        </item>
        <item>
          <p>
	    The function <c>ssh:daemon_info/1</c> now returns Host
	    and Profile as well as the Port info in the property
	    list.</p>
          <p>
	    Own Id: OTP-14259</p>
        </item>
        <item>
          <p>
	    Removed the option <c>public_key_alg</c> which was
	    deprecated in 18.2. Use <c>pref_public_key_algs</c>
	    instead.</p>
          <p>
	    *** POTENTIAL INCOMPATIBILITY ***</p>
          <p>
	    Own Id: OTP-14263</p>
        </item>
        <item>
          <p>
	    The SSH application is refactored regarding daemon
	    starting. The resolution of contradicting <c>Host</c>
	    argument and <c>ip</c> option were not described. There
	    were also strange corner cases when the <c>'any'</c>
	    value was used in <c>Host</c> argument or <c>ip</c>
	    option. This is (hopefully) resolved now, but it may
	    cause incompatibilities for code using both <c>Host</c>
	    and the <c>ip</c> option. The value 'loopback' has been
	    added for a correct way of naming those addresses.</p>
          <p>
	    *** POTENTIAL INCOMPATIBILITY ***</p>
          <p>
	    Own Id: OTP-14264</p>
        </item>
        <item>
          <p>
	    The supervisor code is refactored. The naming of
	    listening IP-Port-Profile triples are slightly changed to
	    improve consistency in strange corner cases as resolved
	    by OTP-14264</p>
          <p>
	    Own Id: OTP-14267 Aux Id: OTP-14266 </p>
        </item>
        <item>
          <p>
	    The <c>idle_time</c> option can now be used in daemons.</p>
          <p>
	    Own Id: OTP-14312</p>
        </item>
        <item>
          <p>
	    Added test cases for IETF-CURDLE Extension Negotiation
	    (ext-info)</p>
          <p>
	    Own Id: OTP-14361</p>
        </item>
        <item>
          <p>
	    Testcases for IETF-CURDLE extension
	    <c>server-sig-algs</c> including <c>rsa-sha2-*</c></p>
          <p>
	    Own Id: OTP-14362 Aux Id: OTP-14361 </p>
        </item>
        <item>
          <p>
	    The option <c>auth_methods</c> can now also be used in
	    clients to select which authentication options that are
	    used and in which order.</p>
          <p>
	    Own Id: OTP-14399</p>
        </item>
        <item>
          <p>
	    Checks that a ECDSA public key (<c>ecdsa-sha2-nistp*</c>)
	    stored in a file has the correct size.</p>
          <p>
	    Own Id: OTP-14410</p>
        </item>
      </list>
    </section>

</section>


<section><title>Ssh 4.4.2.3</title>
    <section><title>Fixed Bugs and Malfunctions</title>
      <list>
        <item>
          <p>
	    An ssh_sftp server (running version 6) could fail if it
	    is told to remove a file which in fact is a directory.</p>
          <p>
	    Own Id: OTP-15004</p>
        </item>
      </list>
    </section>
</section>

<section><title>Ssh 4.4.2.2</title>
    <section><title>Improvements and New Features</title>
    <list>
        <item>
          <p>
	    Default exec is disabled when a user-defined shell is
	    enabled.</p>
          <p>
	    Own Id: OTP-14881</p>
        </item>
      </list>
    </section>
</section>


<section><title>Ssh 4.4.2.1</title>

    <section><title>Fixed Bugs and Malfunctions</title>
      <list>
        <item>
          <p>
	    Trailing white space was removed at end of the
	    hello-string. This caused interoperability problems with
	    some other ssh-implementations (e.g OpenSSH 7.3p1 on
	    Solaris 11)</p>
          <p>
	    Own Id: OTP-14763 Aux Id: ERIERL-74 </p>
        </item>
      </list>
    </section>

</section>

<section><title>Ssh 4.4.2</title>

    <section><title>Fixed Bugs and Malfunctions</title>
      <list>
        <item>
          <p>
	    ssh:daemon_info/1 crashed if the listening IP was not
	    'any'</p>
          <p>
	    Own Id: OTP-14298 Aux Id: seq13294 </p>
        </item>
      </list>
    </section>

</section>

<section><title>Ssh 4.4.1</title>

    <section><title>Fixed Bugs and Malfunctions</title>
      <list>
        <item>
          <p>
	    Fix bug when opening connections. If the tcp setup
	    failed, that would in some cases not result in an error
	    return value.</p>
          <p>
	    Own Id: OTP-14108</p>
        </item>
        <item>
          <p>
	    Reduce information leakage in case of decryption errors.</p>
          <p>
	    Own Id: OTP-14109</p>
        </item>
        <item>
          <p>
	    The key exchange algorithm
	    diffie-hellman-group-exchange-sha* has a server-option
	    <c>{dh_gex_limits,{Min,Max}}</c>. There was a hostkey
	    signature validation error on the client side if the
	    option was used and the <c>Min</c> or the <c>Max</c>
	    differed from the corresponding values obtained from the
	    client.</p>
          <p>
	    This bug is now corrected.</p>
          <p>
	    Own Id: OTP-14166</p>
        </item>
        <item>
          <p>
	    The sftpd server now correctly uses <c>root_dir</c> and
	    <c>cwd</c> when resolving file paths if both are
	    provided. The <c>cwd</c> handling is also corrected.</p>
          <p>
	    Thanks to kape1395!</p>
          <p>
	    Own Id: OTP-14225 Aux Id: PR-1331, PR-1335 </p>
        </item>
        <item>
          <p>
	    Ssh_cli used a function that does not handle non-utf8
	    unicode correctly.</p>
          <p>
	    Own Id: OTP-14230 Aux Id: ERL-364 </p>
        </item>
      </list>
    </section>


    <section><title>Improvements and New Features</title>
      <list>
        <item>
          <p>
	    The implementation of the key exchange algorithms
	    diffie-hellman-group-exchange-sha* are optimized, up to a
	    factor of 11 for the slowest ( = biggest and safest)
	    group size.</p>
          <p>
	    Own Id: OTP-14169 Aux Id: seq-13261 </p>
        </item>
        <item>
          <p>
	    The ssh host key fingerprint generation now also takes a
	    list of algorithms and returns a list of corresponding
	    fingerprints. See
	    <c>public_key:ssh_hostkey_fingerprint/2</c> and the
	    option <c>silently_accept_hosts</c> in
	    <c>ssh:connect</c>.</p>
          <p>
	    Own Id: OTP-14223</p>
        </item>
      </list>
    </section>

</section>

<section><title>Ssh 4.4</title>

    <section><title>Fixed Bugs and Malfunctions</title>
      <list>
        <item>
          <p>
	    A file read with an sftp client could loose data if the
	    packet_size is set to larger than 64k. This is corrected
	    now in such a way that the packet_size is silently
	    lowered if there is a risk for data loss.</p>
          <p>
	    Own Id: OTP-13857 Aux Id: ERL-238, OTP-13858 </p>
        </item>
        <item>
          <p>
	    When user defined SSH shell REPL process exits with
	    reason normal, the SSH channel callback module should
	    report successful exit status to the SSH client. This
	    provides simple way for SSH clients to check for
	    successful completion of executed commands. (Thanks to
	    isvilen)</p>
          <p>
	    Own Id: OTP-13905 Aux Id: PR-1173 </p>
        </item>
      </list>
    </section>


    <section><title>Improvements and New Features</title>
      <list>
        <item>
          <p>
	    Extended the option <c>silently_accept_hosts</c> for
	    <c>ssh:connect</c> to make it possible for the client to
	    check the SSH host key fingerprint string. Se the
	    reference manual for SSH.</p>
          <p>
	    Own Id: OTP-13887 Aux Id: OTP-13888 </p>
        </item>
      </list>
    </section>

</section>

<section><title>Ssh 4.3.6</title>

    <section><title>Fixed Bugs and Malfunctions</title>
      <list>
        <item>
          <p>
	    Re-negotiation problems with OpenSSH client solved.</p>
          <p>
	    Own Id: OTP-13972</p>
        </item>
      </list>
    </section>

</section>

<section><title>Ssh 4.3.5</title>

    <section><title>Fixed Bugs and Malfunctions</title>
      <list>
        <item>
          <p>
	    If a client illegaly sends an info-line and then
	    immediatly closes the TCP-connection, a badmatch
	    exception was raised.</p>
          <p>
	    Own Id: OTP-13966</p>
        </item>
      </list>
    </section>

</section>

<section><title>Ssh 4.3.4</title>

    <section><title>Fixed Bugs and Malfunctions</title>
      <list>
        <item>
          <p>
	    Intermittent ssh ERROR REPORT mentioning
	    nonblocking_sender</p>
          <p>
	    Own Id: OTP-13953 Aux Id: seq13199 </p>
        </item>
      </list>
    </section>

</section>

<section><title>Ssh 4.3.3</title>

    <section><title>Fixed Bugs and Malfunctions</title>
      <list>
        <item>
          <p>
	    Handle all possible exit values that should be
	    interpreted as {error, closed}. Failing to do so could
	    lead to unexpected crashes for users of the ssh
	    application.</p>
          <p>
	    Own Id: OTP-13932 Aux Id: seq13189 </p>
        </item>
      </list>
    </section>

</section>

<section><title>Ssh 4.3.2</title>

    <section><title>Fixed Bugs and Malfunctions</title>
      <list>
        <item>
          <p>
	    Upgrade of an established client connection could crash
	    because the ssh client supervisors children had wrong
	    type. This is fixed now.</p>
          <p>
	    Own Id: OTP-13782 Aux Id: seq13158 </p>
        </item>
        <item>
          <p>
	    Partly checks the public key early in public key
	    authorization</p>
          <p>
	    Own Id: OTP-13847 Aux Id:
	    defensics-ssh3.1.0-190243,205277,219318 </p>
        </item>
        <item>
          <p>
	    Corrected handling of SHA for ECDSA (Elliptic curve
	    public keys)</p>
          <p>
	    Own Id: OTP-13850 Aux Id: defensics-ssh3.1.0-214168 </p>
        </item>
        <item>
          <p>
	    Problems found by test suites as well as by
	    Codenomicon/Defensics fixed: - reduce max random padding
	    to 15 bytes (Codenomicon/Defensics) - inclomplete pdu
	    handling (Codenomicon/Defensics) - badmatch in test suite
	    - non-blocking send fixes deadlock in
	    ssh_connection_SUITE:interrupted_send</p>
          <p>
	    Own Id: OTP-13854</p>
        </item>
        <item>
          <p>
	    Caller is now notified when a tcp close is received.</p>
          <p>
	    Own Id: OTP-13859 Aux Id: seq13177 </p>
        </item>
      </list>
    </section>


    <section><title>Improvements and New Features</title>
      <list>
        <item>
          <p>
	    Use application:ensure_all_started/2 instead of
	    hard-coding deps</p>
          <p>
	    Own Id: OTP-13843 Aux Id: PR-1147 </p>
        </item>
      </list>
    </section>

</section>

<section><title>Ssh 4.3.1</title>

    <section><title>Fixed Bugs and Malfunctions</title>
      <list>
        <item>
          <p>
	    SSH client does not any longer retry a bad password given
	    as option to ssh:connect et al.</p>
          <p>
	    Own Id: OTP-13674 Aux Id: TR-HU92273 </p>
        </item>
        <item>
          <p>
	    Removed possible hanging risk for a certain timing
	    sequence when communicating client and server executes on
	    the same node.</p>
          <p>
	    Own Id: OTP-13715</p>
        </item>
      </list>
    </section>

</section>

<section><title>Ssh 4.3</title>

    <section><title>Improvements and New Features</title>
      <list>
        <item>
          <p>
	    A socket created and connected by gen_tcp could now be
	    used as input to ssh:connect, ssh:shell,
	    ssh_sftp:start_channel and ssh:daemon.</p>
          <p>
	    Own Id: OTP-12860</p>
        </item>
        <item>
          <p>
	    Some time optimization mainly in message encoding.</p>
          <p>
	    Own Id: OTP-13131</p>
        </item>
        <item>
          <p>
	    Optimized the sftp client time by setting new packet and
	    window sizes.</p>
          <p>
	    Own Id: OTP-13175</p>
        </item>
        <item>
          <p>
	    The <c>ssh_connection_handler</c> module in SSH is
	    changed and now uses the new behaviour <c>gen_statem</c>. </p>
          <p>
	    The module can be used as an example of a
	    <c>gen_statem</c> callback module but with a warning:
	    This commit of ssh is just a straightforward port from
	    gen_fsm to gen_statem with some code cleaning. Since the
	    state machine and the state callbacks are almost
	    unchanged the ssh module does not demonstrate the full
	    potential of the new behaviour.</p>
          <p>
	    The "new" state machine uses compound states. The ssh
	    server and client state machines are quite similar but
	    differences exist. With <c>gen_fsm</c> there were flags
	    in the user data which in fact implemented "substates".
	    Now with <c>gen_statem</c> those are made explicit in the
	    state names, eg. the state <c>userauth</c> and the binary
	    <c>role</c>-flag becomes the two state names
	    <c>{userauth, server}</c> and <c>{userauth, client}</c>.</p>
          <p>
	    Own Id: OTP-13267</p>
        </item>
        <item>
          <p>
	    The <c>{error, Reason}</c> tuples returned from
	    <c>ssh_sftp</c> api functions are described.</p>
          <p>
	    Own Id: OTP-13347 Aux Id: ERL-86 </p>
        </item>
        <item>
          <p>
	    Added -spec in ssh</p>
          <p>
	    Own Id: OTP-13479</p>
        </item>
        <item>
          <p>
	    It is now possible to call <c>ssh:daemon/{1,2,3}</c> with
	    <c>Port=0</c>. This makes the daemon select a free
	    listening tcp port before opening it. To find this port
	    number after the call, use the new function
	    <c>ssh:daemon_info/1</c>. See the reference manual for
	    details.</p>
          <p>
	    Own Id: OTP-13527</p>
        </item>
      </list>
    </section>

</section>

<section><title>Ssh 4.2.2.5</title>
    <section><title>Improvements and New Features</title>
    <list>
        <item>
          <p>
	    Default exec is disabled when a user-defined shell is
	    enabled.</p>
          <p>
	    Own Id: OTP-14881</p>
        </item>
      </list>
    </section>
</section>


<section><title>Ssh 4.2.2.4</title>

    <section><title>Fixed Bugs and Malfunctions</title>
      <list>
        <item>
          <p>
	    Trailing white space was removed at end of the
	    hello-string. This caused interoperability problems with
	    some other ssh-implementations (e.g OpenSSH 7.3p1 on
	    Solaris 11)</p>
          <p>
	    Own Id: OTP-14763 Aux Id: ERIERL-74 </p>
        </item>
      </list>
    </section>

</section>

<section><title>Ssh 4.2.2.3</title>

    <section><title>Fixed Bugs and Malfunctions</title>
      <list>
        <item>
          <p>
	    The key exchange algorithm
	    diffie-hellman-group-exchange-sha* has a server-option
	    <c>{dh_gex_limits,{Min,Max}}</c>. There was a hostkey
	    signature validation error on the client side if the
	    option was used and the <c>Min</c> or the <c>Max</c>
	    differed from the corresponding values obtained from the
	    client.</p>
          <p>
	    This bug is now corrected.</p>
          <p>
	    Own Id: OTP-14166</p>
        </item>
      </list>
    </section>


    <section><title>Improvements and New Features</title>
      <list>
        <item>
          <p>
	    Key exchange algorithms
	    diffie-hellman-group-exchange-sha* optimized, up to a
	    factor of 11 for the slowest ( = biggest and safest) one.</p>
          <p>
	    Own Id: OTP-14169 Aux Id: seq-13261 </p>
        </item>
      </list>
    </section>

</section>

<section><title>Ssh 4.2.2.2</title>

    <section><title>Fixed Bugs and Malfunctions</title>
      <list>
        <item>
          <p>
	    Upgrade of an established client connection could crash
	    because the ssh client supervisors children had wrong
	    type. This is fixed now.</p>
          <p>
	    Own Id: OTP-13782 Aux Id: seq13158 </p>
        </item>
      </list>
    </section>

</section>

<section><title>Ssh 4.2.2.1</title>

    <section><title>Fixed Bugs and Malfunctions</title>
      <list>
        <item>
          <p>
	    SSH client does not any longer retry a bad password given
	    as option to ssh:connect et al.</p>
          <p>
	    Own Id: OTP-13674 Aux Id: TR-HU92273 </p>
        </item>
      </list>
    </section>

</section>

<section><title>Ssh 4.2.2</title>

    <section><title>Fixed Bugs and Malfunctions</title>
      <list>
        <item>
          <p>
	    Documentation correction of <c>ssh_sftp:position/4</c></p>
          <p>
	    Thanks to Rabbe Fogelholm.</p>
          <p>
	    Own Id: OTP-13305 Aux Id: ERL-87 </p>
        </item>
      </list>
    </section>

</section>

<section><title>Ssh 4.2.1</title>

    <section><title>Fixed Bugs and Malfunctions</title>
      <list>
        <item>
          <p>
	    The authentication method 'keyboard-interactive' failed
	    in the Erlang client when the server after successful
	    authentication continued by asking for zero more
	    passwords.</p>
          <p>
	    Own Id: OTP-13225</p>
        </item>
      </list>
    </section>

</section>

<section><title>Ssh 4.2</title>

    <section><title>Fixed Bugs and Malfunctions</title>
      <list>
        <item>
          <p>
	    Better error handling in ssh_file. There was some rare
	    errors when a NFS-mounted file was opened by ssh_file and
	    then remotely deleted during reading. That caused an
	    endless loop. </p>
          <p>
	    That bug is now fixed.</p>
          <p>
	    Own Id: OTP-12699 Aux Id: OTP-11688 </p>
        </item>
        <item>
          <p>
	    Fixed a bug in the compression algorithm
	    zlib@openssh.com.</p>
          <p>
	    Own Id: OTP-12759</p>
        </item>
        <item>
          <p>
	    It is now possible to start more than one daemon with a
	    file descriptor given in option fd. Each daemon must of
	    course have a unique file descriptor.</p>
          <p>
	    Own Id: OTP-12966 Aux Id: seq12945 </p>
        </item>
        <item>
          <p>
	    Fixed a bug that caused the option <c>dh_gex_limit</c> to
	    be ignored.</p>
          <p>
	    Own Id: OTP-13029</p>
        </item>
        <item>
          <p>
	    A problem is fixed with the <c>ssh:connect</c> option
	    <c>pref_public_key_algs</c> specifying user keys.</p>
          <p>
	    Own Id: OTP-13158</p>
        </item>
      </list>
    </section>


    <section><title>Improvements and New Features</title>
      <list>
        <item>
          <p>
	    Document updates in the ssh reference manual: app doc
	    file and ssh_connection.</p>
          <p>
	    Own Id: OTP-12003</p>
        </item>
        <item>
          <p>
	    The authorization phase is made stateful to prevent ssh
	    acting on messages sent in wrong order.</p>
          <p>
	    Own Id: OTP-12787</p>
        </item>
        <item>
          <p>
	    Testcases for bad message lengths and for bad subfield
	    lengths added.</p>
          <p>
	    Own Id: OTP-12792 Aux Id: Codenomicon #5214, 6166 </p>
        </item>
        <item>
          <p>
	    The 'ecdsa-sha2-nistp256', 'ecdsa-sha2-nistp384' and
	    'ecdsa-sha2-nistp521' signature algorithms for ssh are
	    implemented. See RFC 5656.</p>
          <p>
	    Own Id: OTP-12936</p>
        </item>
        <item>
          <p>
	    The crypto algorithms 'aes192-ctr' and 'aes256-ctr' are
	    implemented. See RFC 4344.</p>
          <p>
	    Own Id: OTP-12939</p>
        </item>
        <item>
          <p>
	    The ciphers and macs AEAD_AES_128_GCM and
	    AEAD_AES_256_GCM are implemented but not enabled per
	    default. See the SSH App Reference Manual and RFC5647 for
	    details.</p>
          <p>
	    The ciphers aes128-gcm@openssh.com and
	    aes256-gcm@openssh.com are also implemented and available
	    in the default configuration.</p>
          <p>
	    Own Id: OTP-13018</p>
        </item>
        <item>
          <p>
	    The ssh:daemon option dh_gex_groups is extended to read a
	    user provided ssh moduli file with generator-modulus
	    pairs. The file is in openssh format.</p>
          <p>
	    Own Id: OTP-13052 Aux Id: OTP-13054 </p>
        </item>
        <item>
          <p>
	    There is now a file (public_key/priv/moduli) which lists
	    size-generator-modulus triples. The purpose is to give
	    servers the possibility to select the crypto primes
	    randomly among a list of pregenerated triples. This
	    reduces the risk for some attacks on diffie-hellman
	    negotiation.</p>
          <p>
	    See the reference manual for public_key:dh_gex_group/4
	    where the handling of this is described.</p>
          <p>
	    The ssh server (ssh:daemon) uses this.</p>
          <p>
	    Own Id: OTP-13054 Aux Id: OTP-13052 </p>
        </item>
        <item>
          <p>
	    The ssh:daemon option pwdfun now also takes a fun/4. This
	    enables the user to 1) check userid-password in another
	    way than the builtin algorithm, 2) implement rate
	    limiting per user or source IP or IP+Port, and 3)
	    implement blocking of missbehaving peers.</p>
          <p>
	    The old fun/2 still works as previously.</p>
          <p>
	    Own Id: OTP-13055 Aux Id: OTP-13053 </p>
        </item>
        <item>
          <p>
	    There is now a new option to make the server limit the
	    size range of moduli available for the diffie-hellman
	    group exchange negotiation. See option <c>
	    {dh_gex_limits,{Min,Max}}</c> in ssh:daemon/3.</p>
          <p>
	    Own Id: OTP-13066</p>
        </item>
        <item>
          <p>
	    Ecdh key exchange now validates compressed and
	    uncompressed keys as defined in rfc5656</p>
          <p>
	    Own Id: OTP-13067</p>
        </item>
        <item>
          <p>
	    Search order for the .ssh directory are changed so
	    <c>$HOME</c> is tried before
	    <c>init:get_argument(home)</c>.</p>
          <p>
	    Own Id: OTP-13109</p>
        </item>
        <item>
          <p>
	    The sftp receive window handling is optimized so it will
	    not update the remote end too often. This makes "sftp
	    mget" considerable faster.</p>
          <p>
	    Own Id: OTP-13130</p>
        </item>
        <item>
          <p>
	    The option <c>key_cb</c> is extended to take an optional
	    list that is passed to the callback module as an option.
	    With this it is possible to have different keys depending
	    on which host that is connected. Another possibility is
	    to write a callback module that fetches keys etc from a
	    database.</p>
          <p>
	    Thanks to Vipin Nair.</p>
          <p>
	    Own Id: OTP-13156</p>
        </item>
      </list>
    </section>

</section>

<section><title>Ssh 4.1.3</title>

    <section><title>Known Bugs and Problems</title>
      <list>
        <item>
          <p>
	    SSH_MSG_KEX_DH_GEX_REQUEST_OLD implemented to make PuTTY
	    work with erl server.</p>
          <p>
	    Own Id: OTP-13140</p>
        </item>
      </list>
    </section>

</section>

<section><title>Ssh 4.1.2</title>

    <section><title>Fixed Bugs and Malfunctions</title>
      <list>
        <item>
          <p>
	    Add a 1024 group to the list of key group-exchange groups</p>
          <p>
	    Own Id: OTP-13046</p>
        </item>
      </list>
    </section>

</section>

<section><title>Ssh 4.1.1</title>

    <section><title>Improvements and New Features</title>
      <list>
        <item>
          <p>
	    A new option <c>max_channels</c> limits the number of
	    channels with active server-side subsystems that are
	    accepted.</p>
          <p>
	    Own Id: OTP-13036</p>
        </item>
      </list>
    </section>

</section>

<section><title>Ssh 4.1</title>

    <section><title>Fixed Bugs and Malfunctions</title>
      <list>
        <item>
          <p>
	    Send an understandable disconnect message when the key
	    exchange phase can't find a common algorithm. There are
	    also some test cases added.</p>
          <p>
	    Own Id: OTP-11531</p>
        </item>
        <item>
          <p>
	    The third parameter in <c>ssh_sftp:write_file</c> is now
	    accepting iolists again. Unicode handling adjusted.</p>
          <p>
	    Own Id: OTP-12853 Aux Id: seq12891 </p>
        </item>
      </list>
    </section>


    <section><title>Improvements and New Features</title>
      <list>
        <item>
          <p>
	    First part of ssh test suite re-organization and
	    extension.</p>
          <p>
	    Own Id: OTP-12230</p>
        </item>
        <item>
          <p>
	    The key exchange algorithms 'ecdh-sha2-nistp256',
	    'ecdh-sha2-nistp384' and 'ecdh-sha2-nistp521' are
	    implemented. See RFC 5656.</p>
          <p>
	    This raises the security level considerably.</p>
          <p>
	    Own Id: OTP-12622 Aux Id: OTP-12671, OTP-12672 </p>
        </item>
        <item>
          <p>
	    The key exchange algorithm 'diffie-hellman-group14-sha1'
	    is implemented. See RFC 4253.</p>
          <p>
	    This raises the security level.</p>
          <p>
	    Own Id: OTP-12671 Aux Id: OTP-12672, OTP-12622 </p>
        </item>
        <item>
          <p>
	    The key exchange algorithms
	    'diffie-hellman-group-exchange-sha1' and
	    'diffie-hellman-group-exchange-sha256' are implemented.
	    See RFC 4419.</p>
          <p>
	    This raises the security level.</p>
          <p>
	    Own Id: OTP-12672 Aux Id: OTP-12671, OTP-12622 </p>
        </item>
        <item>
          <p>
	    Adding random length extra padding as recommended in RFC
	    4253 section 6.</p>
          <p>
	    Own Id: OTP-12831</p>
        </item>
        <item>
          <p>
	    New test library for low-level protocol testing. There is
	    also a test suite using it for some preliminary tests.
	    The intention is to build on that for more testing of
	    individual ssh messages. See
	    <c>lib/ssh/test/ssh_trpt_test_lib.erl</c> and
	    <c>ssh_protocol_SUITE.erl</c> in the same directory.</p>
          <p>
	    Own Id: OTP-12858</p>
        </item>
        <item>
          <p>
	    Increased default values for
	    diffie-hellman-group-exchange-sha* to Min = 1024, N =
	    6144, Max = 8192.</p>
          <p>
	    Added 6144 and 8192 bit default gex groups.</p>
          <p>
	    Own Id: OTP-12937</p>
        </item>
        <item>
          <p>
	    The mac algorithm 'hmac-sha2-512' is implemented. See RFC
	    6668.</p>
          <p>
	    Own Id: OTP-12938</p>
        </item>
      </list>
    </section>

</section>

<section><title>Ssh 4.0</title>

    <section><title>Fixed Bugs and Malfunctions</title>
      <list>
        <item>
          <p>
	    Ssh crashed if a message was sent on a channel with
	    packet_size = 0.</p>
          <p>
	    A new option for ssh:daemon is also introduced:
	    <c>minimal_remote_max_packet_size</c>. This option sets
	    the least max packet size declaration that the daemon
	    will accept from a client. The default value is 0 to
	    maintain compatibility with OpenSSH and the rfc:s.</p>
          <p>
	    Own Id: OTP-12645 Aux Id: seq12816 </p>
        </item>
        <item>
          <p>
	    Included test of the 'e' and 'f' parameters in
	    diffie-hellman key exchange as specified in rfc 4253
	    section 8.</p>
          <p>
	    Own Id: OTP-12649</p>
        </item>
        <item>
          <p>
	    Fixes the bug that once the <c>rekey_limit</c> bytes (by
	    default, 1GB) had been transmitted the connection was
	    rekeyed every minute, not after the next transferred
	    'rekey_limit' chunk.</p>
          <p>
	    Thanks to Simon Cornish for the report and the fix!</p>
          <p>
	    Own Id: OTP-12692</p>
        </item>
        <item>
          <p>
	    Fixes a bug that causes an SFTP connection to always fail
	    when {timeout, Timeout} option is used with
	    ssh_sftp:start_channel.</p>
          <p>
	    Thanks to Simon Cornish</p>
          <p>
	    Own Id: OTP-12708</p>
        </item>
        <item>
          <p>
	    Fix various ssh key exchange problems.</p>
          <p>
	    Thanks to Simon Cornish</p>
          <p>
	    Own Id: OTP-12760 Aux Id: <url
	    href="https://github.com/erlang/otp/pull/715">pull req
	    715</url> </p>
        </item>
        <item>
          <p>
	    The options <c>system_dir</c> and <c>user_dir</c> assumes
	    that the value is a path to a directory which is
	    readable. This is now checked early, so <c>ssh:daemon</c>
	    and <c>ssh:connect</c> will fail with an error message
	    immediately.</p>
          <p>
	    Own Id: OTP-12788</p>
        </item>
        <item>
          <p>
	    A daemon now checks that a client doesn't try to
	    authorize with methods not in the option auth_methods.</p>
          <p>
	    Own Id: OTP-12790</p>
        </item>
        <item>
          <p>
	    Disconnectfun now should trigger on all disconnects.</p>
          <p>
	    Own Id: OTP-12811</p>
        </item>
      </list>
    </section>


    <section><title>Improvements and New Features</title>
      <list>
        <item>
          <p>
	    Better usage of binary matching in ssh_auth.erl and
	    ssh_message.erl</p>
          <p>
	    Own Id: OTP-11697</p>
        </item>
        <item>
          <p>
	    A new option 'preferred_algorithms' is available for
	    <c>ssh:daemon</c> and <c>ssh:connect</c>.</p>
          <p>
	    This option defines the algorithms presented to the peer
	    in the algorithm negotiation phase of the ssh protocol. </p>
          <p>
	    The default list can be obtained from the new function
	    <c>ssh:default_algorithms/0</c>.</p>
          <p>
	    *** INCOMPATIBILITY with removed undocumented options
	    'role' and 'compression' ***</p>
          <p>
	    Own Id: OTP-12029</p>
        </item>
        <item>
          <p>
	    The internal group to user_drv protocol has been changed
	    to be synchronous in order to guarantee that output sent
	    to a process implementing the user_drv protocol is
	    printed before replying. This protocol is used by the
	    standard_output device and the ssh application when
	    acting as a client. </p>
          <p>
	    This change changes the previous unlimited buffer when
	    printing to standard_io and other devices that end up in
	    user_drv to 1KB.</p>
          <p>
	    *** POTENTIAL INCOMPATIBILITY ***</p>
          <p>
	    Own Id: OTP-12240</p>
        </item>
        <item>
          <p>
	    If ssh_connection:subsystem/4 fails we do not want to
	    crash but rather terminate gracefully.</p>
          <p>
	    Own Id: OTP-12648 Aux Id: seq12834 </p>
        </item>
        <item>
          <p>
	    New option <c>id_string</c> for <c>ssh:daemon</c> and
	    <c>ssh:connect</c> for limiting banner grabbing attempts.</p>
          <p>
	    The possible values are: <c>{id_string,string()}</c> and
	    <c>{id_string,random}</c>. The latter will make ssh
	    generate a random nonsence id-string for each new
	    connection.</p>
          <p>
	    Own Id: OTP-12659</p>
        </item>
        <item>
          <p>
	    To enable the ssh daemon to run in a virtualized
	    environment, where there can be more that one server that
	    has the same ip-address and port, we add a new option
	    profile.</p>
          <p>
	    Own Id: OTP-12675</p>
        </item>
        <item>
          <p>
	    Upgrade test suite added.</p>
          <p>
	    Own Id: OTP-12676</p>
        </item>
        <item>
          <p>
	    A new option for handling the SSH_MSG_DEBUG message's
	    printouts. A fun could be given in the options that will
	    be called whenever the SSH_MSG_DEBUG message arrives.
	    This enables the user to format the printout or just
	    discard it.</p>
          <p>
	    Own Id: OTP-12738 Aux Id: seq12860 </p>
        </item>
        <item>
          <p>
	    Testcase improvements and corrections:</p>
          <p>
	    * Add testcases for the <c>disconnectfun</c> option on
	    both server and client sides</p>
          <p>
	    * Timeout testcases adjusted for slow machines where they
	    sometimes failed</p>
          <p>
	    Own Id: OTP-12786</p>
        </item>
        <item>
          <p>
	    The option <c>disconnectfun</c> can now be used both on
	    the client and server side.</p>
          <p>
	    Own Id: OTP-12789</p>
        </item>
        <item>
          <p>
	    A new option unknown_msgfun/2 for ssh:connect and
	    ssh:daemon for handling unknown messages. With the option
	    it is possible to intercept before an INFO log message is
	    generated.</p>
          <p>
	    One usage is to filter out messages that are not wanted
	    in the error logger as info reports. An example of such a
	    message is the 'etimedout' tcp error message that will be
	    received if a connection has keep_alive and the peer is
	    restarted.</p>
          <p>
	    Own Id: OTP-12813 Aux Id: seq12881 </p>
        </item>
      </list>
    </section>

</section>

<section><title>Ssh 3.2.4</title>

    <section><title>Fixed Bugs and Malfunctions</title>
      <list>
        <item>
          <p>
	    Gracefully terminate if sockets is unexpectedly closed.</p>
          <p>
	    Own Id: OTP-12782</p>
        </item>
        <item>
          <p>
	    Made Codenomicon Defensics test suite pass:</p> <list>
	    <item>limit number of algorithms in kexinit
	    message</item> <item>check 'e' and 'f' parameters in
	    kexdh</item> <item>implement 'keyboard-interactive' user
	    authentication on server side</item> <item> return plain
	    text message to bad version exchange message</item>
	    </list>
          <p>
	    Own Id: OTP-12784</p>
        </item>
      </list>
    </section>

</section>

<section><title>Ssh 3.2.3</title>

    <section><title>Fixed Bugs and Malfunctions</title>
      <list>
        <item>
          <p>
	    A new option for handling the SSH_MSG_DEBUG message's
	    printouts. A fun could be given in the options that will
	    be called whenever the SSH_MSG_DEBUG message arrives.
	    This enables the user to format the printout or just
	    discard it.</p>
          <p>
	    Own Id: OTP-12738 Aux Id: seq12860 </p>
        </item>
      </list>
    </section>

</section>

<section><title>Ssh 3.2.2</title>

    <section><title>Improvements and New Features</title>
      <list>
        <item>
          <p>
	    New option <c>id_string</c> for <c>ssh:daemon</c> and
	    <c>ssh:connect</c> for limiting banner grabbing attempts.</p>
          <p>
	    The possible values are: <c>{id_string,string()}</c> and
	    <c>{id_string,random}</c>. The latter will make ssh
	    generate a random nonsence id-string for each new
	    connection.</p>
          <p>
	    Own Id: OTP-12659</p>
        </item>
      </list>
    </section>

</section>

<section><title>Ssh 3.2.1</title>

    <section><title>Fixed Bugs and Malfunctions</title>
      <list>
        <item>
          <p>
	    Ssh crashed if a message was sent on a channel with
	    packet_size = 0.</p>
          <p>
	    A new option for ssh:daemon is also introduced:
	    <c>minimal_remote_max_packet_size</c>. This option sets
	    the least max packet size declaration that the daemon
	    will accept from a client. The default value is 0 to
	    maintain compatibility with OpenSSH and the rfc:s.</p>
          <p>
	    Own Id: OTP-12645 Aux Id: seq12816 </p>
        </item>
      </list>
    </section>

</section>

<section><title>Ssh 3.2</title>

    <section><title>Fixed Bugs and Malfunctions</title>
      <list>
        <item>
          <p>
	    If a channel is closed by the peer while using a function
	    with call semantics in ssh_connection.erl return {error,
	    closed}. Document that the functions can return {error,
	    timeout | closed} and not only ssh_request_status()</p>
          <p>
	    Own Id: OTP-12004</p>
        </item>
        <item>
          <p>
	    Bug that causes ssh:connect to return
	    <c>{error,int()}</c> instead of <c>{error,timeout}</c>
	    when ssh handshake takes too long time.</p>
          <p>
	    Own Id: OTP-12369</p>
        </item>
        <item>
          <p>
	    Documentation corrections. (Thanks to Rabbe Fogelholm)</p>
          <p>
	    Own Id: OTP-12399</p>
        </item>
      </list>
    </section>


    <section><title>Improvements and New Features</title>
      <list>
        <item>
          <p>
	    Example of ssh_connection:exec added.</p>
          <p>
	    Own Id: OTP-12558</p>
        </item>
      </list>
    </section>

</section>

<section><title>Ssh 3.1</title>

    <section><title>Fixed Bugs and Malfunctions</title>
      <list>
        <item>
          <p>
	    Make sure the clean rule for ssh, ssl, eunit and otp_mibs
	    actually removes generated files.</p>
          <p>
	    Own Id: OTP-12200</p>
        </item>
        <item>
          <p>
	    Improved Property Tests (Thanks to Thomas, John and
	    Tobias at QuviQ)</p>
          <p>
	    Own Id: OTP-12256</p>
        </item>
        <item>
          <p>
	    Correct typo of renegotiate that could cause rekeying to
	    fail</p>
          <p>
	    Own Id: OTP-12277 Aux Id: seq12736 </p>
        </item>
        <item>
          <p>
	    The {timeout, Timeout} option passed to
	    ssh_sftp:start_channel was not applied to the early
	    phases of the SSH protocol. This patch passes the Timeout
	    through to ssh:connect. In case the timeout occurs during
	    these phases, {error, timeout} is returned. (Thanks to
	    Simon Cornish)</p>
          <p>
	    Own Id: OTP-12306</p>
        </item>
      </list>
    </section>


    <section><title>Improvements and New Features</title>
      <list>
        <item>
          <p>
	    Added API functions ptty_alloc/3 and ptty_alloc/4, to
	    allocate a pseudo tty.</p>
          <p>
	    Own Id: OTP-11542 Aux Id: seq12493, OTP-11631 </p>
        </item>
        <item>
          <p>
	    Supports tar file creation on other media than file
	    systems mounted on the local machine.</p>
          <p>
	    The <c>erl_tar</c> api is extended with
	    <c>erl_tar:init/3</c> that enables usage of user provided
	    media storage routines. A ssh-specific set of such
	    routines is hidden in the new function
	    <c>ssh_sftp:open_tar/3</c> to simplify creating a tar
	    archive on a remote ssh server.</p>
          <p>
	    A chunked file reading option is added to
	    <c>erl_tar:add/3,4</c> to save memory on e.g small
	    embedded systems. The size of the slices read from a file
	    in that case can be specified.</p>
          <p>
	    Own Id: OTP-12180 Aux Id: seq12715 </p>
        </item>
        <item>
          <p>
	    Always send SSH_DISCONNECT protocol messages when peer
	    sends corrupt messages.</p>
          <p>
	    Own Id: OTP-12185</p>
        </item>
        <item>
          <p>
	    Hooks for funs that can change binaries sent to remote
	    sites from erl_tar for renote tar file creation are
	    added. See <c>ssh_sftp:open_tar/3,4</c> for details. The
	    hooks could also be used to read remote tar files that
	    need transformation before file extraction.</p>
          <p>
	    Those hooks are intended for encryption and decryption of
	    tar files. Effort is put into memory, disk and network
	    resource economy.</p>
          <p>
	    Own Id: OTP-12312 Aux Id: OTP-12180 </p>
        </item>
      </list>
    </section>

</section>

<section><title>Ssh 3.0.8</title>

    <section><title>Fixed Bugs and Malfunctions</title>
      <list>
        <item>
          <p>
	    Fixes of login blocking after port scanning.</p>
          <p>
	    Own Id: OTP-12247 Aux Id: seq12726 </p>
        </item>
      </list>
    </section>

</section>

<section><title>Ssh 3.0.7</title>

    <section><title>Fixed Bugs and Malfunctions</title>
      <list>
        <item>
          <p>
	    Add option sftp_vsn to SFTP</p>
          <p>
	    Own Id: OTP-12227</p>
        </item>
      </list>
    </section>


    <section><title>Improvements and New Features</title>
      <list>
        <item>
          <p>
	    Fix option user_interaction to work as expected. When
	    password authentication is implemented with ssh
	    keyboard-interactive method and the password is already
	    supplied, so that we do not need to query user, then
	    connections should succeed even though user_interaction
	    option is set to false.</p>
          <p>
	    Own Id: OTP-11329 Aux Id: seq12420, seq12335 </p>
        </item>
      </list>
    </section>

</section>

<section><title>Ssh 3.0.6</title>

    <section><title>Fixed Bugs and Malfunctions</title>
      <list>
        <item>
          <p>
	    Gracefully handle bad data from the client when expecting
	    ssh version exchange.</p>
          <p>
	    Own Id: OTP-12157 Aux Id: seq12706 </p>
        </item>
        <item>
          <p>
	    When restarting an ssh daemon, that was stopped with
	    ssh:stop_listner/ [1,2] new options given shall replace
	    old ones.</p>
          <p>
	    Own Id: OTP-12168 Aux Id: seq12711 </p>
        </item>
      </list>
    </section>


    <section><title>Improvements and New Features</title>
      <list>
        <item>
          <p>
	    ssh now has a format_status function to avoid printing
	    sensitive information in error loggs.</p>
          <p>
	    Own Id: OTP-12030</p>
        </item>
      </list>
    </section>


    <section><title>Known Bugs and Problems</title>
      <list>
        <item>
          <p>
	    The option <c>parallel_login</c> didn't work with the
	    value <c>true</c>. All logins were serial.</p>
          <p>
	    Own Id: OTP-12194</p>
        </item>
      </list>
    </section>

</section>

<section><title>Ssh 3.0.5</title>

    <section><title>Fixed Bugs and Malfunctions</title>
      <list>
        <item>
          <p>
	    When starting an ssh-daemon giving the option
	    {parallel_login, true}, the timeout for authentication
	    negotiation ({negotiation_timeout, integer()}) was never
	    removed.</p>
          <p>
	    This caused the session to always be terminated after the
	    timeout if parallel_login was set.</p>
          <p>
	    Own Id: OTP-12057 Aux Id: seq12663 </p>
        </item>
      </list>
    </section>


    <section><title>Improvements and New Features</title>
      <list>
        <item>
          <p>
	    Warning: this is experimental and may disappear or change
	    without previous warning.</p>
          <p>
	    Experimental support for running Quickcheck and PropEr
	    tests from common_test suites is added to common_test.
	    See the reference manual for the new module
	    <c>ct_property_testing</c>.</p>
          <p>
	    Experimental property tests are added under
	    <c>lib/{inet,ssh}/test/property_test</c>. They can be run
	    directly or from the commont_test suites
	    <c>inet/ftp_property_test_SUITE.erl</c> and
	    <c>ssh/test/ssh_property_test_SUITE.erl</c>.</p>
          <p>
	    See the code in the <c>test</c> directories and the man
	    page for details.</p>
          <p>
	    (Thanks to Tuncer Ayaz for a patch adding Triq)</p>
          <p>
	    Own Id: OTP-12119</p>
        </item>
      </list>
    </section>

</section>

<section><title>Ssh 3.0.4</title>

    <section><title>Fixed Bugs and Malfunctions</title>
      <list>
        <item>
          <p>
	    When starting an ssh-daemon giving the option
	    {parallel_login, true}, the timeout for authentication
	    negotiation ({negotiation_timeout, integer()}) was never
	    removed.</p>
          <p>
	    This caused the session to always be terminated after the
	    timeout if parallel_login was set.</p>
          <p>
	    Own Id: OTP-12057 Aux Id: seq12663 </p>
        </item>
      </list>
    </section>

</section>

<section><title>Ssh 3.0.3</title>

    <section><title>Fixed Bugs and Malfunctions</title>
      <list>
        <item>
          <p>
	    Removed mail address from error reports and corrected
	    spelling error (Stacktace -&gt; stacktrace)</p>
          <p>
	    Own Id: OTP-11883 Aux Id: seq12586 </p>
        </item>
        <item>
          <p>
	    Decode/encode fixes in SSH_MSG_IGNORE and
	    SSH_MSG_UNIMPLEMENTED.</p>
          <p>
	    Own Id: OTP-11983</p>
        </item>
      </list>
    </section>


    <section><title>Improvements and New Features</title>
      <list>
        <item>
          <p>
	    Accepts that some older OpenSSH clients sends incorrect
	    disconnect messages.</p>
          <p>
	    Own Id: OTP-11972</p>
        </item>
        <item>
          <p>
	    Handle inet and inet6 option correctly</p>
          <p>
	    Own Id: OTP-11976</p>
        </item>
      </list>
    </section>

</section>

<section><title>Ssh 3.0.2</title>

    <section><title>Fixed Bugs and Malfunctions</title>
      <list>
        <item>
          <p>
	    Fixed timeout bug in ssh:connect.</p>
          <p>
	    Own Id: OTP-11908</p>
        </item>
      </list>
    </section>


    <section><title>Improvements and New Features</title>
      <list>
        <item>
          <p>
	    Option <c>max_sessions</c> added to
	    <c>ssh:daemon/{2,3}</c>. This option, if set, limits the
	    number of simultaneous connections accepted by the
	    daemon.</p>
          <p>
	    Own Id: OTP-11885</p>
        </item>
      </list>
    </section>

</section>

<section><title>Ssh 3.0.1</title>

    <section><title>Fixed Bugs and Malfunctions</title>
      <list>
        <item>
          <p>
	    Fixes the problem that ssh_cli in some cases could delay
	    the prompt if a tty was not requested by the client.</p>
          <p>
	    Own Id: OTP-10732</p>
        </item>
        <item>
          <p>
	    The variable NewCol is now correctly calculated allowing
	    for tab-completion of function calls even when preceded
	    with blank space (Thanks to Alexander Demidenko)</p>
          <p>
	    Own Id: OTP-11566</p>
        </item>
        <item>
          <p>
	    Fix incorrect dialyzer spec and types, also enhance
	    documentation. </p>
          <p>
	    Thanks to Ayaz Tuncer.</p>
          <p>
	    Own Id: OTP-11627</p>
        </item>
        <item>
          <p>
	    Fixed a bug when ssh:exec executes a linux command on a
	    linux ssh daemon. If the result is sent back from
	    standard error, the length information was not stripped
	    off correctly.</p>
          <p>
	    Own Id: OTP-11667</p>
        </item>
        <item>
          <p>
	    Fixed a bug with the ssh file 'known_hosts' which made
	    the file grow with many equal entries.</p>
          <p>
	    Own Id: OTP-11671</p>
        </item>
        <item>
          <p>
	    Some local implementations of removing the last element
	    from a list are replaced by <c>lists:droplast/1</c>. Note
	    that this requires at least <c>stdlib-2.0</c>, which is
	    the stdlib version delivered in OTP 17.0. (Thanks to Hans
	    Svensson)</p>
          <p>
	    Own Id: OTP-11678</p>
        </item>
        <item>
          <p>
	    Bug fix for <c>ssh:daemon/2,3</c> so that the failfun is
	    called when it should.</p>
          <p>
	    Own Id: OTP-11680</p>
        </item>
        <item>
          <p>
	    Fixed bug which crashed ssh when SSH_MSG_KEX_DH_GEX_GROUP
	    is received. This could cause a vm-crash for eheap_alloc
	    during garbage collect.</p>
          <p>
	    Own Id: OTP-11696 Aux Id: 12547, 12532 </p>
        </item>
        <item>
          <p>
	    Fixes a bug that breaks keyboard-interactive
	    authentication. Thanks to Simon Cornish for reporting and
	    suggesting a fix.</p>
          <p>
	    Own Id: OTP-11698</p>
        </item>
        <item>
          <p>
	    dialyzer specs are now correct for <c>ssh:start/0</c>,
	    <c>ssh:start/1</c>, <c>ssh:stop/0</c> and
	    <c>ssh_connection_handler:open_channel/5</c>. (Thanks to
	    Johannes Weißl )</p>
          <p>
	    Own Id: OTP-11705</p>
        </item>
        <item>
          <p>
	    Application upgrade (appup) files are corrected for the
	    following applications: </p>
          <p>
	    <c>asn1, common_test, compiler, crypto, debugger,
	    dialyzer, edoc, eldap, erl_docgen, et, eunit, gs, hipe,
	    inets, observer, odbc, os_mon, otp_mibs, parsetools,
	    percept, public_key, reltool, runtime_tools, ssh,
	    syntax_tools, test_server, tools, typer, webtool, wx,
	    xmerl</c></p>
          <p>
	    A new test utility for testing appup files is added to
	    test_server. This is now used by most applications in
	    OTP.</p>
          <p>
	    (Thanks to Tobias Schlager)</p>
          <p>
	    Own Id: OTP-11744</p>
        </item>
        <item>
          <p>
	    Fixed dialyzer warning for <c>ssh_connection:send</c>.</p>
          <p>
	    Own Id: OTP-11821</p>
        </item>
        <item>
          <p>
	    <c>ssh:daemon/2,3</c> : Added options
	    <c>negotiation_timeout</c> and <c>parallel_login</c> to
	    tune the authentication behaviour.</p>
          <p>
	    Own Id: OTP-11823</p>
        </item>
      </list>
    </section>


    <section><title>Improvements and New Features</title>
      <list>
        <item>
          <p>
	    Ssh now fully supports unicode filenames, filecontents,
	    shell and cli. Please note that the underlying os and
	    emulator must also give support for unicode. You may want
	    to start the emulator with "<c>erl +fnu</c>" on Linux.</p>
          <p>
	    Own Id: OTP-10953</p>
        </item>
      </list>
    </section>

</section>

<section><title>Ssh 3.0</title>

    <section><title>Fixed Bugs and Malfunctions</title>
      <list>
        <item>
          <p>
	    The ssh cli is now faster at close and before new prompt.</p>
          <p>
	    Own Id: OTP-11339 Aux Id: seq12423 </p>
        </item>
        <item>
          <p>
	    Ssh process structure was redesigned to better map to
	    what is truly parallel this has solved a lot of strange
	    timing issues that sometimes would occur, for instance a
	    process leak could happen when a lot of connections where
	    taken up and down in parallel in a short period of time.
	    Also backwards compatible clauses to "original" but never
	    supported features has been removed.</p>
          <p>
	    Impact: Increases flow efficiency</p>
          <p>
	    *** POTENTIAL INCOMPATIBILITY ***</p>
          <p>
	    Own Id: OTP-11363</p>
        </item>
        <item>
          <p>
	    Fix various typos in erts, kernel and ssh. Thanks to
	    Martin Hässler.</p>
          <p>
	    Own Id: OTP-11414</p>
        </item>
        <item>
          <p>
	    Correct private_key type documentation in
	    ssh_server_key_api. Thanks to Tristan Sloughter.</p>
          <p>
	    Own Id: OTP-11449</p>
        </item>
        <item>
          <p>
	    The functions in ssh_no_io.erl did not mimic the
	    functions in ssh_io.erl correctly, the arity was
	    incorrect for some functions which caused ssh to fail in
	    the wrong way.</p>
          <p>
	    Own Id: OTP-11490</p>
        </item>
      </list>
    </section>


    <section><title>Improvements and New Features</title>
      <list>
        <item>
          <p>
	    Add option to disallow CLI</p>
          <p>
	    Own Id: OTP-10976</p>
        </item>
        <item>
          <p>
	    Add sockname and user to ssh:connection_info/2</p>
          <p>
	    Own Id: OTP-11296</p>
        </item>
      </list>
    </section>

</section>

<section><title>Ssh 2.1.8</title>

    <section><title>Improvements and New Features</title>
      <list>
        <item>
          <p>
	    Do not chmod ~/.ssh unnecessarily.</p>
          <p>
	    Own Id: OTP-11189</p>
        </item>
        <item>
          <p>
	    Make ssh_cli.erl handle CTRL+C. Thanks to Stefan
	    Zegenhagen.</p>
          <p>
	    Own Id: OTP-11199</p>
        </item>
        <item>
          <p>
	    Clarified timeout options in documentation.</p>
          <p>
	    Own Id: OTP-11249</p>
        </item>
        <item>
          <p>
	    Add openssh_zlib compression type to ssh_transport.
	    Thanks to Louis-Philippe Gauthier.</p>
          <p>
	    Own Id: OTP-11256</p>
        </item>
      </list>
    </section>

</section>

<section><title>Ssh 2.1.7</title>

    <section><title>Fixed Bugs and Malfunctions</title>
      <list>
        <item>
          <p>
	    ssh:daemon will get feeded with an argument even if it is
	    not a valid expression.</p>
          <p>
	    Own Id: OTP-10975</p>
        </item>
      </list>
    </section>


    <section><title>Improvements and New Features</title>
      <list>
        <item>
          <p>
	    Properly ignore everything in lib/ssh/doc/html/. Thanks
	    to Anthony Ramine.</p>
          <p>
	    Own Id: OTP-10983</p>
        </item>
        <item>
          <p>
	    Integrate elliptic curve contribution from Andreas
	    Schultz </p>
          <p>
	    In order to be able to support elliptic curve cipher
	    suites in SSL/TLS, additions to handle elliptic curve
	    infrastructure has been added to public_key and crypto.</p>
          <p>
	    This also has resulted in a rewrite of the crypto API to
	    gain consistency and remove unnecessary overhead. All OTP
	    applications using crypto has been updated to use the new
	    API.</p>
          <p>
	    Impact: Elliptic curve cryptography (ECC) offers
	    equivalent security with smaller key sizes than other
	    public key algorithms. Smaller key sizes result in
	    savings for power, memory, bandwidth, and computational
	    cost that make ECC especially attractive for constrained
	    environments.</p>
          <p>
	    Own Id: OTP-11009</p>
        </item>
      </list>
    </section>

</section>

<section><title>Ssh 2.1.6</title>

    <section><title>Fixed Bugs and Malfunctions</title>
      <list>
        <item>
          <p>
	    Fixed timing rekeying bug.</p>
          <p>
	    Own Id: OTP-10940</p>
        </item>
      </list>
    </section>

</section>

<section><title>Ssh 2.1.5</title>

    <section><title>Fixed Bugs and Malfunctions</title>
      <list>
        <item>
          <p>
	    Bug in rekeying for daemon fixed.</p>
          <p>
	    Own Id: OTP-10911</p>
        </item>
      </list>
    </section>


    <section><title>Improvements and New Features</title>
      <list>
        <item>
          <p>
	    Enhanced error message and added test for ssh clients
	    trying to start non existing subsystems.</p>
          <p>
	    Own Id: OTP-10714</p>
        </item>
      </list>
    </section>

</section>

<section><title>Ssh 2.1.4</title>

    <section><title>Improvements and New Features</title>
      <list>
        <item>
          <p>
	    Better quality on the error messages for when key
	    exchange failed.</p>
          <p>
	    Own Id: OTP-10553 Aux Id: seq12152 </p>
        </item>
        <item>
          <p>
	    Fix link to documentation for ssh:connect/3,4. Thanks to
	    Martin Hässler.</p>
          <p>
	    Own Id: OTP-10862</p>
        </item>
      </list>
    </section>

</section>

<section><title>Ssh 2.1.3</title>

    <section><title>Fixed Bugs and Malfunctions</title>
      <list>
        <item>
          <p>
	    It is now possible to send an empty binary using
	    ssh_connection:send/3, this corner case previously caused
	    ssh_connection:send to hang.</p>
          <p>
	    Own Id: OTP-9478 Aux Id: kunagi-226 [137] </p>
        </item>
        <item>
          <p>
	    Fix typo in keyboard-interactive string. Thanks to Daniel
	    Goertzen</p>
          <p>
	    Own Id: OTP-10456</p>
        </item>
        <item>
          <p>
	    ssh_connectino:send/3 will not return until all data has
	    been sent. Previously it could return too early,
	    resulting in things such premature close of the
	    connection. Also improved error handling of closed SSH
	    channels.</p>
          <p>
	    Own Id: OTP-10467</p>
        </item>
        <item>
	    <p>Fixed ssh_cli.erl crashes because #state.buf is yet
	    'undefined'.</p> <p>Fixed Client terminateing connections
	    due to channel_request message response is sent to the
	    wrong id.</p> <p>Affected SSH clients: - all clients
	    based on SSH-2.0-TrileadSSH2Java_213 (problem #1) - SSH
	    Term Pro (problem #2)</p> <p>Thanks to Stefan Zegenhagen
	    </p>
          <p>
	    Own Id: OTP-10475</p>
        </item>
        <item>
          <p>
	    Fixed various syntax errors in SSH appup file</p>
          <p>
	    Own Id: OTP-10657</p>
        </item>
      </list>
    </section>
    <section><title>Improvements and New Features</title>
      <list>
        <item>
          <p>
	    SSH_FX_FILE_IS_A_DIRECTORY message for sftp implemented</p>
          <p>
	    Own Id: OTP-6406 Aux Id: kunagi-218 [129] </p>
        </item>
        <item>
          <p>
	    SSH Rekeying fixed</p>
          <p>
	    Own Id: OTP-7785 Aux Id: kunagi-220 [131] </p>
        </item>
        <item>
          <p>
	    Added User Guide for the SSH application</p>
          <p>
	    Own Id: OTP-7786 Aux Id: kunagi-221 [132] </p>
        </item>
        <item>
          <p>
	    Documentation regarding failfun, connectfun and
	    disconnectfun provided</p>
          <p>
	    Own Id: OTP-7792 Aux Id: kunagi-222 [133] </p>
        </item>
        <item>
          <p>
	    SSH connection timer implementation</p>
          <p>
	    New option, {idle_time, integer()}, sets a timeout on
	    connection when no channels are active, defaults to
	    infinity</p>
          <p>
	    Own Id: OTP-10514 Aux Id: seq12020 </p>
        </item>
        <item>
	    <p> Some examples overflowing the width of PDF pages have
	    been corrected. </p>
          <p>
	    Own Id: OTP-10665</p>
        </item>
        <item>
          <p>
	    Fixed internal error on when client and server can not
	    agree o which authmethod to use.</p>
          <p>
	    Own Id: OTP-10731 Aux Id: seq12237 </p>
        </item>
      </list>
    </section>

</section>
<section><title>Ssh 2.1.2.1</title>
<section><title>Improvements and New Features</title>
      <list>
        <item>
          <p>
	    Removed error report in ssh_connection_handler triggered
	    by badmatch failure.</p>
          <p>
	    Own Id: OTP-11188</p>
        </item>
      </list>
    </section>

</section>
<section><title>Ssh 2.1.2</title>

    <section><title>Fixed Bugs and Malfunctions</title>
      <list>
        <item>
          <p>
	    SSH quiet mode</p>
          <p>
	    A new option to ssh:connect/3,4, quiet_mode. If true, the
	    client will not print out anything on authorization.</p>
          <p>
	    Own Id: OTP-10429 Aux Id: kunagi-273 [184] </p>
        </item>
        <item>
          <p>
	    Restrict which key algorithms to use</p>
          <p>
	    A new option to ssh:connect/3,4 is introduced,
	    public_key_algs, where you can restrict which key
	    algorithms to use and in which order to try them.</p>
          <p>
	    Own Id: OTP-10498 Aux Id: kunagi-289 [200] </p>
        </item>
        <item>
          <p>
	    Confidentiality of client password</p>
          <p>
	    Unsets clients password after authentication.</p>
          <p>
	    Own Id: OTP-10511 Aux Id: kunagi-292 [203] </p>
        </item>
        <item>
          <p>
	    Fixed user interaction for SSH</p>
          <p>
	    It's now available to accept hosts and input password</p>
          <p>
	    Own Id: OTP-10513 Aux Id: kunagi-293 [204] </p>
        </item>
      </list>
    </section>

</section>

<section><title>Ssh 2.1.1</title>

    <section><title>Fixed Bugs and Malfunctions</title>
      <list>
        <item>
          <p>
	    Ssh now only sends one channel close message under all
	    circumstances, before it would sometimes incorrectly send
	    two.</p>
          <p>
	    Own Id: OTP-10060</p>
        </item>
        <item>
          <p>
	    The options check mistreated the ip_v6_disable-option,
	    and did not handle some, at the moment, undocumented
	    options correctly.</p>
          <p>
	    Own Id: OTP-10061</p>
        </item>
        <item>
          <p>
	    The channel id in a channel failure message, sent to the
	    peer, is now in all cases the remote channel id</p>
          <p>
	    Own Id: OTP-10062</p>
        </item>
        <item>
          <p>
	    Improved handling of multiple closes to avoid occasional
	    crashes when a channel is closed more than once.</p>
          <p>
	    Own Id: OTP-10112</p>
        </item>
        <item>
          <p>
	    Fix lib/src/test/ssh_basic_SUITE.erl to fix IPv6 option
	    typos</p>
          <p>
	    Fixed incorrect option "ipv6_disable" to "ipv6_disabled"
	    as documented in the ssh manual.</p>
          <p>
	    Own Id: OTP-10219</p>
        </item>
        <item>
          <p>
	    SSH: Make "auth_methods" server option re-usable</p>
          <p>
	    The 'auth_methods' option is used by the server side of
	    the SSH code to tell a connecting SSH client about the
	    authentication methods that are supported by the server.
	    The code still extracts and handles the 'auth_methods'
	    option from Opts in appropriate places, but the Opts
	    checking code in ssh.erl didn't allow that option to be
	    specified.</p>
          <p>
	    Own Id: OTP-10224</p>
        </item>
        <item>
          <p>
	    Use the correct channel id when adjusting the channel
	    window</p>
          <p>
	    Own Id: OTP-10232</p>
        </item>
      </list>
    </section>

</section>

<section><title>Ssh 2.1</title>

    <section><title>Fixed Bugs and Malfunctions</title>
      <list>
        <item>
          <p>
	    All keys in authorized_keys are considerd, wrongly only
	    the first one was before.</p>
          <p>
	    Own Id: OTP-7235</p>
        </item>
        <item>
          <p>
	    ssh daemon now properly handles ras host keys, in
	    previous versions only dsa host keys sufficed to set up a
	    connection.</p>
          <p>
	    Own Id: OTP-7677</p>
        </item>
        <item>
          <p>
	    ssh:shell/3 and ssh:connect/3 does not hang anymore if
	    connection negotiation fails</p>
          <p>
	    Own Id: OTP-8111</p>
        </item>
        <item>
          <p>
	    Improve check so that we will not try to read ssh packet
	    length indicator if not sure we have enough data.</p>
          <p>
	    Own Id: OTP-8380</p>
        </item>
        <item>
          <p>
	    Do not try to use user interaction when it is disabled.</p>
          <p>
	    Own Id: OTP-9466 Aux Id: seq11886 </p>
        </item>
        <item>
          <p>
	    Improved error handling of internal errors i the ssh
	    connection handling process</p>
          <p>
	    Own Id: OTP-9905</p>
        </item>
        <item>
          <p>
	    sftp daemon generates file handles correct</p>
          <p>
	    Own Id: OTP-9948</p>
        </item>
      </list>
    </section>


    <section><title>Improvements and New Features</title>
      <list>
        <item>
          <p>
	    Document supported algorithms</p>
          <p>
	    Own Id: OTP-8109</p>
        </item>
        <item>
          <p>
	    Graceful handling of premature close from an sftp client.</p>
          <p>
	    Own Id: OTP-9391 Aux Id: seq11838 </p>
        </item>
        <item>
          <p>
	    Changed ssh implementation to use the public_key
	    application for all public key handling. This is also a
	    first step for enabling a callback API for supplying
	    public keys and handling keys protected with password
	    phrases. </p>
          <p>
	    Additionally the test suites where improved so that they
	    do not copy the users keys to test server directories as
	    this is a security liability. Also ipv6 and file access
	    issues found in the process has been fixed.</p>
          <p>
	    This change also solves OTP-7677 and OTP-7235</p>
          <p>
	    This changes also involves some updates to public_keys
	    ssh-functions.</p>
          <p>
	    Own Id: OTP-9911</p>
        </item>
        <item>
          <p>
	    Added options for the ssh client to support user keys
	    files that are password protected.</p>
          <p>
	    Own Id: OTP-10036 Aux Id: OTP-6400, Seq10595 </p>
        </item>
      </list>
    </section>

</section>

<section><title>Ssh 2.0.9</title>

    <section><title>Improvements and New Features</title>
      <list>
        <item>
	    <p>Erlang/OTP can now be built using parallel make if you
	    limit the number of jobs, for instance using '<c>make
	    -j6</c>' or '<c>make -j10</c>'. '<c>make -j</c>' does not
	    work at the moment because of some missing
	    dependencies.</p>
          <p>
	    Own Id: OTP-9451</p>
        </item>
        <item>
          <p>
	    Ssh behaviours now use the new directive "-callback".
	    Parameters will be further specified in a later version
	    of ssh.</p>
          <p>
	    Own Id: OTP-9796</p>
        </item>
      </list>
    </section>

</section>

<section><title>Ssh 2.0.8</title>
    <section><title>Fixed Bugs and Malfunctions</title>
      <list>
        <item>
          <p>
            Calling ssh_sftp:stop_channel/1 resulted in that the trap_exit flag was
            set to true for the invoking process.</p>
          <p>
            Own Id: OTP-9386 Aux Id: seq11865</p>
        </item>
      </list>
    </section>
</section>

<section><title>Ssh 2.0.7</title>
    <section><title>Fixed Bugs and Malfunctions</title>
      <list>
        <item>
          <p>
            An unexpected message would crash the ssh_connection_handler and close
            the connection. Now an error message is generated instead.</p>
          <p>
            Own Id: OTP-9273</p>
        </item>
      </list>
    </section>
</section>

<section><title>Ssh 2.0.6</title>
    <section><title>Fixed Bugs and Malfunctions</title>
      <list>
        <item>
          <p>
            A memory leak has been fixed. I.e. per terminated connection the size of
            a pid and the length of a user name string was not cleared.</p>
          <p>
            Own Id: OTP-9232</p>
        </item>
      </list>
    </section>
</section>

<section><title>Ssh 2.0.5</title>
    <section><title>Improvements and New Features</title>
      <list>
        <item>
          <p>
            Strengthened random number generation. (Thanks to Geoff Cant)</p>
          <p>
            Own Id: OTP-9225</p>
        </item>
      </list>
    </section>
</section>

<section><title>Ssh 2.0.4</title>
    <section><title>Fixed Bugs and Malfunctions</title>
      <list>
        <item>
          <p>In some cases SSH returned {error, normal} when a channel was terminated
             unexpectedly. This has now been changed to {error, channel_closed}.</p>
          <p>
            *** POTENTIAL INCOMPATIBILITY ***</p>
          <p>
            Own Id: OTP-8987 Aux Id: seq11748</p>
        </item>
        <item>
          <p>
            SSH did not handle the error reason enetunreach
            when trying to open a IPv6 connection.</p>
          <p>
            Own Id: OTP-9031</p>
        </item>
      </list>
    </section>
    <section><title>Improvements and New Features</title>
      <list>
        <item>
          <p>
            It is now possible to use SSH to sign and verify binary data.</p>
          <p>
            Own Id: OTP-8986</p>
        </item>
        <item>
          <p>
            SSH now ensures that the .ssh directory exists before trying
            to access files located in that directory.</p>
          <p>
            Own Id: OTP-9010</p>
        </item>
      </list>
    </section>
</section>

<section><title>Ssh 2.0.3</title>
    <section><title>Fixed Bugs and Malfunctions</title>
      <list>
        <item>
          <p>
            The fix regarding OTP-8849 was not included in the
            previous version as stated.</p>
          <p>
            Own Id: OTP-8918</p>
        </item>
      </list>
    </section>
</section>

<section><title>Ssh 2.0.2</title>
    <section><title>Fixed Bugs and Malfunctions</title>
      <list>
        <item>
          <p>
            The ssh_system_sup did not catch noproc and shutdown
            messages.</p>
          <p>
            Own Id: OTP-8863</p>
        </item>
        <item>
          <p>
            In some cases a crash report was generated when a
            connection was closing down. This was caused by a race
            condition between two processes.</p>
          <p>
            Own Id: OTP-8881 Aux Id: seq11656, seq11648 </p>
        </item>
      </list>
    </section>
    <section><title>Improvements and New Features</title>
      <list>
        <item>
          <p>
            SSH no longer use deprecated public_key functions.</p>
          <p>
            Own Id: OTP-8849</p>
        </item>
      </list>
    </section>
 </section>
 <section><title>Ssh 2.0.1</title>
    <section><title>Fixed Bugs and Malfunctions</title>
      <list>
        <item>
          <p>
	    SSH in some cases terminated channels with reason normal
	    when it should have been shutdown.</p>
          <p>
	    Own Id: OTP-8714</p>
        </item>
        <item>
          <p>
	    SSH in some cases generated a crash report when a channel
	    was closed in a normal way.</p>
          <p>
	    Own Id: OTP-8735 Aux Id: seq11615 </p>
        </item>
        <item>
          <p>
	    The processes ssh_subsystem_sup and one ssh_channel_sup
	    was not terminated when a connection was closed.</p>
          <p>
	    Own Id: OTP-8807</p>
        </item>
      </list>
    </section>

</section>

<section><title>Ssh 2.0</title>

    <section><title>Fixed Bugs and Malfunctions</title>
      <list>
        <item>
          <p>The function ssh:connect/4 was not exported.</p>
          <p>Own Id: OTP-8550 Aux Id:</p>
        </item>
        <item>
          <p>Aligned error message with used version (SSH_FX_FAILURE vs
             SSH_FX_NOT_A_DIRECTORY, the latter introduced in version 6).</p>
          <p>
            *** POTENTIAL INCOMPATIBILITY ***</p>
          <p>Own Id: OTP-8644 Aux Id: seq11574</p>
        </item>
        <item>
          <p>Resolved race condition when another connection is started
             before a channel is opened in the first connection.</p>
          <p>Own Id: OTP-8645 Aux Id: seq11577</p>
        </item>
      </list>
    </section>

    <section><title>Improvements and New Features</title>
      <list>
        <item>
          <p>The configuration parameter ip_v6_disabled is now available,
             which makes it possible for the user to alter the IP version
             SSH shall use.</p>
          <p>
            *** POTENTIAL INCOMPATIBILITY ***</p>
          <p>Own Id: OTP-8535 Aux Id:</p>
        </item>
        <item>
          <p>The ssh_connection:send operation now accepts infinity as timeout.</p>
          <p>Own Id: OTP-8534 Aux Id:</p>
        </item>
        <item>
          <p>The connection handler now include stack traces when a channel 
             message is not handled correctly.</p>
          <p>Own Id: OTP-8524 Aux Id:</p>
        </item>
        <item>
          <p>Removed deprecated modules (ssh_ssh, ssh_sshd and ssh_cm) and
             functions (ssh_sftp:connect and ssh_sftp:stop).</p>
          <p>
            *** POTENTIAL INCOMPATIBILITY ***</p>
          <p>Own Id: OTP-8596 Aux Id:</p>
        </item>
      </list>
    </section>

 </section>

 <section><title>Ssh 1.1.8</title>

    <section><title>Fixed Bugs and Malfunctions</title>
      <list>
        <item>
          <p>
            In some cases SSH ceased to collect more data from the transport layer.</p>
          <p>
            Own Id: OTP-8401 Aux Id: seq11479</p>
        </item>
      </list>
    </section>

    <section><title>Improvements and New Features</title>
      <list>
        <item>
          <p>Old release notes removed.</p>
          <p>Own Id: OTP-8356 Aux Id:</p>
        </item>
      </list>
    </section>

 </section>

 <section><title>Ssh 1.1.7</title>

    <section><title>Fixed Bugs and Malfunctions</title>
      <list>
        <item>
          <p>
            Now clear all processes when a connnection is terminated.</p>
          <p>
            Own Id: OTP-8121 Aux Id:</p>
        </item>
        <item>
          <p>
            In some rare cases the connection handler could enter an infinite loop.</p>
          <p>
            Own Id: OTP-8277 Aux Id: seq11428</p>
        </item>
        <item>
          <p>
            If an SFTP server did not respond with EOF, the function 
            ssh_sftp:list_dir/2/3 would enter an infinite loop.</p>
          <p>
            Own Id: OTP-8278 Aux Id: seq11450</p>
        </item>
      </list>
    </section>

    <section><title>Improvements and New Features</title>
      <list>
        <item>
          <p>
            The documentation is now built with open source tools (xsltproc and fop) 
            that exists on most platforms. One visible change is that the frames are removed.</p>
          <p>
            Own Id: OTP-8201 Aux Id:</p>
        </item>
      </list>
    </section>

 </section>

 <section><title>Ssh 1.1.6</title>

    <section><title>Fixed Bugs and Malfunctions</title>
      <list>
        <item>
          <p>
            ssh_sftp:start_channel did not handle all possible return 
            values from ssh_channel:start correctly.
          </p>
          <p>
            Own Id: OTP-8176 Aux Id: </p>
        </item>
        <item>
          <p>
            SFTPD did not handle rename command (version 4) correctly.
          </p>
          <p>
            Own Id: OTP-8175 Aux Id: seq11373</p>
        </item>
        <item>
          <p>
            If a connection manager already had been terminated it could cause a channel
            to generate a crash report when it was about to stop.
          </p>
          <p>
            Own Id: OTP-8174 Aux Id: seq11377</p>
        </item>
        <item>
          <p>
            Requests could result in badarg or badmatch EXIT messages in the connection 
            manager if the channel no longer existed.</p>
          <p>
            Own Id: OTP-8173 Aux Id: seq11379</p>
        </item>
        <item>
          <p>
            ssh_transport:unpack/3 could cause a badarg error.</p>
          <p>
            Own Id: OTP-8162 Aux Id:</p>
        </item>
      </list>
    </section>

    <section><title>Improvements and New Features</title>
      <list>
        <item>
          <p>
            The encryption algorithm aes128-cbc is now supported.
            Requires that crypto-1.6.1 is available.</p>
          <p>
            Own Id: OTP-8110 Aux Id:</p>
        </item>
      </list>
    </section>

 </section>


 <section><title>Ssh 1.1.5</title>

    <section><title>Fixed Bugs and Malfunctions</title>
      <list>
        <item>
          <p>
            ssh_sftp:start_channel/3 did not handle timout correctly.</p>
          <p>
            Own Id: OTP-8159 Aux Id: seq11386</p>
        </item>
        <item>
          <p>
            If a progress message was not recieved after invoking ssh:connect/3
            the call could hang for ever. A timeout option has also been added.</p>
          <p>
            Own Id: OTP-8160 Aux Id: seq11386</p>
        </item>
        <item>
          <p>
            A comma has been missing in the ssh.appup file since SSH-1.0.2.</p>
          <p>
            Own Id: OTP-8161 Aux Id:</p>
        </item>
      </list>
    </section>

 </section>

 <section><title>Ssh 1.1.4</title>

    <section><title>Fixed Bugs and Malfunctions</title>
      <list>
        <item>
          <p>
            SSH sometimes caused a crash report at disconnect.</p>
          <p>
            Own Id: OTP-8071 Aux Id: seq11319</p>
        </item>
      </list>
    </section>

 </section>

 <section><title>Ssh 1.1.3</title>

    <section><title>Fixed Bugs and Malfunctions</title>
      <list>
        <item>
          <p>
            The operation ssh_sftp:stop_channel/1 returned an 
            exception if the connection already had been closed.</p>
          <p>
            Own Id: OTP-7996 Aux Id: seq11281</p>
        </item>
        <item>
          <p>
            SSH did not handle if supervisor:start_child/2 returned 
            {error, already_present}.</p>
          <p>
            Own Id: OTP-8034 Aux Id: seq11307</p>
        </item>
        <item>
          <p>
            SSH no longer cause supervisor reports when a connection is 
            terminated in a controlled manner.</p>
          <p>
            Own Id: OTP-8035 Aux Id: seq11308</p>
        </item>
      </list>
    </section>

 </section>

 <section><title>Ssh 1.1.2</title>

    <section><title>Fixed Bugs and Malfunctions</title>
      <list>
        <item>
          <p>
            Ssh confused local and remote channel id's, which in some
            cases resulted in that messages were discarded.</p>
          <p>
            Own Id: OTP-7914 Aux Id: seq11234</p>
        </item>
        <item>
          <p>
            Ssh could not handle echo values other than 0 and 1.</p>
          <p>
            Own Id: OTP-7917 Aux Id: seq11238</p>
        </item>
        <item>
          <p>
            A crash occurred if a non-valid channel reference was received.</p>
          <p>
            Own Id: OTP-7918 Aux Id: seq11238</p>
        </item>
        <item>
          <p>
            Sftpd connections was not closed after receiving eof from a client.</p>
          <p>
            Own Id: OTP-7921 Aux Id: seq11222</p>
        </item>
        <item>
          <p>
            It was not possible to start a SFTP subsystem on certain platforms, 
            i.e. those who do not support symbolic links.</p>
          <p>
            Own Id: OTP-7930 Aux Id: </p>
        </item>
        <item>
          <p>
            In some cases the message {ssh_cm, ssh_connection_ref(), {closed, ssh_channel_id()}}
            was not passed to the registered callback module.</p>
          <p>
            Own Id: OTP-7957 Aux Id: </p>
        </item>
      </list>
    </section>

    <section><title>Improvements and New Features</title>
      <list>
        <item>
          <p>
            By using the sftpd option {max_files, Integer}, the message
            size for READDIR commands can be reduced.</p>
          <p>
            Own Id: OTP-7919 Aux Id: seq11230</p>
        </item>
      </list>
    </section>

 </section>

 <section><title>Ssh 1.1.1</title>

    <section><title>Fixed Bugs and Malfunctions</title>
      <list>
        <item>
          <p>
            The erlang ssh server has presented itself incorrectly,
            using the special version ssh-1.99, although it never has
            supported versions below 2.0. Since ssh-1.1 client
            versions below 2.0 are correctly rejected instead of
            letting the server crash later on. Alas the problem with
            the presentation string was not discovered until after
            ssh.1.1 was released. Now the server will present itself
            as ssh-2.0.</p>
          <p>
            Own Id: OTP-7795</p>
        </item>
        <item>
          <p>
            An internal function call used an incorrect parameter, which
            caused problem when the old listen API was used. This was
            introduced in Ssh-1.1.</p>
          <p>
            Own Id: OTP-7920 Aux Id: seq11211</p>
        </item>
      </list>
    </section>

    <section><title>Improvements and New Features</title>
      <list>
        <item>
          <p>
            Ssh timeouts will now behave as expected i.e. defaults to
            infinity only the user of the ssh application can know of
            a reasonable timeout value for their application.</p>
          <p>
            *** POTENTIAL INCOMPATIBILITY ***</p>
          <p>
            Own Id: OTP-7807</p>
        </item>
        <item>
          <p>
            The implementation of timeouts added as a patch in
            ssh-1.0.1 was slightly changed and is now documented.</p>
          <p>
            Own Id: OTP-7808</p>
        </item>
        <item>
          <p>
            To honor the multiplexing of channels over one ssh
            connection concept ssh_sftp:connect/ [1,2,3] is
            deprecated and replaced by ssh_sftp:start_channel/[1,2,3]
            and ssh_sftp:stop/1 is deprecated and replaced by
            ssh_sftp:stop_channel/1 and to stop the ssh connection
            ssh:close/ 1 should be called.</p>
          <p>
            Own Id: OTP-7809</p>
        </item>
        <item>
          <p>
            Added the message {ssh_channel_up, ChannelId,
            ConnectionManager} that shall be handled by the channel
            callback handle_msg/2. This makes the function
            handle_msg/2 a mandatory function for ssh channels
            implementations which it was not in ssh-1.1.</p>
          <p>
            *** POTENTIAL INCOMPATIBILITY ***</p>
          <p>
            Own Id: OTP-7828</p>
        </item>
      </list>
    </section>

 </section>

  <section><title>Ssh 1.1</title>
  
  <section><title>Fixed Bugs and Malfunctions</title>
  <list>
    <item>
      <p>
	A flaw in the implementation of the supervision tree
	caused the ssh daemon to close the connections to all
	currently logged in users if one user logged out. Another
	problem related to the supervision tree caused the closing
	down of clients to leak processes i.e. all processes was
      not shutdown correctly.</p>
      <p>
      Own Id: OTP-7676</p>
    </item>
    <item>
      <p>
	Tabs could cause ssh_cli to print things in a surprising
      way.</p>
      <p>
      Own Id: OTP-7683 Aux Id: seq11102 </p>
    </item>
    <item>
      <p>
	[sftp, sftpd] - Added patch to make sftp timestamps more
	correct, in the long run it would be nice to have better
	support in file to be able to make it always behave
	correctly now it will be correct 99 % of time instead of
      almost never correct, at least on unix-based platforms.</p>
      <p>
      Own Id: OTP-7685 Aux Id: seq11082 </p>
    </item>
    <item>
      <p>
	[sftpd] - Added patch to further improve handling of
      symbolic links in the sftp-server.</p>
      <p>
      Own Id: OTP-7766 Aux Id: seq11101 </p>
    </item>
    <item>
      <p>
	Ssh incorrectly sent the local id instead of the remote
	id of a channel to the peer. For simpler cases these ids
	often happen to have the same value. One case when they
	do not is when the client sends an exec command two times
	in a raw on the same ssh connection (different channels
	of course as the channel will be closed when the exec
      command has been evaluated) .</p>
      <p>
      Own Id: OTP-7767</p>
    </item>
    <item>
      <p>
	Packet data could be lost under high load due to the fact
	that buffered data was sometimes wrongly discarded before
      it had been sent.</p>
      <p>
      Own Id: OTP-7768</p>
    </item>
    <item>
      <p>
	Improved ipv6-handling as some assumptions about inet
      functions where incorrect.</p>
      <p>
      Own Id: OTP-7770</p>
    </item>
  </list>
  </section>

  
  <section><title>Improvements and New Features</title>
  <list>
    <item>
      <p>
      Added new API function ssh:connection_info/2.</p>
      <p>
      Own Id: OTP-7456</p>
    </item>
    <item>
      <p>
	Now starts ssh channel processes later avoiding
      synchronization problems between processes.</p>
      <p>
      Own Id: OTP-7516</p>
    </item>
    <item>
      <p>
	Ssh now rejects old versions of the ssh protocol for
	security reasons. (Even if they where not correctly
	rejected before the connection would probably have failed
      anyway due to other reasons.)</p>
      <p>
      Own Id: OTP-7645 Aux Id: seq11094 </p>
    </item>
    <item>
      <p>
	New API module ssh_channel has been added. This is a
	behaviour to facilitate the implementation of ssh clients
	and plug in subsystems to the ssh daemon. Note that this
	slightly changes the options to the API function
	ssh:daemon/[1,2,3] deprecating all no longer documented
	options. Note that the new API enforces the "logical way"
	of using the old API i.e. making the subsystem process
	part of the ssh applications supervisor tree, so missuses
      of the old API are not compatible with the new API.</p>
      <p>
      *** POTENTIAL INCOMPATIBILITY ***</p>
      <p>
      Own Id: OTP-7769</p>
    </item>
  </list>
  </section>

  <section><title>Known Bugs and Problems</title>
  <list>
    <item>
      <p>
	Public keys protected by a password are currently not
      handled by the erlang ssh application.</p>
      <p>
      Own Id: OTP-6400 Aux Id: 10595 </p>
    </item>
  </list>
  </section>
  
  </section>
    
    <section><title>Ssh 1.0.2</title>
    
    <section><title>Fixed Bugs and Malfunctions</title>
    <list>
      <item>
	<p>
	  [sftpd] - Listing of symbolic link directories should now
	  work as expected.</p>
	  <p>
	  Own Id: OTP-7141 Aux Id: seq10856 </p>
        </item>
    </list>
    </section>
    
    </section>
    
   <section><title>Ssh 1.0.1</title>

    <section><title>Fixed Bugs and Malfunctions</title>
      <list>
        <item>
          <p>
            [sftp] - When listing a directory with more than 100
            files only the first 100 where listed. This has now been
            fixed.</p>
          <p>
            Own Id: OTP-7318 Aux Id: seq10953 </p>
        </item>
        <item>
          <p>
            When restarting an ssh-system the expected return value
            from ssh_system_sup:restart_acceptor/2 was incorrect,
            this is no longer the case.</p>
          <p>
            Own Id: OTP-7564 Aux Id: seq11055 </p>
        </item>
        <item>
          <p>
            A few minor bugs where fixed in ssh_userreg.erl and
            ssh_connection_manager and a a ssh_cli option was added
            to restore backwards compatibility with the old ssh_cm -
            API.</p>
          <p>
            Own Id: OTP-7565</p>
        </item>
        <item>
          <p>
            Fixed bug in ipv6 support and added option to disable
            ipv6 as a workaround for badly configured computers.</p>
          <p>
            Own Id: OTP-7566</p>
        </item>
      </list>
    </section>

    <section><title>Improvements and New Features</title>
      <list>
        <item>
          <p>
            [sftp] - Option added to set timeout value in sftp.</p>
          <p>
            Own Id: OTP-7305 Aux Id: seq10945 </p>
        </item>
      </list>
    </section>

   </section>

  <section><title>Ssh 1.0</title>

    <section><title>Fixed Bugs and Malfunctions</title>
      <list>
        <item>
          <p>
            Removed some special handling of prompts that made ssh
            behave differently than openssh.</p>
          <p>
            Own Id: OTP-7485 Aux Id: seq11025 </p>
        </item>
        <item>
          <p>
            Bug in encoding of pty opts has been fixed.</p>
          <p>
            Own Id: OTP-7504</p>
        </item>
      </list>
    </section>


    <section><title>Improvements and New Features</title>
      <list>
        <item>
          <p>
            The architecture of the ssh processes has been
            reconstructed to fit in a supervision tree as to become a
            real OTP application and benefit from this when starting
            and stopping.</p>
          <p>
            Own Id: OTP-7356 Aux Id: seq10899 </p>
        </item>
        <item>
          <p>
            Support for pty option echo off added. Requires kernel
            from R12B-4.</p>
          <p>
            *** POTENTIAL INCOMPATIBILITY ***</p>
          <p>
            Own Id: OTP-7502 Aux Id: seq10959 </p>
        </item>
        <item>
          <p>
            The ssh API has been enhanced a lot of old API functions
            has become deprecated.</p>
          <p>
            Own Id: OTP-7503</p>
        </item>
      </list>
    </section>

  </section>
</chapter>
<|MERGE_RESOLUTION|>--- conflicted
+++ resolved
@@ -30,17 +30,11 @@
     <file>notes.xml</file>
   </header>
 
-<<<<<<< HEAD
 <section><title>Ssh 4.6.8</title>
-=======
-<section><title>Ssh 4.2.2.6</title>
->>>>>>> 60abdddf
-
-    <section><title>Fixed Bugs and Malfunctions</title>
-      <list>
-        <item>
-          <p>
-<<<<<<< HEAD
+    <section><title>Fixed Bugs and Malfunctions</title>
+      <list>
+        <item>
+          <p>
 	    An ssh_sftp server (running version 6) could fail if it
 	    is told to remove a file which in fact is a directory.</p>
           <p>
@@ -48,8 +42,6 @@
         </item>
         <item>
           <p>
-=======
->>>>>>> 60abdddf
 	    Fix rare spurios shutdowns of ssh servers when receiveing
 	    <c>{'EXIT',_,normal}</c> messages.</p>
           <p>
@@ -60,7 +52,6 @@
 
 </section>
 
-<<<<<<< HEAD
 <section><title>Ssh 4.6.7</title>
 
     <section><title>Fixed Bugs and Malfunctions</title>
@@ -90,11 +81,6 @@
         </item>
       </list>
     </section>
-
-=======
-<section><title>Ssh 4.2.2.5</title>
->>>>>>> 60abdddf
-
     <section><title>Improvements and New Features</title>
       <list>
         <item>
@@ -918,6 +904,21 @@
     </section>
 
 </section>
+
+<section><title>Ssh 4.2.2.6</title>
+    <section><title>Fixed Bugs and Malfunctions</title>
+      <list>
+        <item>
+          <p>
+	    Fix rare spurios shutdowns of ssh servers when receiveing
+	    <c>{'EXIT',_,normal}</c> messages.</p>
+          <p>
+	    Own Id: OTP-15018</p>
+        </item>
+      </list>
+    </section>
+</section>
+
 
 <section><title>Ssh 4.2.2.5</title>
     <section><title>Improvements and New Features</title>
