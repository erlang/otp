--- conflicted
+++ resolved
@@ -65,11 +65,10 @@
 	    If supplied, the number of filenames returned to the SFTP client per <c>READDIR</c>
 	    request is limited to at most the given value.</p>
 	  </item>
-<<<<<<< HEAD
 	  <tag><c>max_handles</c></tag>
 	  <item>
             <p>The default value is <c>1000</c>. Positive integer value represents the maximum number of file handles allowed for a connection.</p>            
-=======
+	  </item>
           <tag><c>max_path</c></tag>
 	  <item>
 	    <p>The default value is <c>4096</c>. Positive integer
@@ -77,7 +76,6 @@
 	    exceeded in data provided by the SFTP client. (Note:
 	    limitations might be also enforced by underlying operating
 	    system)</p>
->>>>>>> 043ee3c9
 	  </item>
 	  <tag><c>root</c></tag>
 	  <item>
