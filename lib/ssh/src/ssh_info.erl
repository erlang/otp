--- conflicted
+++ resolved
@@ -139,11 +139,7 @@
            Indent) when is_reference(Ref) ->
     [io_lib:format("~sLocal: ~s~n"
                    "~sRemote: ~s (Version: ~s)~n"
-<<<<<<< HEAD
-                   "~sConnectionRef=~s, subsys_sup=~s~n",
-=======
                    "~sConnectionRef=~s, connection_sup=~s~n",
->>>>>>> 2c67b3f9
                    [indent(Indent), local_addr(ConnPid),
                     indent(Indent), peer_addr(ConnPid), peer_version(client,ConnPid),
                     indent(Indent), print_pid(ConnPid), print_pid(ConnSup)
@@ -153,24 +149,14 @@
                ?inc(Indent)),
      io_lib:nl() % Separate sub system supervisors by an empty line
     ];
-<<<<<<< HEAD
 format_sup(server,
            {{Ref,ConnSup,supervisor,[ssh_connection_sup]}, _ConnSupSpec,
             [{{connection,ConnPid,worker,[ssh_connection_handler]}, _ConnSpec}
-=======
-format_sup(Role,
-           {{Ref,ConnSup,supervisor,[ssh_subsystem_sup]}, _SubSysSpec,
-            [{{connection,ConnPid,worker,[ssh_connection_handler]}, _ConnSpec} 
->>>>>>> 2c67b3f9
              | Children]
            },
            Indent) when is_reference(Ref) ->
     [io_lib:format("~sRemote: ~s (Version: ~s)~n"
-<<<<<<< HEAD
-                   "~sConnectionRef=~s, subsys_sup=~s~n",
-=======
                    "~sConnectionRef=~s, connection_sup=~s~n",
->>>>>>> 2c67b3f9
                    [indent(Indent), peer_addr(ConnPid), peer_version(server,ConnPid),
                     indent(Indent), print_pid(ConnPid), print_pid(ConnSup)
                    ]),
@@ -286,10 +272,6 @@
     catch
         _:_ -> "?"
     end.
-<<<<<<< HEAD
-
-=======
->>>>>>> 2c67b3f9
 
 format_address(#address{address=Addr, port=Port, profile=Prof}) ->
     io_lib:format("~s (profile ~p)", [ssh_lib:format_address_port({Addr,Port}),Prof]);
