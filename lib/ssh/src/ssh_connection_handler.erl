%%
%% %CopyrightBegin%
%%
%% Copyright Ericsson AB 2008-2024. All Rights Reserved.
%%
%% Licensed under the Apache License, Version 2.0 (the "License");
%% you may not use this file except in compliance with the License.
%% You may obtain a copy of the License at
%%
%%     http://www.apache.org/licenses/LICENSE-2.0
%%
%% Unless required by applicable law or agreed to in writing, software
%% distributed under the License is distributed on an "AS IS" BASIS,
%% WITHOUT WARRANTIES OR CONDITIONS OF ANY KIND, either express or implied.
%% See the License for the specific language governing permissions and
%% limitations under the License.
%%
%% %CopyrightEnd%
%%
%%
%%----------------------------------------------------------------------
%% Purpose: Handles an ssh connection, e.i. both the
%% setup SSH Transport Layer Protocol (RFC 4253), Authentication
%% Protocol (RFC 4252) and SSH connection Protocol (RFC 4255)
%% Details of the different protocols are
%% implemented in ssh_transport.erl, ssh_auth.erl and ssh_connection.erl
%% ----------------------------------------------------------------------

-module(ssh_connection_handler).

-behaviour(gen_statem).

-include("ssh.hrl").
-include("ssh_transport.hrl").
-include("ssh_auth.hrl").
-include("ssh_connect.hrl").

-include("ssh_fsm.hrl").

%%====================================================================
%%% Exports
%%====================================================================

%%% Start and stop
-export([start_link/3, start_link/4,
         takeover/4,
	 stop/1
	]).

%%% Internal application API
-export([available_hkey_algorithms/2,
	 open_channel/6,
         start_channel/5,
         handshake/2,
         handle_direct_tcpip/6,
	 request/6, request/7,
	 reply_request/3,
         global_request/5,
         handle_ssh_msg_ext_info/2,
	 send/5,
         send_bytes/2,
         send_msg/2,
	 send_eof/2,
         send_disconnect/6,
         send_disconnect/7,
         store/3,
         retrieve/2,
	 info/1, info/2,
	 connection_info/2,
	 channel_info/3,
	 adjust_window/3, close/2,
	 disconnect/4,
	 get_print_info/1,
         set_sock_opts/2, get_sock_opts/2,
         prohibited_sock_option/1
	]).

%%% Behaviour callbacks
-export([init/1, callback_mode/0, handle_event/4, terminate/3,
	 format_status/2, code_change/4]).

%%% Exports not intended to be used :). They are used for spawning and tests
-export([init_ssh_record/3,		   % Export of this internal function
					   % intended for low-level protocol test suites
	 renegotiate/1, alg/1 % Export intended for test cases
	]).

-behaviour(ssh_dbg).
-export([ssh_dbg_trace_points/0, ssh_dbg_flags/1,
         ssh_dbg_on/1, ssh_dbg_off/1,
         ssh_dbg_format/2, ssh_dbg_format/3]).


-define(call_disconnectfun_and_log_cond(LogMsg, DetailedText, StateName, D),
        call_disconnectfun_and_log_cond(LogMsg, DetailedText, ?MODULE, ?LINE, StateName, D)).

%%====================================================================
%% Start / stop
%%====================================================================

start_link(Role, Socket, Options) ->
    start_link(Role, undefined, Socket, Options).

start_link(Role, Id, Socket, Options) ->
    case gen_statem:start_link(?MODULE,
                               [Role, Socket, Options],
                               [{spawn_opt, [{message_queue_data,off_heap}]}]) of

        {ok, Pid} when Id =/= undefined ->
            %% Announce the ConnectionRef to the system supervisor so it could
            %%   1) initiate the socket handover, and
            %%   2) be returned to whoever called for example ssh:connect; the Pid
            %%      returned from this function is "consumed" by the connection
            %%      supervisor.
            ?GET_INTERNAL_OPT(user_pid,Options) ! {new_connection_ref, Id, Pid},
            {ok, Pid};

        Others ->
            Others
    end.

takeover(ConnPid, Role, Socket, Options) ->
    case Role of
        client ->
            group_leader(group_leader(), ConnPid);
        _ ->
            ok
    end,
    {_, Callback, _} = ?GET_OPT(transport, Options),
    case Callback:controlling_process(Socket, ConnPid) of
        ok ->
            Ref = erlang:monitor(process, ConnPid),
            gen_statem:cast(ConnPid, socket_control),
            NegTimeout = ?GET_INTERNAL_OPT(negotiation_timeout,
                                           Options,
                                           ?GET_OPT(negotiation_timeout, Options)
                                          ),
<<<<<<< HEAD
            handshake(ConnPid, Ref, NegTimeout);
=======
            handshake(ConnPid, Role, Ref, NegTimeout);
>>>>>>> 2c67b3f9
        {error, Reason}	->
            {error, Reason}
    end.

%%--------------------------------------------------------------------
-spec stop(connection_ref()
	  ) -> ok | {error, term()}.
%% . . . . . . . . . . . . . . . . . . . . . . . . . . . . . . . . . .
stop(ConnectionHandler)->
    case call(ConnectionHandler, stop) of
       {error, closed} ->
	    ok;
	Other ->
	    Other
    end.

%%====================================================================
%% Internal application API
%%====================================================================

%%--------------------------------------------------------------------
%%% Some other module has decided to disconnect.

-spec disconnect(Code::integer(), Details::iodata(),
                      Module::atom(), Line::integer()) -> no_return().
%% . . . . . . . . . . . . . . . . . . . . . . . . . . . . . . . . . .

% Preferable called with the macro ?DISCONNECT

disconnect(Code, DetailedText, Module, Line) ->
    throw({keep_state_and_data,
	   [{next_event, internal, {send_disconnect, Code, DetailedText, Module, Line}}]}).

%%--------------------------------------------------------------------
%%% Open a channel in the connection to the peer, that is, do the ssh
%%% signalling with the peer.
-spec open_channel(connection_ref(), 
		   string(),
		   iodata(),
		   pos_integer() | undefined,
		   pos_integer() | undefined,
		   timeout()
		  ) -> {open, channel_id()} | {error, term()}.

%% . . . . . . . . . . . . . . . . . . . . . . . . . . . . . . . . . .
open_channel(ConnectionHandler,
	     ChannelType, ChannelSpecificData, InitialWindowSize, MaxPacketSize, 
	     Timeout) ->
    call(ConnectionHandler,
	 {open,
	  self(),
	  ChannelType, InitialWindowSize, MaxPacketSize, ChannelSpecificData,
	  Timeout}).

%%--------------------------------------------------------------------
%%% Start a channel handling process in the superviser tree
-spec start_channel(connection_ref(), atom(), channel_id(), list(), term()) ->
                           {ok, pid()} | {error, term()}.

%% . . . . . . . . . . . . . . . . . . . . . . . . . . . . . . . . . .
start_channel(ConnectionHandler, CallbackModule, ChannelId, Args, Exec) ->
    {ok, {ConnectionSup,Role,Opts}} = call(ConnectionHandler, get_misc),
    ssh_connection_sup:start_channel(Role, ConnectionSup,
                                    ConnectionHandler, CallbackModule, ChannelId,
                                    Args, Exec, Opts).

%%--------------------------------------------------------------------
handle_direct_tcpip(ConnectionHandler, ListenHost, ListenPort, ConnectToHost, ConnectToPort, Timeout) ->
    call(ConnectionHandler, {handle_direct_tcpip, ListenHost, ListenPort, ConnectToHost, ConnectToPort, Timeout}).

%%--------------------------------------------------------------------
-spec request(connection_ref(),
	      pid(),
	      channel_id(),
	      string(),
	      boolean(),
	      iodata(),
	      timeout()
	     ) -> success | failure | ok | {error,timeout}.

-spec request(connection_ref(),
	      channel_id(),
	      string(),
	      boolean(),
	      iodata(),
	      timeout()
	     ) -> success | failure | ok | {error,timeout}.
%% . . . . . . . . . . . . . . . . . . . . . . . . . . . . . . . . . .
request(ConnectionHandler, ChannelPid, ChannelId, Type, true, Data, Timeout) ->
    call(ConnectionHandler, {request, ChannelPid, ChannelId, Type, Data, Timeout});
request(ConnectionHandler, ChannelPid, ChannelId, Type, false, Data, _) ->
    cast(ConnectionHandler, {request, ChannelPid, ChannelId, Type, Data}).

request(ConnectionHandler, ChannelId, Type, true, Data, Timeout) ->
    call(ConnectionHandler, {request, ChannelId, Type, Data, Timeout});
request(ConnectionHandler, ChannelId, Type, false, Data, _) ->
    cast(ConnectionHandler, {request, ChannelId, Type, Data}).

%%--------------------------------------------------------------------
-spec reply_request(connection_ref(),
		    success | failure,
		    channel_id()
		   ) -> ok.

%% . . . . . . . . . . . . . . . . . . . . . . . . . . . . . . . . . .
reply_request(ConnectionHandler, Status, ChannelId) ->
    cast(ConnectionHandler, {reply_request, Status, ChannelId}).

%%--------------------------------------------------------------------
global_request(ConnectionHandler, Type, true, Data, Timeout) ->
    call(ConnectionHandler, {global_request, Type, Data, Timeout});
global_request(ConnectionHandler, Type, false, Data, _) ->
    cast(ConnectionHandler, {global_request, Type, Data}).

%%--------------------------------------------------------------------
-spec send(connection_ref(),
	   channel_id(),
	   non_neg_integer(),
	   iodata(),
	   timeout()
	  ) -> ok | {error, timeout|closed}.
%% . . . . . . . . . . . . . . . . . . . . . . . . . . . . . . . . . .
send(ConnectionHandler, ChannelId, Type, Data, Timeout) ->
    call(ConnectionHandler, {data, ChannelId, Type, Data, Timeout}).

%%--------------------------------------------------------------------
-spec send_eof(connection_ref(),
	       channel_id()
	      ) -> ok | {error,closed}.
%% . . . . . . . . . . . . . . . . . . . . . . . . . . . . . . . . . .
send_eof(ConnectionHandler, ChannelId) ->
    call(ConnectionHandler, {eof, ChannelId}).

%%--------------------------------------------------------------------
-spec info(connection_ref()
	  ) -> {ok, [#channel{}]} .

-spec info(connection_ref(),
	   pid() | all
	  ) -> {ok, [#channel{}]} .
%% . . . . . . . . . . . . . . . . . . . . . . . . . . . . . . . . . .
info(ConnectionHandler) ->
    info(ConnectionHandler, all).

info(ConnectionHandler, ChannelProcess) ->
    call(ConnectionHandler, {info, ChannelProcess}).

%%--------------------------------------------------------------------
-type local_sock_info() :: {inet:ip_address(), non_neg_integer()} | string().
-type peer_sock_info()  :: {inet:ip_address(), non_neg_integer()} | string().
-type state_info() :: iolist().

-spec get_print_info(connection_ref()
		    ) -> {{local_sock_info(), peer_sock_info()},
			  state_info()
			 }.
%% . . . . . . . . . . . . . . . . . . . . . . . . . . . . . . . . . .
get_print_info(ConnectionHandler) ->
    call(ConnectionHandler, get_print_info, 1000).

%%--------------------------------------------------------------------
connection_info(ConnectionHandler, []) ->
    connection_info(ConnectionHandler, conn_info_keys());
connection_info(ConnectionHandler, Key) when is_atom(Key) ->
    case connection_info(ConnectionHandler, [Key]) of
        [{Key,Val}] -> {Key,Val};
        Other -> Other
    end;
connection_info(ConnectionHandler, Options) ->
    call(ConnectionHandler, {connection_info, Options}).

%%--------------------------------------------------------------------
-spec channel_info(connection_ref(),
		   channel_id(),
		   [atom()]
		  ) -> proplists:proplist().
%% . . . . . . . . . . . . . . . . . . . . . . . . . . . . . . . . . .
channel_info(ConnectionHandler, ChannelId, Options) ->
    call(ConnectionHandler, {channel_info, ChannelId, Options}).

%%--------------------------------------------------------------------
-spec adjust_window(connection_ref(),
		    channel_id(),
		    integer()
		   ) -> ok.
%% . . . . . . . . . . . . . . . . . . . . . . . . . . . . . . . . . .
adjust_window(ConnectionHandler, Channel, Bytes) ->
    cast(ConnectionHandler, {adjust_window, Channel, Bytes}).

%%--------------------------------------------------------------------
-spec close(connection_ref(),
	    channel_id()
	   ) -> ok.
%% . . . . . . . . . . . . . . . . . . . . . . . . . . . . . . . . . .
close(ConnectionHandler, ChannelId) ->
    case call(ConnectionHandler, {close, ChannelId}) of
	ok ->
	    ok;
	{error, closed} ->
	    ok
    end.


%%--------------------------------------------------------------------
store(ConnectionHandler, Key, Value) ->
    cast(ConnectionHandler, {store,Key,Value}).

retrieve(#connection{options=Opts}, Key) ->
    try ?GET_INTERNAL_OPT(Key, Opts) of
        Value ->
            {ok,Value}
    catch
        error:{badkey,Key} ->
            undefined
    end;
retrieve(ConnectionHandler, Key) ->
    call(ConnectionHandler, {retrieve,Key}).

%%--------------------------------------------------------------------
%% . . . . . . . . . . . . . . . . . . . . . . . . . . . . . . . . . .
set_sock_opts(ConnectionRef, SocketOptions) ->
    try lists:foldr(fun({Name,_Val}, Acc) ->
                            case prohibited_sock_option(Name) of
                                true -> [Name|Acc];
                                false -> Acc
                            end
                    end, [], SocketOptions)
    of
        [] ->
            call(ConnectionRef, {set_sock_opts,SocketOptions});
        Bad ->
            {error, {not_allowed,Bad}}
    catch
        _:_ ->
            {error, badarg}
    end.

prohibited_sock_option(active)    -> true;
prohibited_sock_option(deliver)   -> true;
prohibited_sock_option(mode)      -> true;
prohibited_sock_option(packet)    -> true;
prohibited_sock_option(_) -> false.

%%--------------------------------------------------------------------
%% . . . . . . . . . . . . . . . . . . . . . . . . . . . . . . . . . .
get_sock_opts(ConnectionRef, SocketGetOptions) ->
    call(ConnectionRef, {get_sock_opts,SocketGetOptions}).

%%====================================================================
%% Test support
%%====================================================================
%%--------------------------------------------------------------------
-spec renegotiate(connection_ref()
		 ) -> ok.
%% . . . . . . . . . . . . . . . . . . . . . . . . . . . . . . . . . .
renegotiate(ConnectionHandler) ->
    cast(ConnectionHandler, force_renegotiate).

%%--------------------------------------------------------------------
alg(ConnectionHandler) ->
    call(ConnectionHandler, get_alg).

%%====================================================================
%% Intitialisation
%%====================================================================
init([Role, Socket, Opts]) when Role==client ; Role==server ->
    process_flag(trap_exit, true),
    %% ssh_params will be updated after receiving socket_control event
    %% in wait_for_socket state;
    D = #data{socket = Socket, ssh_params = #ssh{role = Role, opts = Opts}},
    {ok, {wait_for_socket, Role}, D}.

%%%----------------------------------------------------------------
%%% Connection start and initialization helpers
init_connection_record(Role, Socket, Opts) ->
    {WinSz, PktSz} = init_inet_buffers_window(Socket),
    C = #connection{channel_cache = ssh_client_channel:cache_create(),
                    channel_id_seed = 0,
                    suggest_window_size = WinSz,
                    suggest_packet_size = PktSz,
                    requests = [],
                    options = Opts,
                    connection_supervisor = ?GET_INTERNAL_OPT(connection_sup, Opts)
                   },
    case Role of
        server ->
            C#connection{cli_spec =
                             ?GET_OPT(ssh_cli, Opts, {ssh_cli,[?GET_OPT(shell, Opts)]}),
                         exec =
                             ?GET_OPT(exec, Opts)};
        client ->
            C
    end.

init_ssh_record(Role, Socket, Opts) ->
    %% Export of this internal function is
    %% intended for low-level protocol test suites
    {ok,PeerAddr} = inet:peername(Socket),
    init_ssh_record(Role, Socket, PeerAddr, Opts).

init_ssh_record(Role, Socket, PeerAddr, Opts) ->
    AuthMethods = ?GET_OPT(auth_methods, Opts),
    S0 = #ssh{role = Role,
	      opts = Opts,
	      userauth_supported_methods = AuthMethods,
	      available_host_keys = available_hkey_algorithms(Role, Opts),
	      random_length_padding = ?GET_OPT(max_random_length_padding, Opts)
	   },

    {Vsn, Version} = ssh_transport:versions(Role, Opts),
    LocalName = case inet:sockname(Socket) of
                    {ok,Local} -> Local;
                    _ -> undefined
                end,
    case Role of
	client ->
	    PeerName = case ?GET_INTERNAL_OPT(host, Opts, element(1,PeerAddr)) of
                           PeerIP when is_tuple(PeerIP) ->
                               inet_parse:ntoa(PeerIP);
                           PeerName0 when is_atom(PeerName0) ->
                               atom_to_list(PeerName0);
                           PeerName0 when is_list(PeerName0) ->
                               PeerName0
                       end,
            S1 =
                S0#ssh{c_vsn = Vsn,
                       c_version = Version,
                       opts = ?PUT_INTERNAL_OPT({io_cb, case ?GET_OPT(user_interaction, Opts) of
                                                            true ->  ssh_io;
                                                            false -> ssh_no_io
                                                        end},
                                                Opts),
                       userauth_quiet_mode = ?GET_OPT(quiet_mode, Opts),
                       peer = {PeerName, PeerAddr},
                       local = LocalName
                      },
            S1#ssh{userauth_pubkeys = [K || K <- ?GET_OPT(pref_public_key_algs, Opts),
                                            is_usable_user_pubkey(K, S1)
                                      ]
                  };

	server ->
	    S0#ssh{s_vsn = Vsn,
		   s_version = Version,
		   userauth_methods = string:tokens(AuthMethods, ","),
		   kb_tries_left = 3,
		   peer = {undefined, PeerAddr},
                   local = LocalName
		  }
    end.

handshake(ConnPid, server, Ref, Timeout) ->
    receive
	{ConnPid, ssh_connected} ->
	    erlang:demonitor(Ref, [flush]),
	    {ok, ConnPid};
	{ConnPid, {not_connected, Reason}} ->
	    erlang:demonitor(Ref, [flush]),
	    {error, Reason};
	{'DOWN', Ref, process, ConnPid, {shutdown, Reason}} ->
	    {error, Reason};
	{'DOWN', Ref, process, ConnPid, Reason} ->
	    {error, Reason};
        {'EXIT',_,Reason} ->
            stop(ConnPid),
            {error, {exit,Reason}}
    after Timeout ->
	    erlang:demonitor(Ref, [flush]),
	    ssh_connection_handler:stop(ConnPid),
	    {error, timeout}
    end;
handshake(ConnPid, client, Ref, Timeout) ->
    receive
	{ConnPid, ssh_connected} ->
	    erlang:demonitor(Ref, [flush]),
	    {ok, ConnPid};
	{ConnPid, {not_connected, Reason}} ->
	    erlang:demonitor(Ref, [flush]),
	    {error, Reason};
	{'DOWN', Ref, process, ConnPid, {shutdown, Reason}} ->
	    {error, Reason};
	{'DOWN', Ref, process, ConnPid, Reason} ->
	    {error, Reason}
    after Timeout ->
	    erlang:demonitor(Ref, [flush]),
	    ssh_connection_handler:stop(ConnPid),
	    {error, timeout}
    end.

handshake(Msg, #data{starter = User}) ->
    User ! {self(), Msg}.

%%====================================================================
%% gen_statem callbacks
%%====================================================================
%%--------------------------------------------------------------------
-type event_content() ::  any().

-type renegotiate_flag() :: init | renegotiate.

-type state_name() :: 
        {hello,                     role()                    }
      | {kexinit,                   role(), renegotiate_flag()}
      | {key_exchange,              role(), renegotiate_flag()}
      | {key_exchange_dh_gex_init,  server, renegotiate_flag()}
      | {key_exchange_dh_gex_reply, client, renegotiate_flag()}
      | {new_keys,                  role(), renegotiate_flag()}
      | {ext_info,                  role(), renegotiate_flag()}
      | {service_request,           role()                    }
      | {userauth,                  role()                    }
      | {userauth_keyboard_interactive,       role()          }
      | {userauth_keyboard_interactive_extra, server          }
      | {userauth_keyboard_interactive_info_response, client  }
      | {connected,                 role()                    }
	.

%% The state names must fulfill some rules regarding
%% where the role() and the renegotiate_flag() is placed:

-spec renegotiation(state_name()) -> boolean().
renegotiation({_,_,ReNeg}) -> ReNeg == renegotiate;
renegotiation(_) -> false.


-define(CONNECTED(StateName),
        (element(1,StateName) == connected orelse
         element(1,StateName) == ext_info ) ).

-spec handle_event(gen_statem:event_type(),
		   event_content(),
		   state_name(),
		   #data{}
		  ) -> gen_statem:event_handler_result(state_name()) .

-define(CONNECTION_MSG(Msg),
        [{next_event, internal, prepare_next_packet},
         {next_event,internal,{conn_msg,Msg}}]).

%% . . . . . . . . . . . . . . . . . . . . . . . . . . . . . . . . . .
callback_mode() ->
    [handle_event_function,
     state_enter].

%%% ######## {hello, client|server} ####
%% The very first event that is sent when ssh_connection_handler
%% becomes owner process for Socket
handle_event(cast, socket_control, {wait_for_socket, Role},
             #data{socket = Socket, ssh_params = #ssh{opts = Opts}}) ->
    case inet:peername(Socket) of
        {ok, PeerAddr} ->
            try
                {Protocol, Callback, CloseTag} = ?GET_OPT(transport, Opts),
                D = #data{starter = ?GET_INTERNAL_OPT(user_pid, Opts),
                          socket = Socket,
                          transport_protocol = Protocol,
                          transport_cb = Callback,
                          transport_close_tag = CloseTag,
                          ssh_params = init_ssh_record(Role, Socket, PeerAddr, Opts),
                          connection_state = init_connection_record(Role, Socket, Opts)
                         },
                NextEvent = {next_event, internal, socket_ready},
                {next_state, {hello,Role}, D, NextEvent}
            catch
                _:{error,Error} -> {stop, {error,Error}};
                error:Error ->     {stop, {error,Error}}
            end;

        {error,Error} ->
            {stop, {shutdown,Error}}
    end;

handle_event(internal, socket_ready, {hello,_}=StateName, #data{ssh_params = Ssh0} = D) ->
    VsnMsg = ssh_transport:hello_version_msg(string_version(Ssh0)),
    send_bytes(VsnMsg, D),
    case inet:getopts(Socket=D#data.socket, [recbuf]) of
	{ok, [{recbuf,Size}]} ->
	    %% Set the socket to the hello text line handling mode:
	    inet:setopts(Socket, [{packet, line},
				  {active, once},
				  % Expecting the version string which might
				  % be max ?MAX_PROTO_VERSION bytes:
				  {recbuf, ?MAX_PROTO_VERSION},
				  {nodelay,true}]),
            Time = ?GET_OPT(hello_timeout, Ssh0#ssh.opts, infinity),
	    {keep_state, D#data{inet_initial_recbuf_size=Size}, [{state_timeout,Time,no_hello_received}] };

	Other ->
            ?call_disconnectfun_and_log_cond("Option return", 
                                             io_lib:format("Unexpected getopts return:~n  ~p",[Other]),
                                             StateName, D),
	    {stop, {shutdown,{unexpected_getopts_return, Other}}}
    end;

handle_event(internal, {info_line,_Line}, {hello,client}, D) ->
    %% The server may send info lines to the client before the version_exchange
    %% RFC4253/4.2
    inet:setopts(D#data.socket, [{active, once}]),
    keep_state_and_data;

handle_event(internal, {info_line,Line}, {hello,server}=StateName, D) ->
    %% But the client may NOT send them to the server. Openssh answers with cleartext,
    %% and so do we
    send_bytes("Protocol mismatch.", D),
    Msg = io_lib:format("Protocol mismatch in version exchange. Client sent info lines.~n~s",
                        [ssh_dbg:hex_dump(Line, 64)]),
    ?call_disconnectfun_and_log_cond("Protocol mismatch.", Msg, StateName, D),
    {stop, {shutdown,"Protocol mismatch in version exchange. Client sent info lines."}};

handle_event(internal, {version_exchange,Version}, {hello,Role}, D0) ->
    {NumVsn, StrVsn} = ssh_transport:handle_hello_version(Version),
    case handle_version(NumVsn, StrVsn, D0#data.ssh_params) of
	{ok, Ssh1} ->
	    %% Since the hello part is finished correctly, we set the
	    %% socket to the packet handling mode (including recbuf size):
	    inet:setopts(D0#data.socket, [{packet,0},
					 {mode,binary},
					 {active, once},
					 {recbuf, D0#data.inet_initial_recbuf_size}]),
	    {KeyInitMsg, SshPacket, Ssh} = ssh_transport:key_exchange_init_msg(Ssh1),
	    send_bytes(SshPacket, D0),
            D = D0#data{ssh_params = Ssh,
                        key_exchange_init_msg = KeyInitMsg},
	    {next_state, {kexinit,Role,init}, D, {change_callback_module, ssh_fsm_kexinit}};

	not_supported ->
            {Shutdown, D} =
                ?send_disconnect(?SSH_DISCONNECT_PROTOCOL_VERSION_NOT_SUPPORTED,
                                 io_lib:format("Offending version is ~p",[string:chomp(Version)]),
                                 {hello,Role},
                                 D0),
	    {stop, Shutdown, D}
    end;

%%% timeout after tcp:connect but then nothing arrives
handle_event(state_timeout, no_hello_received, {hello,_Role}=StateName, D0 = #data{ssh_params = Ssh0}) ->
    Time = ?GET_OPT(hello_timeout, Ssh0#ssh.opts),
    {Shutdown, D} =
        ?send_disconnect(?SSH_DISCONNECT_PROTOCOL_ERROR,
                         lists:concat(["No HELLO received within ",ssh_lib:format_time_ms(Time)]),
                         StateName, D0),
    {stop, Shutdown, D};


%%% ######## {service_request, client|server} ####

handle_event(internal, Msg = #ssh_msg_service_request{name=ServiceName}, StateName = {service_request,server}, D0) ->
    case ServiceName of
	"ssh-userauth" ->
	    Ssh0 = #ssh{session_id=SessionId} = D0#data.ssh_params,
	    {ok, {Reply, Ssh}} = ssh_auth:handle_userauth_request(Msg, SessionId, Ssh0),
            D = send_msg(Reply, D0#data{ssh_params = Ssh}),
	    {next_state, {userauth,server}, D, {change_callback_module,ssh_fsm_userauth_server}};

	_ ->
            {Shutdown, D} =
                ?send_disconnect(?SSH_DISCONNECT_SERVICE_NOT_AVAILABLE,
                                 io_lib:format("Unknown service: ~p",[ServiceName]),
                                 StateName, D0),
            {stop, Shutdown, D}
    end;

handle_event(internal, #ssh_msg_service_accept{name = "ssh-userauth"}, {service_request,client},
	     #data{ssh_params = #ssh{service="ssh-userauth"} = Ssh0} = D0) ->
    {Msg, Ssh} = ssh_auth:init_userauth_request_msg(Ssh0),
    D = send_msg(Msg, D0#data{ssh_params = Ssh,
                              auth_user = Ssh#ssh.user
                             }),
    {next_state, {userauth,client}, D, {change_callback_module,ssh_fsm_userauth_client}};


%% Skip ext_info messages in connected state (for example from OpenSSH >= 7.7)
handle_event(internal, #ssh_msg_ext_info{}, {connected,_Role}, D) ->
    {keep_state, D};

handle_event(internal, {#ssh_msg_kexinit{},_}, {connected,Role}, D0) ->
    {KeyInitMsg, SshPacket, Ssh} = ssh_transport:key_exchange_init_msg(D0#data.ssh_params),
    D = D0#data{ssh_params = Ssh,
		key_exchange_init_msg = KeyInitMsg},
    send_bytes(SshPacket, D),
    {next_state, {kexinit,Role,renegotiate}, D, [postpone, {change_callback_module,ssh_fsm_kexinit}]};

handle_event(internal, #ssh_msg_disconnect{description=Desc} = Msg, StateName, D0) ->
    {disconnect, _, RepliesCon} =
	ssh_connection:handle_msg(Msg, D0#data.connection_state, ?role(StateName), D0#data.ssh_params),
    {Actions,D} = send_replies(RepliesCon, D0),
    disconnect_fun("Received disconnect: "++Desc, D),
    {stop_and_reply, {shutdown,Desc}, Actions, D};

handle_event(internal, #ssh_msg_ignore{}, {_StateName, _Role, init},
             #data{ssh_params = #ssh{kex_strict_negotiated = true,
                                     send_sequence = SendSeq,
                                     recv_sequence = RecvSeq}}) ->
    ?DISCONNECT(?SSH_DISCONNECT_KEY_EXCHANGE_FAILED,
                io_lib:format("strict KEX violation: unexpected SSH_MSG_IGNORE "
                              "send_sequence = ~p  recv_sequence = ~p",
                              [SendSeq, RecvSeq])
               );

handle_event(internal, #ssh_msg_ignore{}, _StateName, _) ->
    keep_state_and_data;

handle_event(internal, #ssh_msg_unimplemented{}, _StateName, _) ->
    keep_state_and_data;

%% Quick fix of failing test case (ssh_options_SUITE:ssh_msg_debug_fun_option_{client|server}/1)
handle_event(cast, #ssh_msg_debug{} = Msg, State, D) ->
    handle_event(internal, Msg, State, D);

handle_event(internal, #ssh_msg_debug{} = Msg, _StateName, D) ->
    debug_fun(Msg, D),
    keep_state_and_data;

handle_event(internal, {conn_msg,Msg}, StateName, #data{connection_state = Connection0,
                                                        event_queue = Qev0} = D0) ->
    Role = ?role(StateName),
    Rengotation = renegotiation(StateName),
    try ssh_connection:handle_msg(Msg, Connection0, Role, D0#data.ssh_params) of
	{disconnect, Reason0, RepliesConn} ->
            {Repls, D} = send_replies(RepliesConn, D0),
            case {Reason0,Role} of
                {{_, Reason}, client} when ((StateName =/= {connected,client})
                                            and (not Rengotation)) ->
                    handshake({not_connected,Reason}, D);
                _ ->
                    ok
            end,
            {stop_and_reply, {shutdown,normal}, Repls, D};

	{Replies, Connection} when is_list(Replies) ->
	    {Repls, D} = 
		case StateName of
		    {connected,_} ->
			send_replies(Replies, D0#data{connection_state=Connection});
		    _ ->
			{ConnReplies, NonConnReplies} = lists:splitwith(fun not_connected_filter/1, Replies),
			send_replies(NonConnReplies, D0#data{event_queue = Qev0 ++ ConnReplies})
		end,
            case {Msg, StateName} of
                {#ssh_msg_channel_close{}, {connected,_}} ->
                    {keep_state, D, [cond_set_idle_timer(D)|Repls]};
                {#ssh_msg_channel_success{}, _} ->
                    update_inet_buffers(D#data.socket),
                    {keep_state, D, Repls};
                _ ->
                    {keep_state, D, Repls}
            end

    catch
	Class:Error ->
            {Repls, D1} = send_replies(ssh_connection:handle_stop(Connection0), D0),
            {Shutdown, D} = ?send_disconnect(?SSH_DISCONNECT_BY_APPLICATION,
                                             io_lib:format("Internal error: ~p:~p",[Class,Error]),
                                             StateName, D1),
            {stop_and_reply, Shutdown, Repls, D}
    end;


handle_event(enter, OldState, {connected,_}=NewState, D) ->
    %% Entering the state where re-negotiation is possible
    init_renegotiate_timers(OldState, NewState, D);

handle_event(enter, OldState, {ext_info,_,renegotiate}=NewState, D) ->
    %% Could be hanging in exit_info state if nothing else arrives
    init_renegotiate_timers(OldState, NewState, D);

handle_event(enter, {connected,_}=OldState, NewState, D) ->
    %% Exiting the state where re-negotiation is possible
    pause_renegotiate_timers(OldState, NewState, D);

handle_event(cast, force_renegotiate, StateName, D) ->
    handle_event({timeout,renegotiate}, undefined, StateName, D);

handle_event({timeout,renegotiate}, _, StateName, D0) ->
    case StateName of
        {connected,Role} ->
            start_rekeying(Role, D0);
        {ext_info,Role,renegotiate} ->
            start_rekeying(Role, D0);
        _ ->
            %% Wrong state for starting a renegotiation, must be in re-negotiation
            keep_state_and_data
    end;

handle_event({timeout,check_data_size}, _, StateName, D0) ->
    %% Rekey due to sent data limit reached? (Can't be in {ext_info,...} if data is sent)
    case StateName of
        {connected,Role} ->
            check_data_rekeying(Role, D0);
        _ ->
            %% Wrong state for starting a renegotiation, must be in re-negotiation
            keep_state_and_data
    end;

handle_event({call,From}, get_alg, _, D) ->
    #ssh{algorithms=Algs} = D#data.ssh_params,
    {keep_state_and_data, [{reply,From,Algs}]};

handle_event(cast, _, StateName, _) when not ?CONNECTED(StateName) ->
    {keep_state_and_data, [postpone]};

handle_event(cast, {adjust_window,ChannelId,Bytes}, StateName, D) when ?CONNECTED(StateName) ->
    case ssh_client_channel:cache_lookup(cache(D), ChannelId) of
	#channel{recv_window_size = WinSize,
		 recv_window_pending = Pending,
		 recv_packet_size = PktSize} = Channel
	  when (WinSize-Bytes) >= 2*PktSize ->
	    %% The peer can send at least two more *full* packet, no hurry.
	    ssh_client_channel:cache_update(cache(D),
				     Channel#channel{recv_window_pending = Pending + Bytes}),
	    keep_state_and_data;

	#channel{recv_window_size = WinSize,
		 recv_window_pending = Pending,
		 remote_id = Id} = Channel ->
	    %% Now we have to update the window - we can't receive so many more pkts
	    ssh_client_channel:cache_update(cache(D),
				     Channel#channel{recv_window_size =
							 WinSize + Bytes + Pending,
						     recv_window_pending = 0}),
	    Msg = ssh_connection:channel_adjust_window_msg(Id, Bytes + Pending),
	    {keep_state, send_msg(Msg,D)};

	undefined ->
	    keep_state_and_data
    end;

handle_event(cast, {reply_request,Resp,ChannelId}, StateName, D) when ?CONNECTED(StateName) ->
    case ssh_client_channel:cache_lookup(cache(D), ChannelId) of
        #channel{remote_id = RemoteId} when Resp== success ; Resp==failure ->
            Msg =
                case Resp of
                    success -> ssh_connection:channel_success_msg(RemoteId);
                    failure -> ssh_connection:channel_failure_msg(RemoteId)
                end,
            update_inet_buffers(D#data.socket),
            {keep_state, send_msg(Msg,D)};

        #channel{} ->
            Details = io_lib:format("Unhandled reply in state ~p:~n~p", [StateName,Resp]),
            {_Shutdown, D1} =
                ?send_disconnect(?SSH_DISCONNECT_PROTOCOL_ERROR, Details, StateName, D),
            {keep_state, D1};

	undefined ->
	    keep_state_and_data
    end;

handle_event(cast, {request,ChannelPid, ChannelId, Type, Data}, StateName, D) when ?CONNECTED(StateName) ->
    {keep_state,  handle_request(ChannelPid, ChannelId, Type, Data, false, none, D)};

handle_event(cast, {request,ChannelId,Type,Data}, StateName, D) when ?CONNECTED(StateName) ->
    {keep_state,  handle_request(ChannelId, Type, Data, false, none, D)};

handle_event(cast, {unknown,Data}, StateName, D) when ?CONNECTED(StateName) ->
    Msg = #ssh_msg_unimplemented{sequence = Data},
    {keep_state, send_msg(Msg,D)};

handle_event(cast, {global_request, Type, Data}, StateName, D) when ?CONNECTED(StateName) ->
    {keep_state, send_msg(ssh_connection:request_global_msg(Type,false,Data), D)};


%%% Previously handle_sync_event began here
handle_event({call,From}, get_print_info, StateName, D) ->
    Reply =
	try
	    {inet:sockname(D#data.socket),
	     inet:peername(D#data.socket)
	    }
	of
	    {{ok,Local}, {ok,Remote}} ->
		{{Local,Remote},io_lib:format("statename=~p",[StateName])};
	    _ ->
		{{"-",0},"-"}
	catch
	    _:_ ->
		{{"?",0},"?"}
	end,
    {keep_state_and_data, [{reply,From,Reply}]};

handle_event({call,From}, {connection_info, Options}, _, D) ->
    Info = fold_keys(Options, fun conn_info/2, D),
    {keep_state_and_data, [{reply,From,Info}]};

handle_event({call,From}, {channel_info,ChannelId,Options}, _, D) ->
    case ssh_client_channel:cache_lookup(cache(D), ChannelId) of
	#channel{} = Channel ->
	    Info = fold_keys(Options, fun chann_info/2, Channel),
	    {keep_state_and_data, [{reply,From,Info}]};
	undefined ->
	    {keep_state_and_data, [{reply,From,[]}]}
    end;


handle_event({call,From}, {info, all}, _, D) ->
    Result = ssh_client_channel:cache_foldl(fun(Channel, Acc) ->
					     [Channel | Acc]
				     end,
				     [], cache(D)),
    {keep_state_and_data, [{reply, From, {ok,Result}}]};

handle_event({call,From}, {info, ChannelPid}, _, D) ->
    Result = ssh_client_channel:cache_foldl(
	       fun(Channel, Acc) when Channel#channel.user == ChannelPid ->
		       [Channel | Acc];
		  (_, Acc) ->
		       Acc
	       end, [], cache(D)),
    {keep_state_and_data, [{reply, From, {ok,Result}}]};

handle_event({call,From}, {set_sock_opts,SocketOptions}, _StateName, D) ->
    Result = try inet:setopts(D#data.socket, SocketOptions)
             catch
                 _:_ -> {error, badarg}
             end,
    {keep_state_and_data, [{reply,From,Result}]};

handle_event({call,From}, {get_sock_opts,SocketGetOptions}, _StateName, D) ->
    Result = try inet:getopts(D#data.socket, SocketGetOptions)
             catch
                 _:_ -> {error, badarg}
             end,
    {keep_state_and_data, [{reply,From,Result}]};

handle_event({call,From}, stop, _StateName, D0) ->
    {Repls,D} = send_replies(ssh_connection:handle_stop(D0#data.connection_state), D0),
    {stop_and_reply, normal, [{reply,From,ok}|Repls], D};

handle_event({call,_}, _, StateName, _) when not ?CONNECTED(StateName) ->
    {keep_state_and_data, [postpone]};

handle_event({call,From}, {request, ChannelPid, ChannelId, Type, Data, Timeout}, StateName, D0)
  when ?CONNECTED(StateName) ->
    case handle_request(ChannelPid, ChannelId, Type, Data, true, From, D0) of
        {error,Error} ->
            {keep_state, D0, {reply,From,{error,Error}}};
        D ->
            %% Note reply to channel will happen later when reply is received from peer on the socket
            start_channel_request_timer(ChannelId, From, Timeout),
            {keep_state, D, cond_set_idle_timer(D)}
    end;

handle_event({call,From}, {request, ChannelId, Type, Data, Timeout}, StateName, D0)
  when ?CONNECTED(StateName) ->
    case handle_request(ChannelId, Type, Data, true, From, D0) of
        {error,Error} ->
            {keep_state, D0, {reply,From,{error,Error}}};
        D ->
            %% Note reply to channel will happen later when reply is received from peer on the socket
            start_channel_request_timer(ChannelId, From, Timeout),
            {keep_state, D, cond_set_idle_timer(D)}
    end;

handle_event({call,From}, {global_request, "tcpip-forward" = Type,
                           {ListenHost,ListenPort,ConnectToHost,ConnectToPort},
                           Timeout}, StateName, D0) when ?CONNECTED(StateName) ->
    Id = make_ref(),
    Data =  <<?STRING(ListenHost), ?Euint32(ListenPort)>>,
    Fun = fun({success, <<Port:32/unsigned-integer>>}, C) ->
                  Key = {tcpip_forward,ListenHost,Port},
                  Value = {ConnectToHost,ConnectToPort},
                  C#connection{options = ?PUT_INTERNAL_OPT({Key,Value}, C#connection.options)};
             ({success, <<>>}, C) ->
                  Key = {tcpip_forward,ListenHost,ListenPort},
                  Value = {ConnectToHost,ConnectToPort},
                  C#connection{options = ?PUT_INTERNAL_OPT({Key,Value}, C#connection.options)};
             (_, C) ->
                  C
          end,
    D = send_msg(ssh_connection:request_global_msg(Type, true, Data),
                 add_request(Fun, Id, From, D0)),
    start_channel_request_timer(Id, From, Timeout),
    {keep_state, D, cond_set_idle_timer(D)};

handle_event({call,From}, {global_request, Type, Data, Timeout}, StateName, D0) when ?CONNECTED(StateName) ->
    Id = make_ref(),
    D = send_msg(ssh_connection:request_global_msg(Type, true, Data),
                 add_request(true, Id, From, D0)),
    start_channel_request_timer(Id, From, Timeout),
    {keep_state, D, cond_set_idle_timer(D)};

handle_event({call,From}, {data, ChannelId, Type, Data, Timeout}, StateName, D0)
  when ?CONNECTED(StateName) ->
    {Repls,D} = send_replies(ssh_connection:channel_data(ChannelId, Type, Data, D0#data.connection_state, From),
                             D0),
    start_channel_request_timer(ChannelId, From, Timeout), % FIXME: No message exchange so why?
    {keep_state, D, Repls};

handle_event({call,From}, {eof, ChannelId}, StateName, D0)
  when ?CONNECTED(StateName) ->
    case ssh_client_channel:cache_lookup(cache(D0), ChannelId) of
	#channel{remote_id = Id, sent_close = false} ->
	    D = send_msg(ssh_connection:channel_eof_msg(Id), D0),
	    {keep_state, D, [{reply,From,ok}]};
	_ ->
	    {keep_state, D0, [{reply,From,{error,closed}}]}
    end;

handle_event({call,From}, get_misc, StateName,
             #data{connection_state = #connection{options = Opts}} = D) when ?CONNECTED(StateName) ->
    ConnectionSup = ?GET_INTERNAL_OPT(connection_sup, Opts),
    Reply = {ok, {ConnectionSup, ?role(StateName), Opts}},
    {keep_state, D, [{reply,From,Reply}]};

handle_event({call,From},
	     {open, ChannelPid, Type, InitialWindowSize, MaxPacketSize, Data, Timeout},
	     StateName,
	     D0 = #data{connection_state = C}) when ?CONNECTED(StateName) ->
    erlang:monitor(process, ChannelPid),
    {ChannelId, D1} = new_channel_id(D0),
    WinSz = case InitialWindowSize of
                undefined -> C#connection.suggest_window_size;
                _ -> InitialWindowSize
            end,
    PktSz = case MaxPacketSize of
                undefined -> C#connection.suggest_packet_size;
                _ -> MaxPacketSize
            end,
    D2 = send_msg(ssh_connection:channel_open_msg(Type, ChannelId, WinSz, PktSz, Data),
		  D1),
    ssh_client_channel:cache_update(cache(D2),
			     #channel{type = Type,
				      sys = "none",
				      user = ChannelPid,
				      local_id = ChannelId,
				      recv_window_size = WinSz,
				      recv_packet_size = PktSz,
				      send_buf = queue:new()
				     }),
    D = add_request(true, ChannelId, From, D2),
    start_channel_request_timer(ChannelId, From, Timeout),
    {keep_state, D, cond_set_idle_timer(D)};

handle_event({call,From}, {send_window, ChannelId}, StateName, D)
  when ?CONNECTED(StateName) ->
    Reply = case ssh_client_channel:cache_lookup(cache(D), ChannelId) of
		#channel{send_window_size = WinSize,
			 send_packet_size = Packsize} ->
		    {ok, {WinSize, Packsize}};
		undefined ->
		    {error, einval}
	    end,
    {keep_state_and_data, [{reply,From,Reply}]};

handle_event({call,From}, {recv_window, ChannelId}, StateName, D)
  when ?CONNECTED(StateName) ->
    Reply = case ssh_client_channel:cache_lookup(cache(D), ChannelId) of
		#channel{recv_window_size = WinSize,
			 recv_packet_size = Packsize} ->
		    {ok, {WinSize, Packsize}};
		undefined ->
		    {error, einval}
	    end,
    {keep_state_and_data, [{reply,From,Reply}]};

handle_event({call,From}, {close, ChannelId}, StateName, D0)
  when ?CONNECTED(StateName) ->
    case ssh_client_channel:cache_lookup(cache(D0), ChannelId) of
	#channel{remote_id = Id} = Channel ->
	    D1 = send_msg(ssh_connection:channel_close_msg(Id), D0),
	    ssh_client_channel:cache_update(cache(D1), Channel#channel{sent_close = true}),
	    {keep_state, D1, [cond_set_idle_timer(D1), {reply,From,ok}]};
	undefined ->
	    {keep_state_and_data, [{reply,From,ok}]}
    end;

handle_event(cast, {store,Key,Value}, _StateName, #data{connection_state=C0} = D) ->
    C = C0#connection{options = ?PUT_INTERNAL_OPT({Key,Value}, C0#connection.options)},
    {keep_state, D#data{connection_state = C}};

handle_event({call,From}, {retrieve,Key}, _StateName, #data{connection_state=C}) ->
    case retrieve(C, Key) of
        {ok,Value} ->
            {keep_state_and_data, [{reply,From,{ok,Value}}]};
        _ ->
            {keep_state_and_data, [{reply,From,undefined}]}
    end;

%%===== Reception of encrypted bytes, decryption and framing
handle_event(info, {Proto, Sock, Info}, {hello,_}, #data{socket = Sock,
							 transport_protocol = Proto}) ->
    case Info of
	"SSH-" ++ _ ->
	    {keep_state_and_data, [{next_event, internal, {version_exchange,Info}}]};
	_ ->
	    {keep_state_and_data, [{next_event, internal, {info_line,Info}}]}
    end;


handle_event(info, {Proto, Sock, NewData}, StateName,
             D0 = #data{socket = Sock,
                        transport_protocol = Proto,
                        ssh_params = SshParams}) ->
    try ssh_transport:handle_packet_part(
	  D0#data.decrypted_data_buffer,
	  <<(D0#data.encrypted_data_buffer)/binary, NewData/binary>>,
          D0#data.aead_data,
          D0#data.undecrypted_packet_length,
	  D0#data.ssh_params)
    of
	{packet_decrypted, DecryptedBytes, EncryptedDataRest, Ssh1} ->
	    D1 = D0#data{ssh_params =
			    Ssh1#ssh{recv_sequence = ssh_transport:next_seqnum(Ssh1#ssh.recv_sequence)},
			decrypted_data_buffer = <<>>,
                        undecrypted_packet_length = undefined,
                        aead_data = <<>>,
			encrypted_data_buffer = EncryptedDataRest},
	    try
		ssh_message:decode(set_kex_overload_prefix(DecryptedBytes,D1))
	    of
		#ssh_msg_kexinit{} = Msg ->
		    {keep_state, D1, [{next_event, internal, prepare_next_packet},
				     {next_event, internal, {Msg,DecryptedBytes}}
				    ]};

                #ssh_msg_global_request{}            = Msg -> {keep_state, D1, ?CONNECTION_MSG(Msg)};
                #ssh_msg_request_success{}           = Msg -> {keep_state, D1, ?CONNECTION_MSG(Msg)};
                #ssh_msg_request_failure{}           = Msg -> {keep_state, D1, ?CONNECTION_MSG(Msg)};
                #ssh_msg_channel_open{}              = Msg -> {keep_state, D1,
                                                               [{{timeout, max_initial_idle_time}, cancel} |
                                                                ?CONNECTION_MSG(Msg)
                                                               ]};
                #ssh_msg_channel_open_confirmation{} = Msg -> {keep_state, D1, ?CONNECTION_MSG(Msg)};
                #ssh_msg_channel_open_failure{}      = Msg -> {keep_state, D1, ?CONNECTION_MSG(Msg)};
                #ssh_msg_channel_window_adjust{}     = Msg -> {keep_state, D1, ?CONNECTION_MSG(Msg)};
                #ssh_msg_channel_data{}              = Msg -> {keep_state, D1, ?CONNECTION_MSG(Msg)};
                #ssh_msg_channel_extended_data{}     = Msg -> {keep_state, D1, ?CONNECTION_MSG(Msg)};
                #ssh_msg_channel_eof{}               = Msg -> {keep_state, D1, ?CONNECTION_MSG(Msg)};
                #ssh_msg_channel_close{}             = Msg -> {keep_state, D1, ?CONNECTION_MSG(Msg)};
                #ssh_msg_channel_request{}           = Msg -> {keep_state, D1, ?CONNECTION_MSG(Msg)};
                #ssh_msg_channel_failure{}           = Msg -> {keep_state, D1, ?CONNECTION_MSG(Msg)};
                #ssh_msg_channel_success{}           = Msg -> {keep_state, D1, ?CONNECTION_MSG(Msg)};

		Msg ->
		    {keep_state, D1, [{next_event, internal, prepare_next_packet},
                                      {next_event, internal, Msg}
				    ]}
	    catch
		C:E:ST  ->
                    MaxLogItemLen = ?GET_OPT(max_log_item_len,SshParams#ssh.opts),
                    {Shutdown, D} =
                        ?send_disconnect(?SSH_DISCONNECT_PROTOCOL_ERROR,
                                         io_lib:format("Bad packet: Decrypted, but can't decode~n~p:~p~n~P",
                                                       [C,E,ST,MaxLogItemLen]),
                                         StateName, D1),
                    {stop, Shutdown, D}
	    end;

	{get_more, DecryptedBytes, EncryptedDataRest, AeadData, RemainingSshPacketLen, Ssh1} ->
	    %% Here we know that there are not enough bytes in
	    %% EncryptedDataRest to use. We must wait for more.
	    inet:setopts(Sock, [{active, once}]),
	    {keep_state, D0#data{encrypted_data_buffer = EncryptedDataRest,
				 decrypted_data_buffer = DecryptedBytes,
                                 undecrypted_packet_length = RemainingSshPacketLen,
                                 aead_data = AeadData,
				 ssh_params = Ssh1}};

	{bad_mac, Ssh1} ->
            {Shutdown, D} =
                ?send_disconnect(?SSH_DISCONNECT_PROTOCOL_ERROR,
                                 "Bad packet: bad mac",
                                 StateName, D0#data{ssh_params=Ssh1}),
            {stop, Shutdown, D};

	{error, {exceeds_max_size,PacketLen}} ->
            {Shutdown, D} =
                ?send_disconnect(?SSH_DISCONNECT_PROTOCOL_ERROR,
                                 io_lib:format("Bad packet: Size (~p bytes) exceeds max size",
                                               [PacketLen]),
                                 StateName, D0),
            {stop, Shutdown, D}
    catch
	C:E:ST ->
            MaxLogItemLen = ?GET_OPT(max_log_item_len,SshParams#ssh.opts),
            {Shutdown, D} =
                ?send_disconnect(?SSH_DISCONNECT_PROTOCOL_ERROR,
                                 io_lib:format("Bad packet: Couldn't decrypt~n~p:~p~n~P",
                                               [C,E,ST,MaxLogItemLen]),
                                 StateName, D0),
            {stop, Shutdown, D}
    end;


%%%====
handle_event(internal, prepare_next_packet, _StateName, D) ->
    Enough =  erlang:max(8, D#data.ssh_params#ssh.decrypt_block_size),
    case byte_size(D#data.encrypted_data_buffer) of
	Sz when Sz >= Enough ->
	    self() ! {D#data.transport_protocol, D#data.socket, <<>>};
	_ ->
	    ok
    end,
    inet:setopts(D#data.socket, [{active, once}]),
    keep_state_and_data;

handle_event(info, {CloseTag,Socket}, _StateName,
	     D0 = #data{socket = Socket,
                        transport_close_tag = CloseTag,
                        connection_state = C0}) ->
    {Repls, D} = send_replies(ssh_connection:handle_stop(C0), D0),
    disconnect_fun("Received a transport close", D),
    {stop_and_reply, {shutdown,"Connection closed"}, Repls, D};

handle_event(info, {timeout, {_, From} = Request}, _,
	     #data{connection_state = #connection{requests = Requests} = C0} = D) ->
    case lists:member(Request, Requests) of
	true ->
	    %% A channel request is not answered in time. Answer {error,timeout}
	    %% to the caller
	    C = C0#connection{requests = lists:delete(Request, Requests)},
	    {keep_state, D#data{connection_state=C}, [{reply,From,{error,timeout}}]};
	false ->
	    %% The request is answered - just ignore the timeout
	    keep_state_and_data
    end;

%%% Handle that ssh channels user process goes down
handle_event(info, {'DOWN', _Ref, process, ChannelPid, _Reason}, _, D) ->
    Cache = cache(D),
    ssh_client_channel:cache_foldl(
      fun(#channel{user=U,
                   local_id=Id}, Acc) when U == ChannelPid ->
              ssh_client_channel:cache_delete(Cache, Id),
              Acc;
         (_,Acc) ->
              Acc
      end, [], Cache),
    {keep_state, D, cond_set_idle_timer(D)};

handle_event({timeout,idle_time}, _Data,  _StateName, D) ->
    case ssh_client_channel:cache_info(num_entries, cache(D)) of
        0 ->
            {stop, {shutdown, "Timeout"}};
        _ ->
            keep_state_and_data
    end;

handle_event({timeout,max_initial_idle_time}, _Data,  _StateName, _D) ->
    {stop, {shutdown, "Timeout"}};

%%% So that terminate will be run when supervisor is shutdown
handle_event(info, {'EXIT', _Sup, Reason}, StateName, _D) ->
    Role = ?role(StateName),
    if
	Role == client ->
	    %% OTP-8111 tells this function clause fixes a problem in
	    %% clients, but there were no check for that role.
	    {stop, {shutdown, Reason}};

	Reason == normal ->
	    %% An exit normal should not cause a server to crash. This has happened...
	    keep_state_and_data;

	true ->
	    {stop, {shutdown, Reason}}
    end;

handle_event(info, check_cache, _, D) ->
    {keep_state, D, cond_set_idle_timer(D)};

handle_event(info, {fwd_connect_received, Sock, ChId, ChanCB}, StateName, #data{connection_state = Connection}) ->
    #connection{options = Options,
                channel_cache = Cache,
                connection_supervisor = ConnectionSup} = Connection,
    Channel = ssh_client_channel:cache_lookup(Cache, ChId),
    {ok,Pid} = ssh_connection_sup:start_channel(?role(StateName), ConnectionSup, self(), ChanCB, ChId, [Sock], undefined, Options),
    ssh_client_channel:cache_update(Cache, Channel#channel{user=Pid}),
    gen_tcp:controlling_process(Sock, Pid),
    inet:setopts(Sock, [{active,once}]),
    keep_state_and_data;

handle_event({call,From},
             {handle_direct_tcpip, ListenHost, ListenPort, ConnectToHost, ConnectToPort, _Timeout},
             _StateName,
             #data{connection_state = #connection{connection_supervisor=ConnectionSup}}) ->
    case ssh_tcpip_forward_acceptor:supervised_start(ssh_connection_sup:tcpip_fwd_supervisor(ConnectionSup),
                                                     {ListenHost, ListenPort},
                                                     {ConnectToHost, ConnectToPort},
                                                     "direct-tcpip", ssh_tcpip_forward_client,
                                                     self()) of
        {ok,LPort} ->
            {keep_state_and_data, [{reply,From,{ok,LPort}}]};
        {error,Error} ->
            {keep_state_and_data, [{reply,From,{error,Error}}]}
    end;

handle_event(info, UnexpectedMessage, StateName, D = #data{ssh_params = Ssh}) ->
    case unexpected_fun(UnexpectedMessage, D) of
	report ->
	    Msg = lists:flatten(
		    io_lib:format(
                      "*** SSH: "
		      "Unexpected message '~p' received in state '~p'\n"
		      "Role: ~p\n"
		      "Peer: ~p\n"
		      "Local Address: ~p\n",
                      [UnexpectedMessage,
                       StateName,
                       Ssh#ssh.role,
                       Ssh#ssh.peer,
                       ?GET_INTERNAL_OPT(address, Ssh#ssh.opts, undefined)])),
	    error_logger:info_report(Msg),
	    keep_state_and_data;

	skip ->
	    keep_state_and_data;

	Other ->
	    Msg = lists:flatten(
		    io_lib:format("*** SSH: "
                                  "Call to fun in 'unexpectedfun' failed:~n"
				  "Return: ~p\n"
				  "Message: ~p\n"
				  "Role: ~p\n"
				  "Peer: ~p\n"
				  "Local Address: ~p\n",
                                  [Other,
                                   UnexpectedMessage,
                                   Ssh#ssh.role,
                                   Ssh#ssh.peer,
                                   ?GET_INTERNAL_OPT(address, Ssh#ssh.opts, undefined)]
				 )),
	    error_logger:error_report(Msg),
	    keep_state_and_data
    end;

handle_event(internal, {send_disconnect,Code,DetailedText,Module,Line}, StateName, D0) ->
    {Shutdown, D} =
        send_disconnect(Code, DetailedText, Module, Line, StateName, D0),
    {stop, Shutdown, D};


handle_event(enter, _OldState, State, D) ->
    %% Just skip
    {next_state, State, D};

handle_event(_Type, _Msg, {ext_info,Role,_ReNegFlag}, D) ->
    %% If something else arrives, goto next state and handle the event in that one
    {next_state, {connected,Role}, D, [postpone]};

handle_event(Type, Ev, StateName, D0) ->
    Details =
	case catch atom_to_list(element(1,Ev)) of
	    "ssh_msg_" ++_ when Type==internal ->
                lists:flatten(io_lib:format("Message ~p in wrong state (~p)", [element(1,Ev), StateName]));
	    _ ->
		io_lib:format("Unhandled event in state ~p and type ~p:~n~p", [StateName,Type,Ev])
	end,
    {Shutdown, D} =
        ?send_disconnect(?SSH_DISCONNECT_PROTOCOL_ERROR, Details, StateName, D0),
    {stop, Shutdown, D}.


%%--------------------------------------------------------------------
-spec terminate(any(),
		state_name(),
		#data{}
	       ) -> term().

%% . . . . . . . . . . . . . . . . . . . . . . . . . . . . . . . . . .
terminate(_, {wait_for_socket, _}, _) ->
    %% No need to to anything - maybe we have not yet gotten
    %% control over the socket
    ok;

terminate(normal, _StateName, D) ->
    close_transport(D);

terminate({shutdown,_R}, _StateName, D) ->
    %% Internal termination, usually already reported via ?send_disconnect resulting in a log entry
    close_transport(D);

terminate(shutdown, _StateName, D0) ->
    %% Terminated by supervisor
    %% Use send_msg directly instead of ?send_disconnect to avoid filling the log
    D = send_msg(#ssh_msg_disconnect{code = ?SSH_DISCONNECT_BY_APPLICATION,
                                     description = "Terminated (shutdown) by supervisor"},
                 D0),
    close_transport(D);

terminate(Reason, StateName, D0) ->
    %% Others, e.g  undef, {badmatch,_}, ...
    log(error, D0, Reason),
    {_ShutdownReason, D} = ?send_disconnect(?SSH_DISCONNECT_BY_APPLICATION,
                                            "Internal error",
                                            io_lib:format("Reason: ~p",[Reason]),
                                            StateName, D0),
    close_transport(D).

%%--------------------------------------------------------------------

%% . . . . . . . . . . . . . . . . . . . . . . . . . . . . . . . . . .

format_status(A, B) ->
    try format_status0(A, B)
    catch
        _:_ -> "????"
    end.

format_status0(normal, [_PDict, _StateName, D]) ->
    [{data, [{"State", D}]}];
format_status0(terminate, [_, _StateName, D]) ->
    [{data, [{"State", clean(D)}]}].


clean(#data{}=R) ->
    fmt_stat_rec(record_info(fields,data), R,
                 [decrypted_data_buffer,
                  encrypted_data_buffer,
                  key_exchange_init_msg,
                  user_passwords,
                  opts,
                  inet_initial_recbuf_size]);
clean(#ssh{}=R) ->
    fmt_stat_rec(record_info(fields, ssh), R,
                 [c_keyinit,
                  s_keyinit,
                  send_mac_key,
                  send_mac_size,
                  recv_mac_key,
                  recv_mac_size,
                  encrypt_keys,
                  encrypt_ctx,
                  decrypt_keys,
                  decrypt_ctx,
                  compress_ctx,
                  decompress_ctx,
                  shared_secret,
                  exchanged_hash,
                  session_id,
                  keyex_key,
                  keyex_info,
                  available_host_keys]);
clean(#connection{}=R) ->
    fmt_stat_rec(record_info(fields, connection), R,
                 []);
clean(L) when is_list(L) ->
    lists:map(fun clean/1, L);
clean(T) when is_tuple(T) ->
    list_to_tuple( clean(tuple_to_list(T)));
clean(X) ->
    ssh_options:no_sensitive(filter, X).

fmt_stat_rec(FieldNames, Rec, Exclude) ->
    Values = tl(tuple_to_list(Rec)),
    list_to_tuple(
      [element(1,Rec) |
       lists:map(fun({K,V}) ->
                         case lists:member(K, Exclude) of
                             true -> '****';
                             false -> clean(V)
                         end
                 end, lists:zip(FieldNames, Values))
      ]).

%%--------------------------------------------------------------------
-spec code_change(term() | {down,term()},
		  state_name(),
		  #data{},
		  term()
		 ) -> {ok, state_name(), #data{}}.

%% . . . . . . . . . . . . . . . . . . . . . . . . . . . . . . . . . .

code_change(_OldVsn, StateName, State, _Extra) ->
    {ok, StateName, State}.


%%====================================================================
%% Internal functions
%%====================================================================

%%--------------------------------------------------------------------
close_transport(#data{transport_cb = Transport,
                      socket = Socket}) ->
    catch Transport:close(Socket),
    ok.

%%--------------------------------------------------------------------
available_hkey_algorithms(client, Options) ->
    case available_hkey_algos(Options) of
        [] ->
            error({shutdown, "No public key algs"});
        Algs ->
	    [atom_to_list(A) || A<-Algs]
    end;

available_hkey_algorithms(server, Options) ->
    case [A || A <- available_hkey_algos(Options),
               is_usable_host_key(A, Options)] of
        [] ->
            error({shutdown, "No host key available"});
	Algs ->
	    [atom_to_list(A) || A<-Algs]
    end.


available_hkey_algos(Options) ->
    SupAlgos = ssh_transport:supported_algorithms(public_key),
    HKeys = proplists:get_value(public_key,
                                ?GET_OPT(preferred_algorithms,Options)
                               ),
    NonSupported =  HKeys -- SupAlgos,
    AvailableAndSupported = HKeys -- NonSupported,
    AvailableAndSupported.


send_msg(Msg, State=#data{ssh_params=Ssh0}) when is_tuple(Msg) ->
    {Bytes, Ssh} = ssh_transport:ssh_packet(Msg, Ssh0),
    send_bytes(Bytes, State),
    State#data{ssh_params=Ssh}.

send_bytes("", _D) ->
    ok;
send_bytes(Bytes, #data{socket = Socket, transport_cb = Transport}) ->
    _ = Transport:send(Socket, Bytes),
    ok.

handle_version({2, 0} = NumVsn, StrVsn, Ssh0) ->
    Ssh = counterpart_versions(NumVsn, StrVsn, Ssh0),
    {ok, Ssh};
handle_version(_,_,_) ->
    not_supported.

string_version(#ssh{role = client, c_version = Vsn}) ->
    Vsn;
string_version(#ssh{role = server, s_version = Vsn}) ->
    Vsn.


cast(FsmPid, Event) ->
    gen_statem:cast(FsmPid, Event).

call(FsmPid, Event) ->
    call(FsmPid, Event, infinity).

call(FsmPid, Event, Timeout) ->
    try gen_statem:call(FsmPid, Event, Timeout) of
	{closed, _R} ->
	    {error, closed};
	{killed, _R} ->
	    {error, closed};
	Result ->
	    Result
    catch
	exit:{noproc, _R} ->
	    {error, closed};
	exit:{normal, _R} ->
	    {error, closed};
	exit:{{shutdown, _R},_} ->
	    {error, closed};
	exit:{shutdown, _R} ->
	    {error, closed}
    end.


set_kex_overload_prefix(Msg = <<?BYTE(Op),_/binary>>, #data{ssh_params=SshParams})
  when Op == 30;
       Op == 31
       ->
    case catch atom_to_list(kex(SshParams)) of
	"ecdh-sha2-" ++ _ ->
	    <<"ecdh",Msg/binary>>;
        "curve25519-" ++ _ ->
	    <<"ecdh",Msg/binary>>;
        "curve448-" ++ _ ->
	    <<"ecdh",Msg/binary>>;
	"diffie-hellman-group-exchange-" ++ _ ->
	    <<"dh_gex",Msg/binary>>;
	"diffie-hellman-group" ++ _ ->
	    <<"dh",Msg/binary>>;
	_ ->
	    Msg
    end;
set_kex_overload_prefix(Msg, _) ->
    Msg.

kex(#ssh{algorithms=#alg{kex=Kex}}) -> Kex;
kex(_) -> undefined.

cache(#data{connection_state=C}) -> C#connection.channel_cache.


%%%----------------------------------------------------------------
handle_ssh_msg_ext_info(#ssh_msg_ext_info{}, D=#data{ssh_params = #ssh{recv_ext_info=false}} ) ->
    % The peer sent this although we didn't allow it!
    D;

handle_ssh_msg_ext_info(#ssh_msg_ext_info{data=Data}, D0) ->
    lists:foldl(fun ext_info/2, D0, Data).


ext_info({"server-sig-algs",SigAlgsStr},
         D0 = #data{ssh_params=#ssh{role=client,
                                    userauth_pubkeys=ClientSigAlgs}=Ssh0}) ->
    %% ClientSigAlgs are the pub_key algorithms that:
    %%  1) is usable, that is, the user has such a public key and
    %%  2) is either the default list or set by the caller
    %%     with the client option 'pref_public_key_algs'
    %%
    %% The list is already checked for duplicates.

    SigAlgs = [A || Astr <- string:tokens(SigAlgsStr, ","),
                    A <- try [list_to_existing_atom(Astr)]
                              %% list_to_existing_atom will fail for unknown algorithms
                         catch _:_ -> []
                         end],

    CommonAlgs = [A || A <- SigAlgs,
                       lists:member(A, ClientSigAlgs)],

    %% Re-arrange the client supported public-key algorithms so that the server
    %% preferred ones are tried first.
    %% Trying algorithms not mentioned by the server is ok, since the server can't know
    %% if the client supports 'server-sig-algs' or not.

    D0#data{
      ssh_params =
          Ssh0#ssh{
            userauth_pubkeys =
                CommonAlgs ++ (ClientSigAlgs -- CommonAlgs)
           }};

ext_info(_, D0) ->
    %% Not implemented
    D0.

%%%----------------------------------------------------------------
is_usable_user_pubkey(Alg, Ssh) ->
    try ssh_auth:get_public_key(Alg, Ssh) of
        {ok,_} -> true;
        _ -> false
    catch
        _:_ -> false
    end.

%%%----------------------------------------------------------------
is_usable_host_key(Alg, Opts) ->
    try ssh_transport:get_host_key(Alg, Opts)
    of
        _PrivHostKey -> true
    catch
        _:_ -> false
    end.

%%%----------------------------------------------------------------
handle_request(ChannelPid, ChannelId, Type, Data, WantReply, From, D) ->
    case ssh_client_channel:cache_lookup(cache(D), ChannelId) of
	#channel{remote_id = Id,
                 sent_close = false} = Channel ->
	    update_sys(cache(D), Channel, Type, ChannelPid),
	    send_msg(ssh_connection:channel_request_msg(Id, Type, WantReply, Data),
		     add_request(WantReply, ChannelId, From, D));

        _ when WantReply==true ->
            {error,closed};

        _ ->
            D
    end.

handle_request(ChannelId, Type, Data, WantReply, From, D) ->
    case ssh_client_channel:cache_lookup(cache(D), ChannelId) of
	#channel{remote_id = Id,
                 sent_close = false} ->
	    send_msg(ssh_connection:channel_request_msg(Id, Type, WantReply, Data),
		     add_request(WantReply, ChannelId, From, D));

	_ when WantReply==true ->
            {error,closed};

        _ ->
            D
    end.

%%%----------------------------------------------------------------
update_sys(Cache, Channel, Type, ChannelPid) ->
    ssh_client_channel:cache_update(Cache,
			     Channel#channel{sys = Type, user = ChannelPid}).

add_request(false, _ChannelId, _From, State) ->
    State;
add_request(true, ChannelId, From, #data{connection_state =
					     #connection{requests = Requests0} =
					     Connection} = State) ->
    Requests = [{ChannelId, From} | Requests0],
    State#data{connection_state = Connection#connection{requests = Requests}};
add_request(Fun, ChannelId, From, #data{connection_state =
                                            #connection{requests = Requests0} =
                                            Connection} = State) when is_function(Fun) ->
    Requests = [{ChannelId, From, Fun} | Requests0],
    State#data{connection_state = Connection#connection{requests = Requests}}.

new_channel_id(#data{connection_state = #connection{channel_id_seed = Id} =
			 Connection}
	       = State) ->
    {Id, State#data{connection_state =
			Connection#connection{channel_id_seed = Id + 1}}}.


%%%----------------------------------------------------------------
start_rekeying(Role, D0) ->
    {KeyInitMsg, SshPacket, Ssh} = ssh_transport:key_exchange_init_msg(D0#data.ssh_params),
    send_bytes(SshPacket, D0),
    D = D0#data{ssh_params = Ssh,
                key_exchange_init_msg = KeyInitMsg},
    {next_state, {kexinit,Role,renegotiate}, D, {change_callback_module,ssh_fsm_kexinit}}.


init_renegotiate_timers(_OldState, NewState, D) ->
    {RekeyTimeout,_MaxSent} = ?GET_OPT(rekey_limit, (D#data.ssh_params)#ssh.opts),
    {next_state, NewState, D, [{{timeout,renegotiate},     RekeyTimeout,       none},
                               {{timeout,check_data_size}, ?REKEY_DATA_TIMOUT, none} ]}.


pause_renegotiate_timers(_OldState, NewState, D) ->
    {next_state, NewState, D, [{{timeout,renegotiate},     infinity, none},
                               {{timeout,check_data_size}, infinity, none} ]}.

check_data_rekeying(Role, D) ->
    case inet:getstat(D#data.socket, [send_oct]) of
        {ok, [{send_oct,SocketSentTotal}]} ->
            SentSinceRekey = SocketSentTotal - D#data.last_size_rekey,
            {_RekeyTimeout,MaxSent} = ?GET_OPT(rekey_limit, (D#data.ssh_params)#ssh.opts),
            case check_data_rekeying_dbg(SentSinceRekey, MaxSent) of
                true ->
                    start_rekeying(Role, D#data{last_size_rekey = SocketSentTotal});
                _ ->
                    %% Not enough data sent for a re-negotiation. Restart timer.
                    {keep_state, D, {{timeout,check_data_size}, ?REKEY_DATA_TIMOUT, none}}
            end;
        {error,_} ->
            %% Socket closed, but before this module has handled that. Maybe
            %% it is in the message queue.
            %% Just go on like if there was not enough data transmitted to start re-keying:
            {keep_state, D, {{timeout,check_data_size}, ?REKEY_DATA_TIMOUT, none}}
    end.

check_data_rekeying_dbg(SentSinceRekey, MaxSent) ->
    %% This function is for the ssh_dbg to trace on. See dbg_trace/3 at the end.
    SentSinceRekey >= MaxSent.

%%%----------------------------------------------------------------
%%% This server/client has decided to disconnect via the state machine:
%%% The unused arguments are for debugging.

send_disconnect(Code, DetailedText, Module, Line, StateName, D) ->
    send_disconnect(Code, default_text(Code), DetailedText, Module, Line, StateName, D).

send_disconnect(Code, Reason, DetailedText, Module, Line, StateName, D0) ->
    Msg = #ssh_msg_disconnect{code = Code,
                              description = Reason},
    D = send_msg(Msg, D0),
    LogMsg = io_lib:format("Disconnects with code = ~p [RFC4253 11.1]: ~s",[Code,Reason]),
    call_disconnectfun_and_log_cond(LogMsg, DetailedText, Module, Line, StateName, D),
    {{shutdown,Reason}, D}.

call_disconnectfun_and_log_cond(LogMsg, DetailedText, Module, Line, StateName, D) ->
    case disconnect_fun(LogMsg, D) of
        void ->
            log(info, D,
                "~s~n"
                "State = ~p~n"
                "Module = ~p, Line = ~p.~n"
                "Details:~n  ~s~n",
                [LogMsg, StateName, Module, Line, DetailedText]);
        _ ->
            ok
    end.


default_text(?SSH_DISCONNECT_HOST_NOT_ALLOWED_TO_CONNECT) -> "Host not allowed to connect";
default_text(?SSH_DISCONNECT_PROTOCOL_ERROR) -> "Protocol error";
default_text(?SSH_DISCONNECT_KEY_EXCHANGE_FAILED) -> "Key exchange failed";
default_text(?SSH_DISCONNECT_RESERVED) -> "Reserved";
default_text(?SSH_DISCONNECT_MAC_ERROR) -> "Mac error";
default_text(?SSH_DISCONNECT_COMPRESSION_ERROR) -> "Compression error";
default_text(?SSH_DISCONNECT_SERVICE_NOT_AVAILABLE) -> "Service not available";
default_text(?SSH_DISCONNECT_PROTOCOL_VERSION_NOT_SUPPORTED) -> "Protocol version not supported";
default_text(?SSH_DISCONNECT_HOST_KEY_NOT_VERIFIABLE) -> "Host key not verifiable";
default_text(?SSH_DISCONNECT_CONNECTION_LOST) -> "Connection lost";
default_text(?SSH_DISCONNECT_BY_APPLICATION) -> "By application";
default_text(?SSH_DISCONNECT_TOO_MANY_CONNECTIONS) -> "Too many connections";
default_text(?SSH_DISCONNECT_AUTH_CANCELLED_BY_USER) -> "Auth cancelled by user";
default_text(?SSH_DISCONNECT_NO_MORE_AUTH_METHODS_AVAILABLE) -> "Unable to connect using the available authentication methods";
default_text(?SSH_DISCONNECT_ILLEGAL_USER_NAME) -> "Illegal user name".

%%%----------------------------------------------------------------
counterpart_versions(NumVsn, StrVsn, #ssh{role = server} = Ssh) ->
    Ssh#ssh{c_vsn = NumVsn , c_version = StrVsn};
counterpart_versions(NumVsn, StrVsn, #ssh{role = client} = Ssh) ->
    Ssh#ssh{s_vsn = NumVsn , s_version = StrVsn}.

%%%----------------------------------------------------------------
conn_info_keys() ->
    [client_version,
     server_version,
     peer,
     user,
     sockname,
     options,
     algorithms,
     channels
    ].

conn_info(client_version, #data{ssh_params=S}) -> {S#ssh.c_vsn, S#ssh.c_version};
conn_info(server_version, #data{ssh_params=S}) -> {S#ssh.s_vsn, S#ssh.s_version};
conn_info(peer,           #data{ssh_params=S}) -> S#ssh.peer;
conn_info(user,                             D) -> D#data.auth_user;
conn_info(sockname,       #data{ssh_params=S}) -> S#ssh.local;
conn_info(options,        #data{ssh_params=#ssh{opts=Opts}})    -> lists:sort(
                                                                     maps:to_list(
                                                                       ssh_options:keep_set_options(
                                                                         client,
                                                                         ssh_options:keep_user_options(client,Opts))));
conn_info(algorithms,     #data{ssh_params=#ssh{algorithms=A}}) -> conn_info_alg(A);
conn_info(channels, D) -> try conn_info_chans(ets:tab2list(cache(D)))
                          catch _:_ -> undefined
                          end;
%% dbg options ( = not documented):
conn_info(socket, D) ->   D#data.socket;
conn_info(chan_ids, D) ->
    ssh_client_channel:cache_foldl(fun(#channel{local_id=Id}, Acc) ->
				    [Id | Acc]
			    end, [], cache(D)).

conn_info_chans(Chs) ->
    Fs = record_info(fields, channel),
    [lists:zip(Fs, tl(tuple_to_list(Ch))) || Ch=#channel{} <- Chs].

conn_info_alg(AlgTup) ->
    [alg|Vs] = tuple_to_list(AlgTup),
    Fs = record_info(fields, alg),
    [{K,V} || {K,V} <- lists:zip(Fs,Vs),
              lists:member(K,[kex,
                              hkey,
                              encrypt,
                              decrypt,
                              send_mac,
                              recv_mac,
                              compress,
                              decompress,
                              send_ext_info,
                              recv_ext_info])].

%%%----------------------------------------------------------------
chann_info(recv_window, C) ->
    {{win_size,    C#channel.recv_window_size},
     {packet_size, C#channel.recv_packet_size}};
chann_info(send_window, C) ->
    {{win_size,    C#channel.send_window_size},
     {packet_size, C#channel.send_packet_size}};
%% dbg options ( = not documented):
chann_info(pid, C) ->
    C#channel.user.

%%%----------------------------------------------------------------
%% Assisting meta function for the *_info functions
fold_keys(Keys, Fun, Extra) ->
    lists:foldr(fun(Key, Acc) ->
			try Fun(Key, Extra) of
			    Value -> [{Key,Value}|Acc]
			catch
			    _:_ -> Acc
			end
		end, [], Keys).

%%%----------------------------------------------------------------
log(Tag, D, Format, Args) ->
    log(Tag, D, io_lib:format(Format,Args)).

log(Tag, D, Reason) ->
    case atom_to_list(Tag) of                   % Dialyzer-technical reasons...
        "error"   -> do_log(error_msg,   Reason, D);
        "warning" -> do_log(warning_msg, Reason, D);
        "info"    -> do_log(info_msg,    Reason, D)
    end.


do_log(F, Reason0, #data{ssh_params=S}) ->
    Reason1 = string:chomp(assure_string(Reason0)),
    Reason = limit_size(Reason1, ?GET_OPT(max_log_item_len,S#ssh.opts)),
    case S of
        #ssh{role = Role} when Role==server ;
                               Role==client ->
            {PeerRole,PeerVersion} =
                case Role of
                    server -> {"Peer client", S#ssh.c_version};
                    client -> {"Peer server", S#ssh.s_version}
                end,
            error_logger:F("Erlang SSH ~p version: ~s ~s.~n"
                           "Address: ~s~n"
                           "~s version: ~p~n"
                           "Peer address: ~s~n"
                           "~s~n",
                           [Role, ssh_log_version(), crypto_log_info(),
                            ssh_lib:format_address_port(S#ssh.local),
                            PeerRole, PeerVersion,
                            ssh_lib:format_address_port(element(2,S#ssh.peer)),
                            Reason]);
        _ ->
            error_logger:F("Erlang SSH ~s ~s.~n"
                           "~s~n",
                           [ssh_log_version(), crypto_log_info(), 
                            Reason])
    end.

assure_string(S) ->
    try io_lib:format("~s",[S])
    of Formatted -> Formatted
    catch
        _:_ -> io_lib:format("~p",[S])
    end.

limit_size(S, MaxLen) when is_integer(MaxLen) ->
    limit_size(S, lists:flatlength(S), MaxLen);
limit_size(S, _) ->
    S.

limit_size(S, Len, MaxLen) when Len =< MaxLen ->
    S;
limit_size(S, Len, MaxLen) when Len =< (MaxLen + 5) ->
    %% Looks silly with e.g "... (2 bytes skipped)"
    S;
limit_size(S, Len, MaxLen) when Len > MaxLen ->
    %% Cut
    io_lib:format("~s ... (~w bytes skipped)",
                  [string:substr(lists:flatten(S), 1, MaxLen),
                   Len-MaxLen]).

crypto_log_info() ->
    try
        [{_,_,CI}] = crypto:info_lib(),
        case crypto:info_fips() of
            enabled ->
                <<"(",CI/binary,". FIPS enabled)">>;
            not_enabled ->
                <<"(",CI/binary,". FIPS available but not enabled)">>;
            _ ->
                <<"(",CI/binary,")">>
        end
    catch
        _:_ -> ""
    end.

ssh_log_version() ->
    case application:get_key(ssh,vsn) of
        {ok,Vsn} -> Vsn;
        undefined -> ""
    end.

%%%----------------------------------------------------------------
not_connected_filter({connection_reply, _Data}) -> true;
not_connected_filter(_) -> false.

%%%----------------------------------------------------------------

send_replies({Repls,C = #connection{}}, D) when is_list(Repls) ->
    send_replies(Repls, D#data{connection_state=C});
send_replies(Repls, State) ->
    lists:foldl(fun get_repl/2, {[],State}, Repls).

get_repl({connection_reply,Msg}, {CallRepls,S}) ->
    if is_record(Msg, ssh_msg_channel_success) ->
	    update_inet_buffers(S#data.socket);
       true ->
	    ok
    end,
    {CallRepls, send_msg(Msg,S)};
get_repl({channel_data,undefined,_Data}, Acc) ->
    Acc;
get_repl({channel_data,Pid,Data}, Acc) ->
    Pid ! {ssh_cm, self(), Data},
    Acc;
get_repl({channel_request_reply,From,Data}, {CallRepls,S}) ->
    {[{reply,From,Data}|CallRepls], S};
get_repl({flow_control,Cache,Channel,From,Msg}, {CallRepls,S}) ->
    ssh_client_channel:cache_update(Cache, Channel#channel{flow_control = undefined}),
    {[{reply,From,Msg}|CallRepls], S};
get_repl({flow_control,From,Msg}, {CallRepls,S}) ->
    {[{reply,From,Msg}|CallRepls], S};
%% get_repl(noreply, Acc) ->
%%     Acc;
%% get_repl([], Acc) ->
%%     Acc;
get_repl(X, Acc) ->
    exit({get_repl,X,Acc}).

%%%----------------------------------------------------------------
%%disconnect_fun({disconnect,Msg}, D) -> ?CALL_FUN(disconnectfun,D)(Msg);
disconnect_fun(Reason, D)           -> ?CALL_FUN(disconnectfun,D)(Reason).

unexpected_fun(UnexpectedMessage, #data{ssh_params = #ssh{peer = {_,Peer} }} = D) ->
    ?CALL_FUN(unexpectedfun,D)(UnexpectedMessage, Peer).

debug_fun(#ssh_msg_debug{always_display = Display,
			 message = DbgMsg,
			 language = Lang},
	  D) ->
    ?CALL_FUN(ssh_msg_debug_fun,D)(self(), Display, DbgMsg, Lang).


%%%----------------------------------------------------------------
%%% Cache idle timer that closes the connection if there are no
%%% channels open for a while.

cond_set_idle_timer(D) ->
    case ssh_client_channel:cache_info(num_entries, cache(D)) of
        0 -> {{timeout,idle_time}, ?GET_OPT(idle_time, (D#data.ssh_params)#ssh.opts), none};
        _ -> {{timeout,idle_time}, infinity, none}
    end.

%%%----------------------------------------------------------------
start_channel_request_timer(_,_, infinity) ->
    ok;
start_channel_request_timer(Channel, From, Time) ->
    erlang:send_after(Time, self(), {timeout, {Channel, From}}).

%%%----------------------------------------------------------------

init_inet_buffers_window(Socket) ->
    %% Initialize the inet buffer handling. First try to increase the buffers:
    update_inet_buffers(Socket),
    %% then get good start values for the window handling:
    {ok,SockOpts} = inet:getopts(Socket, [buffer,recbuf]),
    WinSz = proplists:get_value(recbuf, SockOpts, ?DEFAULT_WINDOW_SIZE),
    PktSz = min(proplists:get_value(buffer, SockOpts, ?DEFAULT_PACKET_SIZE),
                ?DEFAULT_PACKET_SIZE),  % Too large packet size might cause deadlock
                                        % between sending and receiving
    {WinSz, PktSz}.

update_inet_buffers(Socket) ->
    try
        {ok, BufSzs0} = inet:getopts(Socket, [sndbuf,recbuf]),
        MinVal = 655360,
        [{Tag,MinVal} || {Tag,Val} <- BufSzs0,
                         Val < MinVal]
    of
	[] -> ok;
	NewOpts ->
            inet:setopts(Socket, NewOpts),
            %% Note that buffers might be of different size than we just requested,
            %% the OS has the last word.
            ok
    catch
        _:_ -> ok
    end.

%%%################################################################
%%%#
%%%# Tracing
%%%#

ssh_dbg_trace_points() -> [terminate, disconnect, connections, connection_events, renegotiation,
                           tcp, connection_handshake].

ssh_dbg_flags(connections) -> [c | ssh_dbg_flags(terminate)];
ssh_dbg_flags(renegotiation) -> [c];
ssh_dbg_flags(connection_events) -> [c];
ssh_dbg_flags(connection_handshake) -> [c];
ssh_dbg_flags(terminate) -> [c];
ssh_dbg_flags(tcp) -> [c];
ssh_dbg_flags(disconnect) -> [c].

ssh_dbg_on(connections) -> dbg:tp(?MODULE,  init, 1, x),
                           ssh_dbg_on(terminate);
ssh_dbg_on(connection_events) -> dbg:tp(?MODULE,   handle_event, 4, x);
ssh_dbg_on(connection_handshake) -> dbg:tpl(?MODULE, handshake, 3, x);
ssh_dbg_on(renegotiation) -> dbg:tpl(?MODULE,   init_renegotiate_timers, 3, x),
                             dbg:tpl(?MODULE,   pause_renegotiate_timers, 3, x),
                             dbg:tpl(?MODULE,   check_data_rekeying_dbg, 2, x),
                             dbg:tpl(?MODULE,   start_rekeying, 2, x),
                             dbg:tp(?MODULE,   renegotiate, 1, x);
ssh_dbg_on(terminate) -> dbg:tp(?MODULE,  terminate, 3, x);
ssh_dbg_on(tcp) -> dbg:tp(?MODULE, handle_event, 4,
                          [{[info, {tcp,'_','_'},       '_', '_'], [], []},
                           {[info, {tcp_error,'_','_'}, '_', '_'], [], []},
                           {[info, {tcp_closed,'_'},    '_', '_'], [], []}
                          ]),
                   dbg:tp(?MODULE, send_bytes, 2, x),
                   dbg:tpl(?MODULE, close_transport, 1, x);

ssh_dbg_on(disconnect) -> dbg:tpl(?MODULE,  send_disconnect, 7, x).


ssh_dbg_off(disconnect) -> dbg:ctpl(?MODULE, send_disconnect, 7);
ssh_dbg_off(terminate) -> dbg:ctpg(?MODULE, terminate, 3);
ssh_dbg_off(tcp) -> dbg:ctpg(?MODULE, handle_event, 4), % How to avoid cancelling 'connection_events' ?
                    dbg:ctpl(?MODULE, send_bytes, 2),
                    dbg:ctpl(?MODULE, close_transport, 1);
ssh_dbg_off(renegotiation) -> dbg:ctpl(?MODULE,   init_renegotiate_timers, 3),
                              dbg:ctpl(?MODULE,   pause_renegotiate_timers, 3),
                              dbg:ctpl(?MODULE,   check_data_rekeying_dbg, 2),
                              dbg:ctpl(?MODULE,   start_rekeying, 2),
                              dbg:ctpg(?MODULE,   renegotiate, 1);
ssh_dbg_off(connection_events) -> dbg:ctpg(?MODULE, handle_event, 4);
ssh_dbg_off(connection_handshake) -> dbg:ctpl(?MODULE, handshake, 3);
ssh_dbg_off(connections) -> dbg:ctpg(?MODULE, init, 1),
                            ssh_dbg_off(terminate).


ssh_dbg_format(connections, {call, {?MODULE,init, [[Role, Sock, Opts]]}}) ->
    DefaultOpts = ssh_options:handle_options(Role,[]),
    ExcludedKeys = [internal_options, user_options],
    NonDefaultOpts =
        maps:filter(fun(K,V) ->
                            case lists:member(K,ExcludedKeys) of
                                true ->
                                    false;
                                false ->
                                    V =/= (catch maps:get(K,DefaultOpts))
                            end
                    end,
                    Opts),
    {ok, {IPp,Portp}} = inet:peername(Sock),
    {ok, {IPs,Ports}} = inet:sockname(Sock),
    [io_lib:format("Starting ~p connection:\n",[Role]),
     io_lib:format("Socket = ~p, Peer = ~s, Local = ~s,~n"
                   "Non-default options:~n~p",
                   [Sock,
                    ssh_lib:format_address_port(IPp,Portp),
                    ssh_lib:format_address_port(IPs,Ports),
                    NonDefaultOpts])
    ];
ssh_dbg_format(connections, F) ->
    ssh_dbg_format(terminate, F);

ssh_dbg_format(connection_events, {call, {?MODULE,handle_event, [EventType, EventContent, State, _Data]}}) ->
    ["Connection event\n",
     io_lib:format("EventType: ~p~nEventContent: ~p~nState: ~p~n", [EventType, EventContent, State])
    ];
ssh_dbg_format(connection_events, {return_from, {?MODULE,handle_event,4}, Ret}) ->
    ["Connection event result\n",
     io_lib:format("~p~n", [ssh_dbg:reduce_state(Ret, #data{})])
    ];

ssh_dbg_format(tcp, {call, {?MODULE,handle_event, [info, {tcp,Sock,TcpData}, State, _Data]}}) ->
    ["TCP stream data arrived\n",
     io_lib:format("State: ~p~n"
                   "Socket: ~p~n"
                   "TcpData:~n~s", [State, Sock, ssh_dbg:hex_dump(TcpData, [{max_bytes,48}])])
    ];
ssh_dbg_format(tcp, {call, {?MODULE,handle_event, [info, {tcp_error,Sock,Msg}, State, _Data]}}) ->
    ["TCP stream data ERROR arrived\n",
     io_lib:format("State: ~p~n"
                   "Socket: ~p~n"
                   "ErrorMsg:~p~n", [State, Sock, Msg])
    ];
ssh_dbg_format(tcp, {call, {?MODULE,handle_event, [info, {tcp_closed,Sock}, State, _Data]}}) ->
    ["TCP stream closed\n",
     io_lib:format("State: ~p~n"
                   "Socket: ~p~n", [State, Sock])
    ];
ssh_dbg_format(tcp, {return_from, {?MODULE,handle_event,4}, _Ret}) ->
    skip;

ssh_dbg_format(tcp, {call, {?MODULE, send_bytes, ["",_D]}}) ->
    skip;
ssh_dbg_format(tcp, {call, {?MODULE, send_bytes, [TcpData, #data{socket=Sock}]}}) ->
    ["TCP send stream data\n",
     io_lib:format("Socket: ~p~n"
                   "TcpData:~n~s", [Sock, ssh_dbg:hex_dump(TcpData, [{max_bytes,48}])])
    ];
ssh_dbg_format(tcp, {return_from, {?MODULE,send_bytes,2}, _R}) ->
    skip;

ssh_dbg_format(tcp, {call, {?MODULE, close_transport, [#data{socket=Sock}]}}) ->
    ["TCP close stream\n",
     io_lib:format("Socket: ~p~n", [Sock])
    ];
ssh_dbg_format(tcp, {return_from, {?MODULE,close_transport,1}, _R}) ->
    skip;

ssh_dbg_format(renegotiation, {call, {?MODULE,init_renegotiate_timers,[OldState,NewState,D]}}) ->
    ["Renegotiation: start timer (init_renegotiate_timers)\n",
     io_lib:format("State: ~p  -->  ~p~n"
                   "rekey_limit: ~p ({ms,bytes})~n"
                   "check_data_size: ~p (ms)~n",
                   [OldState, NewState,
                    ?GET_OPT(rekey_limit, (D#data.ssh_params)#ssh.opts),
                    ?REKEY_DATA_TIMOUT])
    ];
ssh_dbg_format(renegotiation, {return_from, {?MODULE,init_renegotiate_timers,3}, _Ret}) ->
    skip;

ssh_dbg_format(renegotiation, {call, {?MODULE,renegotiate,[ConnectionHandler]}}) ->
    ["Renegotiation: renegotiation forced\n",
     io_lib:format("~p:renegotiate(~p) called~n",
                   [?MODULE,ConnectionHandler])
    ];
ssh_dbg_format(renegotiation, {return_from, {?MODULE,renegotiate,1}, _Ret}) ->
    skip;

ssh_dbg_format(renegotiation, {call, {?MODULE,pause_renegotiate_timers,[OldState,NewState,_D]}}) ->
    ["Renegotiation: pause timers\n",
     io_lib:format("State: ~p  -->  ~p~n",
                   [OldState, NewState])
    ];
ssh_dbg_format(renegotiation, {return_from, {?MODULE,pause_renegotiate_timers,3}, _Ret}) ->
    skip;

ssh_dbg_format(renegotiation, {call, {?MODULE,start_rekeying,[_Role,_D]}}) ->
    ["Renegotiation: start rekeying\n"];
ssh_dbg_format(renegotiation, {return_from, {?MODULE,start_rekeying,2}, _Ret}) ->
    skip;

ssh_dbg_format(renegotiation, {call, {?MODULE,check_data_rekeying_dbg,[SentSinceRekey, MaxSent]}}) ->
    ["Renegotiation: check size of data sent\n",
     io_lib:format("TotalSentSinceRekey: ~p~nMaxBeforeRekey: ~p~nStartRekey: ~p~n",
                   [SentSinceRekey, MaxSent, SentSinceRekey >= MaxSent])
    ];
ssh_dbg_format(renegotiation, {return_from, {?MODULE,check_data_rekeying_dbg,2}, _Ret}) ->
    skip;


ssh_dbg_format(terminate, {call, {?MODULE,terminate, [Reason, StateName, D]}}) ->
    ExtraInfo =
        try
            {conn_info(peer,D),
             conn_info(user,D),
             conn_info(sockname,D)}
        of
            {{_,{IPp,Portp}}, Usr, {IPs,Ports}} when is_tuple(IPp), is_tuple(IPs),
                                                     is_integer(Portp), is_integer(Ports) ->
                io_lib:format("Peer=~s:~p, Local=~s:~p, User=~p",
                              [inet:ntoa(IPp),Portp,inet:ntoa(IPs),Ports,Usr]);
            {Peer,Usr,Sockname} ->
                io_lib:format("Peer=~p, Local=~p, User=~p",[Peer,Sockname,Usr])
        catch
            _:_ ->
                ""
        end,
    if
        Reason == normal ;
        Reason == shutdown ;
        element(1,Reason) == shutdown
        ->
            ["Connection Terminating:\n",
             io_lib:format("Reason: ~p, StateName: ~p~n~s", [Reason, StateName, ExtraInfo])
            ];

        true ->
            ["Connection Terminating:\n",
             io_lib:format("Reason: ~p, StateName: ~p~n~s~nStateData = ~p",
                           [Reason, StateName, ExtraInfo, clean(D)])
            ]
    end;
ssh_dbg_format(renegotiation, {return_from, {?MODULE,terminate,3}, _Ret}) ->
    skip;

ssh_dbg_format(disconnect, {call,{?MODULE,send_disconnect,
                                     [Code, Reason, DetailedText, Module, Line, StateName, _D]}}) ->
    ["Disconnecting:\n",
     io_lib:format(" Module = ~p, Line = ~p, StateName = ~p,~n"
                   " Code = ~p, Reason = ~p,~n"
                   " DetailedText =~n"
                   " ~p",
                   [Module, Line, StateName, Code, Reason, lists:flatten(DetailedText)])
    ];
ssh_dbg_format(renegotiation, {return_from, {?MODULE,send_disconnect,7}, _Ret}) ->
    skip.


ssh_dbg_format(connection_handshake, {call, {?MODULE,handshake,[Pid, Ref, Timeout]}}, Stack) ->
    {["Connection handshake\n",
      io_lib:format("Connection Child: ~p~nReg: ~p~nTimeout: ~p~n",
                   [Pid, Ref, Timeout])
     ],
     [Pid|Stack]
    };
ssh_dbg_format(connection_handshake, {Tag, {?MODULE,handshake,3}, Ret}, [Pid|Stack]) ->
    {[lists:flatten(io_lib:format("Connection handshake result ~p\n", [Tag])),
      io_lib:format("Connection Child: ~p~nRet: ~p~n",
                    [Pid, Ret])
     ],
     Stack
    }.<|MERGE_RESOLUTION|>--- conflicted
+++ resolved
@@ -135,11 +135,7 @@
                                            Options,
                                            ?GET_OPT(negotiation_timeout, Options)
                                           ),
-<<<<<<< HEAD
-            handshake(ConnPid, Ref, NegTimeout);
-=======
             handshake(ConnPid, Role, Ref, NegTimeout);
->>>>>>> 2c67b3f9
         {error, Reason}	->
             {error, Reason}
     end.
