--- conflicted
+++ resolved
@@ -352,11 +352,8 @@
 %% Description: Initiates the server
 %%--------------------------------------------------------------------
 -doc """
-<<<<<<< HEAD
-=======
 Initiates a client channel.
 
->>>>>>> 97a19c42
 The following options must be present:
 
 - **`{channel_cb, atom()}`** - The module that implements the channel behaviour.
