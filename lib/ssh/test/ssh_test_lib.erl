--- conflicted
+++ resolved
@@ -55,17 +55,10 @@
     case ssh:daemon(Host, Port, Options) of
 	{ok, Pid} when Host == any ->
 	    ct:log("ssh:daemon ok (1)",[]),
-<<<<<<< HEAD
-	    {Pid, hostname(), Port};
-	{ok, Pid} ->
-	    ct:log("ssh:daemon ok (2)",[]),
-	    {Pid, Host, Port};
-=======
 	    {Pid, hostname(), daemon_port(Port,Pid)};
 	{ok, Pid} ->
 	    ct:log("ssh:daemon ok (2)",[]),
 	    {Pid, Host, daemon_port(Port,Pid)};
->>>>>>> 6282a81e
 	Error ->
 	    ct:log("ssh:daemon error ~p",[Error]),
 	    Error
