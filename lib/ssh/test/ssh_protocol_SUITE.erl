--- conflicted
+++ resolved
@@ -1261,12 +1261,8 @@
     {Parents,Handshakers} = lists:unzip(ParentHandshakers),
     find_handshake_parent(T, Port, {AccP++Parents, AccC, AccH++Handshakers});
 
-<<<<<<< HEAD
-find_handshake_parent([{_Ref,PidS,supervisor,[ssh_connection_sup]}|T], Port, {AccP,AccC,AccH}) ->
-=======
 find_handshake_parent([{_Ref,PidS,supervisor,[ssh_connection_sup]}|T],
                       Port, {AccP,AccC,AccH}) ->
->>>>>>> 2c67b3f9
     Connections =
         [Pid ||
             {connection,Pid,worker,[ssh_connection_handler]} <-
