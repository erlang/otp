%%
%% %CopyrightBegin%
%%
%% Copyright Ericsson AB 2006-2025. All Rights Reserved.
%%
%% Licensed under the Apache License, Version 2.0 (the "License");
%% you may not use this file except in compliance with the License.
%% You may obtain a copy of the License at
%%
%%     http://www.apache.org/licenses/LICENSE-2.0
%%
%% Unless required by applicable law or agreed to in writing, software
%% distributed under the License is distributed on an "AS IS" BASIS,
%% WITHOUT WARRANTIES OR CONDITIONS OF ANY KIND, either express or implied.
%% See the License for the specific language governing permissions and
%% limitations under the License.
%%
%% %CopyrightEnd%
%%

%%
-module(ssh_sftpd_SUITE).

-export([
         suite/0,
         all/0,
         groups/0,
         init_per_suite/1,
         end_per_suite/1,
         init_per_group/2,
         end_per_group/2,
         init_per_testcase/2,
         end_per_testcase/2
        ]).

-export([
         access_outside_root/1,
         links/1,
         mk_rm_dir/1,
         open_close_dir/1,
         open_close_file/1,
         open_file_dir_v5/1,
         open_file_dir_v6/1,
         read_dir/1,
         read_file/1,
         max_path/1,
         real_path/1,
         relative_path/1,
         relpath/1,
         remove_file/1,
         rename_file/1,
         retrieve_attributes/1,
         root_with_cwd/1,
         set_attributes/1,
         ver3_open_flags/1,
         ver3_rename/1,
         ver6_basic/1,
         write_file/1
        ]).

-include_lib("common_test/include/ct.hrl").
-include_lib("kernel/include/file.hrl").
-include_lib("stdlib/include/assert.hrl").
-include("ssh_xfer.hrl").
-include("ssh.hrl").
-include("ssh_test_lib.hrl").

-define(USER, "Alladin").
-define(PASSWD, "Sesame").
%% -define(XFER_PACKET_SIZE, 32768).
%% -define(XFER_WINDOW_SIZE, 4*?XFER_PACKET_SIZE).
-define(SSH_TIMEOUT, 10000).
-define(REG_ATTERS, <<0,0,0,0,1>>).
-define(UNIX_EPOCH,  62167219200).
<<<<<<< HEAD
-define(MAX_HANDLES, 10).
=======
-define(MAX_PATH, 200).
>>>>>>> 043ee3c9
-define(is_set(F, Bits), ((F) band (Bits)) == (F)).

%%--------------------------------------------------------------------
%% Common Test interface functions -----------------------------------
%%--------------------------------------------------------------------

suite() ->
    [{timetrap,{seconds,40}}].

all() -> 
    [open_close_file, 
     open_close_dir, 
     read_file, 
     max_path,
     read_dir,
     write_file, 
     rename_file, 
     mk_rm_dir, 
     remove_file,
     real_path, 
     retrieve_attributes, 
     set_attributes, 
     links,
     ver3_rename,
     ver3_open_flags,
     relpath,
     ver6_basic,
     access_outside_root,
     root_with_cwd,
     relative_path,
     open_file_dir_v5,
     open_file_dir_v6].

groups() -> 
    [].

%%--------------------------------------------------------------------

init_per_suite(Config) ->
    ?CHECK_CRYPTO(
       begin
           ssh:start(),
           ct:log("Pub keys setup for: ~p",
                  [ssh_test_lib:setup_all_user_host_keys(Config)]),
	   %% to make sure we don't use public-key-auth
	   %% this should be tested by other test suites
	   UserDir = filename:join(proplists:get_value(priv_dir, Config), nopubkey), 
	   file:make_dir(UserDir),  
	   Config
       end).

end_per_suite(Config) ->
    UserDir = filename:join(proplists:get_value(priv_dir, Config), nopubkey),
    file:del_dir(UserDir),
    ssh:stop().

%%--------------------------------------------------------------------

init_per_group(_GroupName, Config) ->
	Config.

end_per_group(_GroupName, Config) ->
	Config.

%%--------------------------------------------------------------------

init_per_testcase(TestCase, Config) ->
    ssh:start(),
    prep(Config),
    PrivDir = proplists:get_value(priv_dir, Config),
    ClientUserDir = filename:join(PrivDir, nopubkey),
    SystemDir = filename:join(proplists:get_value(priv_dir, Config), system),

    Options = [{system_dir, SystemDir},
	       {user_dir, PrivDir},
	       {user_passwords,[{?USER, ?PASSWD}]},
	       {pwdfun, fun(_,_) -> true end}],
    {ok, Sftpd} = case TestCase of
		      ver6_basic ->
			  SubSystems = [ssh_sftpd:subsystem_spec([{sftpd_vsn, 6}])],
			  ssh:daemon(0, [{subsystems, SubSystems}|Options]);
                      access_outside_root ->
                          %% Build RootDir/access_outside_root/a/b and set Root and CWD
                          BaseDir = filename:join(PrivDir, access_outside_root),
                          RootDir = filename:join(BaseDir, a),
                          CWD     = filename:join(RootDir, b),
                          %% Make the directory chain:
                          ok = filelib:ensure_dir(filename:join(CWD, tmp)),
                          SubSystems = [ssh_sftpd:subsystem_spec([{root, RootDir},
                                                                  {cwd, CWD}])],
                          ssh:daemon(0, [{subsystems, SubSystems}|Options]);
		      root_with_cwd ->
			  RootDir = filename:join(PrivDir, root_with_cwd),
			  CWD     = filename:join(RootDir, home),
			  SubSystems = [ssh_sftpd:subsystem_spec([{root, RootDir}, {cwd, CWD}])],
			  ssh:daemon(0, [{subsystems, SubSystems}|Options]);
		      relative_path ->
			  SubSystems = [ssh_sftpd:subsystem_spec([{cwd, PrivDir}])],
			  ssh:daemon(0, [{subsystems, SubSystems}|Options]);
		      open_file_dir_v5 ->
			  SubSystems = [ssh_sftpd:subsystem_spec([{cwd, PrivDir}])],
			  ssh:daemon(0, [{subsystems, SubSystems}|Options]);
		      open_file_dir_v6 ->
			  SubSystems = [ssh_sftpd:subsystem_spec([{cwd, PrivDir},
								  {sftpd_vsn, 6}])],
			  ssh:daemon(0, [{subsystems, SubSystems}|Options]);
		      _ ->
<<<<<<< HEAD
			  SubSystems = [ssh_sftpd:subsystem_spec([{max_handles, ?MAX_HANDLES}])],
=======
			  SubSystems = [ssh_sftpd:subsystem_spec(
                                          [{max_path, ?MAX_PATH}])],
>>>>>>> 043ee3c9
			  ssh:daemon(0, [{subsystems, SubSystems}|Options])
		  end,

    Port = ssh_test_lib:daemon_port(Sftpd),
    
    Cm = ssh_test_lib:connect(Port,
			      [{user_dir, ClientUserDir},
			       {user, ?USER}, {password, ?PASSWD},
			       {user_interaction, false},
			       {silently_accept_hosts, true}]),
    {ok, Channel} =
	ssh_connection:session_channel(Cm, ?XFER_WINDOW_SIZE,
				       ?XFER_PACKET_SIZE, ?SSH_TIMEOUT),
    
    success = ssh_connection:subsystem(Cm, Channel, "sftp", ?SSH_TIMEOUT),

    ProtocolVer = case atom_to_list(TestCase) of
		      "ver3_" ++ _ ->
			  3;
		      _ ->
			  ?SSH_SFTP_PROTOCOL_VERSION
		  end,

    Data = <<?UINT32(ProtocolVer)>> ,

    Size = 1 + size(Data),

    ssh_connection:send(Cm, Channel, << ?UINT32(Size),
				      ?SSH_FXP_INIT, Data/binary >>),

    {ok, <<?SSH_FXP_VERSION, ?UINT32(Version), _Ext/binary>>, _}
	= reply(Cm, Channel),

    ct:log("Client: ~p Server ~p~n", [ProtocolVer, Version]),

    [{sftp, {Cm, Channel}}, {sftpd, Sftpd }| Config].

end_per_testcase(_TestCase, Config) ->
    catch ssh:stop_daemon(proplists:get_value(sftpd, Config)),
    {Cm, Channel} = proplists:get_value(sftp, Config),
    ssh_connection:close(Cm, Channel),
    ssh:close(Cm),
    ssh:stop().

%%--------------------------------------------------------------------
%% Test Cases --------------------------------------------------------
%%--------------------------------------------------------------------
open_close_file(Config) when is_list(Config) ->
    PrivDir =  proplists:get_value(priv_dir, Config),
    FileName = filename:join(PrivDir, "test.txt"),
    {Cm, Channel} = proplists:get_value(sftp, Config),
    ReqId = 0,

    {ok, <<?SSH_FXP_HANDLE, ?UINT32(ReqId), Handle/binary>>, _} =
	open_file(FileName, Cm, Channel, ReqId,
		  ?ACE4_READ_DATA  bor ?ACE4_READ_ATTRIBUTES,
		  ?SSH_FXF_OPEN_EXISTING),

    {ok, <<?SSH_FXP_STATUS, ?UINT32(ReqId),
	  ?UINT32(?SSH_FX_OK), _/binary>>, _} = close(Handle, ReqId,
						      Cm, Channel),
    NewReqId = ReqId + 1,
    {ok, <<?SSH_FXP_STATUS, ?UINT32(ReqId),
	  ?UINT32(?SSH_FX_INVALID_HANDLE), _/binary>>, _} =
	close(Handle, ReqId, Cm, Channel),

    NewReqId1 = NewReqId + 1,
    %%  {ok, <<?SSH_FXP_STATUS, ?UINT32(NewReqId),  % Ver 6 we have 5
    %% 	   ?UINT32(?SSH_FX_FILE_IS_A_DIRECTORY), _/binary>>, _} =
    {ok, <<?SSH_FXP_STATUS, ?UINT32(NewReqId1),
	  ?UINT32(?SSH_FX_FAILURE), _/binary>>, _} =
	open_file(PrivDir, Cm, Channel, NewReqId1,
		  ?ACE4_READ_DATA  bor ?ACE4_READ_ATTRIBUTES,
		  ?SSH_FXF_OPEN_EXISTING).

ver3_open_flags(Config) when is_list(Config) ->
    PrivDir =  proplists:get_value(priv_dir, Config),
    FileName = filename:join(PrivDir, "not_exist.txt"),
    {Cm, Channel} = proplists:get_value(sftp, Config),
    ReqId = 0,
    
    {ok, <<?SSH_FXP_HANDLE, ?UINT32(ReqId), Handle/binary>>, _} =
	open_file_v3(FileName, Cm, Channel, ReqId,
		     ?SSH_FXF_CREAT bor ?SSH_FXF_TRUNC),
    {ok, <<?SSH_FXP_STATUS, ?UINT32(ReqId),
	   ?UINT32(?SSH_FX_OK), _/binary>>, _} = close(Handle, ReqId,
						       Cm, Channel),
   
    NewFileName = filename:join(PrivDir, "not_exist2.txt"),
    NewReqId = ReqId + 1, 
    {ok, <<?SSH_FXP_HANDLE, ?UINT32(NewReqId), NewHandle/binary>>, _} =
     	open_file_v3(NewFileName, Cm, Channel, NewReqId,
    		     ?SSH_FXF_CREAT bor ?SSH_FXF_EXCL),
    {ok, <<?SSH_FXP_STATUS, ?UINT32(NewReqId),
    	   ?UINT32(?SSH_FX_OK), _/binary>>, _} = close(NewHandle, NewReqId,
    						       Cm, Channel),
    
    NewFileName1 = filename:join(PrivDir, "test.txt"),
    NewReqId1 = NewReqId + 1,
    {ok, <<?SSH_FXP_HANDLE, ?UINT32(NewReqId1), NewHandle1/binary>>, _} =
	open_file_v3(NewFileName1, Cm, Channel, NewReqId1,
		     ?SSH_FXF_READ bor ?SSH_FXF_WRITE bor ?SSH_FXF_APPEND),
     {ok, <<?SSH_FXP_STATUS, ?UINT32(NewReqId1),
	   ?UINT32(?SSH_FX_OK), _/binary>>, _} = close(NewHandle1, NewReqId1,
						       Cm, Channel).
    
%%--------------------------------------------------------------------
open_close_dir(Config) when is_list(Config) ->
    PrivDir = proplists:get_value(priv_dir, Config),
    {Cm, Channel} = proplists:get_value(sftp, Config),
    FileName = filename:join(PrivDir, "test.txt"),
    ReqId = 0,

    {ok, <<?SSH_FXP_HANDLE, ?UINT32(ReqId), Handle/binary>>, _} =
	open_dir(PrivDir, Cm, Channel, ReqId),

    {ok, <<?SSH_FXP_STATUS, ?UINT32(ReqId),
	  ?UINT32(?SSH_FX_OK), _/binary>>, _} = close(Handle, ReqId,
						      Cm, Channel),

    NewReqId = 1,
    case open_dir(FileName, Cm, Channel, NewReqId) of
	{ok, <<?SSH_FXP_STATUS, ?UINT32(NewReqId),
	      ?UINT32(?SSH_FX_NOT_A_DIRECTORY), _/binary>>, _} ->
	    %% Only if server is using vsn > 5.
	    ok;
	{ok, <<?SSH_FXP_STATUS, ?UINT32(NewReqId),
	      ?UINT32(?SSH_FX_FAILURE), _/binary>>, _} ->
	    ok
    end.

%%--------------------------------------------------------------------
read_file(Config) when is_list(Config) ->
    PrivDir =  proplists:get_value(priv_dir, Config),
    FileName = filename:join(PrivDir, "test.txt"),
         {Cm, Channel} = proplists:get_value(sftp, Config),
    [begin
         R1 = req_id(),
         {ok, <<?SSH_FXP_HANDLE, ?UINT32(R1), Handle/binary>>, _} =
             open_file(FileName, Cm, Channel, R1, ?ACE4_READ_DATA bor ?ACE4_READ_ATTRIBUTES,
                       ?SSH_FXF_OPEN_EXISTING),
         R2 = req_id(),
         {ok, <<?SSH_FXP_DATA, ?UINT32(R2), ?UINT32(_Length), Data/binary>>, _} =
             read_file(Handle, 100, 0, Cm, Channel, R2),
         {ok, Data} = file:read_file(FileName)
     end || _I <- lists:seq(0, ?MAX_HANDLES-1)],
    ReqId = req_id(),
    {ok, <<?SSH_FXP_STATUS, ?UINT32(ReqId), ?UINT32(?SSH_FX_FAILURE),
           ?UINT32(MsgLen), Msg:MsgLen/binary,
           ?UINT32(LangTagLen), _LangTag:LangTagLen/binary>>, _} =
        open_file(FileName, Cm, Channel, ReqId, ?ACE4_READ_DATA bor ?ACE4_READ_ATTRIBUTES,
                  ?SSH_FXF_OPEN_EXISTING),
    ct:log("Message: ~s", [Msg]),
    ok.

<<<<<<< HEAD
=======
    ReqId = 0,
    {Cm, Channel} = proplists:get_value(sftp, Config),

    {ok, <<?SSH_FXP_HANDLE, ?UINT32(ReqId), Handle/binary>>, _} =
	open_file(FileName, Cm, Channel, ReqId,
		  ?ACE4_READ_DATA  bor ?ACE4_READ_ATTRIBUTES,
		  ?SSH_FXF_OPEN_EXISTING),

    NewReqId = 1,

    {ok, <<?SSH_FXP_DATA, ?UINT32(NewReqId), ?UINT32(_Length),
	  Data/binary>>, _} =
	read_file(Handle, 100, 0, Cm, Channel, NewReqId),

    {ok, Data} = file:read_file(FileName).

%%--------------------------------------------------------------------
max_path(Config) when is_list(Config) ->
    PrivDir =  proplists:get_value(priv_dir, Config),
    FileName = filename:join(PrivDir, "test.txt"),
    {Cm, Channel} = proplists:get_value(sftp, Config),
    %% verify max_path limit
    LongFileName =
        filename:join(PrivDir,
                      "t" ++ lists:flatten(lists:duplicate(?MAX_PATH, "e")) ++ "st.txt"),
    {ok, _} = file:copy(FileName, LongFileName),
    ReqId1 = req_id(),
    {ok, <<?SSH_FXP_STATUS, ?UINT32(ReqId1), ?UINT32(?SSH_FX_NO_SUCH_PATH),
	  _/binary>>, _} =
	open_file(LongFileName, Cm, Channel, ReqId1,
		  ?ACE4_READ_DATA  bor ?ACE4_READ_ATTRIBUTES,
		  ?SSH_FXF_OPEN_EXISTING).

%%--------------------------------------------------------------------
>>>>>>> 043ee3c9
read_dir(Config) when is_list(Config) ->
    PrivDir = proplists:get_value(priv_dir, Config),
    {Cm, Channel} = proplists:get_value(sftp, Config),
    [begin
         R1 = req_id(),
         {ok, <<?SSH_FXP_HANDLE, ?UINT32(R1), Handle/binary>>, _} =
             open_dir(PrivDir, Cm, Channel, R1),
         R2 = req_id(),
         ok = read_dir(Handle, Cm, Channel, R2)
     end || _I <- lists:seq(0, ?MAX_HANDLES-1)],
    ReqId = req_id(),
    {ok, <<?SSH_FXP_STATUS, ?UINT32(ReqId), ?UINT32(?SSH_FX_FAILURE),
           ?UINT32(MsgLen), Msg:MsgLen/binary,
           ?UINT32(LangTagLen), _LangTag:LangTagLen/binary>>, _} =
        open_dir(PrivDir, Cm, Channel, ReqId),
    ct:log("Message: ~s", [Msg]),
    ok.

write_file(Config) when is_list(Config) ->
    PrivDir =  proplists:get_value(priv_dir, Config),
    FileName = filename:join(PrivDir, "test.txt"),

    ReqId = 0,
    {Cm, Channel} = proplists:get_value(sftp, Config),

    {ok, <<?SSH_FXP_HANDLE, ?UINT32(ReqId), Handle/binary>>, _} =
	open_file(FileName, Cm, Channel, ReqId,
		  ?ACE4_WRITE_DATA  bor ?ACE4_WRITE_ATTRIBUTES,
		  ?SSH_FXF_OPEN_EXISTING),

    NewReqId = 1,
    Data =  list_to_binary("Write file test"),

    {ok, <<?SSH_FXP_STATUS, ?UINT32(NewReqId), ?UINT32(?SSH_FX_OK),
	  _/binary>>, _}
	= write_file(Handle, Data, 0, Cm, Channel, NewReqId),

    {ok, Data} = file:read_file(FileName).

%%--------------------------------------------------------------------
remove_file(Config) when is_list(Config) ->
    PrivDir =  proplists:get_value(priv_dir, Config),
    FileName = filename:join(PrivDir, "test.txt"),
    ReqId = 0,
    {Cm, Channel} = proplists:get_value(sftp, Config),

    {ok, <<?SSH_FXP_STATUS, ?UINT32(ReqId),
	   ?UINT32(?SSH_FX_OK), _/binary>>, _} =
	remove(FileName, Cm, Channel, ReqId),

    NewReqId = 1,
    %%  {ok, <<?SSH_FXP_STATUS, ?UINT32(NewReqId), % ver 6 we have 5
    %% 	  ?UINT32(?SSH_FX_FILE_IS_A_DIRECTORY ), _/binary>>, _} =

    {ok, <<?SSH_FXP_STATUS, ?UINT32(NewReqId),
	  ?UINT32(?SSH_FX_FAILURE), _/binary>>, _} =
	remove(PrivDir, Cm, Channel, NewReqId).

%%--------------------------------------------------------------------
rename_file(Config) when is_list(Config) ->
    PrivDir =  proplists:get_value(priv_dir, Config),
    FileName = filename:join(PrivDir, "test.txt"),
    NewFileName = filename:join(PrivDir, "test1.txt"),
    LongFileName =
        filename:join(PrivDir,
                      "t" ++ lists:flatten(lists:duplicate(?MAX_PATH, "e")) ++ "st.txt"),
    {Cm, Channel} = proplists:get_value(sftp, Config),
    Version = 6,
    [begin
         case Action of
             {Code, AFile, BFile, Flags} ->
                 ReqId = req_id(),
                 ct:log("ReqId = ~p,~nCode = ~p,~nAFile = ~p,~nBFile = ~p,~nFlags = ~p",
                        [ReqId, Code, AFile, BFile, Flags]),
                 {ok, <<?SSH_FXP_STATUS, ?UINT32(ReqId), ?UINT32(Code), _/binary>>, _} =
                     rename(AFile, BFile, Cm, Channel, ReqId, Version, Flags);
             {file_copy, AFile, BFile} ->
                 {ok, _} = file:copy(AFile, BFile)
         end
     end ||
        Action <-
            [{?SSH_FX_OK, FileName, NewFileName, 0},
             {?SSH_FX_OK, NewFileName, FileName, ?SSH_FXP_RENAME_OVERWRITE},
             {file_copy, FileName, NewFileName},
             %% no overwrite
             {?SSH_FX_FILE_ALREADY_EXISTS, FileName, NewFileName, ?SSH_FXP_RENAME_NATIVE},
             {?SSH_FX_OP_UNSUPPORTED, FileName, NewFileName, ?SSH_FXP_RENAME_ATOMIC},
             %% max_path
             {?SSH_FX_NO_SUCH_PATH, FileName, LongFileName, 0}]],
    ok.

%%--------------------------------------------------------------------
mk_rm_dir(Config) when is_list(Config) ->
    PrivDir = proplists:get_value(priv_dir, Config),
    {Cm, Channel} = proplists:get_value(sftp, Config),
    DirName = filename:join(PrivDir, "test"),
    ReqId = 0,
    {ok, <<?SSH_FXP_STATUS, ?UINT32(ReqId), ?UINT32(?SSH_FX_OK),
	  _/binary>>, _} = mkdir(DirName, Cm, Channel, ReqId),

    NewReqId = 1,
    {ok, <<?SSH_FXP_STATUS, ?UINT32(NewReqId), ?UINT32(?SSH_FX_FILE_ALREADY_EXISTS),
	  _/binary>>, _} = mkdir(DirName, Cm, Channel, NewReqId),

    NewReqId1 = 2,
    {ok, <<?SSH_FXP_STATUS, ?UINT32(NewReqId1), ?UINT32(?SSH_FX_OK),
	    _/binary>>, _} = rmdir(DirName, Cm, Channel, NewReqId1),

    NewReqId2 = 3,
    {ok, <<?SSH_FXP_STATUS, ?UINT32(NewReqId2), ?UINT32(?SSH_FX_NO_SUCH_FILE),
	    _/binary>>, _} = rmdir(DirName, Cm, Channel, NewReqId2).

%%--------------------------------------------------------------------
real_path(Config) when is_list(Config) ->
    case os:type() of
	{win32, _} ->
	    {skip,  "Not a relevant test on windows"};
	_ ->
	    ReqId = 0,
	    {Cm, Channel} = proplists:get_value(sftp, Config),
	    PrivDir = proplists:get_value(priv_dir, Config),
	    TestDir = filename:join(PrivDir, "ssh_test"),
	    ok = file:make_dir(TestDir),

	    OrigPath = filename:join(TestDir, ".."),

	    {ok, <<?SSH_FXP_NAME, ?UINT32(ReqId), ?UINT32(_), ?UINT32(Len),
	     Path:Len/binary, _/binary>>, _}
		= real_path(OrigPath, Cm, Channel, ReqId),

	    RealPath = filename:absname(binary_to_list(Path)),
	    AbsPrivDir = filename:absname(PrivDir),

	    ct:log("Path: ~p PrivDir: ~p~n", [RealPath, AbsPrivDir]),

	    true = RealPath == AbsPrivDir
    end.

%%--------------------------------------------------------------------
links(Config) when is_list(Config) ->
    case os:type() of
	{win32, _} ->
	    {skip, "Links are not fully supported by windows"};
	_ ->
	    ReqId = 0,
	    {Cm, Channel} = proplists:get_value(sftp, Config),
	    PrivDir =  proplists:get_value(priv_dir, Config),
	    FileName = filename:join(PrivDir, "test.txt"),
	    LinkFileName = filename:join(PrivDir, "link_test.txt"),

	    {ok, <<?SSH_FXP_STATUS, ?UINT32(ReqId),
		  ?UINT32(?SSH_FX_OK), _/binary>>, _} =
		create_link(LinkFileName, FileName, Cm, Channel, ReqId),

	    NewReqId = 1,
	    {ok, <<?SSH_FXP_NAME, ?UINT32(NewReqId), ?UINT32(_), ?UINT32(Len),
		  Path:Len/binary, _/binary>>, _}
		= read_link(LinkFileName, Cm, Channel, NewReqId),


	    true = binary_to_list(Path) == FileName,

	    ct:log("Path: ~p~n", [binary_to_list(Path)])
    end.

%%--------------------------------------------------------------------
retrieve_attributes(Config) when is_list(Config) ->
    PrivDir =  proplists:get_value(priv_dir, Config),
    FileName = filename:join(PrivDir, "test.txt"),
    ReqId = 0,
    {Cm, Channel} = proplists:get_value(sftp, Config),

    {ok, FileInfo} = file:read_file_info(FileName),

    AttrValues =
	retrive_attributes(FileName, Cm, Channel, ReqId),

    Type =  encode_file_type(FileInfo#file_info.type),
    Size = FileInfo#file_info.size,
    Owner = FileInfo#file_info.uid,
    Group =  FileInfo#file_info.gid,
    Permissions = FileInfo#file_info.mode,
    Atime =  calendar:datetime_to_gregorian_seconds(
	       erlang:localtime_to_universaltime(FileInfo#file_info.atime))
	-  ?UNIX_EPOCH,
    Mtime =  calendar:datetime_to_gregorian_seconds(
	       erlang:localtime_to_universaltime(FileInfo#file_info.mtime))
	-  ?UNIX_EPOCH,
    Ctime =  calendar:datetime_to_gregorian_seconds(
	       erlang:localtime_to_universaltime(FileInfo#file_info.ctime))
	-  ?UNIX_EPOCH,

    lists:foreach(fun(Value) ->
			  <<?UINT32(Flags), _/binary>> = Value,
			  true = ?is_set(?SSH_FILEXFER_ATTR_SIZE,
					Flags),
			  true = ?is_set(?SSH_FILEXFER_ATTR_PERMISSIONS,
					Flags),
			  true = ?is_set(?SSH_FILEXFER_ATTR_ACCESSTIME,
					Flags),
			  true = ?is_set(?SSH_FILEXFER_ATTR_CREATETIME,
					Flags),
			  true = ?is_set(?SSH_FILEXFER_ATTR_MODIFYTIME,
					Flags),
			  true = ?is_set(?SSH_FILEXFER_ATTR_OWNERGROUP,
					 Flags),
			  false = ?is_set(?SSH_FILEXFER_ATTR_ACL,
					Flags),
			  false = ?is_set(?SSH_FILEXFER_ATTR_SUBSECOND_TIMES,
					Flags),
			  false = ?is_set(?SSH_FILEXFER_ATTR_BITS,
					Flags),
			  false = ?is_set(?SSH_FILEXFER_ATTR_EXTENDED,
					Flags),

			  <<?UINT32(_Flags), ?BYTE(Type),
			   ?UINT64(Size),
			   ?UINT32(OwnerLen), BinOwner:OwnerLen/binary,
			   ?UINT32(GroupLen), BinGroup:GroupLen/binary,
			   ?UINT32(Permissions),
			   ?UINT64(Atime),
			   ?UINT64(Ctime),
			   ?UINT64(Mtime)>> = Value,

			  Owner = list_to_integer(binary_to_list(BinOwner)),
			  Group =  list_to_integer(binary_to_list(BinGroup))
		  end, AttrValues).

%%--------------------------------------------------------------------
set_attributes(Config) when is_list(Config) ->
    case os:type() of
	{win32, _} ->
	    {skip,  "Known error bug in erts file:read_file_info"};
	_ ->
	    PrivDir =  proplists:get_value(priv_dir, Config),
	    FileName = filename:join(PrivDir, "test.txt"),
	    ReqId = 0,
	    {Cm, Channel} = proplists:get_value(sftp, Config),

	    {ok, FileInfo} = file:read_file_info(FileName),

	    OrigPermissions = FileInfo#file_info.mode,
	    Permissions = not_default_permissions(),

	    Flags = ?SSH_FILEXFER_ATTR_PERMISSIONS,

	    Atters = [?uint32(Flags), ?byte(?SSH_FILEXFER_TYPE_REGULAR),
		      ?uint32(Permissions)],

	    {ok, <<?SSH_FXP_STATUS, ?UINT32(ReqId),
		   ?UINT32(?SSH_FX_OK), _/binary>>, _} =
		set_attributes_file(FileName, Atters, Cm, Channel, ReqId),

	    {ok, NewFileInfo} = file:read_file_info(FileName),
	    NewPermissions = NewFileInfo#file_info.mode,

	    %% Can not test that NewPermissions = Permissions as
	    %% on Unix platforms, other bits than those listed in the
	    %% API may be set.
	    ct:log("Org: ~p New: ~p~n", [OrigPermissions, NewPermissions]),
	    true = OrigPermissions =/= NewPermissions,

	    ct:log("Try to open the file"),
	    NewReqId = 2,
	    {ok, <<?SSH_FXP_HANDLE, ?UINT32(NewReqId), Handle/binary>>, _} =
		open_file(FileName, Cm, Channel, NewReqId,
			  ?ACE4_READ_DATA bor ?ACE4_WRITE_ATTRIBUTES,
			  ?SSH_FXF_OPEN_EXISTING),

	    NewAtters = [?uint32(Flags), ?byte(?SSH_FILEXFER_TYPE_REGULAR),
			 ?uint32(OrigPermissions)],

	    NewReqId1 = 3,

	    ct:log("Set original permissions on the now open file"),

	    {ok, <<?SSH_FXP_STATUS, ?UINT32(NewReqId1),
		   ?UINT32(?SSH_FX_OK), _/binary>>, _} =
		set_attributes_open_file(Handle, NewAtters, Cm, Channel, NewReqId1),

	    {ok, NewFileInfo1} = file:read_file_info(FileName),
	    OrigPermissions = NewFileInfo1#file_info.mode
    end.

%%--------------------------------------------------------------------
ver3_rename(Config) when is_list(Config) ->
    PrivDir =  proplists:get_value(priv_dir, Config),
    FileName = filename:join(PrivDir, "test.txt"),
    NewFileName = filename:join(PrivDir, "test1.txt"),
    ReqId = 0,
    {Cm, Channel} = proplists:get_value(sftp, Config),

    {ok, <<?SSH_FXP_STATUS, ?UINT32(ReqId),
	  ?UINT32(?SSH_FX_OK), _/binary>>, _} =
	rename(FileName, NewFileName, Cm, Channel, ReqId, 3, 0).

%%--------------------------------------------------------------------
relpath(Config) when is_list(Config) ->
    ReqId = 0,
    {Cm, Channel} = proplists:get_value(sftp, Config),

    case os:type() of
	{win32, _} ->
	    {skip,  "Not a relevant test on windows"};
	_ ->
	    {ok, <<?SSH_FXP_NAME, ?UINT32(ReqId), ?UINT32(_), ?UINT32(Len),
		  Root:Len/binary, _/binary>>, _}
		= real_path("/..", Cm, Channel, ReqId),

	    <<"/">> = Root,

	    {ok, <<?SSH_FXP_NAME, ?UINT32(ReqId), ?UINT32(_), ?UINT32(Len),
		  Path:Len/binary, _/binary>>, _}
		= real_path("/usr/bin/../..", Cm, Channel, ReqId),
	    Root = Path
    end.

ver6_basic(Config) when is_list(Config) ->
    PrivDir =  proplists:get_value(priv_dir, Config),
    %FileName = filename:join(PrivDir, "test.txt"),
    {Cm, Channel} = proplists:get_value(sftp, Config),
    ReqId = 0,
    {ok, <<?SSH_FXP_STATUS, ?UINT32(ReqId),  % Ver 6 we have 5
	   ?UINT32(?SSH_FX_FILE_IS_A_DIRECTORY), _/binary>>, _} =
	open_file(PrivDir, Cm, Channel, ReqId,
		  ?ACE4_READ_DATA  bor ?ACE4_READ_ATTRIBUTES,
		  ?SSH_FXF_OPEN_EXISTING).

%%--------------------------------------------------------------------
access_outside_root(Config) when is_list(Config) ->
    PrivDir  =  proplists:get_value(priv_dir, Config),
    BaseDir  = filename:join(PrivDir, access_outside_root),
    %% A file outside the tree below RootDir which is BaseDir/a
    %% Make the file  BaseDir/bad :
    BadFilePath = filename:join([BaseDir, bad]),
    ok = file:write_file(BadFilePath, <<>>),
    {Cm, Channel} = proplists:get_value(sftp, Config),
    %% Try to access a file parallel to the RootDir:
    try_access("/../bad",   Cm, Channel, 0),
    %% Try to access the same file via the CWD which is /b relative to the RootDir:
    try_access("../../bad", Cm, Channel, 1).


try_access(Path, Cm, Channel, ReqId) ->
    Return = 
        open_file(Path, Cm, Channel, ReqId, 
                  ?ACE4_READ_DATA bor ?ACE4_READ_ATTRIBUTES,
                  ?SSH_FXF_OPEN_EXISTING),
    ct:log("Try open ~p -> ~p",[Path,Return]),
    case Return of
        {ok, <<?SSH_FXP_HANDLE, ?UINT32(ReqId), _Handle0/binary>>, _} ->
            ct:fail("Could open a file outside the root tree!");
        {ok, <<?SSH_FXP_STATUS, ?UINT32(ReqId), ?UINT32(Code), Rest/binary>>, <<>>} ->
            case Code of
                ?SSH_FX_FILE_IS_A_DIRECTORY ->
                    ct:log("Got the expected SSH_FX_FILE_IS_A_DIRECTORY status",[]),
                    ok;
                ?SSH_FX_FAILURE ->
                    ct:log("Got the expected SSH_FX_FAILURE status",[]),
                    ok;
                _ ->
                    case Rest of
                        <<?UINT32(Len), Txt:Len/binary, _/binary>> ->
                            ct:fail("Got unexpected SSH_FX_code: ~p (~p)",[Code,Txt]);
                        _ ->
                            ct:fail("Got unexpected SSH_FX_code: ~p",[Code])
                    end
            end;
        _ ->
            ct:fail("Completely unexpected return: ~p", [Return])
    end.

%%--------------------------------------------------------------------
root_with_cwd(Config) when is_list(Config) ->
    PrivDir =  proplists:get_value(priv_dir, Config),
    RootDir = filename:join(PrivDir, root_with_cwd),
    CWD     = filename:join(RootDir, home),
    FileName = "root_with_cwd.txt",
    FilePath = filename:join(CWD, FileName),
    ok = filelib:ensure_dir(FilePath),
    {Cm, Channel} = proplists:get_value(sftp, Config),

    %% repeat procedure to make sure uniq file handles are generated
    FileHandles =
        [begin
             ReqIdStr = integer_to_list(ReqId),
             ok = file:write_file(FilePath ++ ReqIdStr, <<>>),
             {ok, <<?SSH_FXP_HANDLE, ?UINT32(ReqId), Handle/binary>>, _} =
                 open_file(FileName ++ ReqIdStr, Cm, Channel, ReqId,
                           ?ACE4_READ_DATA  bor ?ACE4_READ_ATTRIBUTES,
                           ?SSH_FXF_OPEN_EXISTING),
             Handle
         end ||
            ReqId <- lists:seq(0,2)],
    ?assertEqual(length(FileHandles),
                 length(lists:uniq(FileHandles))),
    %% create a gap in file handles
    [_, MiddleHandle, _] = FileHandles,
    close(MiddleHandle, 3, Cm, Channel),

    %% check that gap in file handles is is re-used
    GapReqId = 4,
    {ok, <<?SSH_FXP_HANDLE, ?UINT32(GapReqId), MiddleHandle/binary>>, _} =
        open_file(FileName ++ integer_to_list(1), Cm, Channel, GapReqId,
                  ?ACE4_READ_DATA  bor ?ACE4_READ_ATTRIBUTES,
                  ?SSH_FXF_OPEN_EXISTING),
    ok.

%%--------------------------------------------------------------------
relative_path(Config) when is_list(Config) ->
    PrivDir =  proplists:get_value(priv_dir, Config),
    FileName = "test_relative_path.txt",
    FilePath = filename:join(PrivDir, FileName),
    ok = filelib:ensure_dir(FilePath),
    ok = file:write_file(FilePath, <<>>),
    {Cm, Channel} = proplists:get_value(sftp, Config),
    ReqId = 0,
    {ok, <<?SSH_FXP_HANDLE, ?UINT32(ReqId), _Handle/binary>>, _} =
        open_file(FileName, Cm, Channel, ReqId,
                  ?ACE4_READ_DATA  bor ?ACE4_READ_ATTRIBUTES,
                  ?SSH_FXF_OPEN_EXISTING).

%%--------------------------------------------------------------------
open_file_dir_v5(Config) when is_list(Config) ->
    PrivDir =  proplists:get_value(priv_dir, Config),
    FileName = "open_file_dir_v5",
    FilePath = filename:join(PrivDir, FileName),
    ok = filelib:ensure_dir(FilePath),
    ok = file:make_dir(FilePath),
    {Cm, Channel} = proplists:get_value(sftp, Config),
    ReqId = 0,
    {ok, <<?SSH_FXP_STATUS, ?UINT32(ReqId),
	   ?UINT32(?SSH_FX_FAILURE), _/binary>>, _} =
        open_file(FileName, Cm, Channel, ReqId,
                  ?ACE4_READ_DATA  bor ?ACE4_READ_ATTRIBUTES,
                  ?SSH_FXF_OPEN_EXISTING).

%%--------------------------------------------------------------------
open_file_dir_v6(Config) when is_list(Config) ->
    PrivDir =  proplists:get_value(priv_dir, Config),
    FileName = "open_file_dir_v6",
    FilePath = filename:join(PrivDir, FileName),
    ok = filelib:ensure_dir(FilePath),
    ok = file:make_dir(FilePath),
    {Cm, Channel} = proplists:get_value(sftp, Config),
    ReqId = 0,
    {ok, <<?SSH_FXP_STATUS, ?UINT32(ReqId),
	   ?UINT32(?SSH_FX_FILE_IS_A_DIRECTORY), _/binary>>, _} =
        open_file(FileName, Cm, Channel, ReqId,
                  ?ACE4_READ_DATA  bor ?ACE4_READ_ATTRIBUTES,
                  ?SSH_FXF_OPEN_EXISTING).

%%--------------------------------------------------------------------
%% Internal functions ------------------------------------------------
%%--------------------------------------------------------------------
prep(Config) ->
    PrivDir =  proplists:get_value(priv_dir, Config),
    TestFile = filename:join(PrivDir, "test.txt"),
    TestFile1 = filename:join(PrivDir, "test1.txt"),

    file:delete(TestFile),
    file:delete(TestFile1),

    %% Initial config
    DataDir = proplists:get_value(data_dir, Config),
    FileName = filename:join(DataDir, "test.txt"),
    file:copy(FileName, TestFile),
    Mode = 8#00400 bor 8#00200 bor 8#00040, % read & write owner, read group
    {ok, FileInfo} = file:read_file_info(TestFile),
    ok = file:write_file_info(TestFile,
			      FileInfo#file_info{mode = Mode}).

reply(Cm, Channel) ->
    reply(Cm, Channel,<<>>).

reply(Cm, Channel, RBuf) ->
    receive
	{ssh_cm, Cm, {data, Channel, 0, Data}} ->
	    case <<RBuf/binary, Data/binary>> of
		<<?UINT32(Len),Reply:Len/binary,Rest/binary>> ->
		    {ok, Reply, Rest};
		RBuf2 ->
		    reply(Cm, Channel, RBuf2)
	    end;
	{ssh_cm, Cm, {eof, Channel}} ->
	    eof;
	{ssh_cm, Cm, {closed, Channel}} ->
	    closed;
	{ssh_cm, Cm, Msg} ->
	    ct:fail(Msg)
    after 
	90000 -> ct:fail("timeout ~p:~p",[?MODULE,?LINE])
    end.

open_file(File, Cm, Channel, ReqId, Access, Flags) ->
    Data = list_to_binary([?uint32(ReqId),
			   ?binary(list_to_binary(File)),
			   ?uint32(Access),
			   ?uint32(Flags),
			   ?REG_ATTERS]),
    Size = 1 + size(Data),
    ssh_connection:send(Cm, Channel, <<?UINT32(Size),
				      ?SSH_FXP_OPEN, Data/binary>>),
    reply(Cm, Channel).

open_file_v3(File, Cm, Channel, ReqId, Flags) ->

    Data = list_to_binary([?uint32(ReqId),
			   ?binary(list_to_binary(File)),
			   ?uint32(Flags),
			   ?REG_ATTERS]),
    Size = 1 + size(Data),
    ssh_connection:send(Cm, Channel, <<?UINT32(Size),
				      ?SSH_FXP_OPEN, Data/binary>>),
    reply(Cm, Channel).


close(Handle, ReqId, Cm , Channel) ->
    Data = list_to_binary([?uint32(ReqId), Handle]),

    Size = 1 + size(Data),

    ssh_connection:send(Cm, Channel, <<?UINT32(Size), ?SSH_FXP_CLOSE,
			      Data/binary>>),

    reply(Cm, Channel).



open_dir(Dir, Cm, Channel, ReqId) ->
    Data = list_to_binary([?uint32(ReqId),
			   ?binary(list_to_binary(Dir))]),
    Size = 1 + size(Data),
    ssh_connection:send(Cm, Channel, <<?UINT32(Size),
				      ?SSH_FXP_OPENDIR, Data/binary>>),
    reply(Cm, Channel).


rename(OldName, NewName, Cm, Channel, ReqId, Version, Flags) ->
    Data =
	case Version of
	    3 ->
		list_to_binary([?uint32(ReqId),
				?binary(list_to_binary(OldName)),
				?binary(list_to_binary(NewName))]);
	    _ ->
		list_to_binary([?uint32(ReqId),
				?binary(list_to_binary(OldName)),
				?binary(list_to_binary(NewName)),
				?uint32(Flags)])
	end,
    Size = 1 + size(Data),
    ssh_connection:send(Cm, Channel, <<?UINT32(Size),
				      ?SSH_FXP_RENAME, Data/binary>>),
    reply(Cm, Channel).


mkdir(Dir, Cm, Channel, ReqId)->
    Data = list_to_binary([?uint32(ReqId),
			   ?binary(list_to_binary(Dir)),
			   ?REG_ATTERS]),
    Size = 1 + size(Data),
    ssh_connection:send(Cm, Channel, <<?UINT32(Size),
				      ?SSH_FXP_MKDIR, Data/binary>>),
    reply(Cm, Channel).


rmdir(Dir, Cm, Channel, ReqId) ->
    Data = list_to_binary([?uint32(ReqId),
			   ?binary(list_to_binary(Dir))]),
    Size = 1 + size(Data),
    ssh_connection:send(Cm, Channel, <<?UINT32(Size),
			      ?SSH_FXP_RMDIR, Data/binary>>),
    reply(Cm, Channel).

remove(File, Cm, Channel, ReqId) ->
    Data = list_to_binary([?uint32(ReqId),
			   ?binary(list_to_binary(File))]),
    Size = 1 + size(Data),
    ssh_connection:send(Cm, Channel, <<?UINT32(Size),
			      ?SSH_FXP_REMOVE, Data/binary>>),
    reply(Cm, Channel).


read_dir(Handle, Cm, Channel, ReqId) ->

    Data = list_to_binary([?uint32(ReqId), Handle]),
    Size = 1 + size(Data),
    ssh_connection:send(Cm, Channel, <<?UINT32(Size),
			      ?SSH_FXP_READDIR, Data/binary>>),
    case reply(Cm, Channel) of
	{ok, <<?SSH_FXP_NAME, ?UINT32(ReqId), ?UINT32(Count),
	       ?UINT32(Len), Listing:Len/binary, _/binary>>, _} ->
	    ct:log("Count: ~p Listing: ~p~n",
			       [Count, binary_to_list(Listing)]),
	    read_dir(Handle, Cm, Channel, ReqId);
	{ok, <<?SSH_FXP_STATUS, ?UINT32(ReqId),
	      ?UINT32(?SSH_FX_EOF), _/binary>>, _}  ->
	    ok
    end.

read_file(Handle, MaxLength, OffSet, Cm, Channel, ReqId) ->
    Data = list_to_binary([?uint32(ReqId), Handle,
			   ?uint64(OffSet),
			   ?uint32(MaxLength)]),
    Size = 1 + size(Data),
    ssh_connection:send(Cm, Channel, <<?UINT32(Size),
			      ?SSH_FXP_READ, Data/binary>>),
    reply(Cm, Channel).


write_file(Handle, FileData, OffSet, Cm, Channel, ReqId) ->
    Data = list_to_binary([?uint32(ReqId), Handle,
			   ?uint64(OffSet),
			   ?binary(FileData)]),
    Size = 1 + size(Data),
    ssh_connection:send(Cm, Channel, <<?UINT32(Size),
			      ?SSH_FXP_WRITE, Data/binary>>),
    reply(Cm, Channel).


real_path(OrigPath, Cm, Channel, ReqId) ->
    Data = list_to_binary([?uint32(ReqId),
			   ?binary(list_to_binary(OrigPath))]),
    Size = 1 + size(Data),
    ssh_connection:send(Cm, Channel, <<?UINT32(Size),
			      ?SSH_FXP_REALPATH, Data/binary>>),
    reply(Cm, Channel).

create_link(LinkPath, Path, Cm, Channel, ReqId) ->
     Data = list_to_binary([?uint32(ReqId),
			   ?binary(list_to_binary(LinkPath)),
			   ?binary(list_to_binary(Path))]),
     Size = 1 + size(Data),
     ssh_connection:send(Cm, Channel, <<?UINT32(Size),
			      ?SSH_FXP_SYMLINK, Data/binary>>),
     reply(Cm, Channel).


read_link(Link, Cm, Channel, ReqId) ->
    Data = list_to_binary([?uint32(ReqId),
			   ?binary(list_to_binary(Link))]),
    Size = 1 + size(Data),
    ssh_connection:send(Cm, Channel, <<?UINT32(Size),
			      ?SSH_FXP_READLINK, Data/binary>>),
    reply(Cm, Channel).

retrive_attributes_file(FilePath, Flags, Cm, Channel, ReqId) ->
    Data = list_to_binary([?uint32(ReqId),
			   ?binary(list_to_binary(FilePath)),
			   ?uint32(Flags)]),
    Size = 1 + size(Data),
    ssh_connection:send(Cm, Channel, <<?UINT32(Size),
			      ?SSH_FXP_STAT, Data/binary>>),
    reply(Cm, Channel).

retrive_attributes_file_or_link(FilePath, Flags, Cm, Channel, ReqId) ->
    Data = list_to_binary([?uint32(ReqId),
			   ?binary(list_to_binary(FilePath)),
			   ?uint32(Flags)]),
    Size = 1 + size(Data),
    ssh_connection:send(Cm, Channel, <<?UINT32(Size),
			      ?SSH_FXP_LSTAT, Data/binary>>),
    reply(Cm, Channel).

retrive_attributes_open_file(Handle, Flags, Cm, Channel, ReqId) ->

    Data = list_to_binary([?uint32(ReqId),
			   Handle,
			   ?uint32(Flags)]),
    Size = 1 + size(Data),
    ssh_connection:send(Cm, Channel, <<?UINT32(Size),
			      ?SSH_FXP_FSTAT, Data/binary>>),
    reply(Cm, Channel).

retrive_attributes(FileName, Cm, Channel, ReqId) ->

    Attr =  ?SSH_FILEXFER_ATTR_SIZE,

    {ok, <<?SSH_FXP_ATTRS, ?UINT32(ReqId), Value/binary>>, _}
	= retrive_attributes_file(FileName, Attr,
				  Cm, Channel, ReqId),

    NewReqId = ReqId + 1,
    {ok, <<?SSH_FXP_ATTRS, ?UINT32(NewReqId), Value1/binary>>, _}
	= retrive_attributes_file_or_link(FileName,
					  Attr, Cm, Channel, NewReqId),

    NewReqId1 = NewReqId + 1,
    {ok, <<?SSH_FXP_HANDLE, ?UINT32(NewReqId1), Handle/binary>>, _} =
	open_file(FileName, Cm, Channel, NewReqId1,
		  ?ACE4_READ_DATA  bor ?ACE4_READ_ATTRIBUTES,
		  ?SSH_FXF_OPEN_EXISTING),

    NewReqId2 = NewReqId1 + 1,
    {ok, <<?SSH_FXP_ATTRS, ?UINT32(NewReqId2), Value2/binary>>, _}
	= retrive_attributes_open_file(Handle, Attr, Cm, Channel, NewReqId2),

    [Value, Value1, Value2].

set_attributes_file(FilePath, Atters, Cm, Channel, ReqId) ->
    Data = list_to_binary([?uint32(ReqId),
			   ?binary(list_to_binary(FilePath)),
			   Atters]),
    Size = 1 + size(Data),
    ssh_connection:send(Cm, Channel, <<?UINT32(Size),
			      ?SSH_FXP_SETSTAT, Data/binary>>),
    reply(Cm, Channel).


set_attributes_open_file(Handle, Atters, Cm, Channel, ReqId) ->

    Data = list_to_binary([?uint32(ReqId),
			   Handle,
			   Atters]),
    Size = 1 + size(Data),
    ssh_connection:send(Cm, Channel, <<?UINT32(Size),
			      ?SSH_FXP_FSETSTAT, Data/binary>>),
    reply(Cm, Channel).


encode_file_type(Type) ->
    case Type of
	regular -> ?SSH_FILEXFER_TYPE_REGULAR;
	directory -> ?SSH_FILEXFER_TYPE_DIRECTORY;
	symlink -> ?SSH_FILEXFER_TYPE_SYMLINK;
	special -> ?SSH_FILEXFER_TYPE_SPECIAL;
	unknown -> ?SSH_FILEXFER_TYPE_UNKNOWN;
	other -> ?SSH_FILEXFER_TYPE_UNKNOWN;
	socket -> ?SSH_FILEXFER_TYPE_SOCKET;
	char_device -> ?SSH_FILEXFER_TYPE_CHAR_DEVICE;
	block_device -> ?SSH_FILEXFER_TYPE_BLOCK_DEVICE;
	fifo -> ?SSH_FILEXFER_TYPE_FIFO;
	undefined -> ?SSH_FILEXFER_TYPE_UNKNOWN
    end.

not_default_permissions() ->
    8#600. %% User read-write-only

req_id() ->
    ReqId =
        case get(req_id) of
            undefined -> 0;
            I -> I
        end,
    put(req_id, ReqId + 1),
    ReqId.<|MERGE_RESOLUTION|>--- conflicted
+++ resolved
@@ -72,11 +72,8 @@
 -define(SSH_TIMEOUT, 10000).
 -define(REG_ATTERS, <<0,0,0,0,1>>).
 -define(UNIX_EPOCH,  62167219200).
-<<<<<<< HEAD
 -define(MAX_HANDLES, 10).
-=======
 -define(MAX_PATH, 200).
->>>>>>> 043ee3c9
 -define(is_set(F, Bits), ((F) band (Bits)) == (F)).
 
 %%--------------------------------------------------------------------
@@ -184,12 +181,9 @@
 								  {sftpd_vsn, 6}])],
 			  ssh:daemon(0, [{subsystems, SubSystems}|Options]);
 		      _ ->
-<<<<<<< HEAD
-			  SubSystems = [ssh_sftpd:subsystem_spec([{max_handles, ?MAX_HANDLES}])],
-=======
 			  SubSystems = [ssh_sftpd:subsystem_spec(
-                                          [{max_path, ?MAX_PATH}])],
->>>>>>> 043ee3c9
+                                          [{max_handles, ?MAX_HANDLES},
+					  {max_path, ?MAX_PATH}])],
 			  ssh:daemon(0, [{subsystems, SubSystems}|Options])
 		  end,
 
@@ -345,24 +339,6 @@
     ct:log("Message: ~s", [Msg]),
     ok.
 
-<<<<<<< HEAD
-=======
-    ReqId = 0,
-    {Cm, Channel} = proplists:get_value(sftp, Config),
-
-    {ok, <<?SSH_FXP_HANDLE, ?UINT32(ReqId), Handle/binary>>, _} =
-	open_file(FileName, Cm, Channel, ReqId,
-		  ?ACE4_READ_DATA  bor ?ACE4_READ_ATTRIBUTES,
-		  ?SSH_FXF_OPEN_EXISTING),
-
-    NewReqId = 1,
-
-    {ok, <<?SSH_FXP_DATA, ?UINT32(NewReqId), ?UINT32(_Length),
-	  Data/binary>>, _} =
-	read_file(Handle, 100, 0, Cm, Channel, NewReqId),
-
-    {ok, Data} = file:read_file(FileName).
-
 %%--------------------------------------------------------------------
 max_path(Config) when is_list(Config) ->
     PrivDir =  proplists:get_value(priv_dir, Config),
@@ -381,7 +357,6 @@
 		  ?SSH_FXF_OPEN_EXISTING).
 
 %%--------------------------------------------------------------------
->>>>>>> 043ee3c9
 read_dir(Config) when is_list(Config) ->
     PrivDir = proplists:get_value(priv_dir, Config),
     {Cm, Channel} = proplists:get_value(sftp, Config),
