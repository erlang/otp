--- conflicted
+++ resolved
@@ -1,8 +1,4 @@
 #-*-makefile-*-   ; force emacs to enter makefile-mode
 
-<<<<<<< HEAD
-SSH_VSN = 3.1
-=======
 SSH_VSN = 3.0.2
->>>>>>> deacab96
 APP_VSN    = "ssh-$(SSH_VSN)"
