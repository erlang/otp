#-*-makefile-*-   ; force emacs to enter makefile-mode

<<<<<<< HEAD
SSH_VSN = 4.7

=======
SSH_VSN = 4.6.9.1
>>>>>>> aa490b13
APP_VSN    = "ssh-$(SSH_VSN)"<|MERGE_RESOLUTION|>--- conflicted
+++ resolved
@@ -1,9 +1,4 @@
 #-*-makefile-*-   ; force emacs to enter makefile-mode
 
-<<<<<<< HEAD
 SSH_VSN = 4.7
-
-=======
-SSH_VSN = 4.6.9.1
->>>>>>> aa490b13
 APP_VSN    = "ssh-$(SSH_VSN)"