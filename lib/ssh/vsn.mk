--- conflicted
+++ resolved
@@ -1,8 +1,4 @@
 #-*-makefile-*-   ; force emacs to enter makefile-mode
 
-<<<<<<< HEAD
-SSH_VSN = 5.2.6
-=======
 SSH_VSN = 5.2.7
->>>>>>> fc238168
 APP_VSN    = "ssh-$(SSH_VSN)"