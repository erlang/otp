--- conflicted
+++ resolved
@@ -23,8 +23,6 @@
 
 This document describes the changes made to the SSL application.
 
-<<<<<<< HEAD
-=======
 ## SSL 11.3.1
 
 ### Fixed Bugs and Malfunctions
@@ -43,7 +41,6 @@
 
 [PR-9691]: https://github.com/erlang/otp/pull/9691
 
->>>>>>> d9454dbc
 ## SSL 11.3
 
 ### Improvements and New Features
@@ -84,7 +81,6 @@
 [PR-9511]: https://github.com/erlang/otp/pull/9511
 [PR-9670]: https://github.com/erlang/otp/pull/9670
 
-<<<<<<< HEAD
 ## SSL 11.2.12.1
 
 ### Fixed Bugs and Malfunctions
@@ -103,8 +99,6 @@
 
 [PR-9691]: https://github.com/erlang/otp/pull/9691
 
-=======
->>>>>>> d9454dbc
 ## SSL 11.2.12
 
 ### Improvements and New Features
