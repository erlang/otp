--- conflicted
+++ resolved
@@ -27,11 +27,7 @@
   </header>
   <p>This document describes the changes made to the SSL application.</p>
 
-<<<<<<< HEAD
 <section><title>SSL 10.8.2</title>
-=======
-<section><title>SSL 10.3.1.3</title>
->>>>>>> 8e920167
 
     <section><title>Fixed Bugs and Malfunctions</title>
       <list>
@@ -48,7 +44,6 @@
 
 </section>
 
-<<<<<<< HEAD
 <section><title>SSL 10.8.1</title>
 
     <section><title>Fixed Bugs and Malfunctions</title>
@@ -773,8 +768,23 @@
 
 </section>
 
-=======
->>>>>>> 8e920167
+<section><title>SSL 10.3.1.3</title>
+
+    <section><title>Fixed Bugs and Malfunctions</title>
+      <list>
+        <item>
+          <p>
+	    Improved handling of unexpected messages during the
+	    handshake, taking the right action for unexpected
+	    messages.</p>
+          <p>
+	    Own Id: OTP-18145</p>
+        </item>
+      </list>
+    </section>
+
+</section>
+
 <section><title>SSL 10.3.1.2</title>
 
     <section><title>Fixed Bugs and Malfunctions</title>
