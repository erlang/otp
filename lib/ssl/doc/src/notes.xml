--- conflicted
+++ resolved
@@ -27,17 +27,12 @@
   </header>
   <p>This document describes the changes made to the SSL application.</p>
 
-<<<<<<< HEAD
 <section><title>SSL 9.3</title>
-=======
-<section><title>SSL 9.2.3.1</title>
->>>>>>> 3b2c1dd3
-
-    <section><title>Fixed Bugs and Malfunctions</title>
-      <list>
-        <item>
-          <p>
-<<<<<<< HEAD
+
+    <section><title>Fixed Bugs and Malfunctions</title>
+      <list>
+        <item>
+          <p>
 	    The distribution handshake with TLS distribution
 	    (<c>inet_tls_dist</c>) does now utilize the socket option
 	    <c>{nodelay, true}</c>, which decreases the distribution
@@ -101,13 +96,23 @@
 	    Add support for PSK CCM ciphers from RFC 6655</p>
           <p>
 	    Own Id: OTP-15626</p>
-=======
+        </item>
+      </list>
+    </section>
+
+</section>
+
+<section><title>SSL 9.2.3.1</title>
+
+    <section><title>Fixed Bugs and Malfunctions</title>
+      <list>
+        <item>
+          <p>
 	    Correct solution for retaining tcp flow control OTP-15802
 	    (ERL-934) as to not break ssl:recv as reported in
 	    (ERL-938)</p>
           <p>
 	    Own Id: OTP-15823 Aux Id: ERL-934, ERL-938 </p>
->>>>>>> 3b2c1dd3
         </item>
       </list>
     </section>
