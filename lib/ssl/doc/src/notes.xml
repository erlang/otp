<?xml version="1.0" encoding="utf-8" ?>
<!DOCTYPE chapter SYSTEM "chapter.dtd">

<chapter>
  <header>
    <copyright>
      <year>1999</year><year>2020</year>
      <holder>Ericsson AB. All Rights Reserved.</holder>
    </copyright>
    <legalnotice>
      Licensed under the Apache License, Version 2.0 (the "License");
      you may not use this file except in compliance with the License.
      You may obtain a copy of the License at
 
          http://www.apache.org/licenses/LICENSE-2.0

      Unless required by applicable law or agreed to in writing, software
      distributed under the License is distributed on an "AS IS" BASIS,
      WITHOUT WARRANTIES OR CONDITIONS OF ANY KIND, either express or implied.
      See the License for the specific language governing permissions and
      limitations under the License.

    </legalnotice>

    <title>SSL Release Notes</title>
    <file>notes.xml</file>
  </header>
  <p>This document describes the changes made to the SSL application.</p>

<<<<<<< HEAD
<section><title>SSL 10.4.1</title>
=======
<section><title>SSL 10.3.1.2</title>
>>>>>>> 9e79f720

    <section><title>Fixed Bugs and Malfunctions</title>
      <list>
        <item>
          <p>
<<<<<<< HEAD
	    Fix cache invalidation problem for CA certs provided by
	    the cacertfile option.</p>
          <p>
	    Own Id: OTP-17435 Aux Id: ERIERL-653 </p>
        </item>
      </list>
    </section>

</section>

<section><title>SSL 10.4</title>

    <section><title>Fixed Bugs and Malfunctions</title>
      <list>
        <item>
	    <p>Missing runtime dependencies has been added to this
	    application.</p>
          <p>
	    Own Id: OTP-17243 Aux Id: PR-4557 </p>
        </item>
        <item>
          <p>
	    TLS handshake should fail if OCSP staple is requested but
	    missing. Note that OCSP support is still considered
	    experimental and only partially implemented.</p>
          <p>
	    Own Id: OTP-17343</p>
=======
	    Handle cross-signed root certificates when old root
	    expired as reported in GH-4877.</p>
          <p>
	    Own Id: OTP-17475 Aux Id: GH-4877 </p>
        </item>
        <item>
          <p>
	    The signature selection algorithm has been changed to
	    also verify if the client supports signatures using the
	    elliptic curve of the server's public/private key pair.
	    This change fixes #4958.</p>
          <p>
	    Own Id: OTP-17529 Aux Id: PR-4979, GH-4958 </p>
>>>>>>> 9e79f720
        </item>
      </list>
    </section>


    <section><title>Improvements and New Features</title>
      <list>
        <item>
          <p>
<<<<<<< HEAD
	    Removed ssl:ssl_accept/1,2,3 and ssl:cipher:suites/0,1
	    use ssl:handshake/1,2,3 and ssl:cipher_suites/2,3
	    instead.</p>
          <p>
	    *** POTENTIAL INCOMPATIBILITY ***</p>
          <p>
	    Own Id: OTP-16974</p>
        </item>
        <item>
          <p>
	    Make TLS handshakes in Erlang distribution concurrent.</p>
          <p>
	    Own Id: OTP-17044 Aux Id: PR-2654 </p>
        </item>
        <item>
          <p>
	    Randomize internal <c>{active,n}</c> optimization when
	    running Erlang distribution over TLS to spread RAM/CPU
	    spike that may occur when starting up a big cluster.</p>
          <p>
	    Own Id: OTP-17117 Aux Id: PR-2933 </p>
        </item>
        <item>
          <p>
	    TLS connections now support EdDSA certificates.</p>
          <p>
	    Own Id: OTP-17142 Aux Id: PR-4756, GH-4637, GH-4650 </p>
        </item>
        <item>
          <p>
	    Enhance documentation and logging of certificate
	    handling.</p>
          <p>
	    Own Id: OTP-17384 Aux Id: GH-4800 </p>
=======
	    Slight optimization of certificate decoding.</p>
          <p>
	    Own Id: OTP-17150 Aux Id: GH-4877 </p>
>>>>>>> 9e79f720
        </item>
      </list>
    </section>

</section>

<section><title>SSL 10.3.1.1</title>

    <section><title>Fixed Bugs and Malfunctions</title>
      <list>
        <item>
          <p>
	    Fix cache invalidation problem for CA certs provided by
	    the cacertfile option.</p>
          <p>
	    Own Id: OTP-17435 Aux Id: ERIERL-653 </p>
        </item>
      </list>
    </section>

</section>

<section><title>SSL 10.3.1</title>

    <section><title>Fixed Bugs and Malfunctions</title>
      <list>
        <item>
          <p>
	    Retain backwards compatible behavior of verify_fun when
	    handling incomplete chains that are not verifiable.</p>
          <p>
	    Own Id: OTP-17296 Aux Id: GH-4682 </p>
        </item>
        <item>
          <p>
	    Avoid server session handler crash, this will increase
	    session ruse opportunities.</p>
          <p>
	    Own Id: OTP-17348 Aux Id: ERIERL-641 </p>
        </item>
      </list>
    </section>

</section>

<section><title>SSL 10.3</title>

    <section><title>Fixed Bugs and Malfunctions</title>
      <list>
        <item>
          <p>
	    Fix CRL handling that previously could fail to find the
	    issuer cert under some circumstances.</p>
          <p>
	    Own Id: OTP-17261 Aux Id: GH-4589 </p>
        </item>
        <item>
          <p>
	    TLS-1.3 client could, under some circumstances, select an
	    incorrect algorithm to sign the certificate verification
	    message causing a TLS Decrypt Alert being issued by the
	    server.</p>
          <p>
	    Own Id: OTP-17281 Aux Id: GH-4620 </p>
        </item>
        <item>
          <p>
	    Correct handling of default values for emulated socket
	    options and retain the order of the ssl options list to
	    ensure backwards compatible behavior if options should be
	    set more than once.</p>
          <p>
	    Own Id: OTP-17282</p>
        </item>
      </list>
    </section>


    <section><title>Improvements and New Features</title>
      <list>
        <item>
          <p>
	    Enhance pre TLS-1.3 session handling so the client and
	    server side handling is completely separated and client
	    disregards oldest session when reaching max limit of the
	    session table.</p>
          <p>
	    Own Id: OTP-16876</p>
        </item>
        <item>
          <p>
	    This change implements the early data feature for TLS 1.3
	    clients.</p>
          <p>
	    TLS 1.3 allows clients to send data in the first flight
	    using a Pre-Shared Key to authenticate the server and to
	    encrypt the early data.</p>
          <p>
	    Own Id: OTP-16985</p>
        </item>
        <item>
          <p>
	    This change implements the early data feature for TLS 1.3
	    servers.</p>
          <p>
	    Own Id: OTP-17042</p>
        </item>
      </list>
    </section>

</section>

<section><title>SSL 10.2.4.3</title>

    <section><title>Fixed Bugs and Malfunctions</title>
      <list>
        <item>
          <p>
	    Fix cache invalidation problem for CA certs provided by
	    the cacertfile option.</p>
          <p>
	    Own Id: OTP-17435 Aux Id: ERIERL-653 </p>
        </item>
      </list>
    </section>

</section>

<section><title>SSL 10.2.4.2</title>

    <section><title>Fixed Bugs and Malfunctions</title>
      <list>
        <item>
          <p>
	    Fix handling of emulated socket options, the previous
	    patch was incomplete,</p>
          <p>
	    Own Id: OTP-17305</p>
        </item>
      </list>
    </section>

</section>

<section><title>SSL 10.2.4.1</title>

    <section><title>Fixed Bugs and Malfunctions</title>
      <list>
        <item>
          <p>
	    Backport of OTP-17282</p>
          <p>
	    Correct handling of default values for emulated socket
	    options and retain the order of the ssl options list to
	    ensure backwards compatible behavior if options should be
	    set more than once.</p>
          <p>
	    Own Id: OTP-17289 Aux Id: GH-4585 </p>
        </item>
      </list>
    </section>

</section>

<section><title>SSL 10.2.4</title>

    <section><title>Fixed Bugs and Malfunctions</title>
      <list>
        <item>
          <p>
	    Enhance logging option log_level to support none and all,
	    also restore backwards compatibility for log_alert
	    option.</p>
          <p>
	    Own Id: OTP-17228 Aux Id: ERIERL-614 </p>
        </item>
      </list>
    </section>

</section>

<section><title>SSL 10.2.3</title>

    <section><title>Fixed Bugs and Malfunctions</title>
      <list>
        <item>
          <p>
	    Avoid race when the first two upgrade server handshakes
	    (that is servers that use a gen_tcp socket as input to
	    ssl:handshake/2,3) start close to each other. Could lead
	    to that one of the handshakes would fail.</p>
          <p>
	    Own Id: OTP-17190 Aux Id: ERIERL-606 </p>
        </item>
      </list>
    </section>

</section>

<section><title>SSL 10.2.2</title>

    <section><title>Fixed Bugs and Malfunctions</title>
      <list>
        <item>
          <p>
	    Avoid that upgrade (from TCP to TLS) servers starts
	    multiple session cache handlers for the same server. This
	    applies to Erlang distribution over TLS servers.</p>
          <p>
	    Own Id: OTP-17139 Aux Id: ERL-1458, OTP-16239 </p>
        </item>
        <item>
          <p>
	    Legacy cipher suites defined before TLS-1.2 (but still
	    supported) should be possible to use in TLS-1.2. They
	    where accidentally excluded for available cipher suites
	    for TLS-1.2 in OTP-23.2.2.</p>
          <p>
	    Own Id: OTP-17174 Aux Id: ERIERL-597 </p>
        </item>
      </list>
    </section>


    <section><title>Improvements and New Features</title>
      <list>
        <item>
          <p>
	    Enable Erlang distribution over TLS to run TLS-1.3,
	    although TLS-1.2 will still be default.</p>
          <p>
	    Own Id: OTP-16239 Aux Id: ERL-1458, OTP-17139 </p>
        </item>
      </list>
    </section>

</section>

<section><title>SSL 10.2.1</title>

    <section><title>Fixed Bugs and Malfunctions</title>
      <list>
        <item>
          <p>
	    Fix CVE-2020-35733 this only affects ssl-10.2 (OTP-23.2).
	    This vulnerability could enable a man in the middle
	    attack using a fake chain to a known trusted ROOT. Also
	    limits alternative chain handling, for handling of
	    possibly extraneous certs, to improve memory management.</p>
          <p>
	    Own Id: OTP-17098</p>
        </item>
      </list>
    </section>


    <section><title>Improvements and New Features</title>
      <list>
        <item>
          <p>
	    Add support for AES CCM based cipher suites defined in
	    RFC 7251</p>
          <p>
	    Also Correct cipher suite name conversion to OpenSSL
	    names. A few names where corrected earlier in OTP-16267
	    For backwards compatible reasons we support usage of
	    openSSL names for cipher suites. Mostly anonymous suites
	    names where incorrect, but also some legacy suites.</p>
          <p>
	    Own Id: OTP-17100</p>
        </item>
      </list>
    </section>

</section>

<section><title>SSL 10.2</title>

    <section><title>Fixed Bugs and Malfunctions</title>
      <list>
        <item>
          <p>
	    SSL's Erlang Distribution Protocol modules inet_tls_dist
	    and inet6_tls_dist lacked a callback function, so the
	    start flag "-dist_listen false" did not work, which has
	    now been fixed.</p>
          <p>
	    Own Id: OTP-15126 Aux Id: ERL-1375 </p>
        </item>
        <item>
          <p>
	    Correct OpenSSL names for newer cipher suites using DHE
	    in their name that accidentally got the wrong value when
	    fixing other older names using EDH instead.</p>
          <p>
	    Own Id: OTP-16267 Aux Id: ERIERL-571, ERIERL-477 </p>
        </item>
        <item>
          <p>
	    This change improves the handling of DTLS listening
	    dockets, making it possible to open multiple listeners on
	    the same port with different IP addresses.</p>
          <p>
	    Own Id: OTP-16849 Aux Id: ERL-1339 </p>
        </item>
        <item>
          <p>
	    Fix a bug that causes cross-build failure.</p>
          <p>
	    This change excludes the ssl.d dependency file from the
	    source tarballs.</p>
          <p>
	    Own Id: OTP-16921</p>
        </item>
        <item>
          <p>
	    This change fixes ssl:peername/1 when called on a DTLS
	    client socket.</p>
          <p>
	    Own Id: OTP-16923 Aux Id: ERL-1341, PR-2786 </p>
        </item>
        <item>
          <p>
	    Retain emulation of active once on a closed socket to
	    behave as before 23.1</p>
          <p>
	    Own Id: OTP-17018 Aux Id: ERL-1409 </p>
        </item>
        <item>
          <p>
	    Corrected server session cache entry deletion pre
	    TLS-1.3. May increase session reuse.</p>
          <p>
	    Own Id: OTP-17019 Aux Id: ERL-1412 </p>
        </item>
      </list>
    </section>


    <section><title>Improvements and New Features</title>
      <list>
        <item>
          <p>
	    Handle extraneous certs in certificate chains as well as
	    chains that are incomplete but can be reconstructed or
	    unordered chains. The cert and certfile options will now
	    accept a list of certificates so that the user may
	    specify the chain explicitly.</p>
          <p>
	    Also, the default value of the depth option has been
	    increased to allow longer chains by default.</p>
          <p>
	    Own Id: OTP-16277</p>
        </item>
        <item>
          <p>
	    This change implements optional NSS-style keylog in
	    ssl:connection_information/2 for debugging purposes.</p>
          <p>
	    The keylog contains various TLS secrets that can be
	    loaded in Wireshark to decrypt TLS packets.</p>
          <p>
	    Own Id: OTP-16445 Aux Id: PR-2823 </p>
        </item>
        <item>
          <p>
	    Use new gen_statem feature of changing callback mode to
	    improve code maintainability.</p>
          <p>
	    Own Id: OTP-16529</p>
        </item>
        <item>
          <p>
	    The handling of Service Name Indication has been aligned
	    with RFC8446.</p>
          <p>
	    Own Id: OTP-16762</p>
        </item>
        <item>
          <p>
	    Add explicit session reuse option to TLS clients for pre
	    TLS-1.3 sessions. Also, add documentation to Users Guide
	    for such sessions.</p>
          <p>
	    Own Id: OTP-16893</p>
        </item>
      </list>
    </section>

</section>

<section><title>SSL 10.1</title>

    <section><title>Fixed Bugs and Malfunctions</title>
      <list>
        <item>
          <p>
	    If a passive socket is created, ssl:recv/2,3 is never
	    called and then the peer closes the socket the
	    controlling process will no longer receive an active
	    close message.</p>
          <p>
	    Own Id: OTP-16697 Aux Id: ERIERL-496 </p>
        </item>
        <item>
          <p>
	    Data deliver with ssl:recv/2,3 could fail for when using
	    packet mode. This has been fixed by correcting the flow
	    control handling of passive sockets when packet mode is
	    used.</p>
          <p>
	    Own Id: OTP-16764</p>
        </item>
        <item>
          <p>
	    This change fixes a potential man-in-the-middle
	    vulnerability when the ssl client is configured to
	    automatically handle session tickets ({session_tickets,
	    auto}).</p>
          <p>
	    Own Id: OTP-16765</p>
        </item>
        <item>
          <p>
	    Fix the internal handling of options 'verify' and
	    'verify_fun'.</p>
          <p>
	    This change fixes a vulnerability when setting the ssl
	    option 'verify' to verify_peer in a continued handshake
	    won't take any effect resulting in the acceptance of
	    expired peer certificates.</p>
          <p>
	    Own Id: OTP-16767 Aux Id: ERIERL-512 </p>
        </item>
        <item>
          <p>
	    This change fixes the handling of stateless session
	    tickets when anti-replay is enabled.</p>
          <p>
	    Own Id: OTP-16776 Aux Id: ERL-1316 </p>
        </item>
        <item>
          <p>
	    Fix a crash due to the faulty handling of stateful
	    session tickets received by servers expecting stateless
	    session tickets.</p>
          <p>
	    This change also improves the handling of faulty/invalid
	    tickets.</p>
          <p>
	    Own Id: OTP-16777 Aux Id: ERL-1317 </p>
        </item>
        <item>
          <p>
	    Correct flow ctrl checks from OTP-16764 to work as
	    intended. Probably will not have a noticeable affect but
	    will make connections more well behaved under some
	    circumstances.</p>
          <p>
	    Own Id: OTP-16837 Aux Id: ERL-1319, OTP-16764 </p>
        </item>
        <item>
          <p>
	    Distribution over TLS could exhibit livelock-like
	    behaviour when there is a constant stream of distribution
	    messages. Distribution data is now chunked every 16 Mb to
	    avoid that.</p>
          <p>
	    Own Id: OTP-16851 Aux Id: PR-2703 </p>
        </item>
      </list>
    </section>


    <section><title>Improvements and New Features</title>
      <list>
        <item>
          <p>
	    Implement the cookie extension for TLS 1.3.</p>
          <p>
	    Own Id: OTP-15855</p>
        </item>
        <item>
          <p>
	    Experimental OCSP client support.</p>
          <p>
	    Own Id: OTP-16448</p>
        </item>
        <item>
          <p>
	    TLS 1.0 -TLS-1.2 sessions tables now have a absolute max
	    value instead of using a shrinking mechanism when
	    reaching the limit. To avoid out of memory problems under
	    heavy load situations. Note that this change infers that
	    implementations of ssl_session_cache_api needs to
	    implement the size function (introduce in OTP 19) for
	    session reuse to be optimally utilized.</p>
          <p>
	    Own Id: OTP-16802 Aux Id: ERIERL-516 </p>
        </item>
      </list>
    </section>

</section>

<section><title>SSL 10.0</title>

    <section><title>Fixed Bugs and Malfunctions</title>
      <list>
        <item>
          <p>
	    Fix a bug that causes cross-build failure.</p>
          <p>
	    This change excludes the ssl.d dependency file from the
	    source tar balls.</p>
          <p>
	    Own Id: OTP-16562 Aux Id: ERL-1168 </p>
        </item>
        <item>
          <p>
	    Correct translation of OpenSSL legacy names for two
	    legacy cipher suites</p>
          <p>
	    Own Id: OTP-16573 Aux Id: ERIERL-477 </p>
        </item>
        <item>
          <p>
	    Correct documentation for PSK identity and SRP username.</p>
          <p>
	    Own Id: OTP-16585</p>
        </item>
        <item>
          <p>
	    Make sure client hostname check is run when client uses
	    its own verify_fun</p>
          <p>
	    Own Id: OTP-16626 Aux Id: ERL-1232 </p>
        </item>
        <item>
          <p>
	    Improved signature selection mechanism in TLS 1.3 for
	    increased interoperability.</p>
          <p>
	    Own Id: OTP-16638 Aux Id: ERL-1206 </p>
        </item>
      </list>
    </section>


    <section><title>Improvements and New Features</title>
      <list>
        <item>
          <p>
	    Drop support for SSL-3.0. Support for this legacy TLS
	    version has not been enabled by default since OTP 19. Now
	    all code to support it has been removed, that is SSL-3.0
	    protocol version can not be used and is considered
	    invalid.</p>
          <p>
	    *** POTENTIAL INCOMPATIBILITY ***</p>
          <p>
	    Own Id: OTP-14790</p>
        </item>
        <item>
          <p>
	    Added support for RSA-PSS signature schemes</p>
          <p>
	    Own Id: OTP-15247</p>
        </item>
        <item>
          <p>
	    Improve interoperability by implementing the middlebox
	    compatiblity mode.</p>
          <p>
	    The middlebox compatibility mode makes the TLS 1.3
	    handshake look more like a TLS 1.2 handshake and
	    increases the chance of successfully establishing TLS 1.3
	    connections through legacy middleboxes.</p>
          <p>
	    Own Id: OTP-15589</p>
        </item>
        <item>
          <p>
	    Utilize new properties of <seemfa
	    marker="erts:erlang#dist_ctrl_get_data/1"><c>erlang:dist_ctrl_get_data()</c></seemfa>
	    for performance improvement of Erlang distribution over
	    TLS.</p>
          <p>
	    Own Id: OTP-16127 Aux Id: OTP-15618 </p>
        </item>
        <item>
          <p>
	    Calls of deprecated functions in the <seeguide
	    marker="crypto:new_api#the-old-api">Old Crypto
	    API</seeguide> are replaced by calls of their <seeguide
	    marker="crypto:new_api#the-new-api">substitutions</seeguide>.</p>
          <p>
	    Own Id: OTP-16346</p>
        </item>
        <item>
          <p>
	    Implement cipher suite TLS_AES_128_CCM_8_SHA256.</p>
          <p>
	    Own Id: OTP-16391</p>
        </item>
        <item>
          <p>
	    This change adds TLS-1.3 to the list of default supported
	    versions. That is, TLS-1.3 and TLS-1.2 are configured
	    when ssl option 'versions' is not explicitly set.</p>
          <p>
	    *** POTENTIAL INCOMPATIBILITY ***</p>
          <p>
	    Own Id: OTP-16400</p>
        </item>
        <item>
	    <p>Refactored the internal handling of deprecated and
	    removed functions.</p>
          <p>
	    Own Id: OTP-16469</p>
        </item>
        <item>
          <p>
	    Extended ssl:versions so that it lists supported,
	    available and implemented TLS/DTLS versions.</p>
          <p>
	    Own Id: OTP-16519</p>
        </item>
        <item>
          <p>
	    Added new option exclusive for ssl:cipher_suites/2,3</p>
          <p>
	    Own Id: OTP-16532</p>
        </item>
        <item>
          <p>
	    Avoid DoS attack against stateful session_tickets by
	    making session ticket ids unpredictable.</p>
          <p>
	    Own Id: OTP-16533</p>
        </item>
        <item>
          <p>
	    Add support for the max_fragment_length extension (RFC
	    6066).</p>
          <p>
	    Own Id: OTP-16547 Aux Id: PR-2547 </p>
        </item>
        <item>
          <p>
	    Add srp_username in ssl:connection_info, update the
	    document with types of this function.</p>
          <p>
	    Own Id: OTP-16584</p>
        </item>
      </list>
    </section>

</section>

<section><title>SSL 9.6.2.3</title>

    <section><title>Fixed Bugs and Malfunctions</title>
      <list>
        <item>
          <p>
	    Correct flow ctrl checks from OTP-16764 to work as
	    intended. Probably will not have a noticeable affect but
	    will make connections more well behaved under some
	    circumstances.</p>
          <p>
	    Own Id: OTP-16837 Aux Id: ERL-1319, OTP-16764 </p>
        </item>
        <item>
          <p>
	    Fix a bug that causes cross-build failure.</p>
          <p>
	    This change excludes the ssl.d dependency file from the
	    source tar balls.</p>
          <p>
	    Own Id: OTP-16921</p>
        </item>
      </list>
    </section>

</section>

<section><title>SSL 9.6.2.2</title>

    <section><title>Fixed Bugs and Malfunctions</title>
      <list>
        <item>
          <p>
	    Data deliver with ssl:recv/2,3 could fail for when using
	    packet mode. This has been fixed by correcting the flow
	    control handling of passive sockets when packet mode is
	    used.</p>
          <p>
	    Own Id: OTP-16764</p>
        </item>
        <item>
          <p>
	    Fix the internal handling of options 'verify' and
	    'verify_fun'.</p>
          <p>
	    This change fixes a vulnerability when setting the ssl
	    option 'verify' to verify_peer in a continued handshake
	    won't take any effect resulting in the acceptance of
	    expired peer certificates.</p>
          <p>
	    Own Id: OTP-16767 Aux Id: ERIERL-512 </p>
        </item>
      </list>
    </section>

</section>

<section><title>SSL 9.6.2.1</title>

    <section><title>Improvements and New Features</title>
      <list>
        <item>
          <p>
	    If a passive socket is created, ssl:recv/2,3 is never
	    called and then the peer closes the socket the
	    controlling process will no longer receive an active
	    close message.</p>
          <p>
	    Own Id: OTP-16697 Aux Id: ERIERL-496 </p>
        </item>
      </list>
    </section>

</section>

<section><title>SSL 9.6.2</title>

    <section><title>Fixed Bugs and Malfunctions</title>
      <list>
        <item>
          <p>
	    Fix timing bug that could cause ssl sockets to become
	    unresponsive after an ssl:recv/3 call timed out</p>
          <p>
	    Own Id: OTP-16619 Aux Id: ERL-1213 </p>
        </item>
      </list>
    </section>

</section>

<section><title>SSL 9.6.1</title>

    <section><title>Fixed Bugs and Malfunctions</title>
      <list>
        <item>
          <p>
	    Correct error handling when the partial_chain fun claims
	    a certificate to be the trusted cert that is not part of
	    the chain. This bug would hide the appropriate alert
	    generating an "INTERNAL_ERROR" alert instead.</p>
          <p>
	    Own Id: OTP-16567 Aux Id: ERIERL-481 </p>
        </item>
      </list>
    </section>

</section>

<section><title>SSL 9.6</title>

    <section><title>Fixed Bugs and Malfunctions</title>
      <list>
        <item>
          <p>
	    Correct handling of TLS record limit in TLS-1.3. The max
	    value differs from previous versions. Also the payload
	    data max record check was broken, that is record overflow
	    problems could occur if user sent large amounts of data.</p>
          <p>
	    Own Id: OTP-16258</p>
        </item>
        <item>
          <p>
	    Correct close handling for DTLS</p>
          <p>
	    Own Id: OTP-16348 Aux Id: ERL-1110 </p>
        </item>
        <item>
          <p>
	    Fix ssl:getstat/1-2 to also work for DTLS sockets</p>
          <p>
	    Own Id: OTP-16352 Aux Id: ERL-1099 </p>
        </item>
        <item>
          <p>
	    Correct internal handling och socket active mode to avoid
	    reviving TCP data aimed for a downgraded TLS socket.</p>
          <p>
	    Own Id: OTP-16425</p>
        </item>
        <item>
          <p>
	    When using the host name as fallback for SNI (server name
	    indication) strip a possible trailing dot that is allowed
	    in a host name but not in the SNI. Also if the server
	    receives a SNI with a trailing dot send an
	    UNRECOGNIZED_NAME alert.</p>
          <p>
	    Own Id: OTP-16437 Aux Id: ERL-1135 </p>
        </item>
        <item>
          <p>
	    Immediately remove session entries if handshake is
	    abruptly closed at transport level.</p>
          <p>
	    Own Id: OTP-16479</p>
        </item>
      </list>
    </section>


    <section><title>Improvements and New Features</title>
      <list>
        <item>
          <p>
	    Implementation of the key and initialization vector
	    update feature, and general hardening of TLS 1.3.</p>
          <p>
	    There are cryptographic limits on the amount of plaintext
	    which can be safely encrypted under a given set of keys.</p>
          <p>
	    This change enforces those limits by triggering automatic
	    key updates on TLS 1.3 connections.</p>
          <p>
	    Own Id: OTP-15856</p>
        </item>
        <item>
          <p>
	    Add support for TLS 1.3 Session Tickets (stateful and
	    stateless). This allows session resumption using keying
	    material from a previous successful handshake.</p>
          <p>
	    Own Id: OTP-16253</p>
        </item>
        <item>
          <p>
	    Add support for key exchange with Edward curves and
	    PSS-RSA padding in signature verification.</p>
          <p>
	    Own Id: OTP-16528</p>
        </item>
      </list>
    </section>

</section>

<section><title>SSL 9.5.3</title>

    <section><title>Fixed Bugs and Malfunctions</title>
      <list>
        <item>
          <p>
	    Enhance error handling, all ALERTS shall be handled
	    gracefully and not cause a crash.</p>
          <p>
	    Own Id: OTP-16413 Aux Id: ERL-1136 </p>
        </item>
        <item>
          <p>
	    Enhance alert logging, in some places the role indication
	    of the alert origin was missing. So the log would say
	    undefined instead of client or server.</p>
          <p>
	    Own Id: OTP-16424</p>
        </item>
        <item>
          <p>
	    Two different optimizations did not work together and
	    resulted in the possible breakage of connections using
	    stream ciphers (that is RC4). Reworked the implementation
	    to avoid this.</p>
          <p>
	    Own Id: OTP-16426 Aux Id: ERL-1136 </p>
        </item>
      </list>
    </section>

</section>

<section><title>SSL 9.5.2</title>

    <section><title>Fixed Bugs and Malfunctions</title>
      <list>
        <item>
          <p>
	    Fix the handling of GREASE values sent by web browsers
	    when establishing TLS 1.3 connections. This change
	    improves handling of GREASE values in various protocol
	    elements sent in a TLS 1.3 ClientHello.</p>
          <p>
	    Own Id: OTP-16388 Aux Id: ERL-1130 </p>
        </item>
        <item>
          <p>
	    Correct DTLS listen emulation, could cause problems with
	    opening a new DTLS listen socket for a port previously
	    used by a now closed DTLS listen socket.</p>
          <p>
	    Own Id: OTP-16396 Aux Id: ERL-1118 </p>
        </item>
      </list>
    </section>

</section>

<section><title>SSL 9.5.1</title>

    <section><title>Fixed Bugs and Malfunctions</title>
      <list>
        <item>
          <p>
	    Add missing alert handling clause for TLS record
	    handling. Could sometimes cause confusing error behaviors
	    of TLS connections.</p>
          <p>
	    Own Id: OTP-16357 Aux Id: ERL-1166 </p>
        </item>
        <item>
          <p>
	    Fix handling of ssl:recv that happens during a
	    renegotiation. Using the passive receive function
	    ssl:recv/[2,3] during a renegotiation would fail the
	    connection with unexpected msg.</p>
          <p>
	    Own Id: OTP-16361</p>
        </item>
      </list>
    </section>

</section>

<section><title>SSL 9.5</title>

    <section><title>Fixed Bugs and Malfunctions</title>
      <list>
        <item>
          <p>
	    Corrected CRL handling which could cause CRL verification
	    to fail. This could happen when the CRL distribution
	    point explicitly specifies the CRL issuer, that is not
	    using the fallback.</p>
          <p>
	    Own Id: OTP-16156 Aux Id: ERL-1030 </p>
        </item>
        <item>
          <p>
	    Correct handling of unordered chains so that it works as
	    expected</p>
          <p>
	    Own Id: OTP-16293</p>
        </item>
        <item>
          <p>
	    Fix bug causing ssl application to crash when handshake
	    is paused and ClientHello contains extensions for session
	    resumption (psk_key_exchange_modes, pre_shared_key).</p>
          <p>
	    Own Id: OTP-16295 Aux Id: ERL-1095 </p>
        </item>
        <item>
          <p>
	    Fix connectivity problems with legacy servers when client
	    is configured to support a range of protocol versions
	    including TLS 1.3.</p>
          <p>
	    Own Id: OTP-16303</p>
        </item>
      </list>
    </section>


    <section><title>Improvements and New Features</title>
      <list>
        <item>
          <p>
	    Improve session handling for TLS-1.3 compatibility mode
	    and cleaner internal handling so that removal of old
	    session data can be more efficient, hopefully mitigating
	    problems with big session tables during heavy load.</p>
          <p>
	    Own Id: OTP-15524 Aux Id: OTP-15352 </p>
        </item>
        <item>
          <p>
	    Correct handling of DTLS listen socket emulation. Could
	    cause failure to create new listen socket after process
	    that owned previous listen socket died.</p>
          <p>
	    Own Id: OTP-15809 Aux Id: ERL-917 </p>
        </item>
        <item>
          <p>
	    Add detailed info in ALERT description when client does
	    not send a requested cert.</p>
          <p>
	    Own Id: OTP-16266</p>
        </item>
      </list>
    </section>

</section>

<section><title>SSL 9.4</title>

    <section><title>Fixed Bugs and Malfunctions</title>
      <list>
        <item>
          <p>
	    Handling of zero size fragments in TLS could cause an
	    infinite loop. This has now been corrected.</p>
          <p>
	    Own Id: OTP-15328 Aux Id: ERIERL-379 </p>
        </item>
        <item>
          <p>
	    DTLS record check needs to consider that a resent hello
	    message can have a different version than the negotiated.</p>
          <p>
	    Own Id: OTP-15807 Aux Id: ERL-920 </p>
        </item>
      </list>
    </section>


    <section><title>Improvements and New Features</title>
      <list>
        <item>
          <p>
	    Basic support for TLS 1.3 Client for experimental use.
	    For more information see the Standards Compliance chapter
	    of the User's Guide.</p>
          <p>
	    Own Id: OTP-15431</p>
        </item>
        <item>
          <p>
	    Correct solution for retaining tcp flow control OTP-15802
	    (ERL-934) as to not break ssl:recv as reported in
	    (ERL-938)</p>
          <p>
	    Own Id: OTP-15823 Aux Id: ERL-934, ERL-938 </p>
        </item>
        <item>
          <p>
	    Enhance dialyzer specs to reflect implementation better
	    and avoid dialyzer warnings for the user that wants to
	    use TLS with unix domain sockets.</p>
          <p>
	    Own Id: OTP-15851 Aux Id: PR-2235 </p>
        </item>
        <item>
          <p>
	    Add support for ECDSA signature algorithms in TLS 1.3.</p>
          <p>
	    Own Id: OTP-15854</p>
        </item>
        <item>
          <p>
	    Correct error handling of TLS downgrade, possible return
	    values form ssl:close/2 when downgrading is {ok, Port} or
	    {error, Reason}, it could happen that only ok was
	    returned instead of {error, closed} when downgrade failed
	    due to that the peer closed the TCP connection.</p>
          <p>
	    Own Id: OTP-16027</p>
        </item>
      </list>
    </section>

</section>

<section><title>SSL 9.3.5</title>

    <section><title>Improvements and New Features</title>
      <list>
        <item>
          <p>
	    Enhance error handling for erroneous alerts from the
	    peer.</p>
          <p>
	    Own Id: OTP-15943</p>
        </item>
      </list>
    </section>

</section>

<section><title>SSL 9.3.4</title>

    <section><title>Fixed Bugs and Malfunctions</title>
      <list>
        <item>
          <p>
	    Fix handling of certificate decoding problems in TLS 1.3
	    similarly as in TLS 1.2.</p>
          <p>
	    Own Id: OTP-15900</p>
        </item>
        <item>
          <p>
	    Hibernation now works as expected in all cases, was
	    accidently broken by optimization efforts.</p>
          <p>
	    Own Id: OTP-15910</p>
        </item>
        <item>
          <p>
	    Fix interoperability problems with openssl when the TLS
	    1.3 server is configured wirh the option
	    signature_algs_cert.</p>
          <p>
	    Own Id: OTP-15913</p>
        </item>
      </list>
    </section>

</section>

<section><title>SSL 9.3.3</title>

    <section><title>Fixed Bugs and Malfunctions</title>
      <list>
        <item>
          <p>
	    Correct handshake handling, might cause strange symptoms
	    such as ASN.1 certificate decoding issues.</p>
          <p>
	    Own Id: OTP-15879 Aux Id: ERL-968 </p>
        </item>
        <item>
          <p>
	    Fix handling of the signature_algorithms_cert extension
	    in the ClientHello handshake message.</p>
          <p>
	    Own Id: OTP-15887 Aux Id: ERL-973 </p>
        </item>
        <item>
          <p>
	    Handle new ClientHello extensions when handshake is
	    paused by the {handshake, hello} ssl option.</p>
          <p>
	    Own Id: OTP-15888 Aux Id: ERL-975 </p>
        </item>
      </list>
    </section>

</section>

<section><title>SSL 9.3.2</title>

    <section><title>Fixed Bugs and Malfunctions</title>
      <list>
        <item>
          <p>
	    Returned "alert error string" is now same as logged alert
	    string</p>
          <p>
	    Own Id: OTP-15844</p>
        </item>
        <item>
          <p>
	    Fix returned extension map fields to follow the
	    documentation.</p>
          <p>
	    Own Id: OTP-15862 Aux Id: ERL-951 </p>
        </item>
        <item>
          <p>
	    Avoid DTLS crash due to missing gen_server return value
	    in DTLS packet demux process.</p>
          <p>
	    Own Id: OTP-15864 Aux Id: ERL-962 </p>
        </item>
      </list>
    </section>

</section>

<section><title>SSL 9.3.1</title>

    <section><title>Fixed Bugs and Malfunctions</title>
      <list>
        <item>
          <p>
	    Missing check of size of user_data_buffer made internal
	    socket behave as an active socket instead of active N.
	    This could cause memory problems.</p>
          <p>
	    Own Id: OTP-15825 Aux Id: ERL-934, OTP-15823 </p>
        </item>
      </list>
    </section>

</section>

<section><title>SSL 9.3</title>

    <section><title>Fixed Bugs and Malfunctions</title>
      <list>
        <item>
          <p>
	    The distribution handshake with TLS distribution
	    (<c>inet_tls_dist</c>) does now utilize the socket option
	    <c>{nodelay, true}</c>, which decreases the distribution
	    setup time significantly.</p>
          <p>
	    Own Id: OTP-14792</p>
        </item>
        <item>
          <p>
	    Correct shutdown reason to avoid an incorrect crash
	    report</p>
          <p>
	    Own Id: OTP-15710 Aux Id: ERL-893 </p>
        </item>
        <item>
          <p>
	    Enhance documentation and type specifications.</p>
          <p>
	    Own Id: OTP-15746 Aux Id: ERIERL-333 </p>
        </item>
      </list>
    </section>


    <section><title>Improvements and New Features</title>
      <list>
        <item>
          <p>
	    TLS-1.0, TLS-1.1 and DTLS-1.0 are now considered legacy
	    and not supported by default</p>
          <p>
	    *** POTENTIAL INCOMPATIBILITY ***</p>
          <p>
	    Own Id: OTP-14865</p>
        </item>
        <item>
          <p>
	    Use new logger API in ssl. Introduce log levels and
	    verbose debug logging for SSL.</p>
          <p>
	    Own Id: OTP-15055</p>
        </item>
        <item>
          <p>
	    Add new API function str_to_suite/1, cipher_suites/3
	    (list cipher suites as rfc or OpenSSL name strings) and
	    suite_to_openssl_str/1</p>
          <p>
	    Own Id: OTP-15483 Aux Id: ERL-924 </p>
        </item>
        <item>
          <p>
	    Basic support for TLS 1.3 Server for experimental use.
	    The client is not yet functional, for more information
	    see the Standards Compliance chapter of the User's Guide.</p>
          <p>
	    Own Id: OTP-15591</p>
        </item>
        <item>
          <p>
	    Add support for PSK CCM ciphers from RFC 6655</p>
          <p>
	    Own Id: OTP-15626</p>
        </item>
      </list>
    </section>

</section>

<section><title>SSL 9.2.3.7</title>

    <section><title>Fixed Bugs and Malfunctions</title>
      <list>
        <item>
          <p>
	    Data deliver with ssl:recv/2,3 could fail for when using
	    packet mode. This has been fixed by correcting the flow
	    control handling of passive sockets when packet mode is
	    used.</p>
          <p>
	    Own Id: OTP-16764</p>
        </item>
      </list>
    </section>

</section>

<section><title>SSL 9.2.3.6</title>

    <section><title>Fixed Bugs and Malfunctions</title>
      <list>
        <item>
          <p>
	    Fix timing bug that could cause ssl sockets to become
	    unresponsive after an ssl:recv/3 call timed out</p>
          <p>
	    Own Id: OTP-16619 Aux Id: ERL-1213 </p>
        </item>
      </list>
    </section>

</section>

<section><title>SSL 9.2.3.5</title>

    <section><title>Fixed Bugs and Malfunctions</title>
      <list>
        <item>
          <p>
	    Handling of zero size fragments in TLS could cause an
	    infinite loop. This has now been corrected.</p>
          <p>
	    Own Id: OTP-15328 Aux Id: ERIERL-379 </p>
        </item>
      </list>
    </section>

</section>

<section><title>SSL 9.2.3.4</title>

    <section><title>Fixed Bugs and Malfunctions</title>
      <list>
        <item>
          <p>
	    Hibernation now works as expected in all cases, was
	    accidently broken by optimization efforts.</p>
          <p>
	    Own Id: OTP-15910</p>
        </item>
      </list>
    </section>

</section>

<section><title>SSL 9.2.3.3</title>

    <section><title>Fixed Bugs and Malfunctions</title>
      <list>
        <item>
          <p>
	    Correct handshake handling, might cause strange symptoms
	    such as ASN.1 certificate decoding issues.</p>
          <p>
	    Own Id: OTP-15879 Aux Id: ERL-968 </p>
        </item>
      </list>
    </section>

</section>

<section><title>SSL 9.2.3.2</title>

    <section><title>Fixed Bugs and Malfunctions</title>
      <list>
        <item>
          <p>
	    Returned "alert error string" is now same as logged alert
	    string</p>
          <p>
	    Own Id: OTP-15844</p>
        </item>
      </list>
    </section>

</section>

<section><title>SSL 9.2.3.1</title>

    <section><title>Fixed Bugs and Malfunctions</title>
      <list>
        <item>
          <p>
	    Correct solution for retaining tcp flow control OTP-15802
	    (ERL-934) as to not break ssl:recv as reported in
	    (ERL-938)</p>
          <p>
	    Own Id: OTP-15823 Aux Id: ERL-934, ERL-938 </p>
        </item>
      </list>
    </section>

</section>

<section><title>SSL 9.2.3</title>

    <section><title>Fixed Bugs and Malfunctions</title>
      <list>
        <item>
          <p>
	    Missing check of size of user_data_buffer made internal
	    socket behave as an active socket instead of active N.
	    This could cause memory problems.</p>
          <p>
	    Own Id: OTP-15802 Aux Id: ERL-934 </p>
        </item>
      </list>
    </section>


    <section><title>Improvements and New Features</title>
      <list>
        <item>
          <p>
	    Back port of bug fix ERL-893 from OTP-22 and document
	    enhancements that will solve dialyzer warnings for users
	    of the ssl application.</p>
          <p>
	    This change also affects public_key, eldap (and inet
	    doc).</p>
          <p>
	    Own Id: OTP-15785 Aux Id: ERL-929, ERL-893, PR-2215 </p>
        </item>
      </list>
    </section>

</section>

<section><title>SSL 9.2.2</title>

    <section><title>Fixed Bugs and Malfunctions</title>
      <list>
        <item>
          <p>
	    With the default BEAST Mitigation strategy for TLS 1.0 an
	    empty TLS fragment could be sent after a one-byte
	    fragment. This glitch has been fixed.</p>
          <p>
	    Own Id: OTP-15054 Aux Id: ERIERL-346 </p>
        </item>
      </list>
    </section>

</section>

<section><title>SSL 9.2.1</title>

    <section><title>Fixed Bugs and Malfunctions</title>
      <list>
        <item>
          <p>
	    The timeout for a passive receive was sometimes not
	    cancelled and later caused a server crash. This bug has
	    now been corrected.</p>
          <p>
	    Own Id: OTP-14701 Aux Id: ERL-883, ERL-884 </p>
        </item>
        <item>
          <p>
	    Add tag for passive message (active N) in cb_info to
	    retain transport transparency.</p>
          <p>
	    Own Id: OTP-15679 Aux Id: ERL-861 </p>
        </item>
      </list>
    </section>

</section>

<section><title>SSL 9.2</title>

    <section><title>Fixed Bugs and Malfunctions</title>
      <list>
        <item>
          <p>
	    Fix bug that an incorrect return value for gen_statem
	    could be created when alert was a result of handling
	    renegotiation info extension</p>
          <p>
	    Own Id: OTP-15502</p>
        </item>
        <item>
          <p>
	    Correct check for 3des_ede_cbc, could cause ssl to claim
	    to support 3des_ede_cbc when cryptolib does not.</p>
          <p>
	    Own Id: OTP-15539</p>
        </item>
        <item>
          <p>
	    Improved DTLS error handling, avoids unexpected
	    connection failure in rare cases.</p>
          <p>
	    Own Id: OTP-15561</p>
        </item>
        <item>
          <p>
	    Corrected active once emulation bug that could cause the
	    ssl_closed meassage to not be sent. Bug introduced by
	    OTP-15449</p>
          <p>
	    Own Id: OTP-15666 Aux Id: ERIERL-316, </p>
        </item>
      </list>
    </section>


    <section><title>Improvements and New Features</title>
      <list>
        <item>
          <p>
	    Add client option {reuse_session, SessionID::binary()}
	    that can be used together with new option value
	    {reuse_sessions, save}. This makes it possible to reuse a
	    session from a specific connection establishment.</p>
          <p>
	    Own Id: OTP-15369</p>
        </item>
        <item>
          <p>
	    The Reason part of of the error return from the functions
	    connect and handshake has a better and documented format.
	    This will sometimes differ from previous returned
	    reasons, however those where only documented as term()
	    and should for that reason not be relied on.</p>
          <p>
	    *** POTENTIAL INCOMPATIBILITY ***</p>
          <p>
	    Own Id: OTP-15423</p>
        </item>
        <item>
          <p>
	    Refactor of state handling to improve TLS application
	    data throughput and reduce CPU overhead</p>
          <p>
	    Own Id: OTP-15445</p>
        </item>
        <item>
          <p>
	    The SSL code has been optimized in many small ways to
	    reduce CPU load for encryption/decryption, especially for
	    Erlang's distribution protocol over TLS.</p>
          <p>
	    Own Id: OTP-15529</p>
        </item>
        <item>
          <p>
	    Add support for active N</p>
          <p>
	    Own Id: OTP-15665 Aux Id: ERL-811, PR-2072 </p>
        </item>
      </list>
    </section>

</section>

<section><title>SSL 9.1.2</title>

    <section><title>Fixed Bugs and Malfunctions</title>
      <list>
        <item>
          <p>
	    Fix encoding of the SRP extension length field in ssl.
	    The old encoding of the SRP extension length could cause
	    interoperability problems with third party SSL
	    implementations when SRP was used.</p>
          <p>
	    Own Id: OTP-15477 Aux Id: ERL-790 </p>
        </item>
        <item>
          <p>
	    Guarantee active once data delivery, handling TCP stream
	    properly.</p>
          <p>
	    Own Id: OTP-15504 Aux Id: ERL-371 </p>
        </item>
        <item>
          <p>
	    Correct gen_statem returns for some error cases</p>
          <p>
	    Own Id: OTP-15505</p>
        </item>
      </list>
    </section>

</section>

<section><title>SSL 9.1.1</title>

    <section><title>Fixed Bugs and Malfunctions</title>
      <list>
        <item>
          <p>
	    Fixed renegotiation bug. Client did not handle server
	    initiated renegotiation correctly after rewrite to two
	    connection processes, due to ERL-622 commit
	    d87ac1c55188f5ba5cdf72384125d94d42118c18. This could
	    manifest it self as a " bad_record_mac" alert.</p>
          <p>
	    Also included are some optimizations</p>
          <p>
	    Own Id: OTP-15489 Aux Id: ERL-308 </p>
        </item>
      </list>
    </section>

</section>

<section><title>SSL 9.1</title>

    <section><title>Fixed Bugs and Malfunctions</title>
      <list>
        <item>
          <p>
	    PEM cache was not evicting expired entries due to due to
	    timezone confusion.</p>
          <p>
	    Own Id: OTP-15368</p>
        </item>
        <item>
          <p>
	    Make sure an error is returned if a "transport_accept
	    socket" is used in some other call than ssl:handshake* or
	    ssl:controlling_process</p>
          <p>
	    Own Id: OTP-15384 Aux Id: ERL-756 </p>
        </item>
        <item>
          <p>
	    Fix timestamp handling in the PEM-cache could cause
	    entries to not be invalidated at the correct time.</p>
          <p>
	    Own Id: OTP-15402</p>
        </item>
        <item>
          <p>
	    Extend check for undelivered data at closing, could under
	    some circumstances fail to deliver all data that was
	    actually received.</p>
          <p>
	    Own Id: OTP-15412 Aux Id: ERL-731 </p>
        </item>
        <item>
          <p>
	    Correct signature check for TLS-1.2 that allows different
	    algorithms for signature of peer cert and peer cert key.
	    Not all allowed combinations where accepted.</p>
          <p>
	    Own Id: OTP-15415 Aux Id: ERL-763 </p>
        </item>
        <item>
          <p>
	    Correct gen_statem return value, could cause
	    renegotiation to fail.</p>
          <p>
	    Own Id: OTP-15418 Aux Id: ERL-770 </p>
        </item>
      </list>
    </section>


    <section><title>Improvements and New Features</title>
      <list>
        <item>
          <p>
	    Add engine support for RSA key exchange</p>
          <p>
	    Own Id: OTP-15420 Aux Id: ERIERL-268 </p>
        </item>
        <item>
          <p>
	    ssl now uses active n internally to boost performance.
	    Old active once behavior can be restored by setting
	    application variable see manual page for ssl application
	    (man 6).</p>
          <p>
	    *** POTENTIAL INCOMPATIBILITY ***</p>
          <p>
	    Own Id: OTP-15449</p>
        </item>
      </list>
    </section>

</section>

<section><title>SSL 9.0.3</title>

    <section><title>Fixed Bugs and Malfunctions</title>
      <list>
        <item>
          <p>
	    Correct alert handling with new TLS sender process, from
	    ssl-9.0.2. CLOSE ALERTS could under some circumstances be
	    encoded using an incorrect cipher state. This would cause
	    the peer to regard them as unknown messages.</p>
          <p>
	    Own Id: OTP-15337 Aux Id: ERL-738 </p>
        </item>
        <item>
          <p>
	    Correct handling of socket packet option with new TLS
	    sender process, from ssl-9.0.2. When changing the socket
	    option {packet, 1|2|3|4} with ssl:setopts/2 the option
	    must internally be propagated to the sender process as
	    well as the reader process as this particular option also
	    affects the data to be sent.</p>
          <p>
	    Own Id: OTP-15348 Aux Id: ERL-747 </p>
        </item>
      </list>
    </section>

</section>

<section><title>SSL 9.0.2</title>

    <section><title>Fixed Bugs and Malfunctions</title>
      <list>
        <item>
          <p>
	    Use separate processes for sending and receiving
	    application data for TLS connections to avoid potential
	    deadlock that was most likely to occur when using TLS for
	    Erlang distribution. Note does not change the API.</p>
          <p>
	    Own Id: OTP-15122</p>
        </item>
        <item>
          <p>
	    Correct handling of empty server SNI extension</p>
          <p>
	    Own Id: OTP-15168</p>
        </item>
        <item>
          <p>
	    Correct PSK cipher suite handling and add
	    selected_cipher_suite to connection information</p>
          <p>
	    Own Id: OTP-15172</p>
        </item>
        <item>
          <p>
	    Adopt to the fact that cipher suite sign restriction are
	    relaxed in TLS-1.2</p>
          <p>
	    Own Id: OTP-15173</p>
        </item>
        <item>
          <p>
	    Enhance error handling of non existing PEM files</p>
          <p>
	    Own Id: OTP-15174</p>
        </item>
        <item>
          <p>
	    Correct close handling of transport accepted sockets in
	    the error state</p>
          <p>
	    Own Id: OTP-15216</p>
        </item>
        <item>
          <p>
	    Correct PEM cache to not add references to empty entries
	    when PEM file does not exist.</p>
          <p>
	    Own Id: OTP-15224</p>
        </item>
        <item>
          <p>
	    Correct handling of all PSK cipher suites</p>
          <p>
	    Before only some PSK suites would be correctly negotiated
	    and most PSK ciphers suites would fail the connection.</p>
          <p>
	    Own Id: OTP-15285</p>
        </item>
      </list>
    </section>


    <section><title>Improvements and New Features</title>
      <list>
        <item>
          <p>
	    TLS will now try to order certificate chains if they
	    appear to be unordered. That is prior to TLS 1.3,
	    “certificate_list” ordering was required to be
	    strict, however some implementations already allowed for
	    some flexibility. For maximum compatibility, all
	    implementations SHOULD be prepared to handle potentially
	    extraneous certificates and arbitrary orderings from any
	    TLS version.</p>
          <p>
	    Own Id: OTP-12983</p>
        </item>
        <item>
          <p>
	    TLS will now try to reconstructed an incomplete
	    certificate chains from its local CA-database and use
	    that data for the certificate path validation. This
	    especially makes sense for partial chains as then the
	    peer might not send an intermediate CA as it is
	    considered the trusted root in that case.</p>
          <p>
	    Own Id: OTP-15060</p>
        </item>
        <item>
          <p>
	    Option keyfile defaults to certfile and should be trumped
	    with key. This failed for engine keys.</p>
          <p>
	    Own Id: OTP-15193</p>
        </item>
        <item>
          <p>
	    Error message improvement when own certificate has
	    decoding issues, see also issue ERL-668.</p>
          <p>
	    Own Id: OTP-15234</p>
        </item>
        <item>
          <p>
	    Correct dialyzer spec for key option</p>
          <p>
	    Own Id: OTP-15281</p>
        </item>
      </list>
    </section>

</section>

<section><title>SSL 9.0.1</title>

    <section><title>Fixed Bugs and Malfunctions</title>
      <list>
        <item>
          <p>
	    Correct cipher suite handling for ECDHE_*, the incorrect
	    handling could cause an incorrrect suite to be selected
	    and most likly fail the handshake.</p>
          <p>
	    Own Id: OTP-15203</p>
        </item>
      </list>
    </section>

</section>

<section><title>SSL 9.0</title>

    <section><title>Fixed Bugs and Malfunctions</title>
      <list>
        <item>
          <p>
	    Correct handling of ECDH suites.</p>
          <p>
	    Own Id: OTP-14974</p>
        </item>
        <item>
          <p>
	    Proper handling of clients that choose to send an empty
	    answer to a certificate request</p>
          <p>
	    Own Id: OTP-15050</p>
        </item>
      </list>
    </section>


    <section><title>Improvements and New Features</title>
      <list>
        <item>
          <p>
	    Distribution over SSL (inet_tls) has, to improve
	    performance, been rewritten to not use intermediate
	    processes and ports.</p>
          <p>
	    Own Id: OTP-14465</p>
        </item>
        <item>
          <p>
	    Add suport for ECDHE_PSK cipher suites</p>
          <p>
	    Own Id: OTP-14547</p>
        </item>
        <item>
          <p>
	    For security reasons no longer support 3-DES cipher
	    suites by default</p>
          <p>
	    *** INCOMPATIBILITY with possibly ***</p>
          <p>
	    Own Id: OTP-14768</p>
        </item>
        <item>
          <p>
	    For security reasons RSA-key exchange cipher suites are
	    no longer supported by default</p>
          <p>
	    *** INCOMPATIBILITY with possible ***</p>
          <p>
	    Own Id: OTP-14769</p>
        </item>
        <item>
          <p>
	    The interoperability option to fallback to insecure
	    renegotiation now has to be explicitly turned on.</p>
          <p>
	    *** INCOMPATIBILITY with possibly ***</p>
          <p>
	    Own Id: OTP-14789</p>
        </item>
        <item>
          <p>
	    Drop support for SSLv2 enabled clients. SSLv2 has been
	    broken for decades and never supported by the Erlang
	    SSL/TLS implementation. This option was by default
	    disabled and enabling it has proved to sometimes break
	    connections not using SSLv2 enabled clients.</p>
          <p>
	    *** POTENTIAL INCOMPATIBILITY ***</p>
          <p>
	    Own Id: OTP-14824</p>
        </item>
        <item>
          <p>
	    Remove CHACHA20_POLY1305 ciphers form default for now. We
	    have discovered interoperability problems, ERL-538, that
	    we believe needs to be solved in crypto.</p>
          <p>
	    *** INCOMPATIBILITY with possibly ***</p>
          <p>
	    Own Id: OTP-14882</p>
        </item>
        <item>
          <p>
	    Generalize DTLS packet multiplexing to make it easier to
	    add future DTLS features and uses.</p>
          <p>
	    Own Id: OTP-14888</p>
        </item>
        <item>
          <p>
	    Use uri_string module instead of http_uri.</p>
          <p>
	    Own Id: OTP-14902</p>
        </item>
        <item>
          <p>
	    The SSL distribution protocol <c>-proto inet_tls</c> has
	    stopped setting the SSL option
	    <c>server_name_indication</c>. New verify funs for client
	    and server in <c>inet_tls_dist</c> has been added, not
	    documented yet, that checks node name if present in peer
	    certificate. Usage is still also yet to be documented.</p>
          <p>
	    Own Id: OTP-14969 Aux Id: OTP-14465, ERL-598 </p>
        </item>
        <item>
          <p>
	    Deprecate ssl:ssl_accept/[1,2,3] in favour of
	    ssl:handshake/[1,2,3]</p>
          <p>
	    Own Id: OTP-15056</p>
        </item>
        <item>
          <p>
	    Customizes the hostname verification of the peer
	    certificate, as different protocols that use TLS such as
	    HTTP or LDAP may want to do it differently</p>
          <p>
	    Own Id: OTP-15102 Aux Id: ERL-542, OTP-14962 </p>
        </item>
        <item>
          <p>
	    Add utility function for converting erlang cipher suites
	    to a string represenation (ERL-600).</p>
          <p>
	    Own Id: OTP-15106</p>
        </item>
        <item>
          <p>
	    First version with support for DTLS</p>
          <p>
	    Own Id: OTP-15142</p>
        </item>
      </list>
    </section>

</section>

<section><title>SSL 8.2.6.4</title>

    <section><title>Fixed Bugs and Malfunctions</title>
      <list>
        <item>
          <p>
	    Add engine support for RSA key exchange</p>
          <p>
	    Own Id: OTP-15420</p>
        </item>
      </list>
    </section>

</section>

<section><title>SSL 8.2.6.3</title>

    <section><title>Fixed Bugs and Malfunctions</title>
      <list>
        <item>
          <p>
	    Extend check for undelivered data at closing, could under
	    some circumstances fail to deliverd all data that was
	    acctualy recivied.</p>
          <p>
	    Own Id: OTP-15412</p>
        </item>
      </list>
    </section>

</section>

<section><title>SSL 8.2.6.2</title>

    <section><title>Fixed Bugs and Malfunctions</title>
      <list>
        <item>
          <p>
	    Correct handling of empty server SNI extension</p>
          <p>
	    Own Id: OTP-15168</p>
        </item>
        <item>
          <p>
	    Correct cipher suite handling for ECDHE_*, the incorrect
	    handling could cause an incorrrect suite to be selected
	    and most likly fail the handshake.</p>
          <p>
	    Own Id: OTP-15203</p>
        </item>
      </list>
    </section>

</section>

<section><title>SSL 8.2.6.1</title>

    <section><title>Fixed Bugs and Malfunctions</title>
      <list>
        <item>
          <p>
	    Improve cipher suite handling correcting ECC and TLS-1.2
	    requierments. Backport of solution for ERL-641</p>
          <p>
	    Own Id: OTP-15178</p>
        </item>
      </list>
    </section>


    <section><title>Improvements and New Features</title>
      <list>
        <item>
          <p>
	    Option keyfile defaults to certfile and should be trumped
	    with key. This failed for engine keys.</p>
          <p>
	    Own Id: OTP-15193</p>
        </item>
      </list>
    </section>

</section>

<section><title>SSL 8.2.6</title>

    <section><title>Fixed Bugs and Malfunctions</title>
      <list>
        <item>
          <p>
	    Proper handling of clients that choose to send an empty
	    answer to a certificate request</p>
          <p>
	    Own Id: OTP-15050</p>
        </item>
      </list>
    </section>

</section>

<section><title>SSL 8.2.5</title>

    <section><title>Fixed Bugs and Malfunctions</title>
      <list>
        <item>
          <p>
	    Fix filter function to not incorrectly exclude AEAD
	    cipher suites</p>
          <p>
	    Own Id: OTP-14981</p>
        </item>
      </list>
    </section>

</section>

<section><title>SSL 8.2.4</title>

    <section><title>Fixed Bugs and Malfunctions</title>
      <list>
        <item>
          <p>
	    Optimization of bad merge conflict resolution causing
	    dubble decode</p>
          <p>
	    Own Id: OTP-14843</p>
        </item>
        <item>
          <p>
	    Restore error propagation to OTP-19.3 behaviour, in
	    OTP-20.2 implementation adjustments to gen_statem needed
	    some further adjustments to avoid a race condition. This
	    could cause a TLS server to not always report file path
	    errors correctly.</p>
          <p>
	    Own Id: OTP-14852</p>
        </item>
        <item>
          <p>
	    Corrected RC4 suites listing function to regard TLS
	    version</p>
          <p>
	    Own Id: OTP-14871</p>
        </item>
        <item>
          <p>
	    Fix alert handling so that unexpected messages are logged
	    and alerted correctly</p>
          <p>
	    Own Id: OTP-14919</p>
        </item>
        <item>
          <p>
	    Correct handling of anonymous cipher suites</p>
          <p>
	    Own Id: OTP-14952</p>
        </item>
      </list>
    </section>


    <section><title>Improvements and New Features</title>
      <list>
        <item>
          <p>
	    Added new API functions to facilitate cipher suite
	    handling</p>
          <p>
	    Own Id: OTP-14760</p>
        </item>
        <item>
          <p>
	    Correct TLS_FALLBACK_SCSV handling so that this special
	    flag suite is always placed last in the cipher suite list
	    in accordance with the specs. Also make sure this
	    functionality is used in DTLS.</p>
          <p>
	    Own Id: OTP-14828</p>
        </item>
        <item>
          <p>
	    Add TLS record version sanity check for early as possible
	    error detection and consistency in ALERT codes generated</p>
          <p>
	    Own Id: OTP-14892</p>
        </item>
      </list>
    </section>

</section>

<section><title>SSL 8.2.3</title>

    <section><title>Fixed Bugs and Malfunctions</title>
      <list>
        <item>
          <p>
	    Packet options cannot be supported for unreliable
	    transports, that is, packet option for DTLS over udp will
	    not be supported.</p>
          <p>
	    Own Id: OTP-14664</p>
        </item>
        <item>
          <p>
	    Ensure data delivery before close if possible. This fix
	    is related to fix in PR-1479.</p>
          <p>
	    Own Id: OTP-14794</p>
        </item>
      </list>
    </section>


    <section><title>Improvements and New Features</title>
      <list>
        <item>
          <p>
	    The crypto API is extended to use private/public keys
	    stored in an Engine for sign/verify or encrypt/decrypt
	    operations.</p>
          <p>
	    The ssl application provides an API to use this new
	    engine concept in TLS.</p>
          <p>
	    Own Id: OTP-14448</p>
        </item>
        <item>
          <p>
	    Implemented renegotiation for DTLS</p>
          <p>
	    Own Id: OTP-14563</p>
        </item>
        <item>
          <p>
	    A new command line option <c>-ssl_dist_optfile</c> has
	    been added to facilitate specifying the many options
	    needed when using SSL as the distribution protocol.</p>
          <p>
	    Own Id: OTP-14657</p>
        </item>
      </list>
    </section>

</section>

<section><title>SSL 8.2.2</title>
    <section><title>Fixed Bugs and Malfunctions</title>
      <list>
        <item>
          <p>
	    TLS sessions must be registered with SNI if provided, so
	    that sessions where client hostname verification would
	    fail cannot connect reusing a session created when the
	    server name verification succeeded.</p>
          <p>
	    Own Id: OTP-14632</p>
        </item>
        <item>
	    <p> An erlang TLS server configured with cipher suites
	    using rsa key exchange, may be vulnerable to an Adaptive
	    Chosen Ciphertext attack (AKA Bleichenbacher attack)
	    against RSA, which when exploited, may result in
	    plaintext recovery of encrypted messages and/or a
	    Man-in-the-middle (MiTM) attack, despite the attacker not
	    having gained access to the server’s private key
	    itself. <url
	    href="https://nvd.nist.gov/vuln/detail/CVE-2017-1000385">CVE-2017-1000385</url>
	    </p> <p> Exploiting this vulnerability to perform
	    plaintext recovery of encrypted messages will, in most
	    practical cases, allow an attacker to read the plaintext
	    only after the session has completed. Only TLS sessions
	    established using RSA key exchange are vulnerable to this
	    attack. </p> <p> Exploiting this vulnerability to conduct
	    a MiTM attack requires the attacker to complete the
	    initial attack, which may require thousands of server
	    requests, during the handshake phase of the targeted
	    session within the window of the configured handshake
	    timeout. This attack may be conducted against any TLS
	    session using RSA signatures, but only if cipher suites
	    using RSA key exchange are also enabled on the server.
	    The limited window of opportunity, limitations in
	    bandwidth, and latency make this attack significantly
	    more difficult to execute. </p> <p> RSA key exchange is
	    enabled by default although least prioritized if server
	    order is honored. For such a cipher suite to be chosen it
	    must also be supported by the client and probably the
	    only shared cipher suite. </p> <p> Captured TLS sessions
	    encrypted with ephemeral cipher suites (DHE or ECDHE) are
	    not at risk for subsequent decryption due to this
	    vulnerability. </p> <p> As a workaround if default cipher
	    suite configuration was used you can configure the server
	    to not use vulnerable suites with the ciphers option like
	    this: </p> <c> {ciphers, [Suite || Suite &lt;-
	    ssl:cipher_suites(), element(1,Suite) =/= rsa]} </c> <p>
	    that is your code will look somethingh like this: </p>
	    <c> ssl:listen(Port, [{ciphers, [Suite || Suite &lt;-
	    ssl:cipher_suites(), element(1,S) =/= rsa]} | Options]).
	    </c> <p> Thanks to Hanno Böck, Juraj Somorovsky and
	    Craig Young for reporting this vulnerability. </p>
          <p>
	    Own Id: OTP-14748</p>
        </item>
      </list>
    </section>

    <section><title>Improvements and New Features</title>
      <list>
        <item>
          <p>
	    If no SNI is available and the hostname is an IP-address
	    also check for IP-address match. This check is not as
	    good as a DNS hostname check and certificates using
	    IP-address are not recommended.</p>
          <p>
	    Own Id: OTP-14655</p>
        </item>
      </list>
    </section>

</section>

<section><title>SSL 8.2.1</title>

    <section><title>Fixed Bugs and Malfunctions</title>
      <list>
        <item>
          <p>
	    Max session table works correctly again</p>
          <p>
	    Own Id: OTP-14556</p>
        </item>
      </list>
    </section>


    <section><title>Improvements and New Features</title>
      <list>
        <item>
          <p>
	    Customize alert handling for DTLS over UDP to mitigate
	    DoS attacks</p>
          <p>
	    Own Id: OTP-14078</p>
        </item>
        <item>
          <p>
	    Improved error propagation and reports</p>
          <p>
	    Own Id: OTP-14236</p>
        </item>
      </list>
    </section>

</section>

<section><title>SSL 8.2</title>

    <section><title>Fixed Bugs and Malfunctions</title>
      <list>
        <item>
          <p>
	    ECDH-ECDSA key exchange supported, was accidently
	    dismissed in earlier versions.</p>
          <p>
	    Own Id: OTP-14421</p>
        </item>
        <item>
          <p>
	    Correct close semantics for active once connections. This
	    was a timing dependent bug the resulted in the close
	    message not always reaching the ssl user process.</p>
          <p>
	    Own Id: OTP-14443</p>
        </item>
      </list>
    </section>


    <section><title>Improvements and New Features</title>
      <list>
        <item>
          <p>
	    TLS-1.2 clients will now always send hello messages on
	    its own format, as opposed to earlier versions that will
	    send the hello on the lowest supported version, this is a
	    change supported by the latest RFC.</p>
          <p>
	    This will make interoperability with some newer servers
	    smoother. Potentially, but unlikely, this could cause a
	    problem with older servers if they do not adhere to the
	    RFC and ignore unknown extensions.</p>
          <p>
	    *** POTENTIAL INCOMPATIBILITY ***</p>
          <p>
	    Own Id: OTP-13820</p>
        </item>
        <item>
          <p>
	    Allow Erlang/OTP to use OpenSSL in FIPS-140 mode, in
	    order to satisfy specific security requirements (mostly
	    by different parts of the US federal government). </p>
          <p>
	    See the new crypto users guide "FIPS mode" chapter about
	    building and using the FIPS support which is disabled by
	    default.</p>
          <p>
	    (Thanks to dszoboszlay and legoscia)</p>
          <p>
	    Own Id: OTP-13921 Aux Id: PR-1180 </p>
        </item>
        <item>
          <p>
	    Implemented DTLS cookie generation, required by spec,
	    instead of using a hardcoded value.</p>
          <p>
	    Own Id: OTP-14076</p>
        </item>
        <item>
          <p>
	    Implement sliding window replay protection of DTLS
	    records.</p>
          <p>
	    Own Id: OTP-14077</p>
        </item>
        <item>
          <p>
	    TLS client processes will by default call
	    public_key:pkix_verify_hostname/2 to verify the hostname
	    of the connection with the server certificates specified
	    hostname during certificate path validation. The user may
	    explicitly disables it. Also if the hostname cannot be
	    derived from the first argument to connect or is not
	    supplied by the server name indication option, the check
	    will not be performed.</p>
          <p>
	    Own Id: OTP-14197</p>
        </item>
        <item>
          <p>
	    Extend connection_information/[1,2] . The values
	    session_id, master_secret, client_random and
	    server_random can no be accessed by
	    connection_information/2. Note only session_id will be
	    added to connection_information/1. The rational is that
	    values concerning the connection security should have to
	    be explicitly requested.</p>
          <p>
	    Own Id: OTP-14291</p>
        </item>
        <item>
          <p>
	    Chacha cipher suites are currently not tested enough to
	    be most preferred ones</p>
          <p>
	    Own Id: OTP-14382</p>
        </item>
        <item>
          <p>
	    Basic support for DTLS that been tested together with
	    OpenSSL.</p>
          <p>
	    Test by providing the option {protocol, dtls} to the ssl
	    API functions connect and listen.</p>
          <p>
	    Own Id: OTP-14388</p>
        </item>
      </list>
    </section>
</section>

<section><title>SSL 8.1.3.1.1</title>

    <section><title>Fixed Bugs and Malfunctions</title>
      <list>
        <item>
          <p>
	    Fix alert handling so that unexpected messages are logged
	    and alerted correctly</p>
          <p>
	    Own Id: OTP-14929</p>
        </item>
      </list>
    </section>
</section>

<section><title>SSL 8.1.3.1</title>
    <section><title>Fixed Bugs and Malfunctions</title>
      <list>
        <item>
	    <p> An erlang TLS server configured with cipher suites
	    using rsa key exchange, may be vulnerable to an Adaptive
	    Chosen Ciphertext attack (AKA Bleichenbacher attack)
	    against RSA, which when exploited, may result in
	    plaintext recovery of encrypted messages and/or a
	    Man-in-the-middle (MiTM) attack, despite the attacker not
	    having gained access to the server’s private key
	    itself. <url
	    href="https://nvd.nist.gov/vuln/detail/CVE-2017-1000385">CVE-2017-1000385</url>
	    </p> <p> Exploiting this vulnerability to perform
	    plaintext recovery of encrypted messages will, in most
	    practical cases, allow an attacker to read the plaintext
	    only after the session has completed. Only TLS sessions
	    established using RSA key exchange are vulnerable to this
	    attack. </p> <p> Exploiting this vulnerability to conduct
	    a MiTM attack requires the attacker to complete the
	    initial attack, which may require thousands of server
	    requests, during the handshake phase of the targeted
	    session within the window of the configured handshake
	    timeout. This attack may be conducted against any TLS
	    session using RSA signatures, but only if cipher suites
	    using RSA key exchange are also enabled on the server.
	    The limited window of opportunity, limitations in
	    bandwidth, and latency make this attack significantly
	    more difficult to execute. </p> <p> RSA key exchange is
	    enabled by default although least prioritized if server
	    order is honored. For such a cipher suite to be chosen it
	    must also be supported by the client and probably the
	    only shared cipher suite. </p> <p> Captured TLS sessions
	    encrypted with ephemeral cipher suites (DHE or ECDHE) are
	    not at risk for subsequent decryption due to this
	    vulnerability. </p> <p> As a workaround if default cipher
	    suite configuration was used you can configure the server
	    to not use vulnerable suites with the ciphers option like
	    this: </p> <c> {ciphers, [Suite || Suite &lt;-
	    ssl:cipher_suites(), element(1,Suite) =/= rsa]} </c> <p>
	    that is your code will look somethingh like this: </p>
	    <c> ssl:listen(Port, [{ciphers, [Suite || Suite &lt;-
	    ssl:cipher_suites(), element(1,S) =/= rsa]} | Options]).
	    </c> <p> Thanks to Hanno Böck, Juraj Somorovsky and
	    Craig Young for reporting this vulnerability. </p>
          <p>
	    Own Id: OTP-14748</p>
        </item>
      </list>
    </section>
</section>
<section><title>SSL 8.1.3</title>

    <section><title>Fixed Bugs and Malfunctions</title>
      <list>
        <item>
          <p>
	    Remove debug printout</p>
          <p>
	    Own Id: OTP-14396</p>
        </item>
      </list>
    </section>

</section>

<section><title>SSL 8.1.2</title>

    <section><title>Fixed Bugs and Malfunctions</title>
      <list>
        <item>
          <p>
	    Correct active once emulation, for TLS. Now all data
	    received by the connection process will be delivered
	    through active once, even when the active once arrives
	    after that the gen_tcp socket is closed by the peer.</p>
          <p>
	    Own Id: OTP-14300</p>
        </item>
      </list>
    </section>

</section>

<section><title>SSL 8.1.1</title>

    <section><title>Fixed Bugs and Malfunctions</title>
      <list>
        <item>
          <p>
	    Corrected termination behavior, that caused a PEM cache
	    bug and sometimes resulted in connection failures.</p>
          <p>
	    Own Id: OTP-14100</p>
        </item>
        <item>
          <p>
	    Fix bug that could hang ssl connection processes when
	    failing to require more data for very large handshake
	    packages. Add option max_handshake_size to mitigate DoS
	    attacks.</p>
          <p>
	    Own Id: OTP-14138</p>
        </item>
        <item>
          <p>
	    Improved support for CRL handling that could fail to work
	    as intended when an id-ce-extKeyUsage was present in the
	    certificate. Also improvements where needed to
	    distributionpoint handling so that all revocations
	    actually are found and not deemed to be not determinable.</p>
          <p>
	    Own Id: OTP-14141</p>
        </item>
        <item>
          <p>
	    A TLS handshake might accidentally match old sslv2 format
	    and ssl application would incorrectly aborted TLS
	    handshake with ssl_v2_client_hello_no_supported. Parsing
	    was altered to avoid this problem.</p>
          <p>
	    Own Id: OTP-14222</p>
        </item>
        <item>
          <p>
	    Correct default cipher list to prefer AES 128 before 3DES</p>
          <p>
	    Own Id: OTP-14235</p>
        </item>
      </list>
    </section>


    <section><title>Improvements and New Features</title>
      <list>
        <item>
          <p>
	    Move PEM cache to a dedicated process, to avoid making
	    the SSL manager process a bottleneck. This improves
	    scalability of TLS connections.</p>
          <p>
	    Own Id: OTP-13874</p>
        </item>
      </list>
    </section>

</section>

<section><title>SSL 8.1</title>

    <section><title>Fixed Bugs and Malfunctions</title>
      <list>
        <item>
          <p>
	    List of possible anonymous suites, never supported by
	    default, where incorrect for some TLS versions.</p>
          <p>
	    Own Id: OTP-13926</p>
        </item>
      </list>
    </section>


    <section><title>Improvements and New Features</title>
      <list>
        <item>
          <p>
	    Experimental version of DTLS. It is runnable but not
	    complete and cannot be considered reliable for production
	    usage.</p>
          <p>
	    Own Id: OTP-12982</p>
        </item>
        <item>
          <p>
	    Add API options to handle ECC curve selection.</p>
          <p>
	    Own Id: OTP-13959</p>
        </item>
      </list>
    </section>

</section>

<section><title>SSL 8.0.3</title>

    <section><title>Fixed Bugs and Malfunctions</title>
      <list>
        <item>
          <p>
	    A timing related bug in event handling could cause
	    interoperability problems between an erlang TLS server
	    and some TLS clients, especially noticed with Firefox as
	    TLS client.</p>
          <p>
	    Own Id: OTP-13917</p>
        </item>
        <item>
          <p>
	    Correct ECC curve selection, the error could cause the
	    default to always be selected.</p>
          <p>
	    Own Id: OTP-13918</p>
        </item>
      </list>
    </section>

</section>

<section><title>SSL 8.0.2</title>

    <section><title>Fixed Bugs and Malfunctions</title>
      <list>
        <item>
          <p>
	    Correctly formed handshake messages received out of order
	    will now correctly fail the connection with unexpected
	    message.</p>
          <p>
	    Own Id: OTP-13853</p>
	</item>

	<item>
	  <p>Correct handling of signature algorithm selection</p>
          <p>
	    Own Id: OTP-13711</p>
        </item>

      </list>
    </section>


    <section><title>Improvements and New Features</title>
      <list>
        <item>
          <p>
	    ssl application now behaves gracefully also on partially
	    incorrect input from peer.</p>
          <p>
	    Own Id: OTP-13834</p>
        </item>
        <item>
          <p>
	    Add application environment configuration
	    bypass_pem_cache. This can be used as a workaround for
	    the current implementation of the PEM-cache that has
	    proven to be a bottleneck.</p>
          <p>
	    Own Id: OTP-13883</p>
        </item>
      </list>
    </section>

</section>

<section><title>SSL 8.0.1</title>

    <section><title>Fixed Bugs and Malfunctions</title>
      <list>
        <item>
          <p>
	    The TLS/SSL protocol version selection for the SSL server
	    has been corrected to follow RFC 5246 Appendix E.1
	    especially in case where the list of supported versions
	    has gaps. Now the server selects the highest protocol
	    version it supports that is not higher than what the
	    client supports.</p>
          <p>
	    Own Id: OTP-13753 Aux Id: seq13150 </p>
        </item>
      </list>
    </section>

</section>

<section><title>SSL 8.0</title>

    <section><title>Fixed Bugs and Malfunctions</title>
      <list>
        <item>
          <p>
	    Server now rejects, a not requested client cert, as an
	    incorrect handshake message and ends the connection.</p>
          <p>
	    Own Id: OTP-13651</p>
        </item>
      </list>
    </section>


    <section><title>Improvements and New Features</title>
      <list>
        <item>
          <p>
	    Remove default support for DES cipher suites</p>
          <p>
	    *** POTENTIAL INCOMPATIBILITY ***</p>
          <p>
	    Own Id: OTP-13195</p>
        </item>
        <item>
          <p>
	    Deprecate the function <c>crypto:rand_bytes</c> and make
	    sure that <c>crypto:strong_rand_bytes</c> is used in all
	    places that are cryptographically significant.</p>
          <p>
	    Own Id: OTP-13214</p>
        </item>
        <item>
          <p>
	    Better error handling of user error during TLS upgrade.
	    ERL-69 is solved by gen_statem rewrite of ssl
	    application.</p>
          <p>
	    Own Id: OTP-13255</p>
        </item>
        <item>
          <p>
	    Provide user friendly error message when crypto rejects a
	    key</p>
          <p>
	    Own Id: OTP-13256</p>
        </item>
        <item>
          <p>
	    Add ssl:getstat/1 and ssl:getstat/2</p>
          <p>
	    Own Id: OTP-13415</p>
        </item>
        <item>
          <p>
	    TLS distribution connections now allow specifying the
	    options <c>verify_fun</c>, <c>crl_check</c> and
	    <c>crl_cache</c>. See the documentation. GitHub pull req
	    #956 contributed by Magnus Henoch.</p>
          <p>
	    Own Id: OTP-13429 Aux Id: Pull#956 </p>
        </item>
        <item>
          <p>
	    Remove confusing error message when closing a distributed
	    erlang node running over TLS</p>
          <p>
	    Own Id: OTP-13431</p>
        </item>
        <item>
          <p>
	    Remove default support for use of md5 in TLS 1.2
	    signature algorithms</p>
          <p>
	    Own Id: OTP-13463</p>
        </item>
        <item>
          <p>
	    ssl now uses gen_statem instead of gen_fsm to implement
	    the ssl connection process, this solves some timing
	    issues in addition to making the code more intuitive as
	    the behaviour can be used cleanly instead of having a lot
	    of workaround for shortcomings of the behaviour.</p>
          <p>
	    Own Id: OTP-13464</p>
        </item>
        <item>
          <p>
	    Phase out interoperability with clients that offer SSLv2.
	    By default they are no longer supported, but an option to
	    provide interoperability is offered.</p>
          <p>
	    *** POTENTIAL INCOMPATIBILITY ***</p>
          <p>
	    Own Id: OTP-13465</p>
        </item>
        <item>
          <p>
	    OpenSSL has functions to generate short (eight hex
	    digits) hashes of issuers of certificates and CRLs. These
	    hashes are used by the "c_rehash" script to populate
	    directories of CA certificates and CRLs, e.g. in the
	    Apache web server. Add functionality to let an Erlang
	    program find the right CRL for a given certificate in
	    such a directory.</p>
          <p>
	    Own Id: OTP-13530</p>
        </item>
        <item>
          <p>
	    Some legacy TLS 1.0 software does not tolerate the 1/n-1
	    content split BEAST mitigation technique. Add a
	    beast_mitigation SSL option (defaulting to
	    one_n_minus_one) to select or disable the BEAST
	    mitigation technique.</p>
          <p>
	    Own Id: OTP-13629</p>
        </item>
        <item>
          <p>
	    Enhance error log messages to facilitate for users to
	    understand the error</p>
          <p>
	    Own Id: OTP-13632</p>
        </item>
        <item>
          <p>
	    Increased default DH params to 2048-bit</p>
          <p>
	    Own Id: OTP-13636</p>
        </item>
        <item>
          <p>
	    Propagate CRL unknown CA error so that public_key
	    validation process continues correctly and determines
	    what should happen.</p>
          <p>
	    Own Id: OTP-13656</p>
        </item>
        <item>
          <p>
	    Introduce a flight concept for handshake packages. This
	    is a preparation for enabling DTLS, however it can also
	    have a positive effects for TLS on slow and unreliable
	    networks.</p>
          <p>
	    Own Id: OTP-13678</p>
        </item>
      </list>
    </section>

</section>

 <section><title>SSL 7.3.3.2</title>

      <section><title>Fixed Bugs and Malfunctions</title>
      <list>
	<item>
	  <p> An erlang TLS server configured with cipher suites
	  using rsa key exchange, may be vulnerable to an Adaptive
	  Chosen Ciphertext attack (AKA Bleichenbacher attack)
	  against RSA, which when exploited, may result in
	  plaintext recovery of encrypted messages and/or a
	  Man-in-the-middle (MiTM) attack, despite the attacker not
	  having gained access to the server’s private key
	  itself. <url
	  href="https://nvd.nist.gov/vuln/detail/CVE-2017-1000385">CVE-2017-1000385</url>
	  </p> <p> Exploiting this vulnerability to perform
	  plaintext recovery of encrypted messages will, in most
	  practical cases, allow an attacker to read the plaintext
	  only after the session has completed. Only TLS sessions
	  established using RSA key exchange are vulnerable to this
	  attack. </p> <p> Exploiting this vulnerability to conduct
	  a MiTM attack requires the attacker to complete the
	  initial attack, which may require thousands of server
	  requests, during the handshake phase of the targeted
	  session within the window of the configured handshake
	  timeout. This attack may be conducted against any TLS
	  session using RSA signatures, but only if cipher suites
	  using RSA key exchange are also enabled on the server.
	  The limited window of opportunity, limitations in
	  bandwidth, and latency make this attack significantly
	  more difficult to execute. </p> <p> RSA key exchange is
	  enabled by default although least prioritized if server
	  order is honored. For such a cipher suite to be chosen it
	  must also be supported by the client and probably the
	  only shared cipher suite. </p> <p> Captured TLS sessions
	  encrypted with ephemeral cipher suites (DHE or ECDHE) are
	  not at risk for subsequent decryption due to this
	  vulnerability. </p> <p> As a workaround if default cipher
	  suite configuration was used you can configure the server
	  to not use vulnerable suites with the ciphers option like
	  this: </p> <c> {ciphers, [Suite || Suite &lt;-
	  ssl:cipher_suites(), element(1,Suite) =/= rsa]} </c> <p>
	  that is your code will look somethingh like this: </p>
	  <c> ssl:listen(Port, [{ciphers, [Suite || Suite &lt;-
	  ssl:cipher_suites(), element(1,S) =/= rsa]} | Options]).
	  </c> <p> Thanks to Hanno Böck, Juraj Somorovsky and
	  Craig Young for reporting this vulnerability. </p>
	  <p>
	  Own Id: OTP-14748</p>
	</item>
	    </list>
      </section>
      
  </section>

<section><title>SSL 7.3.3</title>

    <section><title>Fixed Bugs and Malfunctions</title>
      <list>
        <item>
          <p>
	    Correct ssl:prf/5 to use the negotiated cipher suite's
	    prf function in ssl:prf/5 instead of the default prf.</p>
          <p>
	    Own Id: OTP-13546</p>
        </item>
        <item>
          <p>
	    Timeouts may have the value 0, guards have been corrected
	    to allow this</p>
          <p>
	    Own Id: OTP-13635</p>
        </item>
        <item>
          <p>
	    Change of internal handling of hash sign pairs as the
	    used one enforced to much restrictions making some valid
	    combinations unavailable.</p>
          <p>
	    Own Id: OTP-13670</p>
        </item>
      </list>
    </section>

 <section><title>SSL 7.3.3.0.1</title>

      <section><title>Fixed Bugs and Malfunctions</title>
      <list>
	<item>
	  <p> An erlang TLS server configured with cipher suites
	  using rsa key exchange, may be vulnerable to an Adaptive
	  Chosen Ciphertext attack (AKA Bleichenbacher attack)
	  against RSA, which when exploited, may result in
	  plaintext recovery of encrypted messages and/or a
	  Man-in-the-middle (MiTM) attack, despite the attacker not
	  having gained access to the server’s private key
	  itself. <url
	  href="https://nvd.nist.gov/vuln/detail/CVE-2017-1000385">CVE-2017-1000385</url>
	  </p> <p> Exploiting this vulnerability to perform
	  plaintext recovery of encrypted messages will, in most
	  practical cases, allow an attacker to read the plaintext
	  only after the session has completed. Only TLS sessions
	  established using RSA key exchange are vulnerable to this
	  attack. </p> <p> Exploiting this vulnerability to conduct
	  a MiTM attack requires the attacker to complete the
	  initial attack, which may require thousands of server
	  requests, during the handshake phase of the targeted
	  session within the window of the configured handshake
	  timeout. This attack may be conducted against any TLS
	  session using RSA signatures, but only if cipher suites
	  using RSA key exchange are also enabled on the server.
	  The limited window of opportunity, limitations in
	  bandwidth, and latency make this attack significantly
	  more difficult to execute. </p> <p> RSA key exchange is
	  enabled by default although least prioritized if server
	  order is honored. For such a cipher suite to be chosen it
	  must also be supported by the client and probably the
	  only shared cipher suite. </p> <p> Captured TLS sessions
	  encrypted with ephemeral cipher suites (DHE or ECDHE) are
	  not at risk for subsequent decryption due to this
	  vulnerability. </p> <p> As a workaround if default cipher
	  suite configuration was used you can configure the server
	  to not use vulnerable suites with the ciphers option like
	  this: </p> <c> {ciphers, [Suite || Suite &lt;-
	  ssl:cipher_suites(), element(1,Suite) =/= rsa]} </c> <p>
	  that is your code will look somethingh like this: </p>
	  <c> ssl:listen(Port, [{ciphers, [Suite || Suite &lt;-
	  ssl:cipher_suites(), element(1,S) =/= rsa]} | Options]).
	  </c> <p> Thanks to Hanno Böck, Juraj Somorovsky and
	  Craig Young for reporting this vulnerability. </p>
	  <p>
	  Own Id: OTP-14748</p>
	</item>
	    </list>
      </section>
      
  </section>
    <section><title>Improvements and New Features</title>
      <list>
        <item>
          <p>
	    Create a little randomness in sending of session
	    invalidation messages, to mitigate load when whole table
	    is invalidated.</p>
          <p>
	    Own Id: OTP-13490</p>
        </item>
      </list>
    </section>

</section>

<section><title>SSL 7.3.2</title>

    <section><title>Fixed Bugs and Malfunctions</title>
      <list>
        <item>
          <p>
	    Correct cipher suites conversion and gaurd expression.
	    Caused problems with GCM cipher suites and client side
	    option to set signature_algorithms extention values.</p>
          <p>
	    Own Id: OTP-13525</p>
        </item>
      </list>
    </section>

</section>

<section><title>SSL 7.3.1</title>

    <section><title>Fixed Bugs and Malfunctions</title>
      <list>
        <item>
          <p>
	    Corrections to cipher suite handling using the 3 and 4
	    tuple format in addition to commit
	    89d7e21cf4ae988c57c8ef047bfe85127875c70c</p>
          <p>
	    Own Id: OTP-13511</p>
        </item>
      </list>
    </section>


    <section><title>Improvements and New Features</title>
      <list>
        <item>
          <p>
	    Make values for the TLS-1.2 signature_algorithms
	    extension configurable</p>
          <p>
	    Own Id: OTP-13261</p>
        </item>
      </list>
    </section>

</section>

<section><title>SSL 7.3</title>

    <section><title>Fixed Bugs and Malfunctions</title>
      <list>
        <item>
          <p>
	    Make sure there is only one poller validator at a time
	    for validating the session cache.</p>
          <p>
	    Own Id: OTP-13185</p>
        </item>
        <item>
          <p>
	    A timing related issue could cause ssl to hang,
	    especially happened with newer versions of OpenSSL in
	    combination with ECC ciphers.</p>
          <p>
	    Own Id: OTP-13253</p>
        </item>
        <item>
          <p>
	    Work around a race condition in the TLS distribution
	    start.</p>
          <p>
	    Own Id: OTP-13268</p>
        </item>
        <item>
          <p>
	    Big handshake messages are now correctly fragmented in
	    the TLS record layer.</p>
          <p>
	    Own Id: OTP-13306</p>
        </item>
        <item>
          <p>
	    Improve portability of ECC tests in Crypto and SSL for
	    "exotic" OpenSSL versions.</p>
          <p>
	    Own Id: OTP-13311</p>
        </item>
        <item>
          <p>
	    Certificate extensions marked as critical are ignored
	    when using verify_none</p>
          <p>
	    Own Id: OTP-13377</p>
        </item>
        <item>
          <p>
	    If a certificate doesn't contain a CRL Distribution
	    Points extension, and the relevant CRL is not in the
	    cache, and the <c>crl_check</c> option is not set to
	    <c>best_effort</c> , the revocation check should fail.</p>
          <p>
	    Own Id: OTP-13378</p>
        </item>
        <item>
          <p>
	    Enable TLS distribution over IPv6</p>
          <p>
	    Own Id: OTP-13391</p>
        </item>
      </list>
    </section>


    <section><title>Improvements and New Features</title>
      <list>
        <item>
          <p>
	    Improve error reporting for TLS distribution</p>
          <p>
	    Own Id: OTP-13219</p>
        </item>
        <item>
          <p>
	    Include options from connect, listen and accept in
	    <c>connection_information/1,2</c></p>
          <p>
	    Own Id: OTP-13232</p>
        </item>
        <item>
          <p>
	    Allow adding extra options for outgoing TLS distribution
	    connections, as supported for plain TCP connections.</p>
          <p>
	    Own Id: OTP-13285</p>
        </item>
        <item>
          <p>
	    Use loopback as server option in TLS-distribution module</p>
          <p>
	    Own Id: OTP-13300</p>
        </item>
        <item>
          <p>
	    Verify certificate signature against original certificate
	    binary.</p>
          <p>
	    This avoids bugs due to encoding errors when re-encoding
	    a decode certificate. As there exists several decode step
	    and using of different ASN.1 specification this is a risk
	    worth avoiding.</p>
          <p>
	    Own Id: OTP-13334</p>
        </item>
        <item>
          <p>
	    Use <c>application:ensure_all_started/2</c> instead of
	    hard-coding dependencies</p>
          <p>
	    Own Id: OTP-13363</p>
        </item>
      </list>
    </section>

</section>

<section><title>SSL 7.2</title>

    <section><title>Fixed Bugs and Malfunctions</title>
      <list>
        <item>
          <p>
	    Honor distribution port range options</p>
          <p>
	    Own Id: OTP-12838</p>
        </item>
        <item>
          <p>
	    Correct supervisor specification in TLS distribution.</p>
          <p>
	    Own Id: OTP-13134</p>
        </item>
        <item>
          <p>
	    Correct cache timeout</p>
          <p>
	    Own Id: OTP-13141</p>
        </item>
        <item>
          <p>
	    Avoid crash and restart of ssl process when key file does
	    not exist.</p>
          <p>
	    Own Id: OTP-13144</p>
        </item>
        <item>
          <p>
	    Enable passing of raw socket options on the format
	    {raw,_,_,_} to the underlying socket.</p>
          <p>
	    Own Id: OTP-13166</p>
        </item>
        <item>
          <p>
	    Hibernation with small or a zero timeout will now work as
	    expected</p>
          <p>
	    Own Id: OTP-13189</p>
        </item>
      </list>
    </section>


    <section><title>Improvements and New Features</title>
      <list>
        <item>
          <p>
	    Add upper limit for session cache, configurable on ssl
	    application level.</p>
          <p>
	    If upper limit is reached, invalidate the current cache
	    entries, e.i the session lifetime is the max time a
	    session will be keept, but it may be invalidated earlier
	    if the max limit for the table is reached. This will keep
	    the ssl manager process well behaved, not exhusting
	    memeory. Invalidating the entries will incrementally
	    empty the cache to make room for fresh sessions entries.</p>
          <p>
	    Own Id: OTP-12392</p>
        </item>
        <item>
          <p>
	    Use new time functions to measure passed time.</p>
          <p>
	    Own Id: OTP-12457</p>
        </item>
        <item>
          <p>
	    Improved error handling in TLS distribution</p>
          <p>
	    Own Id: OTP-13142</p>
        </item>
        <item>
          <p>
	    Distribution over TLS now honors the nodelay distribution
	    flag</p>
          <p>
	    Own Id: OTP-13143</p>
        </item>
      </list>
    </section>

</section>

<section><title>SSL 7.1</title>
    <section><title>Fixed Bugs and Malfunctions</title>
      <list>
        <item>
          <p>
	    Add DER encoded ECPrivateKey as valid input format for
	    key option.</p>
          <p>
	    Own Id: OTP-12974</p>
        </item>
        <item>
          <p>
	    Correct return value of default session callback module</p>
          <p>
	    This error had the symptom that the client check for
	    unique session would always fail, potentially making the
	    client session table grow a lot and causing long setup
	    times.</p>
          <p>
	    Own Id: OTP-12980</p>
        </item>
      </list>
    </section>


    <section><title>Improvements and New Features</title>
      <list>
        <item>
          <p>
	    Add possibility to downgrade an SSL/TLS connection to a
	    tcp connection, and give back the socket control to a
	    user process.</p>
          <p>
	    This also adds the possibility to specify a timeout to
	    the ssl:close function.</p>
          <p>
	    Own Id: OTP-11397</p>
        </item>
        <item>
          <p>
	    Add application setting to be able to change fatal alert
	    shutdown timeout, also shorten the default timeout. The
	    fatal alert timeout is the number of milliseconds between
	    sending of a fatal alert and closing the connection.
	    Waiting a little while improves the peers chances to
	    properly receiving the alert so it may shutdown
	    gracefully.</p>
          <p>
	    Own Id: OTP-12832</p>
        </item>
      </list>
    </section>

</section>

<section><title>SSL 7.0</title>

    <section><title>Fixed Bugs and Malfunctions</title>
      <list>
        <item>
          <p>
	    Ignore signature_algorithm (TLS 1.2 extension) sent to
	    TLS 1.0 or TLS 1.1 server</p>
          <p>
	    Own Id: OTP-12670</p>
        </item>
        <item>
          <p>
	    Improve error handling in TLS distribution module to
	    avoid lingering sockets.</p>
          <p>
	    Own Id: OTP-12799 Aux Id: Tom Briden </p>
        </item>
        <item>
          <p>
	    Add option {client_renegotiation, boolean()} option to
	    the server-side of the SSL application.</p>
          <p>
	    Own Id: OTP-12815</p>
        </item>
      </list>
    </section>


    <section><title>Improvements and New Features</title>
      <list>
        <item>
          <p>
	    Add new API functions to handle CRL-verification</p>
          <p>
	    Own Id: OTP-10362 Aux Id: kunagi-215 [126] </p>
        </item>
        <item>
          <p>
	    Remove default support for SSL-3.0, due to Poodle
	    vunrability in protocol specification.</p>
          <p>
	    Add padding check for TLS-1.0 to remove Poodle
	    vunrability from TLS 1.0, also add the option
	    padding_check. This option only affects TLS-1.0
	    connections and if set to false it disables the block
	    cipher padding check to be able to interoperate with
	    legacy software.</p>
          <p>
	    Remove default support for RC4 cipher suites, as they are
	    consider too weak.</p>
          <p>
	    *** POTENTIAL INCOMPATIBILITY ***</p>
          <p>
	    Own Id: OTP-12390</p>
        </item>
        <item>
          <p>
	    Add support for TLS ALPN (Application-Layer Protocol
	    Negotiation) extension.</p>
          <p>
	    Own Id: OTP-12580</p>
        </item>
        <item>
          <p>
	    Add SNI (Server Name Indication) support for the server
	    side.</p>
          <p>
	    Own Id: OTP-12736</p>
        </item>
      </list>
    </section>

</section>

<section><title>SSL 6.0.1.1</title>
    <section><title>Fixed Bugs and Malfunctions</title>
    <list>
          <item>
          <p>
	    Gracefully ignore proprietary hash_sign algorithms</p>
          <p>
	    Own Id: OTP-12829</p>
        </item>
    </list>
    </section>
</section>


<section><title>SSL 6.0.1</title>

    <section><title>Fixed Bugs and Malfunctions</title>
      <list>
        <item>
          <p>
	    Terminate gracefully when receving bad input to premaster
	    secret calculation</p>
          <p>
	    Own Id: OTP-12783</p>
        </item>
      </list>
    </section>

</section>

<section><title>SSL 6.0</title>

    <section><title>Fixed Bugs and Malfunctions</title>
      <list>
        <item>
          <p>
	    Exclude self-signed trusted anchor certificates from
	    certificate prospective certification path according to
	    RFC 3280.</p>
          <p>
	    This will avoid some unnecessary certificate processing.</p>
          <p>
	    Own Id: OTP-12449</p>
        </item>
      </list>
    </section>


    <section><title>Improvements and New Features</title>
      <list>
        <item>
          <p>
	    Separate client and server session cache internally.</p>
          <p>
	    Avoid session table growth when client starts many
	    connections in such a manner that many connections are
	    started before session reuse is possible. Only save a new
	    session in client if there is no equivalent session
	    already stored.</p>
          <p>
	    Own Id: OTP-11365</p>
        </item>
        <item>
          <p>
	    The PEM cache is now validated by a background process,
	    instead of always keeping it if it is small enough and
	    clearing it otherwise. That strategy required that small
	    caches where cleared by API function if a file changes on
	    disk.</p>
          <p>
	    However export the API function to clear the cache as it
	    may still be useful.</p>
          <p>
	    Own Id: OTP-12391</p>
        </item>
        <item>
          <p>
	    Add padding check for TLS-1.0 to remove Poodle
	    vulnerability from TLS 1.0, also add the option
	    padding_check. This option only affects TLS-1.0
	    connections and if set to false it disables the block
	    cipher padding check to be able to interoperate with
	    legacy software.</p>
          <p>
	    *** POTENTIAL INCOMPATIBILITY ***</p>
          <p>
	    Own Id: OTP-12420</p>
        </item>
        <item>
          <p>
	    Add support for TLS_FALLBACK_SCSV used to prevent
	    undesired TLS version downgrades. If used by a client
	    that is vulnerable to the POODLE attack, and the server
	    also supports TLS_FALLBACK_SCSV, the attack can be
	    prevented.</p>
          <p>
	    Own Id: OTP-12458</p>
        </item>
      </list>
    </section>

</section>

<section><title>SSL 5.3.8</title>

    <section><title>Fixed Bugs and Malfunctions</title>
      <list>
        <item>
          <p>
	    Make sure the clean rule for ssh, ssl, eunit and otp_mibs
	    actually removes generated files.</p>
          <p>
	    Own Id: OTP-12200</p>
        </item>
      </list>
    </section>


    <section><title>Improvements and New Features</title>
      <list>
        <item>
          <p>
	    Change code to reflect that state data may be secret to
	    avoid breaking dialyzer contracts.</p>
          <p>
	    Own Id: OTP-12341</p>
        </item>
      </list>
    </section>

</section>

<section><title>SSL 5.3.7</title>

    <section><title>Fixed Bugs and Malfunctions</title>
      <list>
        <item>
          <p>
	    Handle the fact that servers may send an empty SNI
	    extension to the client.</p>
          <p>
	    Own Id: OTP-12198</p>
        </item>
      </list>
    </section>

</section>

<section><title>SSL 5.3.6</title>

    <section><title>Fixed Bugs and Malfunctions</title>
      <list>
        <item>
          <p>
	    Corrected handling of ECC certificates, there where
	    several small issues with the handling of such
	    certificates in the ssl and public_key application. Now
	    ECC signed ECC certificates shall work and not only RSA
	    signed ECC certificates.</p>
          <p>
	    Own Id: OTP-12026</p>
        </item>
        <item>
          <p>
	    Check that the certificate chain ends with a trusted ROOT
	    CA e.i. a self-signed certificate, but provide an option
	    partial_chain to enable the application to define an
	    intermediat CA as trusted.</p>
          <p>
	    Own Id: OTP-12149</p>
        </item>
      </list>
    </section>


    <section><title>Improvements and New Features</title>
      <list>
        <item>
          <p>
	    Add decode functions for SNI (Server Name Indication)</p>
          <p>
	    Own Id: OTP-12048</p>
        </item>
      </list>
    </section>

</section>

<section><title>SSL 5.3.5</title>

    <section><title>Fixed Bugs and Malfunctions</title>
      <list>
        <item>
          <p>
	    ssl:recv now returns {error, einval} if applied to a non
	    passive socket, the same as gen_tcp:recv. </p>
          <p>
	    Thanks to Danil Zagoskin for reporting this issue</p>
          <p>
	    Own Id: OTP-11878</p>
        </item>
        <item>
          <p>
	    Corrected handling of default values for
	    signature_algorithms extension in TLS-1.2 and
	    corresponding values used in previous versions that does
	    not support this extension. </p>
          <p>
	    Thanks to Danil Zagoskin</p>
          <p>
	    Own Id: OTP-11886</p>
        </item>
        <item>
          <p>
	    Handle socket option inheritance when pooling of accept
	    sockets is used</p>
          <p>
	    Own Id: OTP-11897</p>
        </item>
        <item>
          <p>
	    Make sure that the list of versions, possibly supplied in
	    the versions option, is not order dependent.</p>
          <p>
	    Thanks to Ransom Richardson for reporting this issue</p>
          <p>
	    Own Id: OTP-11912</p>
        </item>
        <item>
          <p>
	    Reject connection if the next_protocol message is sent
	    twice.</p>
          <p>
	    Own Id: OTP-11926</p>
        </item>
        <item>
          <p>
	    Correct options handling when ssl:ssl_accept/3 is called
	    with new ssl options after calling ssl:listen/2</p>
          <p>
	    Own Id: OTP-11950</p>
        </item>
      </list>
    </section>


    <section><title>Improvements and New Features</title>
      <list>
        <item>
          <p>
	    Gracefully handle unknown alerts</p>
          <p>
	    Thanks to Atul Atri for reporting this issue</p>
          <p>
	    Own Id: OTP-11874</p>
        </item>
        <item>
          <p>
	    Gracefully ignore cipher suites sent by client not
	    supported by the SSL/TLS version that the client has
	    negotiated.</p>
          <p>
	    Thanks to Danil Zagoskin for reporting this issue</p>
          <p>
	    Own Id: OTP-11875</p>
        </item>
        <item>
          <p>
	    Gracefully handle structured garbage, i.e a client sends
	    some garbage in a ssl record instead of a valid fragment.</p>
          <p>
	    Thanks to Danil Zagoskin</p>
          <p>
	    Own Id: OTP-11880</p>
        </item>
        <item>
          <p>
	    Gracefully handle invalid alerts</p>
          <p>
	    Own Id: OTP-11890</p>
        </item>
        <item>
          <p>
	    Generalize handling of default ciphers</p>
          <p>
	    Thanks to Andreas Schultz</p>
          <p>
	    Own Id: OTP-11966</p>
        </item>
        <item>
          <p>
	    Make sure change cipher spec is correctly handled</p>
          <p>
	    Own Id: OTP-11975</p>
        </item>
      </list>
    </section>

</section>

<section><title>SSL 5.3.4</title>

    <section><title>Fixed Bugs and Malfunctions</title>
      <list>
        <item>
          <p>
	    Fix incorrect dialyzer spec and types, also enhance
	    documentation. </p>
          <p>
	    Thanks to Ayaz Tuncer.</p>
          <p>
	    Own Id: OTP-11627</p>
        </item>
        <item>
          <p>
	    Fix possible mismatch between SSL/TLS version and default
	    ciphers. Could happen when you specified SSL/TLS-version
	    in optionlist to listen or accept.</p>
          <p>
	    Own Id: OTP-11712</p>
        </item>
        <item>
          <p>
	    Application upgrade (appup) files are corrected for the
	    following applications: </p>
          <p>
	    <c>asn1, common_test, compiler, crypto, debugger,
	    dialyzer, edoc, eldap, erl_docgen, et, eunit, gs, hipe,
	    inets, observer, odbc, os_mon, otp_mibs, parsetools,
	    percept, public_key, reltool, runtime_tools, ssh,
	    syntax_tools, test_server, tools, typer, webtool, wx,
	    xmerl</c></p>
          <p>
	    A new test utility for testing appup files is added to
	    test_server. This is now used by most applications in
	    OTP.</p>
          <p>
	    (Thanks to Tobias Schlager)</p>
          <p>
	    Own Id: OTP-11744</p>
        </item>
      </list>
    </section>


    <section><title>Improvements and New Features</title>
      <list>
        <item>
          <p>
	    Moved elliptic curve definition from the crypto
	    NIF/OpenSSL into Erlang code, adds the RFC-5639 brainpool
	    curves and makes TLS use them (RFC-7027).</p>
          <p>
	    Thanks to Andreas Schultz</p>
          <p>
	    Own Id: OTP-11578</p>
        </item>
        <item>
          <p>
	    Unicode adaptations</p>
          <p>
	    Own Id: OTP-11620</p>
        </item>
        <item>
          <p>
	    Added option honor_cipher_order. This instructs the
	    server to prefer its own cipher ordering rather than the
	    client's and can help protect against things like BEAST
	    while maintaining compatability with clients which only
	    support older ciphers. </p>
          <p>
	    Thanks to Andrew Thompson for the implementation, and
	    Andreas Schultz for the test cases.</p>
          <p>
	    Own Id: OTP-11621</p>
        </item>
        <item>
          <p>
	    Replace boolean checking in validate_option with
	    is_boolean guard. </p>
          <p>
	    Thanks to Andreas Schultz.</p>
          <p>
	    Own Id: OTP-11634</p>
        </item>
        <item>
          <p>
	    Some function specs are corrected or moved and some edoc
	    comments are corrected in order to allow use of edoc.
	    (Thanks to Pierre Fenoll)</p>
          <p>
	    Own Id: OTP-11702</p>
        </item>
        <item>
          <p>
	    Correct clean up of certificate database when certs are
	    inputed in pure DER format.The incorrect code could cause
	    a memory leek when certs where inputed in DER. Thanks to
	    Bernard Duggan for reporting this.</p>
          <p>
	    Own Id: OTP-11733</p>
        </item>
        <item>
          <p>
	    Improved documentation of the cacertfile option</p>
          <p>
	    Own Id: OTP-11759 Aux Id: seq12535 </p>
        </item>
        <item>
          <p>
	    Avoid next protocol negotiation failure due to incorrect
	    option format.</p>
          <p>
	    Own Id: OTP-11760</p>
        </item>
        <item>
          <p>
	    Handle v1 CRLs, with no extensions and fixes issues with
	    IDP (Issuing Distribution Point) comparison during CRL
	    validation. </p>
          <p>
	    Thanks to Andrew Thompson</p>
          <p>
	    Own Id: OTP-11761</p>
        </item>
        <item>
          <p>
	    Server now ignores client ECC curves that it does not
	    support instead of crashing. </p>
          <p>
	    Thanks to Danil Zagoskin for reporting the issue and
	    suggesting a solution.</p>
          <p>
	    Own Id: OTP-11780</p>
        </item>
        <item>
          <p>
	    Handle SNI (Server Name Indication) alert
	    unrecognized_name and gracefully deal with unexpected
	    alerts. </p>
          <p>
	    Thanks to Masatake Daimon for reporting this.</p>
          <p>
	    Own Id: OTP-11815</p>
        </item>
        <item>
          <p>
	    Add possibility to specify ssl options when calling
	    ssl:ssl_accept</p>
          <p>
	    Own Id: OTP-11837</p>
        </item>
      </list>
    </section>

</section>

<section><title>SSL 5.3.3</title>

    <section><title>Fixed Bugs and Malfunctions</title>
      <list>
        <item>
          <p>
	    Add missing validation of the server_name_indication
	    option and test for its explicit use. It was not possible
	    to set or disable the default server_name_indication as
	    the validation of the option was missing.</p>
          <p>
	    Own Id: OTP-11567</p>
        </item>
        <item>
          <p>
	    Elliptic curve selection in server mode now properly
	    selects a curve suggested by the client, if possible, and
	    the fallback alternative is changed to a more widely
	    supported curve.</p>
          <p>
	    Own Id: OTP-11575</p>
        </item>
        <item>
          <p>
	    Bug in the TLS hello extension handling caused the server
	    to behave as it did not understand secure renegotiation.</p>
          <p>
	    Own Id: OTP-11595</p>
        </item>
      </list>
    </section>

</section>

<section><title>SSL 5.3.2</title>

    <section><title>Fixed Bugs and Malfunctions</title>
      <list>
        <item>
          <p>
	    Honors the clients advertised support of elliptic curves
	    and no longer sends incorrect elliptic curve extension in
	    server hello.</p>
          <p>
	    Own Id: OTP-11370</p>
        </item>
        <item>
          <p>
	    Fix initialization of DTLS fragment reassembler, in
	    previously contributed code, for future support of DTLS .
	    Thanks to Andreas Schultz.</p>
          <p>
	    Own Id: OTP-11376</p>
        </item>
        <item>
          <p>
	    Corrected type error in client_preferred_next_protocols
	    documentation. Thanks to Julien Barbot.</p>
          <p>
	    Own Id: OTP-11457</p>
        </item>
      </list>
    </section>


    <section><title>Improvements and New Features</title>
      <list>
        <item>
          <p>
	    TLS code has been refactored to prepare for future DTLS
	    support. Also some DTLS code is in place but not yet
	    runnable, some of it contributed by Andreas Schultz and
	    some of it written by the OTP team. Thanks to to Andreas
	    for his participation.</p>
          <p>
	    Own Id: OTP-11292</p>
        </item>
        <item>
          <p>
	    Remove extraneous dev debug code left in the close
	    function. Thanks to Ken Key.</p>
          <p>
	    Own Id: OTP-11447</p>
        </item>
        <item>
          <p>
	    Add SSL Server Name Indication (SNI) client support.
	    Thanks to Julien Barbot.</p>
          <p>
	    Own Id: OTP-11460</p>
        </item>
      </list>
    </section>

</section>

<section><title>SSL 5.3.1</title>

    <section><title>Fixed Bugs and Malfunctions</title>
      <list>
        <item>
          <p>
	    Setopts during renegotiation caused the renegotiation to
	    be unsuccessful.</p>
          <p>
	    If calling setopts during a renegotiation the FSM state
	    might change during the handling of the setopts messages,
	    this is now handled correctly.</p>
          <p>
	    Own Id: OTP-11228</p>
        </item>
        <item>
          <p>
	    Now handles signature_algorithm field in digitally_signed
	    properly with proper defaults. Prior to this change some
	    elliptic curve cipher suites could fail reporting the
	    error "bad certificate".</p>
          <p>
	    Own Id: OTP-11229</p>
        </item>
        <item>
          <p>
	    The code emulating the inet header option was changed in
	    the belief that it made it inet compatible. However the
	    testing is a bit hairy as the inet option is actually
	    broken, now the tests are corrected and the header option
	    should work in the same broken way as inet again,
	    preferably use the bitsyntax instead.</p>
          <p>
	    Own Id: OTP-11230</p>
        </item>
      </list>
    </section>


    <section><title>Improvements and New Features</title>
      <list>
        <item>
          <p>
	    Make the ssl manager name for erlang distribution over
	    SSL/TLS relative to the module name of the ssl_manager.</p>
          <p>
	    This can be beneficial when making tools that rename
	    modules for internal processing in the tool.</p>
          <p>
	    Own Id: OTP-11255</p>
        </item>
        <item>
          <p>
	    Add documentation regarding log_alert option.</p>
          <p>
	    Own Id: OTP-11271</p>
        </item>
      </list>
    </section>

</section>

<section><title>SSL 5.3</title>

    <section><title>Fixed Bugs and Malfunctions</title>
      <list>
        <item>
          <p>
	    Honor the versions option to ssl:connect and ssl:listen.</p>
          <p>
	    Own Id: OTP-10905</p>
        </item>
        <item>
          <p>
	    Next protocol negotiation with reused sessions will now
	    succeed</p>
          <p>
	    Own Id: OTP-10909</p>
        </item>
      </list>
    </section>


    <section><title>Improvements and New Features</title>
      <list>
        <item>
          <p>
	    Add support for PSK (Pre Shared Key) and SRP (Secure
	    Remote Password) cipher suites, thanks to Andreas
	    Schultz.</p>
          <p>
	    Own Id: OTP-10450 Aux Id: kunagi-269 [180] </p>
        </item>
        <item>
          <p>
	    Fix SSL Next Protocol Negotiation documentation. Thanks
	    to Julien Barbot.</p>
          <p>
	    Own Id: OTP-10955</p>
        </item>
        <item>
          <p>
	    Fix ssl_connection to support reading proxy/chain
	    certificates. Thanks to Valentin Kuznetsov.</p>
          <p>
	    Own Id: OTP-10980</p>
        </item>
        <item>
          <p>
	    Integrate elliptic curve contribution from Andreas
	    Schultz </p>
          <p>
	    In order to be able to support elliptic curve cipher
	    suites in SSL/TLS, additions to handle elliptic curve
	    infrastructure has been added to public_key and crypto.</p>
          <p>
	    This also has resulted in a rewrite of the crypto API to
	    gain consistency and remove unnecessary overhead. All OTP
	    applications using crypto has been updated to use the new
	    API.</p>
          <p>
	    Impact: Elliptic curve cryptography (ECC) offers
	    equivalent security with smaller key sizes than other
	    public key algorithms. Smaller key sizes result in
	    savings for power, memory, bandwidth, and computational
	    cost that make ECC especially attractive for constrained
	    environments.</p>
          <p>
	    Own Id: OTP-11009</p>
        </item>
      </list>
    </section>

</section>

<section><title>SSL 5.2.1</title>
    <section><title>Improvements and New Features</title>
      <list>
        <item>
          <p>
	    Transport callback handling is changed so that gen_tcp is
	    treated as a special case where inet will be called
	    directly for functions such as setopts, as gen_tcp does
	    not have its own setopts. This will enable users to use
	    the transport callback for other customizations such as
	    websockets.</p>
          <p>
	    Own Id: OTP-10847</p>
        </item>
        <item>
          <p>
	    Follow up to OTP-10451 solved in ssl-5.2 R16A. Make sure
	    format_error return good strings. Replace confusing
	    legacy atoms with more descriptive atoms.</p>
          <p>
	    Own Id: OTP-10864</p>
        </item>
      </list>
    </section>

</section>
<section><title>SSL 5.1.2.1</title>
<section><title>Improvements and New Features</title>
<list>
  <item>
    <p>
      Make log_alert configurable as option in ssl, SSLLogLevel
    added as option to inets conf file</p>
    <p>
    Own Id: OTP-11259</p>
  </item>
</list>
</section>
</section>
<section><title>SSL 5.2</title>
    <section><title>Fixed Bugs and Malfunctions</title>
      <list>
        <item>
          <p>
	    SSL: TLS 1.2, advertise sha224 support, thanks to Andreas
	    Schultz.</p>
          <p>
	    Own Id: OTP-10586</p>
        </item>
        <item>
          <p>
	    If an ssl server is restarted with new options and a
	    client tries to reuse a session the server must make sure
	    that it complies to the new options before agreeing to
	    reuse it.</p>
          <p>
	    Own Id: OTP-10595</p>
        </item>
        <item>
          <p>
	    Now handles cleaning of CA-certificate database correctly
	    so that there will be no memory leek, bug was introduced
	    in ssl- 5.1 when changing implementation to increase
	    parallel execution.</p>
          <p>
	    Impact: Improved memory usage, especially if you have
	    many different certificates and upgrade tcp-connections
	    to TLS-connections.</p>
          <p>
	    Own Id: OTP-10710</p>
        </item>
      </list>
    </section>


    <section><title>Improvements and New Features</title>
      <list>
        <item>
          <p>
	    Support Next Protocol Negotiation in TLS, thanks to Ben
	    Murphy for the contribution.</p>
          <p>
	    Impact: Could give performance benefit if used as it
	    saves a round trip.</p>
          <p>
	    Own Id: OTP-10361 Aux Id: kunagi-214 [125] </p>
        </item>
        <item>
          <p>
	    TLS 1.2 will now be the default TLS version if sufficient
	    crypto support is available otherwise TLS 1.1 will be
	    default.</p>
          <p>
	    Impact: A default TLS connection will have higher
	    security and hence it may be perceived as slower then
	    before.</p>
          <p>
	    Own Id: OTP-10425 Aux Id: kunagi-275 [186] </p>
        </item>
        <item>
          <p>
	    It is now possible to call controlling_process on a
	    listen socket, same as in gen_tcp.</p>
          <p>
	    Own Id: OTP-10447</p>
        </item>
        <item>
          <p>
	    Remove filter mechanisms that made error messages
	    backwards compatible with old ssl but hid information
	    about what actually happened.</p>
          <p>
	    This does not break the documented API however other
	    reason terms may be returned, so code that matches on the
	    reason part of {error, Reason} may fail.</p>
          <p>
	    *** POTENTIAL INCOMPATIBILITY ***</p>
          <p>
	    Own Id: OTP-10451 Aux Id: kunagi-270 [181] </p>
        </item>
        <item>
          <p>
	    Added missing dependencies to Makefile</p>
          <p>
	    Own Id: OTP-10594</p>
        </item>
        <item>
          <p>
	    Removed deprecated function ssl:pid/0, it has been
	    pointless since R14 but has been keep for backwards
	    compatibility.</p>
          <p>
	    *** POTENTIAL INCOMPATIBILITY ***</p>
          <p>
	    Own Id: OTP-10613 Aux Id: kunagi-331 [242] </p>
        </item>
        <item>
          <p>
	    Refactor to simplify addition of key exchange methods,
	    thanks to Andreas Schultz.</p>
          <p>
	    Own Id: OTP-10709</p>
        </item>
      </list>
    </section>

</section>

<section><title>SSL 5.1.2</title>

    <section><title>Fixed Bugs and Malfunctions</title>
      <list>
        <item>
          <p>
	    ssl:ssl_accept/2 timeout is no longer ignored</p>
          <p>
	    Own Id: OTP-10600</p>
        </item>
      </list>
    </section>

</section>

<section><title>SSL 5.1.1</title>

    <section><title>Fixed Bugs and Malfunctions</title>
      <list>
        <item>
          <p>
	    ssl:recv/3 could "loose" data when the timeout occurs. If
	    the timout in ssl:connect or ssl:ssl_accept expired the
	    ssl connection process was not terminated as it should,
	    this due to gen_fsm:send_all_state_event timout is a
	    client side time out. These timouts are now handled by
	    the gen_fsm-procss instead.</p>
          <p>
	    Own Id: OTP-10569</p>
        </item>
      </list>
    </section>


    <section><title>Improvements and New Features</title>
      <list>
        <item>
          <p>
	    Better termination handling that avoids hanging.</p>
          <p>
	    Own Id: OTP-10574</p>
        </item>
      </list>
    </section>

</section>

<section><title>SSL 5.1</title>

    <section><title>Fixed Bugs and Malfunctions</title>
      <list>
        <item>
          <p>
	    Sometimes the client process could receive an extra
	    {error, closed} message after ssl:recv had returned
	    {error, closed}.</p>
          <p>
	    Own Id: OTP-10118</p>
        </item>
        <item>
          <p>
	    ssl v3 alert number 41 (no_certificate_RESERVED) is now
	    recognized</p>
          <p>
	    Own Id: OTP-10196</p>
        </item>
      </list>
    </section>


    <section><title>Improvements and New Features</title>
      <list>
        <item>
          <p>
	    Experimental support for TLS 1.1 is now available, will
	    be officially supported from OTP-R16. Thanks to Andreas
	    Schultz for implementing the first version.</p>
          <p>
	    Own Id: OTP-8871</p>
        </item>
        <item>
          <p>
	    Experimental support for TLS 1.2 is now available, will
	    be officially supported from OTP-R16. Thanks to Andreas
	    Schultz for implementing the first version.</p>
          <p>
	    Own Id: OTP-8872</p>
        </item>
        <item>
          <p>
	    Removed some bottlenecks increasing the applications
	    parallelism especially for the client side.</p>
          <p>
	    Own Id: OTP-10113</p>
        </item>
        <item>
          <p>
	    Workaround for handling certificates that wrongly encode
	    X509countryname in utf-8 when the actual value is a valid
	    ASCCI value of length 2. Such certificates are accepted
	    by many browsers such as Chrome and Fierfox so for
	    interoperability reasons we will too.</p>
          <p>
	    Own Id: OTP-10222</p>
        </item>
      </list>
    </section>

</section>

<section><title>SSL 5.0.1</title>

    <section><title>Fixed Bugs and Malfunctions</title>
      <list>
        <item>
          <p>
	    Robustness and improvement to distribution over SSL</p>
          <p>
	    Fix a bug where ssl_tls_dist_proxy would crash at caller
	    timeout. Fix a bug where a timeout from the SSL layer
	    would block the distribution indefinately. Run the proxy
	    exclusively on the loopback interface. (Thanks to Paul
	    Guyot)</p>
          <p>
	    Own Id: OTP-9915</p>
        </item>
        <item>
          <p>
	    Fix setup loop of SSL TLS dist proxy</p>
          <p>
	    Fix potential leak of processes waiting indefinately for
	    data from closed sockets during socket setup phase.
	    (Thanks to Paul Guyot)</p>
          <p>
	    Own Id: OTP-9916</p>
        </item>
        <item>
          <p>
	    Correct spelling of registered (Thanks to Richard
	    Carlsson)</p>
          <p>
	    Own Id: OTP-9925</p>
        </item>
        <item>
          <p>
	    Added TLS PRF function to the SSL API for generation of
	    additional key material from a TLS session. (Thanks to
	    Andreas Schultz)</p>
          <p>
	    Own Id: OTP-10024</p>
        </item>
      </list>
    </section>

</section>

<section><title>SSL 5.0</title>

    <section><title>Fixed Bugs and Malfunctions</title>
      <list>
        <item>
          <p>
	    Invalidation handling of sessions could cause the
	    time_stamp field in the session record to be set to
	    undefined crashing the session clean up process. This did
	    not affect the connections but would result in that the
	    session table would grow.</p>
          <p>
	    Own Id: OTP-9696 Aux Id: seq11947 </p>
        </item>
        <item>
          <p>
	    Changed code to use ets:foldl and throw instead of
	    ets:next traversal, avoiding the need to explicitly call
	    ets:safe_fixtable. It was possible to get a badarg-crash
	    under special circumstances.</p>
          <p>
	    Own Id: OTP-9703 Aux Id: seq11947 </p>
        </item>
        <item>
          <p>
	    Send ssl_closed notification to active ssl user when a
	    tcp error occurs.</p>
          <p>
	    Own Id: OTP-9734 Aux Id: seq11946 </p>
        </item>
        <item>
          <p>
	    If a passive receive was ongoing during a renegotiation
	    the process evaluating ssl:recv could be left hanging for
	    ever.</p>
          <p>
	    Own Id: OTP-9744</p>
        </item>
      </list>
    </section>


    <section><title>Improvements and New Features</title>
      <list>
        <item>
          <p>
	    Support for the old ssl implementation is dropped and the
	    code is removed.</p>
          <p>
	    Own Id: OTP-7048</p>
        </item>
        <item>
          <p>
	    The erlang distribution can now be run over the new ssl
	    implementation. All options can currently not be set but
	    it is enough to replace to old ssl implementation.</p>
          <p>
	    Own Id: OTP-7053</p>
        </item>
        <item>
          <p>
	    public_key, ssl and crypto now supports PKCS-8</p>
          <p>
	    Own Id: OTP-9312</p>
        </item>
        <item>
          <p>
	    Implements a CBC timing attack counter measure. Thanks to
	    Andreas Schultz for providing the patch.</p>
          <p>
	    Own Id: OTP-9683</p>
        </item>
        <item>
          <p>
	    Mitigates an SSL/TLS Computational DoS attack by
	    disallowing the client to renegotiate many times in a row
	    in a short time interval, thanks to Tuncer Ayaz for
	    alerting us about this.</p>
          <p>
	    Own Id: OTP-9739</p>
        </item>
        <item>
          <p>
	    Implements the 1/n-1 splitting countermeasure to the
	    Rizzo Duong BEAST attack, affects SSL 3.0 and TLS 1.0.
	    Thanks to Tuncer Ayaz for alerting us about this.</p>
          <p>
	    Own Id: OTP-9750</p>
        </item>
      </list>
    </section>

</section>

<section><title>SSL 4.1.6</title>

    <section><title>Fixed Bugs and Malfunctions</title>
      <list>
        <item>
          <p>
	    replace "a ssl" with "an ssl" reindent
	    pkix_path_validation/3 Trivial documentation fixes
	    (Thanks to Christian von Roques )</p>
          <p>
	    Own Id: OTP-9464</p>
        </item>
      </list>
    </section>


    <section><title>Improvements and New Features</title>
      <list>
        <item>
          <p>
	    Adds function clause to avoid denial of service attack.
	    Thanks to Vinod for reporting this vulnerability.</p>
          <p>
	    Own Id: OTP-9364</p>
        </item>
        <item>
          <p>
	    Error handling code now takes care of inet:getopts/2 and
	    inets:setopts/2 crashes. Thanks to Richard Jones for
	    reporting this.</p>
          <p>
	    Own Id: OTP-9382</p>
        </item>
        <item>
          <p>
	    Support explicit use of packet option httph and httph_bin</p>
          <p>
	    Own Id: OTP-9461</p>
        </item>
        <item>
          <p>
	    Decoding of hello extensions could fail to come to the
	    correct conclusion due to an error in a binary match
	    pattern. Thanks to Ben Murphy.</p>
          <p>
	    Own Id: OTP-9589</p>
        </item>
      </list>
    </section>

</section>

<section>
    <title>SSL 4.1.5</title>
    
    <section><title>Improvements and New Features</title>
    <list>
      <item>
	<p>Calling gen_tcp:connect with option {ip, {127,0,0,1}} results in 
	an exit with reason badarg. Neither SSL nor INETS This was not 
	catched, resulting in crashes with incomprehensible reasons.</p>
	<p>Own Id: OTP-9289 Aux Id: seq11845</p>
      </item>
    </list>
    </section>
    
  </section>
  
  <section>
    <title>SSL 4.1.3</title>
  
    <section><title>Fixed Bugs and Malfunctions</title>
    <list>
      <item>
	<p>
	Fixed error in cache-handling fix from ssl-4.1.2</p>
	<p>
	Own Id: OTP-9018 Aux Id: seq11739 </p>
      </item>
      <item>
	<p>Verification of a critical extended_key_usage-extension
	corrected</p>
	<p>Own Id: OTP-9029 Aux Id: seq11541 </p>
      </item>
    </list>
    </section>

  </section>

  <section>
    <title>SSL 4.1.2</title>

    <section><title>Fixed Bugs and Malfunctions</title>
      <list>
        <item>
          <p>
	    The ssl application caches certificate files, it will now
	    invalidate cache entries if the diskfile is changed.</p>
          <p>
	    Own Id: OTP-8965 Aux Id: seq11739 </p>
        </item>
        <item>
          <p>
	    Now runs the terminate function before returning from the
	    call made by ssl:close/1, as before the caller of
	    ssl:close/1 could get problems with the reuseaddr option.</p>
          <p>
	    Own Id: OTP-8992</p>
        </item>
      </list>
    </section>

</section>

<section><title>SSL 4.1.1</title>

    <section><title>Fixed Bugs and Malfunctions</title>
      <list>
        <item>
          <p>
	    Correct handling of client certificate verify message
	    When checking the client certificate verify message the
	    server used the wrong algorithm identifier to determine
	    the signing algorithm, causing a function clause error in
	    the public_key application when the key-exchange
	    algorithm and the public key algorithm of the client
	    certificate happen to differ.</p>
          <p>
	    Own Id: OTP-8897</p>
        </item>
      </list>
    </section>


    <section><title>Improvements and New Features</title>
      <list>
        <item>
          <p>
	    For testing purposes ssl now also support some anonymous
	    cipher suites when explicitly configured to do so.</p>
          <p>
	    Own Id: OTP-8870</p>
        </item>
        <item>
          <p>
	    Sends an error alert instead of crashing if a crypto
	    function for the selected cipher suite fails.</p>
          <p>
	    Own Id: OTP-8930 Aux Id: seq11720 </p>
        </item>
      </list>
    </section>

</section>

<section><title>SSL 4.1</title>

    <section><title>Improvements and New Features</title>
      <list>
        <item>
          <p>
	    Updated ssl to ignore CA certs that violate the asn1-spec
	    for a certificate, and updated public key asn1 spec to
	    handle inherited DSS-params.</p>
          <p>
	    Own Id: OTP-7884</p>
        </item>
        <item>
          <p>
	    Changed ssl implementation to retain backwards
	    compatibility for old option {verify, 0} that shall be
	    equivalent to {verify, verify_none}, also separate the
	    cases unknown ca and selfsigned peer cert, and restored
	    return value of deprecated function
	    public_key:pem_to_der/1.</p>
          <p>
	    Own Id: OTP-8858</p>
        </item>
        <item>
          <p>
	    Changed the verify fun so that it differentiate between
	    the peer certificate and CA certificates by using
	    valid_peer or valid as the second argument to the verify
	    fun. It may not always be trivial or even possible to
	    know when the peer certificate is reached otherwise.</p>
          <p>
	    *** POTENTIAL INCOMPATIBILITY ***</p>
          <p>
	    Own Id: OTP-8873</p>
        </item>
      </list>
    </section>

</section>

<section><title>SSL 4.0.1</title>

    <section><title>Fixed Bugs and Malfunctions</title>
      <list>
        <item>
          <p>
	    The server now verifies the client certificate verify
	    message correctly, instead of causing a case-clause.</p>
          <p>
	    Own Id: OTP-8721</p>
        </item>
        <item>
          <p>
	    The client hello message now always include ALL available
	    cipher suites (or those specified by the ciphers option).
	    Previous implementation would filter them based on the
	    client certificate key usage extension (such filtering
	    only makes sense for the server certificate).</p>
          <p>
	    Own Id: OTP-8772</p>
        </item>
        <item>
          <p>
	    Fixed handling of the option {mode, list} that was broken
	    for some packet types for instance line.</p>
          <p>
	    Own Id: OTP-8785</p>
        </item>
        <item>
          <p>
	    Empty packets were not delivered to the client.</p>
          <p>
	    Own Id: OTP-8790</p>
        </item>
        <item>
	    <p> Building in a source tree without prebuilt platform
	    independent build results failed on the SSL examples
	    when: </p> <list><item> cross building. This has been
	    solved by not building the SSL examples during a cross
	    build. </item><item> building on Windows. </item></list>
          <p>
	    Own Id: OTP-8791</p>
        </item>
        <item>
          <p>
	    Fixed a handshake error which occurred on some ssl
	    implementations.</p>
          <p>
	    Own Id: OTP-8793</p>
        </item>
      </list>
    </section>


    <section><title>Improvements and New Features</title>
      <list>
        <item>
          <p>
	    Revise the public_key API - Cleaned up and documented the
	    public_key API to make it useful for general use, also
	    changed ssl to use the new API.</p>
          <p>
	    Own Id: OTP-8722</p>
        </item>
        <item>
          <p>
	    Added support for inputing certificates and keys directly
	    in DER format these options will override the pem-file
	    options if specified.</p>
          <p>
	    Own Id: OTP-8723</p>
        </item>
        <item>
          <p>
	    To gain interoperability ssl will not check for padding
	    errors when using TLS 1.0. It is first in TLS 1.1 that
	    checking the padding is an requirement.</p>
          <p>
	    Own Id: OTP-8740</p>
        </item>
        <item>
          <p>
	    Changed the semantics of the verify_fun option in the
	    ssl-application so that it takes care of both application
	    handling of path validation errors and verification of
	    application specific extensions. This means that it is
	    now possible for the server application in verify_peer
	    mode to handle path validation errors. This change moved
	    some functionality earlier in ssl to the public_key
	    application.</p>
          <p>
	    Own Id: OTP-8770</p>
        </item>
        <item>
          <p>
	    Added the functionality so that the verification fun will
	    be called when a certificate is considered valid by the
	    path validation to allow access to each certificate in
	    the path to the user application. Also try to verify
	    subject-AltName, if unable to verify it let the
	    application verify it.</p>
          <p>
	    Own Id: OTP-8825</p>
        </item>
      </list>
    </section>

</section>

<section><title>SSL 4.0</title>
    
    <section><title>Improvements and New Features</title>
    <list>
      <item>
	<p>
	  New ssl now support client/server-certificates signed by
	dsa keys.</p>
	<p>
	Own Id: OTP-8587</p>
      </item>
      <item>
	<p>
	  Ssl has now switched default implementation and removed
	  deprecated certificate handling. All certificate handling
	is done by the public_key application.</p>
	<p>
	Own Id: OTP-8695</p>
      </item>
    </list>
    </section>
    </section>
</chapter><|MERGE_RESOLUTION|>--- conflicted
+++ resolved
@@ -27,17 +27,12 @@
   </header>
   <p>This document describes the changes made to the SSL application.</p>
 
-<<<<<<< HEAD
 <section><title>SSL 10.4.1</title>
-=======
-<section><title>SSL 10.3.1.2</title>
->>>>>>> 9e79f720
-
-    <section><title>Fixed Bugs and Malfunctions</title>
-      <list>
-        <item>
-          <p>
-<<<<<<< HEAD
+
+    <section><title>Fixed Bugs and Malfunctions</title>
+      <list>
+        <item>
+          <p>
 	    Fix cache invalidation problem for CA certs provided by
 	    the cacertfile option.</p>
           <p>
@@ -65,7 +60,61 @@
 	    experimental and only partially implemented.</p>
           <p>
 	    Own Id: OTP-17343</p>
-=======
+        </item>
+      </list>
+    </section>
+
+
+    <section><title>Improvements and New Features</title>
+      <list>
+        <item>
+          <p>
+	    Removed ssl:ssl_accept/1,2,3 and ssl:cipher:suites/0,1
+	    use ssl:handshake/1,2,3 and ssl:cipher_suites/2,3
+	    instead.</p>
+          <p>
+	    *** POTENTIAL INCOMPATIBILITY ***</p>
+          <p>
+	    Own Id: OTP-16974</p>
+        </item>
+        <item>
+          <p>
+	    Make TLS handshakes in Erlang distribution concurrent.</p>
+          <p>
+	    Own Id: OTP-17044 Aux Id: PR-2654 </p>
+        </item>
+        <item>
+          <p>
+	    Randomize internal <c>{active,n}</c> optimization when
+	    running Erlang distribution over TLS to spread RAM/CPU
+	    spike that may occur when starting up a big cluster.</p>
+          <p>
+	    Own Id: OTP-17117 Aux Id: PR-2933 </p>
+        </item>
+        <item>
+          <p>
+	    TLS connections now support EdDSA certificates.</p>
+          <p>
+	    Own Id: OTP-17142 Aux Id: PR-4756, GH-4637, GH-4650 </p>
+        </item>
+        <item>
+          <p>
+	    Enhance documentation and logging of certificate
+	    handling.</p>
+          <p>
+	    Own Id: OTP-17384 Aux Id: GH-4800 </p>
+        </item>
+      </list>
+    </section>
+
+</section>
+
+<section><title>SSL 10.3.1.2</title>
+
+    <section><title>Fixed Bugs and Malfunctions</title>
+      <list>
+        <item>
+          <p>
 	    Handle cross-signed root certificates when old root
 	    expired as reported in GH-4877.</p>
           <p>
@@ -79,56 +128,18 @@
 	    This change fixes #4958.</p>
           <p>
 	    Own Id: OTP-17529 Aux Id: PR-4979, GH-4958 </p>
->>>>>>> 9e79f720
-        </item>
-      </list>
-    </section>
-
-
-    <section><title>Improvements and New Features</title>
-      <list>
-        <item>
-          <p>
-<<<<<<< HEAD
-	    Removed ssl:ssl_accept/1,2,3 and ssl:cipher:suites/0,1
-	    use ssl:handshake/1,2,3 and ssl:cipher_suites/2,3
-	    instead.</p>
-          <p>
-	    *** POTENTIAL INCOMPATIBILITY ***</p>
-          <p>
-	    Own Id: OTP-16974</p>
-        </item>
-        <item>
-          <p>
-	    Make TLS handshakes in Erlang distribution concurrent.</p>
-          <p>
-	    Own Id: OTP-17044 Aux Id: PR-2654 </p>
-        </item>
-        <item>
-          <p>
-	    Randomize internal <c>{active,n}</c> optimization when
-	    running Erlang distribution over TLS to spread RAM/CPU
-	    spike that may occur when starting up a big cluster.</p>
-          <p>
-	    Own Id: OTP-17117 Aux Id: PR-2933 </p>
-        </item>
-        <item>
-          <p>
-	    TLS connections now support EdDSA certificates.</p>
-          <p>
-	    Own Id: OTP-17142 Aux Id: PR-4756, GH-4637, GH-4650 </p>
-        </item>
-        <item>
-          <p>
-	    Enhance documentation and logging of certificate
-	    handling.</p>
-          <p>
-	    Own Id: OTP-17384 Aux Id: GH-4800 </p>
-=======
+        </item>
+      </list>
+    </section>
+
+
+    <section><title>Improvements and New Features</title>
+      <list>
+        <item>
+          <p>
 	    Slight optimization of certificate decoding.</p>
           <p>
 	    Own Id: OTP-17150 Aux Id: GH-4877 </p>
->>>>>>> 9e79f720
         </item>
       </list>
     </section>
