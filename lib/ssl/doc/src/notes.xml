<?xml version="1.0" encoding="utf-8" ?>
<!DOCTYPE chapter SYSTEM "chapter.dtd">

<chapter>
  <header>
    <copyright>
      <year>1999</year><year>2022</year>
      <holder>Ericsson AB. All Rights Reserved.</holder>
    </copyright>
    <legalnotice>
      Licensed under the Apache License, Version 2.0 (the "License");
      you may not use this file except in compliance with the License.
      You may obtain a copy of the License at
 
          http://www.apache.org/licenses/LICENSE-2.0

      Unless required by applicable law or agreed to in writing, software
      distributed under the License is distributed on an "AS IS" BASIS,
      WITHOUT WARRANTIES OR CONDITIONS OF ANY KIND, either express or implied.
      See the License for the specific language governing permissions and
      limitations under the License.

    </legalnotice>

    <title>SSL Release Notes</title>
    <file>notes.xml</file>
  </header>
  <p>This document describes the changes made to the SSL application.</p>

<<<<<<< HEAD
<section><title>SSL 10.8.3</title>
=======
<section><title>SSL 10.3.1.5</title>
>>>>>>> a4981e71

    <section><title>Fixed Bugs and Malfunctions</title>
      <list>
        <item>
<<<<<<< HEAD
	    <p> The link to crypto:engine_load refered the function
	    with wrong arity. </p>
          <p>
	    Own Id: OTP-18173</p>
        </item>
      </list>
    </section>

</section>

<section><title>SSL 10.8.2</title>

    <section><title>Fixed Bugs and Malfunctions</title>
      <list>
        <item>
          <p>
	    Improved handling of unexpected messages during the
	    handshake, taking the right action for unexpected
	    messages.</p>
          <p>
	    Own Id: OTP-18145</p>
        </item>
      </list>
    </section>

</section>

<section><title>SSL 10.8.1</title>

    <section><title>Fixed Bugs and Malfunctions</title>
      <list>
        <item>
          <p>
	    When a TLS-1.3 enabled client tried to talk to a TLS-1.2
	    server that coalesces TLS-1.2 handshake message over one
	    TLS record, the connection could fail due to some message
	    being handled in the wrong state, this has been fixed.</p>
          <p>
	    Own Id: OTP-18087 Aux Id: GH-5961 </p>
        </item>
        <item>
          <p>
	    Correctly handles supported protocol version change from
	    default to something else by sni_fun supplied to
	    ssl:handshake/[2,3] together with a TCP-socket (so called
	    upgrade).</p>
          <p>
	    Own Id: OTP-18100 Aux Id: GH-5985 </p>
        </item>
        <item>
          <p>
	    Also, TLS-1.3 should respond with a protocol version
	    alert if previous versions, that are supported but not
	    configured, are attempted.</p>
          <p>
	    Own Id: OTP-18129 Aux Id: GH-5950 </p>
        </item>
      </list>
    </section>

</section>

<section><title>SSL 10.8</title>

    <section><title>Fixed Bugs and Malfunctions</title>
      <list>
        <item>
          <p>
	    When a TLS-1.3 enabled client tried to talk to a TLS-1.2
	    server that coalesces TLS-1.2 handshake message over one
	    TLS record, the connection could fail due to some message
	    being handled in the wrong state, this has been fixed.</p>
          <p>
	    Own Id: OTP-18087 Aux Id: GH-5961 </p>
        </item>
        <item>
          <p>
	    Fixed tls-1.3 session ticket lifetime which was discarded
	    to quickly before.</p>
          <p>
	    Own Id: OTP-18092 Aux Id: PR-5959 </p>
        </item>
      </list>
    </section>


    <section><title>Improvements and New Features</title>
      <list>
        <item>
          <p>
	    With this change, it is possible to provide several
	    certificates. Most appropriate will be selected based on
	    negotiated properties.</p>
          <p>
	    Own Id: OTP-15993 Aux Id: GH-4143 </p>
        </item>
        <item>
          <p>
	    Add options for users to be able to set spawn_opts for
	    TLS processes (sender and receiver) this may be useful
	    for tuning trade-offs between CPU and Memory usage.</p>
          <p>
	    Own Id: OTP-17855 Aux Id: PR-5328 </p>
        </item>
        <item>
          <p>
	    Allow key file passwords to be input as a single binary,
	    that is we change the data type to be the more for the
	    purpose logical data type iodata() instead of string().</p>
          <p>
	    Own Id: OTP-17890</p>
        </item>
        <item>
          <p>
	    Logging enhancement, add location information to the
	    warning log message.</p>
          <p>
	    Own Id: OTP-18000 Aux Id: PR-5790 </p>
        </item>
        <item>
          <p>
	    Now also accepts the signature_algs_cert option in
	    TLS-1.2 configuration.</p>
          <p>
	    Own Id: OTP-18014</p>
        </item>
        <item>
          <p>
	    Handle certificate selection correctly for server
	    fallback and certificate authorities considerations.</p>
          <p>
	    Own Id: OTP-18045 Aux Id: ERIERL-792, OTP-15993 </p>
        </item>
        <item>
          <p>
	    Enhance handling of handshake decoding errors, especially
	    for certificate authorities extension to ensure graceful
	    termination.</p>
          <p>
	    Own Id: OTP-18085</p>
        </item>
      </list>
    </section>

</section>

<section><title>SSL 10.7.3.3</title>

    <section><title>Fixed Bugs and Malfunctions</title>
      <list>
        <item>
          <p>
	    Reject unexpected application data in all relevant places
	    for all TLS versions. Also, handle TLS-1.3 middlebox
	    compatibility with more care. This will make malicious
	    connections fail early and further, mitigate possible DoS
	    attacks, that would be caught by the handshake timeout.</p>
          <p>
	    Thanks to Aina Toky Rasoamanana and Olivier Levillain
	    from Télécom SudParis for alerting us of the issues in
	    our implementation.</p>
          <p>
	    Own Id: OTP-18044</p>
        </item>
        <item>
	    <p> The link to crypto:engine_load refered the function
	    with wrong arity. </p>
          <p>
	    Own Id: OTP-18173</p>
        </item>
        <item>
          <p>
	    Make sure periodical refresh of CA certificate files
	    repopulates cache properly.</p>
          <p>
	    Own Id: OTP-18195</p>
        </item>
      </list>
    </section>

</section>

<section><title>SSL 10.7.3.2</title>

    <section><title>Fixed Bugs and Malfunctions</title>
      <list>
        <item>
          <p>
	    Improved handling of unexpected messages during the
	    handshake, taking the right action for unexpected
	    messages.</p>
          <p>
	    Own Id: OTP-18145</p>
        </item>
      </list>
    </section>

</section>

<section><title>SSL 10.7.3.1</title>

    <section><title>Fixed Bugs and Malfunctions</title>
      <list>
        <item>
          <p>
	    When a TLS-1.3 enabled client tried to talk to a TLS-1.2
	    server that coalesces TLS-1.2 handshake message over one
	    TLS record, the connection could fail due to some message
	    being handled in the wrong state, this has been fixed.</p>
          <p>
	    Own Id: OTP-18087 Aux Id: GH-5961 </p>
        </item>
        <item>
          <p>
	    Fixed tls-1.3 session ticket lifetime which was discarded
	    to quickly before.</p>
          <p>
	    Own Id: OTP-18092 Aux Id: PR-5959 </p>
        </item>
        <item>
          <p>
	    Correctly handles supported protocol version change from
	    default to something else by sni_fun supplied to
	    ssl:handshake/[2,3] together with a TCP-socket (so called
	    upgrade).</p>
          <p>
	    Own Id: OTP-18100 Aux Id: GH-5985 </p>
        </item>
        <item>
          <p>
	    Also, TLS-1.3 should respond with a protocol version
	    alert if previous versions, that are supported but not
	    configured, are attempted.</p>
          <p>
	    Own Id: OTP-18129 Aux Id: GH-5950 </p>
        </item>
      </list>
    </section>


    <section><title>Improvements and New Features</title>
      <list>
        <item>
          <p>
	    Enhance handling of handshake decoding errors, especially
	    for certificate authorities extension to ensure graceful
	    termination.</p>
          <p>
	    Own Id: OTP-18085</p>
        </item>
      </list>
    </section>

</section>

<section><title>SSL 10.7.3</title>

    <section><title>Fixed Bugs and Malfunctions</title>
      <list>
        <item>
          <p>
	    Client certification could fail if TLS-1.3 enabled client
	    negotiated TLS-1.2 connection with the server, this is
	    due to the wrong version being used when decoding the
	    certificate request message from the server.</p>
          <p>
	    Own Id: OTP-18028 Aux Id: GH-5835 </p>
        </item>
        <item>
          <p>
	    socket option packet_size was not handled in ssl:setops/2
	    and ssl:getotps/2</p>
          <p>
	    Own Id: OTP-18062 Aux Id: GH-5898 </p>
        </item>
        <item>
          <p>
	    Remove legacy code to fix interoperability with new
	    socket inet_backend.</p>
          <p>
	    Own Id: OTP-18071 Aux Id: GH-5930 </p>
        </item>
      </list>
    </section>

</section>

<section><title>SSL 10.7.2</title>

    <section><title>Fixed Bugs and Malfunctions</title>
      <list>
        <item>
          <p>
	    With this change, potential hanging of pre TLS1.3 client
	    receiving OSCP staple message is avoided.</p>
          <p>
	    Own Id: OTP-17994</p>
        </item>
      </list>
    </section>

</section>

<section><title>SSL 10.7.1</title>

    <section><title>Fixed Bugs and Malfunctions</title>
      <list>
        <item>
          <p>
	    Client certification could fail for TLS-1.3 servers that
	    did not include the certificate_authorities extension in
	    its certificate request message.</p>
          <p>
	    Own Id: OTP-17971 Aux Id: GH-5783 </p>
        </item>
      </list>
    </section>

</section>

<section><title>SSL 10.7</title>

    <section><title>Fixed Bugs and Malfunctions</title>
      <list>
        <item>
          <p>
	    Improved error handling.</p>
          <p>
	    Own Id: OTP-17759 Aux Id: GH-5367 </p>
        </item>
        <item>
          <p>
	    Before this change, net_kernel used with TLS distribution
	    might be leaking processes in case of connectivity
	    issues.</p>
          <p>
	    Own Id: OTP-17815 Aux Id: GH-5332 </p>
        </item>
        <item>
          <p>
	    Fix makefile dependency bugs.</p>
          <p>
	    Own Id: OTP-17847 Aux Id: PR-5574 GH-5548 </p>
        </item>
        <item>
          <p>
	    Make sure the TLS sender process handles explicit calls
	    to erlang:disconnect_node properly, avoiding potential
	    hanging problems in net_kernel.</p>
          <p>
	    Own Id: OTP-17929 Aux Id: GH-5708 </p>
        </item>
      </list>
    </section>


    <section><title>Improvements and New Features</title>
      <list>
        <item>
          <p>
	    Add support for TLS-1.3 certificate_authorities
	    extension. And process certificate_authorities field in
	    pre-TLS-1.3 certificate requests.</p>
          <p>
	    Own Id: OTP-15719</p>
        </item>
        <item>
          <p>
	    Support password fun for protected keyfiles in
	    ssl:connect function.</p>
          <p>
	    Own Id: OTP-17816 Aux Id: PR-5607 </p>
        </item>
        <item>
          <p>
	    Add in some cases earlier detection of possible DoS
	    attacks by malicious clients sending unexpected TLS
	    messages instead of the client hello. Note that such
	    attacks are already mitigated by providing a timeout for
	    the TLS handshake.</p>
          <p>
	    Own Id: OTP-17903</p>
        </item>
      </list>
    </section>

</section>

<section><title>SSL 10.6.1</title>

    <section><title>Fixed Bugs and Malfunctions</title>
      <list>
        <item>
          <p>
	    Improve SNI (server name indication) handling so that
	    protocol version can be selected with regards to SNI.
	    Also, make sure that ssl:connection_information/1 returns
	    the correct SNI value.</p>
          <p>
	    Own Id: OTP-17794 Aux Id: GH-5341, GH-4450 </p>
        </item>
        <item>
          <p>
	    Fixed cipher suite listing functions so that the listing
	    of all cipher suites will be complete. Another fix for
	    cipher suite handling in OTP-24.1 accidentally excludes a
	    few cipher suites from the listing of all cipher suites.</p>
          <p>
	    Own Id: OTP-17829 Aux Id: ERIERL-708 </p>
        </item>
        <item>
          <p>
	    Reenable legacy cipher suite
	    TLS_RSA_WITH_3DES_EDE_CBC_SHA for explicit configuration
	    in TLS-1.2, not supported by default.</p>
          <p>
	    Own Id: OTP-17879 Aux Id: GH-5624 </p>
        </item>
      </list>
    </section>


    <section><title>Improvements and New Features</title>
      <list>
        <item>
          <p>
	    Avoid unnecessary logs by better adjusting the tls_sender
	    process to the new supervisor structure in OTP-24.2</p>
          <p>
	    Own Id: OTP-17831</p>
        </item>
      </list>
    </section>

</section>

<section><title>SSL 10.6</title>

    <section><title>Fixed Bugs and Malfunctions</title>
      <list>
        <item>
          <p>
	    Allow re-connect on DTLS sockets</p>
          <p>
	    Can happen when a computer reboots and connects from the
	    same client port without the server noticing should be
	    allowed according to RFC.</p>
          <p>
	    Own Id: OTP-17411 Aux Id: ERL-1203, GH-4393 </p>
        </item>
        <item>
          <p>
	    Fix tls and non-tls distribution to use
	    erl_epmd:address_please to figure out if IPv4 or IPv6
	    addresses should be used when connecting to the remote
	    node.</p>
          <p>
	    Before this fix, a dns lookup of the remote node hostname
	    determined which IP version was to be used which meant
	    that the hostname had to resolve to a valid ip address.</p>
          <p>
	    Own Id: OTP-17809 Aux Id: PR-5337 GH-5334 </p>
        </item>
      </list>
    </section>


    <section><title>Improvements and New Features</title>
      <list>
        <item>
          <p>
	    Use supervisor significant child to manage tls connection
	    process and tls sender process dependency.</p>
          <p>
	    Own Id: OTP-17417</p>
        </item>
        <item>
          <p>
	    Random generation adjustment for TLS1.3</p>
          <p>
	    Own Id: OTP-17699</p>
        </item>
        <item>
          <p>
	    Allow any {03,XX} TLS record version in the client hello
	    for maximum interoperability</p>
          <p>
	    Own Id: OTP-17761 Aux Id: GH-5380 </p>
        </item>
      </list>
    </section>

</section>

<section><title>SSL 10.5.3</title>

    <section><title>Fixed Bugs and Malfunctions</title>
      <list>
        <item>
          <p>
	    Correct typo of ECC curve name in signature algorithm
	    handling. Will make the signature algorithm
	    ecdsa_secp521r1_sha512 succeed.</p>
          <p>
	    Own Id: OTP-17756 Aux Id: GH-5383, PR-5397 </p>
        </item>
        <item>
          <p>
	    Suppress authenticity warning when option verify_none is
	    explicitly supplied.</p>
          <p>
	    Own Id: OTP-17757 Aux Id: GH-5352, PR-5395 </p>
        </item>
      </list>
    </section>

</section>

<section><title>SSL 10.5.2</title>

    <section><title>Fixed Bugs and Malfunctions</title>
      <list>
        <item>
          <p>
	    Fix TLS-1.2 RSA-PSS negotiation and also fix broken
	    certificate request message for pre-TLS-1.3 servers.</p>
          <p>
	    Own Id: OTP-17688 Aux Id: GH-5255 </p>
        </item>
        <item>
          <p>
	    Fix CRL issuer verification that under some circumstances
	    could fail with a function_clause error.</p>
          <p>
	    Own Id: OTP-17723 Aux Id: GH-5300 </p>
        </item>
      </list>
    </section>

</section>

<section><title>SSL 10.5.1</title>

    <section><title>Fixed Bugs and Malfunctions</title>
      <list>
        <item>
          <p>
	    Before that change, TLS downgrade could occasionally fail
	    when data intended for downgraded socket were delivered
	    together with CLOSE_NOTIFY alert to ssl app.</p>
          <p>
	    Own Id: OTP-17393</p>
        </item>
        <item>
          <p>
	    Avoid re-encoding of decoded certificates. This could
	    cause unexpected failures as some subtle encoding errors
	    can be tolerated when decoding but hence creating another
	    sequence of bytes if the decoded value is re-encoded.</p>
          <p>
	    Own Id: OTP-17657</p>
        </item>
        <item>
          <p>
	    Fix possible process leak when the process doing
	    ssl:transport_accept dies before initiating the TLS
	    handshake.</p>
          <p>
	    Own Id: OTP-17666 Aux Id: GH-5239 </p>
        </item>
        <item>
          <p>
	    Fix dtls memory leak, the replay window code was broken.</p>
          <p>
	    Own Id: OTP-17670 Aux Id: GH-5224 </p>
        </item>
      </list>
    </section>

</section>

<section><title>SSL 10.5</title>

    <section><title>Fixed Bugs and Malfunctions</title>
      <list>
        <item>
          <p>
	    Fix Makefile dependency generation to work no matter what
	    the <c>ERL_TOP</c> folder is called.</p>
          <p>
	    Own Id: OTP-17423 Aux Id: GH-4823 PR-4829 </p>
        </item>
        <item>
          <p>
	    If trying to downgrade a TLS-1.3 connection to a plain
	    TCP connection, possible TLS-1.3 session ticket messages
	    will be ignored in the "downgrade" state while waiting
	    for the close notify alert.</p>
          <p>
	    Own Id: OTP-17517 Aux Id: GH-5009 </p>
        </item>
        <item>
          <p>
	    Corrected error handling to correctly generate an
	    insufficient security alert when there are no suitable
	    groups that can be negotiated in TLS-1.3 instead of
	    crashing resulting in an internal error alert.</p>
          <p>
	    Own Id: OTP-17521</p>
        </item>
        <item>
          <p>
	    Properly handle default session data storage.</p>
          <p>
	    When a client tries to reuse an expired session the
	    default server storage handling would crash losing other
	    session data. This would cause a error report and
	    possible loss of abbreviated handshakes.</p>
          <p>
	    Own Id: OTP-17635 Aux Id: GH-5192 </p>
        </item>
      </list>
    </section>


    <section><title>Improvements and New Features</title>
      <list>
        <item>
          <p>
	    Add support for RSA-PSS-PSS signatures and
	    signature_algorithms_cert in TLS-1.2. This is a TLS-1.3
	    RFC requirement to backport this functionality.</p>
          <p>
	    Own Id: OTP-16590 Aux Id: ERL-625, GH-5029 </p>
        </item>
        <item>
          <p>
	    Use inet:monitor/1 to monitor listen-sockets so that we
	    are compatible with the new socket backend for gen_tcp.</p>
          <p>
	    Own Id: OTP-17392 Aux Id: PR-5050 </p>
        </item>
        <item>
          <p>
	    Enhance ssl:prf/4 handling and testing</p>
          <p>
	    Own Id: OTP-17464</p>
        </item>
        <item>
          <p>
	    Enhanced cipher suite filtering functionality, making
	    sure TLS-1.3 and TLS-1.2 cipher suites can be supported
	    correctly together even when TLS-1.2 anonymous ciphers
	    are included.</p>
          <p>
	    Own Id: OTP-17501 Aux Id: GH-4978 </p>
        </item>
        <item>
          <p>
	    Enhance gracefulness especially in TLS-1.3</p>
          <p>
	    Own Id: OTP-17530</p>
        </item>
      </list>
    </section>

</section>

<section><title>SSL 10.4.2</title>

    <section><title>Fixed Bugs and Malfunctions</title>
      <list>
        <item>
          <p>
	    Handle cross-signed root certificates when old root
	    expired as reported in GH-4877.</p>
          <p>
	    Own Id: OTP-17475 Aux Id: GH-4877 </p>
        </item>
        <item>
          <p>
	    The signature selection algorithm has been changed to
	    also verify if the client supports signatures using the
	    elliptic curve of the server's public/private key pair.
	    This change fixes #4958.</p>
          <p>
	    Own Id: OTP-17529 Aux Id: PR-4979, GH-4958 </p>
        </item>
      </list>
    </section>


    <section><title>Improvements and New Features</title>
      <list>
        <item>
          <p>
	    Slight optimization of certificate decoding.</p>
          <p>
	    Own Id: OTP-17150 Aux Id: GH-4877 </p>
        </item>
      </list>
    </section>

</section>

<section><title>SSL 10.4.1</title>

    <section><title>Fixed Bugs and Malfunctions</title>
      <list>
        <item>
          <p>
	    Fix cache invalidation problem for CA certs provided by
	    the cacertfile option.</p>
          <p>
	    Own Id: OTP-17435 Aux Id: ERIERL-653 </p>
        </item>
      </list>
    </section>

</section>

<section><title>SSL 10.4</title>

    <section><title>Fixed Bugs and Malfunctions</title>
      <list>
        <item>
	    <p>Missing runtime dependencies has been added to this
	    application.</p>
          <p>
	    Own Id: OTP-17243 Aux Id: PR-4557 </p>
        </item>
        <item>
          <p>
	    TLS handshake should fail if OCSP staple is requested but
	    missing. Note that OCSP support is still considered
	    experimental and only partially implemented.</p>
          <p>
	    Own Id: OTP-17343</p>
        </item>
      </list>
    </section>


    <section><title>Improvements and New Features</title>
      <list>
        <item>
          <p>
	    Removed ssl:ssl_accept/1,2,3 and ssl:cipher:suites/0,1
	    use ssl:handshake/1,2,3 and ssl:cipher_suites/2,3
	    instead.</p>
          <p>
	    *** POTENTIAL INCOMPATIBILITY ***</p>
          <p>
	    Own Id: OTP-16974</p>
        </item>
        <item>
          <p>
	    Make TLS handshakes in Erlang distribution concurrent.</p>
          <p>
	    Own Id: OTP-17044 Aux Id: PR-2654 </p>
        </item>
        <item>
          <p>
	    Randomize internal <c>{active,n}</c> optimization when
	    running Erlang distribution over TLS to spread RAM/CPU
	    spike that may occur when starting up a big cluster.</p>
          <p>
	    Own Id: OTP-17117 Aux Id: PR-2933 </p>
        </item>
        <item>
          <p>
	    TLS connections now support EdDSA certificates.</p>
          <p>
	    Own Id: OTP-17142 Aux Id: PR-4756, GH-4637, GH-4650 </p>
        </item>
        <item>
          <p>
	    Enhance documentation and logging of certificate
	    handling.</p>
          <p>
	    Own Id: OTP-17384 Aux Id: GH-4800 </p>
=======
          <p>
	    Correct corner case of unexpected message handling for
	    pre TLS-1.3 versions, could cause "late failure" and make
	    the server dependent on its handshake timeout to prevent
	    possible DoS attacks.</p>
          <p>
	    Own Id: OTP-18224</p>
>>>>>>> a4981e71
        </item>
      </list>
    </section>

</section>

<section><title>SSL 10.3.1.4</title>

    <section><title>Fixed Bugs and Malfunctions</title>
      <list>
        <item>
	    <p> The link to crypto:engine_load refered the function
	    with wrong arity. </p>
          <p>
	    Own Id: OTP-18173</p>
        </item>
      </list>
    </section>

</section>

<section><title>SSL 10.3.1.3</title>

    <section><title>Fixed Bugs and Malfunctions</title>
      <list>
        <item>
          <p>
	    Improved handling of unexpected messages during the
	    handshake, taking the right action for unexpected
	    messages.</p>
          <p>
	    Own Id: OTP-18145</p>
        </item>
      </list>
    </section>

</section>

<section><title>SSL 10.3.1.2</title>

    <section><title>Fixed Bugs and Malfunctions</title>
      <list>
        <item>
          <p>
	    Handle cross-signed root certificates when old root
	    expired as reported in GH-4877.</p>
          <p>
	    Own Id: OTP-17475 Aux Id: GH-4877 </p>
        </item>
        <item>
          <p>
	    The signature selection algorithm has been changed to
	    also verify if the client supports signatures using the
	    elliptic curve of the server's public/private key pair.
	    This change fixes #4958.</p>
          <p>
	    Own Id: OTP-17529 Aux Id: PR-4979, GH-4958 </p>
        </item>
      </list>
    </section>


    <section><title>Improvements and New Features</title>
      <list>
        <item>
          <p>
	    Slight optimization of certificate decoding.</p>
          <p>
	    Own Id: OTP-17150 Aux Id: GH-4877 </p>
        </item>
      </list>
    </section>

</section>

<section><title>SSL 10.3.1.1</title>

    <section><title>Fixed Bugs and Malfunctions</title>
      <list>
        <item>
          <p>
	    Fix cache invalidation problem for CA certs provided by
	    the cacertfile option.</p>
          <p>
	    Own Id: OTP-17435 Aux Id: ERIERL-653 </p>
        </item>
      </list>
    </section>

</section>

<section><title>SSL 10.3.1</title>

    <section><title>Fixed Bugs and Malfunctions</title>
      <list>
        <item>
          <p>
	    Retain backwards compatible behavior of verify_fun when
	    handling incomplete chains that are not verifiable.</p>
          <p>
	    Own Id: OTP-17296 Aux Id: GH-4682 </p>
        </item>
        <item>
          <p>
	    Avoid server session handler crash, this will increase
	    session ruse opportunities.</p>
          <p>
	    Own Id: OTP-17348 Aux Id: ERIERL-641 </p>
        </item>
      </list>
    </section>

</section>

<section><title>SSL 10.3</title>

    <section><title>Fixed Bugs and Malfunctions</title>
      <list>
        <item>
          <p>
	    Fix CRL handling that previously could fail to find the
	    issuer cert under some circumstances.</p>
          <p>
	    Own Id: OTP-17261 Aux Id: GH-4589 </p>
        </item>
        <item>
          <p>
	    TLS-1.3 client could, under some circumstances, select an
	    incorrect algorithm to sign the certificate verification
	    message causing a TLS Decrypt Alert being issued by the
	    server.</p>
          <p>
	    Own Id: OTP-17281 Aux Id: GH-4620 </p>
        </item>
        <item>
          <p>
	    Correct handling of default values for emulated socket
	    options and retain the order of the ssl options list to
	    ensure backwards compatible behavior if options should be
	    set more than once.</p>
          <p>
	    Own Id: OTP-17282</p>
        </item>
      </list>
    </section>


    <section><title>Improvements and New Features</title>
      <list>
        <item>
          <p>
	    Enhance pre TLS-1.3 session handling so the client and
	    server side handling is completely separated and client
	    disregards oldest session when reaching max limit of the
	    session table.</p>
          <p>
	    Own Id: OTP-16876</p>
        </item>
        <item>
          <p>
	    This change implements the early data feature for TLS 1.3
	    clients.</p>
          <p>
	    TLS 1.3 allows clients to send data in the first flight
	    using a Pre-Shared Key to authenticate the server and to
	    encrypt the early data.</p>
          <p>
	    Own Id: OTP-16985</p>
        </item>
        <item>
          <p>
	    This change implements the early data feature for TLS 1.3
	    servers.</p>
          <p>
	    Own Id: OTP-17042</p>
        </item>
      </list>
    </section>

</section>

<section><title>SSL 10.2.4.4</title>

    <section><title>Fixed Bugs and Malfunctions</title>
      <list>
        <item>
          <p>
	    Improved handling of unexpected messages during the
	    handshake, taking the right action for unexpected
	    messages.</p>
          <p>
	    Own Id: OTP-18145</p>
        </item>
      </list>
    </section>

</section>

<section><title>SSL 10.2.4.3</title>

    <section><title>Fixed Bugs and Malfunctions</title>
      <list>
        <item>
          <p>
	    Fix cache invalidation problem for CA certs provided by
	    the cacertfile option.</p>
          <p>
	    Own Id: OTP-17435 Aux Id: ERIERL-653 </p>
        </item>
      </list>
    </section>

</section>

<section><title>SSL 10.2.4.2</title>

    <section><title>Fixed Bugs and Malfunctions</title>
      <list>
        <item>
          <p>
	    Fix handling of emulated socket options, the previous
	    patch was incomplete,</p>
          <p>
	    Own Id: OTP-17305</p>
        </item>
      </list>
    </section>

</section>

<section><title>SSL 10.2.4.1</title>

    <section><title>Fixed Bugs and Malfunctions</title>
      <list>
        <item>
          <p>
	    Backport of OTP-17282</p>
          <p>
	    Correct handling of default values for emulated socket
	    options and retain the order of the ssl options list to
	    ensure backwards compatible behavior if options should be
	    set more than once.</p>
          <p>
	    Own Id: OTP-17289 Aux Id: GH-4585 </p>
        </item>
      </list>
    </section>

</section>

<section><title>SSL 10.2.4</title>

    <section><title>Fixed Bugs and Malfunctions</title>
      <list>
        <item>
          <p>
	    Enhance logging option log_level to support none and all,
	    also restore backwards compatibility for log_alert
	    option.</p>
          <p>
	    Own Id: OTP-17228 Aux Id: ERIERL-614 </p>
        </item>
      </list>
    </section>

</section>

<section><title>SSL 10.2.3</title>

    <section><title>Fixed Bugs and Malfunctions</title>
      <list>
        <item>
          <p>
	    Avoid race when the first two upgrade server handshakes
	    (that is servers that use a gen_tcp socket as input to
	    ssl:handshake/2,3) start close to each other. Could lead
	    to that one of the handshakes would fail.</p>
          <p>
	    Own Id: OTP-17190 Aux Id: ERIERL-606 </p>
        </item>
      </list>
    </section>

</section>

<section><title>SSL 10.2.2</title>

    <section><title>Fixed Bugs and Malfunctions</title>
      <list>
        <item>
          <p>
	    Avoid that upgrade (from TCP to TLS) servers starts
	    multiple session cache handlers for the same server. This
	    applies to Erlang distribution over TLS servers.</p>
          <p>
	    Own Id: OTP-17139 Aux Id: ERL-1458, OTP-16239 </p>
        </item>
        <item>
          <p>
	    Legacy cipher suites defined before TLS-1.2 (but still
	    supported) should be possible to use in TLS-1.2. They
	    where accidentally excluded for available cipher suites
	    for TLS-1.2 in OTP-23.2.2.</p>
          <p>
	    Own Id: OTP-17174 Aux Id: ERIERL-597 </p>
        </item>
      </list>
    </section>


    <section><title>Improvements and New Features</title>
      <list>
        <item>
          <p>
	    Enable Erlang distribution over TLS to run TLS-1.3,
	    although TLS-1.2 will still be default.</p>
          <p>
	    Own Id: OTP-16239 Aux Id: ERL-1458, OTP-17139 </p>
        </item>
      </list>
    </section>

</section>

<section><title>SSL 10.2.1</title>

    <section><title>Fixed Bugs and Malfunctions</title>
      <list>
        <item>
          <p>
	    Fix CVE-2020-35733 this only affects ssl-10.2 (OTP-23.2).
	    This vulnerability could enable a man in the middle
	    attack using a fake chain to a known trusted ROOT. Also
	    limits alternative chain handling, for handling of
	    possibly extraneous certs, to improve memory management.</p>
          <p>
	    Own Id: OTP-17098</p>
        </item>
      </list>
    </section>


    <section><title>Improvements and New Features</title>
      <list>
        <item>
          <p>
	    Add support for AES CCM based cipher suites defined in
	    RFC 7251</p>
          <p>
	    Also Correct cipher suite name conversion to OpenSSL
	    names. A few names where corrected earlier in OTP-16267
	    For backwards compatible reasons we support usage of
	    openSSL names for cipher suites. Mostly anonymous suites
	    names where incorrect, but also some legacy suites.</p>
          <p>
	    Own Id: OTP-17100</p>
        </item>
      </list>
    </section>

</section>

<section><title>SSL 10.2</title>

    <section><title>Fixed Bugs and Malfunctions</title>
      <list>
        <item>
          <p>
	    SSL's Erlang Distribution Protocol modules inet_tls_dist
	    and inet6_tls_dist lacked a callback function, so the
	    start flag "-dist_listen false" did not work, which has
	    now been fixed.</p>
          <p>
	    Own Id: OTP-15126 Aux Id: ERL-1375 </p>
        </item>
        <item>
          <p>
	    Correct OpenSSL names for newer cipher suites using DHE
	    in their name that accidentally got the wrong value when
	    fixing other older names using EDH instead.</p>
          <p>
	    Own Id: OTP-16267 Aux Id: ERIERL-571, ERIERL-477 </p>
        </item>
        <item>
          <p>
	    This change improves the handling of DTLS listening
	    dockets, making it possible to open multiple listeners on
	    the same port with different IP addresses.</p>
          <p>
	    Own Id: OTP-16849 Aux Id: ERL-1339 </p>
        </item>
        <item>
          <p>
	    Fix a bug that causes cross-build failure.</p>
          <p>
	    This change excludes the ssl.d dependency file from the
	    source tarballs.</p>
          <p>
	    Own Id: OTP-16921</p>
        </item>
        <item>
          <p>
	    This change fixes ssl:peername/1 when called on a DTLS
	    client socket.</p>
          <p>
	    Own Id: OTP-16923 Aux Id: ERL-1341, PR-2786 </p>
        </item>
        <item>
          <p>
	    Retain emulation of active once on a closed socket to
	    behave as before 23.1</p>
          <p>
	    Own Id: OTP-17018 Aux Id: ERL-1409 </p>
        </item>
        <item>
          <p>
	    Corrected server session cache entry deletion pre
	    TLS-1.3. May increase session reuse.</p>
          <p>
	    Own Id: OTP-17019 Aux Id: ERL-1412 </p>
        </item>
      </list>
    </section>


    <section><title>Improvements and New Features</title>
      <list>
        <item>
          <p>
	    Handle extraneous certs in certificate chains as well as
	    chains that are incomplete but can be reconstructed or
	    unordered chains. The cert and certfile options will now
	    accept a list of certificates so that the user may
	    specify the chain explicitly.</p>
          <p>
	    Also, the default value of the depth option has been
	    increased to allow longer chains by default.</p>
          <p>
	    Own Id: OTP-16277</p>
        </item>
        <item>
          <p>
	    This change implements optional NSS-style keylog in
	    ssl:connection_information/2 for debugging purposes.</p>
          <p>
	    The keylog contains various TLS secrets that can be
	    loaded in Wireshark to decrypt TLS packets.</p>
          <p>
	    Own Id: OTP-16445 Aux Id: PR-2823 </p>
        </item>
        <item>
          <p>
	    Use new gen_statem feature of changing callback mode to
	    improve code maintainability.</p>
          <p>
	    Own Id: OTP-16529</p>
        </item>
        <item>
          <p>
	    The handling of Service Name Indication has been aligned
	    with RFC8446.</p>
          <p>
	    Own Id: OTP-16762</p>
        </item>
        <item>
          <p>
	    Add explicit session reuse option to TLS clients for pre
	    TLS-1.3 sessions. Also, add documentation to Users Guide
	    for such sessions.</p>
          <p>
	    Own Id: OTP-16893</p>
        </item>
      </list>
    </section>

</section>

<section><title>SSL 10.1</title>

    <section><title>Fixed Bugs and Malfunctions</title>
      <list>
        <item>
          <p>
	    If a passive socket is created, ssl:recv/2,3 is never
	    called and then the peer closes the socket the
	    controlling process will no longer receive an active
	    close message.</p>
          <p>
	    Own Id: OTP-16697 Aux Id: ERIERL-496 </p>
        </item>
        <item>
          <p>
	    Data deliver with ssl:recv/2,3 could fail for when using
	    packet mode. This has been fixed by correcting the flow
	    control handling of passive sockets when packet mode is
	    used.</p>
          <p>
	    Own Id: OTP-16764</p>
        </item>
        <item>
          <p>
	    This change fixes a potential man-in-the-middle
	    vulnerability when the ssl client is configured to
	    automatically handle session tickets ({session_tickets,
	    auto}).</p>
          <p>
	    Own Id: OTP-16765</p>
        </item>
        <item>
          <p>
	    Fix the internal handling of options 'verify' and
	    'verify_fun'.</p>
          <p>
	    This change fixes a vulnerability when setting the ssl
	    option 'verify' to verify_peer in a continued handshake
	    won't take any effect resulting in the acceptance of
	    expired peer certificates.</p>
          <p>
	    Own Id: OTP-16767 Aux Id: ERIERL-512 </p>
        </item>
        <item>
          <p>
	    This change fixes the handling of stateless session
	    tickets when anti-replay is enabled.</p>
          <p>
	    Own Id: OTP-16776 Aux Id: ERL-1316 </p>
        </item>
        <item>
          <p>
	    Fix a crash due to the faulty handling of stateful
	    session tickets received by servers expecting stateless
	    session tickets.</p>
          <p>
	    This change also improves the handling of faulty/invalid
	    tickets.</p>
          <p>
	    Own Id: OTP-16777 Aux Id: ERL-1317 </p>
        </item>
        <item>
          <p>
	    Correct flow ctrl checks from OTP-16764 to work as
	    intended. Probably will not have a noticeable affect but
	    will make connections more well behaved under some
	    circumstances.</p>
          <p>
	    Own Id: OTP-16837 Aux Id: ERL-1319, OTP-16764 </p>
        </item>
        <item>
          <p>
	    Distribution over TLS could exhibit livelock-like
	    behaviour when there is a constant stream of distribution
	    messages. Distribution data is now chunked every 16 Mb to
	    avoid that.</p>
          <p>
	    Own Id: OTP-16851 Aux Id: PR-2703 </p>
        </item>
      </list>
    </section>


    <section><title>Improvements and New Features</title>
      <list>
        <item>
          <p>
	    Implement the cookie extension for TLS 1.3.</p>
          <p>
	    Own Id: OTP-15855</p>
        </item>
        <item>
          <p>
	    Experimental OCSP client support.</p>
          <p>
	    Own Id: OTP-16448</p>
        </item>
        <item>
          <p>
	    TLS 1.0 -TLS-1.2 sessions tables now have a absolute max
	    value instead of using a shrinking mechanism when
	    reaching the limit. To avoid out of memory problems under
	    heavy load situations. Note that this change infers that
	    implementations of ssl_session_cache_api needs to
	    implement the size function (introduce in OTP 19) for
	    session reuse to be optimally utilized.</p>
          <p>
	    Own Id: OTP-16802 Aux Id: ERIERL-516 </p>
        </item>
      </list>
    </section>

</section>

<section><title>SSL 10.0</title>

    <section><title>Fixed Bugs and Malfunctions</title>
      <list>
        <item>
          <p>
	    Fix a bug that causes cross-build failure.</p>
          <p>
	    This change excludes the ssl.d dependency file from the
	    source tar balls.</p>
          <p>
	    Own Id: OTP-16562 Aux Id: ERL-1168 </p>
        </item>
        <item>
          <p>
	    Correct translation of OpenSSL legacy names for two
	    legacy cipher suites</p>
          <p>
	    Own Id: OTP-16573 Aux Id: ERIERL-477 </p>
        </item>
        <item>
          <p>
	    Correct documentation for PSK identity and SRP username.</p>
          <p>
	    Own Id: OTP-16585</p>
        </item>
        <item>
          <p>
	    Make sure client hostname check is run when client uses
	    its own verify_fun</p>
          <p>
	    Own Id: OTP-16626 Aux Id: ERL-1232 </p>
        </item>
        <item>
          <p>
	    Improved signature selection mechanism in TLS 1.3 for
	    increased interoperability.</p>
          <p>
	    Own Id: OTP-16638 Aux Id: ERL-1206 </p>
        </item>
      </list>
    </section>


    <section><title>Improvements and New Features</title>
      <list>
        <item>
          <p>
	    Drop support for SSL-3.0. Support for this legacy TLS
	    version has not been enabled by default since OTP 19. Now
	    all code to support it has been removed, that is SSL-3.0
	    protocol version can not be used and is considered
	    invalid.</p>
          <p>
	    *** POTENTIAL INCOMPATIBILITY ***</p>
          <p>
	    Own Id: OTP-14790</p>
        </item>
        <item>
          <p>
	    Added support for RSA-PSS signature schemes</p>
          <p>
	    Own Id: OTP-15247</p>
        </item>
        <item>
          <p>
	    Improve interoperability by implementing the middlebox
	    compatibility mode.</p>
          <p>
	    The middlebox compatibility mode makes the TLS 1.3
	    handshake look more like a TLS 1.2 handshake and
	    increases the chance of successfully establishing TLS 1.3
	    connections through legacy middleboxes.</p>
          <p>
	    Own Id: OTP-15589</p>
        </item>
        <item>
          <p>
	    Utilize new properties of <seemfa
	    marker="erts:erlang#dist_ctrl_get_data/1"><c>erlang:dist_ctrl_get_data()</c></seemfa>
	    for performance improvement of Erlang distribution over
	    TLS.</p>
          <p>
	    Own Id: OTP-16127 Aux Id: OTP-15618 </p>
        </item>
        <item>
          <p>
	    Calls of deprecated functions in the <seeguide
	    marker="crypto:new_api#the-old-api">Old Crypto
	    API</seeguide> are replaced by calls of their <seeguide
	    marker="crypto:new_api#the-new-api">substitutions</seeguide>.</p>
          <p>
	    Own Id: OTP-16346</p>
        </item>
        <item>
          <p>
	    Implement cipher suite TLS_AES_128_CCM_8_SHA256.</p>
          <p>
	    Own Id: OTP-16391</p>
        </item>
        <item>
          <p>
	    This change adds TLS-1.3 to the list of default supported
	    versions. That is, TLS-1.3 and TLS-1.2 are configured
	    when ssl option 'versions' is not explicitly set.</p>
          <p>
	    *** POTENTIAL INCOMPATIBILITY ***</p>
          <p>
	    Own Id: OTP-16400</p>
        </item>
        <item>
	    <p>Refactored the internal handling of deprecated and
	    removed functions.</p>
          <p>
	    Own Id: OTP-16469</p>
        </item>
        <item>
          <p>
	    Extended ssl:versions so that it lists supported,
	    available and implemented TLS/DTLS versions.</p>
          <p>
	    Own Id: OTP-16519</p>
        </item>
        <item>
          <p>
	    Added new option exclusive for ssl:cipher_suites/2,3</p>
          <p>
	    Own Id: OTP-16532</p>
        </item>
        <item>
          <p>
	    Avoid DoS attack against stateful session_tickets by
	    making session ticket ids unpredictable.</p>
          <p>
	    Own Id: OTP-16533</p>
        </item>
        <item>
          <p>
	    Add support for the max_fragment_length extension (RFC
	    6066).</p>
          <p>
	    Own Id: OTP-16547 Aux Id: PR-2547 </p>
        </item>
        <item>
          <p>
	    Add srp_username in ssl:connection_info, update the
	    document with types of this function.</p>
          <p>
	    Own Id: OTP-16584</p>
        </item>
      </list>
    </section>

</section>

<section><title>SSL 9.6.2.3</title>

    <section><title>Fixed Bugs and Malfunctions</title>
      <list>
        <item>
          <p>
	    Correct flow ctrl checks from OTP-16764 to work as
	    intended. Probably will not have a noticeable affect but
	    will make connections more well behaved under some
	    circumstances.</p>
          <p>
	    Own Id: OTP-16837 Aux Id: ERL-1319, OTP-16764 </p>
        </item>
        <item>
          <p>
	    Fix a bug that causes cross-build failure.</p>
          <p>
	    This change excludes the ssl.d dependency file from the
	    source tar balls.</p>
          <p>
	    Own Id: OTP-16921</p>
        </item>
      </list>
    </section>

</section>

<section><title>SSL 9.6.2.2</title>

    <section><title>Fixed Bugs and Malfunctions</title>
      <list>
        <item>
          <p>
	    Data deliver with ssl:recv/2,3 could fail for when using
	    packet mode. This has been fixed by correcting the flow
	    control handling of passive sockets when packet mode is
	    used.</p>
          <p>
	    Own Id: OTP-16764</p>
        </item>
        <item>
          <p>
	    Fix the internal handling of options 'verify' and
	    'verify_fun'.</p>
          <p>
	    This change fixes a vulnerability when setting the ssl
	    option 'verify' to verify_peer in a continued handshake
	    won't take any effect resulting in the acceptance of
	    expired peer certificates.</p>
          <p>
	    Own Id: OTP-16767 Aux Id: ERIERL-512 </p>
        </item>
      </list>
    </section>

</section>

<section><title>SSL 9.6.2.1</title>

    <section><title>Improvements and New Features</title>
      <list>
        <item>
          <p>
	    If a passive socket is created, ssl:recv/2,3 is never
	    called and then the peer closes the socket the
	    controlling process will no longer receive an active
	    close message.</p>
          <p>
	    Own Id: OTP-16697 Aux Id: ERIERL-496 </p>
        </item>
      </list>
    </section>

</section>

<section><title>SSL 9.6.2</title>

    <section><title>Fixed Bugs and Malfunctions</title>
      <list>
        <item>
          <p>
	    Fix timing bug that could cause ssl sockets to become
	    unresponsive after an ssl:recv/3 call timed out</p>
          <p>
	    Own Id: OTP-16619 Aux Id: ERL-1213 </p>
        </item>
      </list>
    </section>

</section>

<section><title>SSL 9.6.1</title>

    <section><title>Fixed Bugs and Malfunctions</title>
      <list>
        <item>
          <p>
	    Correct error handling when the partial_chain fun claims
	    a certificate to be the trusted cert that is not part of
	    the chain. This bug would hide the appropriate alert
	    generating an "INTERNAL_ERROR" alert instead.</p>
          <p>
	    Own Id: OTP-16567 Aux Id: ERIERL-481 </p>
        </item>
      </list>
    </section>

</section>

<section><title>SSL 9.6</title>

    <section><title>Fixed Bugs and Malfunctions</title>
      <list>
        <item>
          <p>
	    Correct handling of TLS record limit in TLS-1.3. The max
	    value differs from previous versions. Also the payload
	    data max record check was broken, that is record overflow
	    problems could occur if user sent large amounts of data.</p>
          <p>
	    Own Id: OTP-16258</p>
        </item>
        <item>
          <p>
	    Correct close handling for DTLS</p>
          <p>
	    Own Id: OTP-16348 Aux Id: ERL-1110 </p>
        </item>
        <item>
          <p>
	    Fix ssl:getstat/1-2 to also work for DTLS sockets</p>
          <p>
	    Own Id: OTP-16352 Aux Id: ERL-1099 </p>
        </item>
        <item>
          <p>
	    Correct internal handling och socket active mode to avoid
	    reviving TCP data aimed for a downgraded TLS socket.</p>
          <p>
	    Own Id: OTP-16425</p>
        </item>
        <item>
          <p>
	    When using the host name as fallback for SNI (server name
	    indication) strip a possible trailing dot that is allowed
	    in a host name but not in the SNI. Also if the server
	    receives a SNI with a trailing dot send an
	    UNRECOGNIZED_NAME alert.</p>
          <p>
	    Own Id: OTP-16437 Aux Id: ERL-1135 </p>
        </item>
        <item>
          <p>
	    Immediately remove session entries if handshake is
	    abruptly closed at transport level.</p>
          <p>
	    Own Id: OTP-16479</p>
        </item>
      </list>
    </section>


    <section><title>Improvements and New Features</title>
      <list>
        <item>
          <p>
	    Implementation of the key and initialization vector
	    update feature, and general hardening of TLS 1.3.</p>
          <p>
	    There are cryptographic limits on the amount of plaintext
	    which can be safely encrypted under a given set of keys.</p>
          <p>
	    This change enforces those limits by triggering automatic
	    key updates on TLS 1.3 connections.</p>
          <p>
	    Own Id: OTP-15856</p>
        </item>
        <item>
          <p>
	    Add support for TLS 1.3 Session Tickets (stateful and
	    stateless). This allows session resumption using keying
	    material from a previous successful handshake.</p>
          <p>
	    Own Id: OTP-16253</p>
        </item>
        <item>
          <p>
	    Add support for key exchange with Edward curves and
	    PSS-RSA padding in signature verification.</p>
          <p>
	    Own Id: OTP-16528</p>
        </item>
      </list>
    </section>

</section>

<section><title>SSL 9.5.3</title>

    <section><title>Fixed Bugs and Malfunctions</title>
      <list>
        <item>
          <p>
	    Enhance error handling, all ALERTS shall be handled
	    gracefully and not cause a crash.</p>
          <p>
	    Own Id: OTP-16413 Aux Id: ERL-1136 </p>
        </item>
        <item>
          <p>
	    Enhance alert logging, in some places the role indication
	    of the alert origin was missing. So the log would say
	    undefined instead of client or server.</p>
          <p>
	    Own Id: OTP-16424</p>
        </item>
        <item>
          <p>
	    Two different optimizations did not work together and
	    resulted in the possible breakage of connections using
	    stream ciphers (that is RC4). Reworked the implementation
	    to avoid this.</p>
          <p>
	    Own Id: OTP-16426 Aux Id: ERL-1136 </p>
        </item>
      </list>
    </section>

</section>

<section><title>SSL 9.5.2</title>

    <section><title>Fixed Bugs and Malfunctions</title>
      <list>
        <item>
          <p>
	    Fix the handling of GREASE values sent by web browsers
	    when establishing TLS 1.3 connections. This change
	    improves handling of GREASE values in various protocol
	    elements sent in a TLS 1.3 ClientHello.</p>
          <p>
	    Own Id: OTP-16388 Aux Id: ERL-1130 </p>
        </item>
        <item>
          <p>
	    Correct DTLS listen emulation, could cause problems with
	    opening a new DTLS listen socket for a port previously
	    used by a now closed DTLS listen socket.</p>
          <p>
	    Own Id: OTP-16396 Aux Id: ERL-1118 </p>
        </item>
      </list>
    </section>

</section>

<section><title>SSL 9.5.1</title>

    <section><title>Fixed Bugs and Malfunctions</title>
      <list>
        <item>
          <p>
	    Add missing alert handling clause for TLS record
	    handling. Could sometimes cause confusing error behaviors
	    of TLS connections.</p>
          <p>
	    Own Id: OTP-16357 Aux Id: ERL-1166 </p>
        </item>
        <item>
          <p>
	    Fix handling of ssl:recv that happens during a
	    renegotiation. Using the passive receive function
	    ssl:recv/[2,3] during a renegotiation would fail the
	    connection with unexpected msg.</p>
          <p>
	    Own Id: OTP-16361</p>
        </item>
      </list>
    </section>

</section>

<section><title>SSL 9.5</title>

    <section><title>Fixed Bugs and Malfunctions</title>
      <list>
        <item>
          <p>
	    Corrected CRL handling which could cause CRL verification
	    to fail. This could happen when the CRL distribution
	    point explicitly specifies the CRL issuer, that is not
	    using the fallback.</p>
          <p>
	    Own Id: OTP-16156 Aux Id: ERL-1030 </p>
        </item>
        <item>
          <p>
	    Correct handling of unordered chains so that it works as
	    expected</p>
          <p>
	    Own Id: OTP-16293</p>
        </item>
        <item>
          <p>
	    Fix bug causing ssl application to crash when handshake
	    is paused and ClientHello contains extensions for session
	    resumption (psk_key_exchange_modes, pre_shared_key).</p>
          <p>
	    Own Id: OTP-16295 Aux Id: ERL-1095 </p>
        </item>
        <item>
          <p>
	    Fix connectivity problems with legacy servers when client
	    is configured to support a range of protocol versions
	    including TLS 1.3.</p>
          <p>
	    Own Id: OTP-16303</p>
        </item>
      </list>
    </section>


    <section><title>Improvements and New Features</title>
      <list>
        <item>
          <p>
	    Improve session handling for TLS-1.3 compatibility mode
	    and cleaner internal handling so that removal of old
	    session data can be more efficient, hopefully mitigating
	    problems with big session tables during heavy load.</p>
          <p>
	    Own Id: OTP-15524 Aux Id: OTP-15352 </p>
        </item>
        <item>
          <p>
	    Correct handling of DTLS listen socket emulation. Could
	    cause failure to create new listen socket after process
	    that owned previous listen socket died.</p>
          <p>
	    Own Id: OTP-15809 Aux Id: ERL-917 </p>
        </item>
        <item>
          <p>
	    Add detailed info in ALERT description when client does
	    not send a requested cert.</p>
          <p>
	    Own Id: OTP-16266</p>
        </item>
      </list>
    </section>

</section>

<section><title>SSL 9.4</title>

    <section><title>Fixed Bugs and Malfunctions</title>
      <list>
        <item>
          <p>
	    Handling of zero size fragments in TLS could cause an
	    infinite loop. This has now been corrected.</p>
          <p>
	    Own Id: OTP-15328 Aux Id: ERIERL-379 </p>
        </item>
        <item>
          <p>
	    DTLS record check needs to consider that a resent hello
	    message can have a different version than the negotiated.</p>
          <p>
	    Own Id: OTP-15807 Aux Id: ERL-920 </p>
        </item>
      </list>
    </section>


    <section><title>Improvements and New Features</title>
      <list>
        <item>
          <p>
	    Basic support for TLS 1.3 Client for experimental use.
	    For more information see the Standards Compliance chapter
	    of the User's Guide.</p>
          <p>
	    Own Id: OTP-15431</p>
        </item>
        <item>
          <p>
	    Correct solution for retaining tcp flow control OTP-15802
	    (ERL-934) as to not break ssl:recv as reported in
	    (ERL-938)</p>
          <p>
	    Own Id: OTP-15823 Aux Id: ERL-934, ERL-938 </p>
        </item>
        <item>
          <p>
	    Enhance dialyzer specs to reflect implementation better
	    and avoid dialyzer warnings for the user that wants to
	    use TLS with unix domain sockets.</p>
          <p>
	    Own Id: OTP-15851 Aux Id: PR-2235 </p>
        </item>
        <item>
          <p>
	    Add support for ECDSA signature algorithms in TLS 1.3.</p>
          <p>
	    Own Id: OTP-15854</p>
        </item>
        <item>
          <p>
	    Correct error handling of TLS downgrade, possible return
	    values form ssl:close/2 when downgrading is {ok, Port} or
	    {error, Reason}, it could happen that only ok was
	    returned instead of {error, closed} when downgrade failed
	    due to that the peer closed the TCP connection.</p>
          <p>
	    Own Id: OTP-16027</p>
        </item>
      </list>
    </section>

</section>

<section><title>SSL 9.3.5</title>

    <section><title>Improvements and New Features</title>
      <list>
        <item>
          <p>
	    Enhance error handling for erroneous alerts from the
	    peer.</p>
          <p>
	    Own Id: OTP-15943</p>
        </item>
      </list>
    </section>

</section>

<section><title>SSL 9.3.4</title>

    <section><title>Fixed Bugs and Malfunctions</title>
      <list>
        <item>
          <p>
	    Fix handling of certificate decoding problems in TLS 1.3
	    similarly as in TLS 1.2.</p>
          <p>
	    Own Id: OTP-15900</p>
        </item>
        <item>
          <p>
	    Hibernation now works as expected in all cases, was
	    accidentally broken by optimization efforts.</p>
          <p>
	    Own Id: OTP-15910</p>
        </item>
        <item>
          <p>
	    Fix interoperability problems with openssl when the TLS
	    1.3 server is configured with the option
	    signature_algs_cert.</p>
          <p>
	    Own Id: OTP-15913</p>
        </item>
      </list>
    </section>

</section>

<section><title>SSL 9.3.3</title>

    <section><title>Fixed Bugs and Malfunctions</title>
      <list>
        <item>
          <p>
	    Correct handshake handling, might cause strange symptoms
	    such as ASN.1 certificate decoding issues.</p>
          <p>
	    Own Id: OTP-15879 Aux Id: ERL-968 </p>
        </item>
        <item>
          <p>
	    Fix handling of the signature_algorithms_cert extension
	    in the ClientHello handshake message.</p>
          <p>
	    Own Id: OTP-15887 Aux Id: ERL-973 </p>
        </item>
        <item>
          <p>
	    Handle new ClientHello extensions when handshake is
	    paused by the {handshake, hello} ssl option.</p>
          <p>
	    Own Id: OTP-15888 Aux Id: ERL-975 </p>
        </item>
      </list>
    </section>

</section>

<section><title>SSL 9.3.2</title>

    <section><title>Fixed Bugs and Malfunctions</title>
      <list>
        <item>
          <p>
	    Returned "alert error string" is now same as logged alert
	    string</p>
          <p>
	    Own Id: OTP-15844</p>
        </item>
        <item>
          <p>
	    Fix returned extension map fields to follow the
	    documentation.</p>
          <p>
	    Own Id: OTP-15862 Aux Id: ERL-951 </p>
        </item>
        <item>
          <p>
	    Avoid DTLS crash due to missing gen_server return value
	    in DTLS packet demux process.</p>
          <p>
	    Own Id: OTP-15864 Aux Id: ERL-962 </p>
        </item>
      </list>
    </section>

</section>

<section><title>SSL 9.3.1</title>

    <section><title>Fixed Bugs and Malfunctions</title>
      <list>
        <item>
          <p>
	    Missing check of size of user_data_buffer made internal
	    socket behave as an active socket instead of active N.
	    This could cause memory problems.</p>
          <p>
	    Own Id: OTP-15825 Aux Id: ERL-934, OTP-15823 </p>
        </item>
      </list>
    </section>

</section>

<section><title>SSL 9.3</title>

    <section><title>Fixed Bugs and Malfunctions</title>
      <list>
        <item>
          <p>
	    The distribution handshake with TLS distribution
	    (<c>inet_tls_dist</c>) does now utilize the socket option
	    <c>{nodelay, true}</c>, which decreases the distribution
	    setup time significantly.</p>
          <p>
	    Own Id: OTP-14792</p>
        </item>
        <item>
          <p>
	    Correct shutdown reason to avoid an incorrect crash
	    report</p>
          <p>
	    Own Id: OTP-15710 Aux Id: ERL-893 </p>
        </item>
        <item>
          <p>
	    Enhance documentation and type specifications.</p>
          <p>
	    Own Id: OTP-15746 Aux Id: ERIERL-333 </p>
        </item>
      </list>
    </section>


    <section><title>Improvements and New Features</title>
      <list>
        <item>
          <p>
	    TLS-1.0, TLS-1.1 and DTLS-1.0 are now considered legacy
	    and not supported by default</p>
          <p>
	    *** POTENTIAL INCOMPATIBILITY ***</p>
          <p>
	    Own Id: OTP-14865</p>
        </item>
        <item>
          <p>
	    Use new logger API in ssl. Introduce log levels and
	    verbose debug logging for SSL.</p>
          <p>
	    Own Id: OTP-15055</p>
        </item>
        <item>
          <p>
	    Add new API function str_to_suite/1, cipher_suites/3
	    (list cipher suites as rfc or OpenSSL name strings) and
	    suite_to_openssl_str/1</p>
          <p>
	    Own Id: OTP-15483 Aux Id: ERL-924 </p>
        </item>
        <item>
          <p>
	    Basic support for TLS 1.3 Server for experimental use.
	    The client is not yet functional, for more information
	    see the Standards Compliance chapter of the User's Guide.</p>
          <p>
	    Own Id: OTP-15591</p>
        </item>
        <item>
          <p>
	    Add support for PSK CCM ciphers from RFC 6655</p>
          <p>
	    Own Id: OTP-15626</p>
        </item>
      </list>
    </section>

</section>

<section><title>SSL 9.2.3.7</title>

    <section><title>Fixed Bugs and Malfunctions</title>
      <list>
        <item>
          <p>
	    Data deliver with ssl:recv/2,3 could fail for when using
	    packet mode. This has been fixed by correcting the flow
	    control handling of passive sockets when packet mode is
	    used.</p>
          <p>
	    Own Id: OTP-16764</p>
        </item>
      </list>
    </section>

</section>

<section><title>SSL 9.2.3.6</title>

    <section><title>Fixed Bugs and Malfunctions</title>
      <list>
        <item>
          <p>
	    Fix timing bug that could cause ssl sockets to become
	    unresponsive after an ssl:recv/3 call timed out</p>
          <p>
	    Own Id: OTP-16619 Aux Id: ERL-1213 </p>
        </item>
      </list>
    </section>

</section>

<section><title>SSL 9.2.3.5</title>

    <section><title>Fixed Bugs and Malfunctions</title>
      <list>
        <item>
          <p>
	    Handling of zero size fragments in TLS could cause an
	    infinite loop. This has now been corrected.</p>
          <p>
	    Own Id: OTP-15328 Aux Id: ERIERL-379 </p>
        </item>
      </list>
    </section>

</section>

<section><title>SSL 9.2.3.4</title>

    <section><title>Fixed Bugs and Malfunctions</title>
      <list>
        <item>
          <p>
	    Hibernation now works as expected in all cases, was
	    accidentally broken by optimization efforts.</p>
          <p>
	    Own Id: OTP-15910</p>
        </item>
      </list>
    </section>

</section>

<section><title>SSL 9.2.3.3</title>

    <section><title>Fixed Bugs and Malfunctions</title>
      <list>
        <item>
          <p>
	    Correct handshake handling, might cause strange symptoms
	    such as ASN.1 certificate decoding issues.</p>
          <p>
	    Own Id: OTP-15879 Aux Id: ERL-968 </p>
        </item>
      </list>
    </section>

</section>

<section><title>SSL 9.2.3.2</title>

    <section><title>Fixed Bugs and Malfunctions</title>
      <list>
        <item>
          <p>
	    Returned "alert error string" is now same as logged alert
	    string</p>
          <p>
	    Own Id: OTP-15844</p>
        </item>
      </list>
    </section>

</section>

<section><title>SSL 9.2.3.1</title>

    <section><title>Fixed Bugs and Malfunctions</title>
      <list>
        <item>
          <p>
	    Correct solution for retaining tcp flow control OTP-15802
	    (ERL-934) as to not break ssl:recv as reported in
	    (ERL-938)</p>
          <p>
	    Own Id: OTP-15823 Aux Id: ERL-934, ERL-938 </p>
        </item>
      </list>
    </section>

</section>

<section><title>SSL 9.2.3</title>

    <section><title>Fixed Bugs and Malfunctions</title>
      <list>
        <item>
          <p>
	    Missing check of size of user_data_buffer made internal
	    socket behave as an active socket instead of active N.
	    This could cause memory problems.</p>
          <p>
	    Own Id: OTP-15802 Aux Id: ERL-934 </p>
        </item>
      </list>
    </section>


    <section><title>Improvements and New Features</title>
      <list>
        <item>
          <p>
	    Back port of bug fix ERL-893 from OTP-22 and document
	    enhancements that will solve dialyzer warnings for users
	    of the ssl application.</p>
          <p>
	    This change also affects public_key, eldap (and inet
	    doc).</p>
          <p>
	    Own Id: OTP-15785 Aux Id: ERL-929, ERL-893, PR-2215 </p>
        </item>
      </list>
    </section>

</section>

<section><title>SSL 9.2.2</title>

    <section><title>Fixed Bugs and Malfunctions</title>
      <list>
        <item>
          <p>
	    With the default BEAST Mitigation strategy for TLS 1.0 an
	    empty TLS fragment could be sent after a one-byte
	    fragment. This glitch has been fixed.</p>
          <p>
	    Own Id: OTP-15054 Aux Id: ERIERL-346 </p>
        </item>
      </list>
    </section>

</section>

<section><title>SSL 9.2.1</title>

    <section><title>Fixed Bugs and Malfunctions</title>
      <list>
        <item>
          <p>
	    The timeout for a passive receive was sometimes not
	    cancelled and later caused a server crash. This bug has
	    now been corrected.</p>
          <p>
	    Own Id: OTP-14701 Aux Id: ERL-883, ERL-884 </p>
        </item>
        <item>
          <p>
	    Add tag for passive message (active N) in cb_info to
	    retain transport transparency.</p>
          <p>
	    Own Id: OTP-15679 Aux Id: ERL-861 </p>
        </item>
      </list>
    </section>

</section>

<section><title>SSL 9.2</title>

    <section><title>Fixed Bugs and Malfunctions</title>
      <list>
        <item>
          <p>
	    Fix bug that an incorrect return value for gen_statem
	    could be created when alert was a result of handling
	    renegotiation info extension</p>
          <p>
	    Own Id: OTP-15502</p>
        </item>
        <item>
          <p>
	    Correct check for 3des_ede_cbc, could cause ssl to claim
	    to support 3des_ede_cbc when cryptolib does not.</p>
          <p>
	    Own Id: OTP-15539</p>
        </item>
        <item>
          <p>
	    Improved DTLS error handling, avoids unexpected
	    connection failure in rare cases.</p>
          <p>
	    Own Id: OTP-15561</p>
        </item>
        <item>
          <p>
	    Corrected active once emulation bug that could cause the
	    ssl_closed meassage to not be sent. Bug introduced by
	    OTP-15449</p>
          <p>
	    Own Id: OTP-15666 Aux Id: ERIERL-316, </p>
        </item>
      </list>
    </section>


    <section><title>Improvements and New Features</title>
      <list>
        <item>
          <p>
	    Add client option {reuse_session, SessionID::binary()}
	    that can be used together with new option value
	    {reuse_sessions, save}. This makes it possible to reuse a
	    session from a specific connection establishment.</p>
          <p>
	    Own Id: OTP-15369</p>
        </item>
        <item>
          <p>
	    The Reason part of of the error return from the functions
	    connect and handshake has a better and documented format.
	    This will sometimes differ from previous returned
	    reasons, however those where only documented as term()
	    and should for that reason not be relied on.</p>
          <p>
	    *** POTENTIAL INCOMPATIBILITY ***</p>
          <p>
	    Own Id: OTP-15423</p>
        </item>
        <item>
          <p>
	    Refactor of state handling to improve TLS application
	    data throughput and reduce CPU overhead</p>
          <p>
	    Own Id: OTP-15445</p>
        </item>
        <item>
          <p>
	    The SSL code has been optimized in many small ways to
	    reduce CPU load for encryption/decryption, especially for
	    Erlang's distribution protocol over TLS.</p>
          <p>
	    Own Id: OTP-15529</p>
        </item>
        <item>
          <p>
	    Add support for active N</p>
          <p>
	    Own Id: OTP-15665 Aux Id: ERL-811, PR-2072 </p>
        </item>
      </list>
    </section>

</section>

<section><title>SSL 9.1.2</title>

    <section><title>Fixed Bugs and Malfunctions</title>
      <list>
        <item>
          <p>
	    Fix encoding of the SRP extension length field in ssl.
	    The old encoding of the SRP extension length could cause
	    interoperability problems with third party SSL
	    implementations when SRP was used.</p>
          <p>
	    Own Id: OTP-15477 Aux Id: ERL-790 </p>
        </item>
        <item>
          <p>
	    Guarantee active once data delivery, handling TCP stream
	    properly.</p>
          <p>
	    Own Id: OTP-15504 Aux Id: ERL-371 </p>
        </item>
        <item>
          <p>
	    Correct gen_statem returns for some error cases</p>
          <p>
	    Own Id: OTP-15505</p>
        </item>
      </list>
    </section>

</section>

<section><title>SSL 9.1.1</title>

    <section><title>Fixed Bugs and Malfunctions</title>
      <list>
        <item>
          <p>
	    Fixed renegotiation bug. Client did not handle server
	    initiated renegotiation correctly after rewrite to two
	    connection processes, due to ERL-622 commit
	    d87ac1c55188f5ba5cdf72384125d94d42118c18. This could
	    manifest it self as a " bad_record_mac" alert.</p>
          <p>
	    Also included are some optimizations</p>
          <p>
	    Own Id: OTP-15489 Aux Id: ERL-308 </p>
        </item>
      </list>
    </section>

</section>

<section><title>SSL 9.1</title>

    <section><title>Fixed Bugs and Malfunctions</title>
      <list>
        <item>
          <p>
	    PEM cache was not evicting expired entries due to due to
	    timezone confusion.</p>
          <p>
	    Own Id: OTP-15368</p>
        </item>
        <item>
          <p>
	    Make sure an error is returned if a "transport_accept
	    socket" is used in some other call than ssl:handshake* or
	    ssl:controlling_process</p>
          <p>
	    Own Id: OTP-15384 Aux Id: ERL-756 </p>
        </item>
        <item>
          <p>
	    Fix timestamp handling in the PEM-cache could cause
	    entries to not be invalidated at the correct time.</p>
          <p>
	    Own Id: OTP-15402</p>
        </item>
        <item>
          <p>
	    Extend check for undelivered data at closing, could under
	    some circumstances fail to deliver all data that was
	    actually received.</p>
          <p>
	    Own Id: OTP-15412 Aux Id: ERL-731 </p>
        </item>
        <item>
          <p>
	    Correct signature check for TLS-1.2 that allows different
	    algorithms for signature of peer cert and peer cert key.
	    Not all allowed combinations where accepted.</p>
          <p>
	    Own Id: OTP-15415 Aux Id: ERL-763 </p>
        </item>
        <item>
          <p>
	    Correct gen_statem return value, could cause
	    renegotiation to fail.</p>
          <p>
	    Own Id: OTP-15418 Aux Id: ERL-770 </p>
        </item>
      </list>
    </section>


    <section><title>Improvements and New Features</title>
      <list>
        <item>
          <p>
	    Add engine support for RSA key exchange</p>
          <p>
	    Own Id: OTP-15420 Aux Id: ERIERL-268 </p>
        </item>
        <item>
          <p>
	    ssl now uses active n internally to boost performance.
	    Old active once behavior can be restored by setting
	    application variable see manual page for ssl application
	    (man 6).</p>
          <p>
	    *** POTENTIAL INCOMPATIBILITY ***</p>
          <p>
	    Own Id: OTP-15449</p>
        </item>
      </list>
    </section>

</section>

<section><title>SSL 9.0.3</title>

    <section><title>Fixed Bugs and Malfunctions</title>
      <list>
        <item>
          <p>
	    Correct alert handling with new TLS sender process, from
	    ssl-9.0.2. CLOSE ALERTS could under some circumstances be
	    encoded using an incorrect cipher state. This would cause
	    the peer to regard them as unknown messages.</p>
          <p>
	    Own Id: OTP-15337 Aux Id: ERL-738 </p>
        </item>
        <item>
          <p>
	    Correct handling of socket packet option with new TLS
	    sender process, from ssl-9.0.2. When changing the socket
	    option {packet, 1|2|3|4} with ssl:setopts/2 the option
	    must internally be propagated to the sender process as
	    well as the reader process as this particular option also
	    affects the data to be sent.</p>
          <p>
	    Own Id: OTP-15348 Aux Id: ERL-747 </p>
        </item>
      </list>
    </section>

</section>

<section><title>SSL 9.0.2</title>

    <section><title>Fixed Bugs and Malfunctions</title>
      <list>
        <item>
          <p>
	    Use separate processes for sending and receiving
	    application data for TLS connections to avoid potential
	    deadlock that was most likely to occur when using TLS for
	    Erlang distribution. Note does not change the API.</p>
          <p>
	    Own Id: OTP-15122</p>
        </item>
        <item>
          <p>
	    Correct handling of empty server SNI extension</p>
          <p>
	    Own Id: OTP-15168</p>
        </item>
        <item>
          <p>
	    Correct PSK cipher suite handling and add
	    selected_cipher_suite to connection information</p>
          <p>
	    Own Id: OTP-15172</p>
        </item>
        <item>
          <p>
	    Adopt to the fact that cipher suite sign restriction are
	    relaxed in TLS-1.2</p>
          <p>
	    Own Id: OTP-15173</p>
        </item>
        <item>
          <p>
	    Enhance error handling of non existing PEM files</p>
          <p>
	    Own Id: OTP-15174</p>
        </item>
        <item>
          <p>
	    Correct close handling of transport accepted sockets in
	    the error state</p>
          <p>
	    Own Id: OTP-15216</p>
        </item>
        <item>
          <p>
	    Correct PEM cache to not add references to empty entries
	    when PEM file does not exist.</p>
          <p>
	    Own Id: OTP-15224</p>
        </item>
        <item>
          <p>
	    Correct handling of all PSK cipher suites</p>
          <p>
	    Before only some PSK suites would be correctly negotiated
	    and most PSK ciphers suites would fail the connection.</p>
          <p>
	    Own Id: OTP-15285</p>
        </item>
      </list>
    </section>


    <section><title>Improvements and New Features</title>
      <list>
        <item>
          <p>
	    TLS will now try to order certificate chains if they
	    appear to be unordered. That is prior to TLS 1.3,
	    “certificate_list” ordering was required to be
	    strict, however some implementations already allowed for
	    some flexibility. For maximum compatibility, all
	    implementations SHOULD be prepared to handle potentially
	    extraneous certificates and arbitrary orderings from any
	    TLS version.</p>
          <p>
	    Own Id: OTP-12983</p>
        </item>
        <item>
          <p>
	    TLS will now try to reconstructed an incomplete
	    certificate chains from its local CA-database and use
	    that data for the certificate path validation. This
	    especially makes sense for partial chains as then the
	    peer might not send an intermediate CA as it is
	    considered the trusted root in that case.</p>
          <p>
	    Own Id: OTP-15060</p>
        </item>
        <item>
          <p>
	    Option keyfile defaults to certfile and should be trumped
	    with key. This failed for engine keys.</p>
          <p>
	    Own Id: OTP-15193</p>
        </item>
        <item>
          <p>
	    Error message improvement when own certificate has
	    decoding issues, see also issue ERL-668.</p>
          <p>
	    Own Id: OTP-15234</p>
        </item>
        <item>
          <p>
	    Correct dialyzer spec for key option</p>
          <p>
	    Own Id: OTP-15281</p>
        </item>
      </list>
    </section>

</section>

<section><title>SSL 9.0.1</title>

    <section><title>Fixed Bugs and Malfunctions</title>
      <list>
        <item>
          <p>
	    Correct cipher suite handling for ECDHE_*, the incorrect
	    handling could cause an incorrrect suite to be selected
	    and most likely fail the handshake.</p>
          <p>
	    Own Id: OTP-15203</p>
        </item>
      </list>
    </section>

</section>

<section><title>SSL 9.0</title>

    <section><title>Fixed Bugs and Malfunctions</title>
      <list>
        <item>
          <p>
	    Correct handling of ECDH suites.</p>
          <p>
	    Own Id: OTP-14974</p>
        </item>
        <item>
          <p>
	    Proper handling of clients that choose to send an empty
	    answer to a certificate request</p>
          <p>
	    Own Id: OTP-15050</p>
        </item>
      </list>
    </section>


    <section><title>Improvements and New Features</title>
      <list>
        <item>
          <p>
	    Distribution over SSL (inet_tls) has, to improve
	    performance, been rewritten to not use intermediate
	    processes and ports.</p>
          <p>
	    Own Id: OTP-14465</p>
        </item>
        <item>
          <p>
	    Add support for ECDHE_PSK cipher suites</p>
          <p>
	    Own Id: OTP-14547</p>
        </item>
        <item>
          <p>
	    For security reasons no longer support 3-DES cipher
	    suites by default</p>
          <p>
	    *** INCOMPATIBILITY with possibly ***</p>
          <p>
	    Own Id: OTP-14768</p>
        </item>
        <item>
          <p>
	    For security reasons RSA-key exchange cipher suites are
	    no longer supported by default</p>
          <p>
	    *** INCOMPATIBILITY with possible ***</p>
          <p>
	    Own Id: OTP-14769</p>
        </item>
        <item>
          <p>
	    The interoperability option to fallback to insecure
	    renegotiation now has to be explicitly turned on.</p>
          <p>
	    *** INCOMPATIBILITY with possibly ***</p>
          <p>
	    Own Id: OTP-14789</p>
        </item>
        <item>
          <p>
	    Drop support for SSLv2 enabled clients. SSLv2 has been
	    broken for decades and never supported by the Erlang
	    SSL/TLS implementation. This option was by default
	    disabled and enabling it has proved to sometimes break
	    connections not using SSLv2 enabled clients.</p>
          <p>
	    *** POTENTIAL INCOMPATIBILITY ***</p>
          <p>
	    Own Id: OTP-14824</p>
        </item>
        <item>
          <p>
	    Remove CHACHA20_POLY1305 ciphers form default for now. We
	    have discovered interoperability problems, ERL-538, that
	    we believe needs to be solved in crypto.</p>
          <p>
	    *** INCOMPATIBILITY with possibly ***</p>
          <p>
	    Own Id: OTP-14882</p>
        </item>
        <item>
          <p>
	    Generalize DTLS packet multiplexing to make it easier to
	    add future DTLS features and uses.</p>
          <p>
	    Own Id: OTP-14888</p>
        </item>
        <item>
          <p>
	    Use uri_string module instead of http_uri.</p>
          <p>
	    Own Id: OTP-14902</p>
        </item>
        <item>
          <p>
	    The SSL distribution protocol <c>-proto inet_tls</c> has
	    stopped setting the SSL option
	    <c>server_name_indication</c>. New verify funs for client
	    and server in <c>inet_tls_dist</c> has been added, not
	    documented yet, that checks node name if present in peer
	    certificate. Usage is still also yet to be documented.</p>
          <p>
	    Own Id: OTP-14969 Aux Id: OTP-14465, ERL-598 </p>
        </item>
        <item>
          <p>
	    Deprecate ssl:ssl_accept/[1,2,3] in favour of
	    ssl:handshake/[1,2,3]</p>
          <p>
	    Own Id: OTP-15056</p>
        </item>
        <item>
          <p>
	    Customizes the hostname verification of the peer
	    certificate, as different protocols that use TLS such as
	    HTTP or LDAP may want to do it differently</p>
          <p>
	    Own Id: OTP-15102 Aux Id: ERL-542, OTP-14962 </p>
        </item>
        <item>
          <p>
	    Add utility function for converting erlang cipher suites
	    to a string representation (ERL-600).</p>
          <p>
	    Own Id: OTP-15106</p>
        </item>
        <item>
          <p>
	    First version with support for DTLS</p>
          <p>
	    Own Id: OTP-15142</p>
        </item>
      </list>
    </section>

</section>

<section><title>SSL 8.2.6.4</title>

    <section><title>Fixed Bugs and Malfunctions</title>
      <list>
        <item>
          <p>
	    Add engine support for RSA key exchange</p>
          <p>
	    Own Id: OTP-15420</p>
        </item>
      </list>
    </section>

</section>

<section><title>SSL 8.2.6.3</title>

    <section><title>Fixed Bugs and Malfunctions</title>
      <list>
        <item>
          <p>
	    Extend check for undelivered data at closing, could under
	    some circumstances fail to deliverd all data that was
	    acctualy recivied.</p>
          <p>
	    Own Id: OTP-15412</p>
        </item>
      </list>
    </section>

</section>

<section><title>SSL 8.2.6.2</title>

    <section><title>Fixed Bugs and Malfunctions</title>
      <list>
        <item>
          <p>
	    Correct handling of empty server SNI extension</p>
          <p>
	    Own Id: OTP-15168</p>
        </item>
        <item>
          <p>
	    Correct cipher suite handling for ECDHE_*, the incorrect
	    handling could cause an incorrrect suite to be selected
	    and most likely fail the handshake.</p>
          <p>
	    Own Id: OTP-15203</p>
        </item>
      </list>
    </section>

</section>

<section><title>SSL 8.2.6.1</title>

    <section><title>Fixed Bugs and Malfunctions</title>
      <list>
        <item>
          <p>
	    Improve cipher suite handling correcting ECC and TLS-1.2
	    requierments. Backport of solution for ERL-641</p>
          <p>
	    Own Id: OTP-15178</p>
        </item>
      </list>
    </section>


    <section><title>Improvements and New Features</title>
      <list>
        <item>
          <p>
	    Option keyfile defaults to certfile and should be trumped
	    with key. This failed for engine keys.</p>
          <p>
	    Own Id: OTP-15193</p>
        </item>
      </list>
    </section>

</section>

<section><title>SSL 8.2.6</title>

    <section><title>Fixed Bugs and Malfunctions</title>
      <list>
        <item>
          <p>
	    Proper handling of clients that choose to send an empty
	    answer to a certificate request</p>
          <p>
	    Own Id: OTP-15050</p>
        </item>
      </list>
    </section>

</section>

<section><title>SSL 8.2.5</title>

    <section><title>Fixed Bugs and Malfunctions</title>
      <list>
        <item>
          <p>
	    Fix filter function to not incorrectly exclude AEAD
	    cipher suites</p>
          <p>
	    Own Id: OTP-14981</p>
        </item>
      </list>
    </section>

</section>

<section><title>SSL 8.2.4</title>

    <section><title>Fixed Bugs and Malfunctions</title>
      <list>
        <item>
          <p>
	    Optimization of bad merge conflict resolution causing
	    dubble decode</p>
          <p>
	    Own Id: OTP-14843</p>
        </item>
        <item>
          <p>
	    Restore error propagation to OTP-19.3 behaviour, in
	    OTP-20.2 implementation adjustments to gen_statem needed
	    some further adjustments to avoid a race condition. This
	    could cause a TLS server to not always report file path
	    errors correctly.</p>
          <p>
	    Own Id: OTP-14852</p>
        </item>
        <item>
          <p>
	    Corrected RC4 suites listing function to regard TLS
	    version</p>
          <p>
	    Own Id: OTP-14871</p>
        </item>
        <item>
          <p>
	    Fix alert handling so that unexpected messages are logged
	    and alerted correctly</p>
          <p>
	    Own Id: OTP-14919</p>
        </item>
        <item>
          <p>
	    Correct handling of anonymous cipher suites</p>
          <p>
	    Own Id: OTP-14952</p>
        </item>
      </list>
    </section>


    <section><title>Improvements and New Features</title>
      <list>
        <item>
          <p>
	    Added new API functions to facilitate cipher suite
	    handling</p>
          <p>
	    Own Id: OTP-14760</p>
        </item>
        <item>
          <p>
	    Correct TLS_FALLBACK_SCSV handling so that this special
	    flag suite is always placed last in the cipher suite list
	    in accordance with the specs. Also make sure this
	    functionality is used in DTLS.</p>
          <p>
	    Own Id: OTP-14828</p>
        </item>
        <item>
          <p>
	    Add TLS record version sanity check for early as possible
	    error detection and consistency in ALERT codes generated</p>
          <p>
	    Own Id: OTP-14892</p>
        </item>
      </list>
    </section>

</section>

<section><title>SSL 8.2.3</title>

    <section><title>Fixed Bugs and Malfunctions</title>
      <list>
        <item>
          <p>
	    Packet options cannot be supported for unreliable
	    transports, that is, packet option for DTLS over udp will
	    not be supported.</p>
          <p>
	    Own Id: OTP-14664</p>
        </item>
        <item>
          <p>
	    Ensure data delivery before close if possible. This fix
	    is related to fix in PR-1479.</p>
          <p>
	    Own Id: OTP-14794</p>
        </item>
      </list>
    </section>


    <section><title>Improvements and New Features</title>
      <list>
        <item>
          <p>
	    The crypto API is extended to use private/public keys
	    stored in an Engine for sign/verify or encrypt/decrypt
	    operations.</p>
          <p>
	    The ssl application provides an API to use this new
	    engine concept in TLS.</p>
          <p>
	    Own Id: OTP-14448</p>
        </item>
        <item>
          <p>
	    Implemented renegotiation for DTLS</p>
          <p>
	    Own Id: OTP-14563</p>
        </item>
        <item>
          <p>
	    A new command line option <c>-ssl_dist_optfile</c> has
	    been added to facilitate specifying the many options
	    needed when using SSL as the distribution protocol.</p>
          <p>
	    Own Id: OTP-14657</p>
        </item>
      </list>
    </section>

</section>

<section><title>SSL 8.2.2</title>
    <section><title>Fixed Bugs and Malfunctions</title>
      <list>
        <item>
          <p>
	    TLS sessions must be registered with SNI if provided, so
	    that sessions where client hostname verification would
	    fail cannot connect reusing a session created when the
	    server name verification succeeded.</p>
          <p>
	    Own Id: OTP-14632</p>
        </item>
        <item>
	    <p> An erlang TLS server configured with cipher suites
	    using rsa key exchange, may be vulnerable to an Adaptive
	    Chosen Ciphertext attack (AKA Bleichenbacher attack)
	    against RSA, which when exploited, may result in
	    plaintext recovery of encrypted messages and/or a
	    Man-in-the-middle (MiTM) attack, despite the attacker not
	    having gained access to the server’s private key
	    itself. <url
	    href="https://nvd.nist.gov/vuln/detail/CVE-2017-1000385">CVE-2017-1000385</url>
	    </p> <p> Exploiting this vulnerability to perform
	    plaintext recovery of encrypted messages will, in most
	    practical cases, allow an attacker to read the plaintext
	    only after the session has completed. Only TLS sessions
	    established using RSA key exchange are vulnerable to this
	    attack. </p> <p> Exploiting this vulnerability to conduct
	    a MiTM attack requires the attacker to complete the
	    initial attack, which may require thousands of server
	    requests, during the handshake phase of the targeted
	    session within the window of the configured handshake
	    timeout. This attack may be conducted against any TLS
	    session using RSA signatures, but only if cipher suites
	    using RSA key exchange are also enabled on the server.
	    The limited window of opportunity, limitations in
	    bandwidth, and latency make this attack significantly
	    more difficult to execute. </p> <p> RSA key exchange is
	    enabled by default although least prioritized if server
	    order is honored. For such a cipher suite to be chosen it
	    must also be supported by the client and probably the
	    only shared cipher suite. </p> <p> Captured TLS sessions
	    encrypted with ephemeral cipher suites (DHE or ECDHE) are
	    not at risk for subsequent decryption due to this
	    vulnerability. </p> <p> As a workaround if default cipher
	    suite configuration was used you can configure the server
	    to not use vulnerable suites with the ciphers option like
	    this: </p> <c> {ciphers, [Suite || Suite &lt;-
	    ssl:cipher_suites(), element(1,Suite) =/= rsa]} </c> <p>
	    that is your code will look somethingh like this: </p>
	    <c> ssl:listen(Port, [{ciphers, [Suite || Suite &lt;-
	    ssl:cipher_suites(), element(1,S) =/= rsa]} | Options]).
	    </c> <p> Thanks to Hanno Böck, Juraj Somorovsky and
	    Craig Young for reporting this vulnerability. </p>
          <p>
	    Own Id: OTP-14748</p>
        </item>
      </list>
    </section>

    <section><title>Improvements and New Features</title>
      <list>
        <item>
          <p>
	    If no SNI is available and the hostname is an IP-address
	    also check for IP-address match. This check is not as
	    good as a DNS hostname check and certificates using
	    IP-address are not recommended.</p>
          <p>
	    Own Id: OTP-14655</p>
        </item>
      </list>
    </section>

</section>

<section><title>SSL 8.2.1</title>

    <section><title>Fixed Bugs and Malfunctions</title>
      <list>
        <item>
          <p>
	    Max session table works correctly again</p>
          <p>
	    Own Id: OTP-14556</p>
        </item>
      </list>
    </section>


    <section><title>Improvements and New Features</title>
      <list>
        <item>
          <p>
	    Customize alert handling for DTLS over UDP to mitigate
	    DoS attacks</p>
          <p>
	    Own Id: OTP-14078</p>
        </item>
        <item>
          <p>
	    Improved error propagation and reports</p>
          <p>
	    Own Id: OTP-14236</p>
        </item>
      </list>
    </section>

</section>

<section><title>SSL 8.2</title>

    <section><title>Fixed Bugs and Malfunctions</title>
      <list>
        <item>
          <p>
	    ECDH-ECDSA key exchange supported, was accidentally
	    dismissed in earlier versions.</p>
          <p>
	    Own Id: OTP-14421</p>
        </item>
        <item>
          <p>
	    Correct close semantics for active once connections. This
	    was a timing dependent bug the resulted in the close
	    message not always reaching the ssl user process.</p>
          <p>
	    Own Id: OTP-14443</p>
        </item>
      </list>
    </section>


    <section><title>Improvements and New Features</title>
      <list>
        <item>
          <p>
	    TLS-1.2 clients will now always send hello messages on
	    its own format, as opposed to earlier versions that will
	    send the hello on the lowest supported version, this is a
	    change supported by the latest RFC.</p>
          <p>
	    This will make interoperability with some newer servers
	    smoother. Potentially, but unlikely, this could cause a
	    problem with older servers if they do not adhere to the
	    RFC and ignore unknown extensions.</p>
          <p>
	    *** POTENTIAL INCOMPATIBILITY ***</p>
          <p>
	    Own Id: OTP-13820</p>
        </item>
        <item>
          <p>
	    Allow Erlang/OTP to use OpenSSL in FIPS-140 mode, in
	    order to satisfy specific security requirements (mostly
	    by different parts of the US federal government). </p>
          <p>
	    See the new crypto users guide "FIPS mode" chapter about
	    building and using the FIPS support which is disabled by
	    default.</p>
          <p>
	    (Thanks to dszoboszlay and legoscia)</p>
          <p>
	    Own Id: OTP-13921 Aux Id: PR-1180 </p>
        </item>
        <item>
          <p>
	    Implemented DTLS cookie generation, required by spec,
	    instead of using a hardcoded value.</p>
          <p>
	    Own Id: OTP-14076</p>
        </item>
        <item>
          <p>
	    Implement sliding window replay protection of DTLS
	    records.</p>
          <p>
	    Own Id: OTP-14077</p>
        </item>
        <item>
          <p>
	    TLS client processes will by default call
	    public_key:pkix_verify_hostname/2 to verify the hostname
	    of the connection with the server certificates specified
	    hostname during certificate path validation. The user may
	    explicitly disables it. Also if the hostname cannot be
	    derived from the first argument to connect or is not
	    supplied by the server name indication option, the check
	    will not be performed.</p>
          <p>
	    Own Id: OTP-14197</p>
        </item>
        <item>
          <p>
	    Extend connection_information/[1,2] . The values
	    session_id, master_secret, client_random and
	    server_random can no be accessed by
	    connection_information/2. Note only session_id will be
	    added to connection_information/1. The rational is that
	    values concerning the connection security should have to
	    be explicitly requested.</p>
          <p>
	    Own Id: OTP-14291</p>
        </item>
        <item>
          <p>
	    Chacha cipher suites are currently not tested enough to
	    be most preferred ones</p>
          <p>
	    Own Id: OTP-14382</p>
        </item>
        <item>
          <p>
	    Basic support for DTLS that been tested together with
	    OpenSSL.</p>
          <p>
	    Test by providing the option {protocol, dtls} to the ssl
	    API functions connect and listen.</p>
          <p>
	    Own Id: OTP-14388</p>
        </item>
      </list>
    </section>
</section>

<section><title>SSL 8.1.3.1.1</title>

    <section><title>Fixed Bugs and Malfunctions</title>
      <list>
        <item>
          <p>
	    Fix alert handling so that unexpected messages are logged
	    and alerted correctly</p>
          <p>
	    Own Id: OTP-14929</p>
        </item>
      </list>
    </section>
</section>

<section><title>SSL 8.1.3.1</title>
    <section><title>Fixed Bugs and Malfunctions</title>
      <list>
        <item>
	    <p> An erlang TLS server configured with cipher suites
	    using rsa key exchange, may be vulnerable to an Adaptive
	    Chosen Ciphertext attack (AKA Bleichenbacher attack)
	    against RSA, which when exploited, may result in
	    plaintext recovery of encrypted messages and/or a
	    Man-in-the-middle (MiTM) attack, despite the attacker not
	    having gained access to the server’s private key
	    itself. <url
	    href="https://nvd.nist.gov/vuln/detail/CVE-2017-1000385">CVE-2017-1000385</url>
	    </p> <p> Exploiting this vulnerability to perform
	    plaintext recovery of encrypted messages will, in most
	    practical cases, allow an attacker to read the plaintext
	    only after the session has completed. Only TLS sessions
	    established using RSA key exchange are vulnerable to this
	    attack. </p> <p> Exploiting this vulnerability to conduct
	    a MiTM attack requires the attacker to complete the
	    initial attack, which may require thousands of server
	    requests, during the handshake phase of the targeted
	    session within the window of the configured handshake
	    timeout. This attack may be conducted against any TLS
	    session using RSA signatures, but only if cipher suites
	    using RSA key exchange are also enabled on the server.
	    The limited window of opportunity, limitations in
	    bandwidth, and latency make this attack significantly
	    more difficult to execute. </p> <p> RSA key exchange is
	    enabled by default although least prioritized if server
	    order is honored. For such a cipher suite to be chosen it
	    must also be supported by the client and probably the
	    only shared cipher suite. </p> <p> Captured TLS sessions
	    encrypted with ephemeral cipher suites (DHE or ECDHE) are
	    not at risk for subsequent decryption due to this
	    vulnerability. </p> <p> As a workaround if default cipher
	    suite configuration was used you can configure the server
	    to not use vulnerable suites with the ciphers option like
	    this: </p> <c> {ciphers, [Suite || Suite &lt;-
	    ssl:cipher_suites(), element(1,Suite) =/= rsa]} </c> <p>
	    that is your code will look somethingh like this: </p>
	    <c> ssl:listen(Port, [{ciphers, [Suite || Suite &lt;-
	    ssl:cipher_suites(), element(1,S) =/= rsa]} | Options]).
	    </c> <p> Thanks to Hanno Böck, Juraj Somorovsky and
	    Craig Young for reporting this vulnerability. </p>
          <p>
	    Own Id: OTP-14748</p>
        </item>
      </list>
    </section>
</section>
<section><title>SSL 8.1.3</title>

    <section><title>Fixed Bugs and Malfunctions</title>
      <list>
        <item>
          <p>
	    Remove debug printout</p>
          <p>
	    Own Id: OTP-14396</p>
        </item>
      </list>
    </section>

</section>

<section><title>SSL 8.1.2</title>

    <section><title>Fixed Bugs and Malfunctions</title>
      <list>
        <item>
          <p>
	    Correct active once emulation, for TLS. Now all data
	    received by the connection process will be delivered
	    through active once, even when the active once arrives
	    after that the gen_tcp socket is closed by the peer.</p>
          <p>
	    Own Id: OTP-14300</p>
        </item>
      </list>
    </section>

</section>

<section><title>SSL 8.1.1</title>

    <section><title>Fixed Bugs and Malfunctions</title>
      <list>
        <item>
          <p>
	    Corrected termination behavior, that caused a PEM cache
	    bug and sometimes resulted in connection failures.</p>
          <p>
	    Own Id: OTP-14100</p>
        </item>
        <item>
          <p>
	    Fix bug that could hang ssl connection processes when
	    failing to require more data for very large handshake
	    packages. Add option max_handshake_size to mitigate DoS
	    attacks.</p>
          <p>
	    Own Id: OTP-14138</p>
        </item>
        <item>
          <p>
	    Improved support for CRL handling that could fail to work
	    as intended when an id-ce-extKeyUsage was present in the
	    certificate. Also improvements where needed to
	    distributionpoint handling so that all revocations
	    actually are found and not deemed to be not determinable.</p>
          <p>
	    Own Id: OTP-14141</p>
        </item>
        <item>
          <p>
	    A TLS handshake might accidentally match old sslv2 format
	    and ssl application would incorrectly aborted TLS
	    handshake with ssl_v2_client_hello_no_supported. Parsing
	    was altered to avoid this problem.</p>
          <p>
	    Own Id: OTP-14222</p>
        </item>
        <item>
          <p>
	    Correct default cipher list to prefer AES 128 before 3DES</p>
          <p>
	    Own Id: OTP-14235</p>
        </item>
      </list>
    </section>


    <section><title>Improvements and New Features</title>
      <list>
        <item>
          <p>
	    Move PEM cache to a dedicated process, to avoid making
	    the SSL manager process a bottleneck. This improves
	    scalability of TLS connections.</p>
          <p>
	    Own Id: OTP-13874</p>
        </item>
      </list>
    </section>

</section>

<section><title>SSL 8.1</title>

    <section><title>Fixed Bugs and Malfunctions</title>
      <list>
        <item>
          <p>
	    List of possible anonymous suites, never supported by
	    default, where incorrect for some TLS versions.</p>
          <p>
	    Own Id: OTP-13926</p>
        </item>
      </list>
    </section>


    <section><title>Improvements and New Features</title>
      <list>
        <item>
          <p>
	    Experimental version of DTLS. It is runnable but not
	    complete and cannot be considered reliable for production
	    usage.</p>
          <p>
	    Own Id: OTP-12982</p>
        </item>
        <item>
          <p>
	    Add API options to handle ECC curve selection.</p>
          <p>
	    Own Id: OTP-13959</p>
        </item>
      </list>
    </section>

</section>

<section><title>SSL 8.0.3</title>

    <section><title>Fixed Bugs and Malfunctions</title>
      <list>
        <item>
          <p>
	    A timing related bug in event handling could cause
	    interoperability problems between an erlang TLS server
	    and some TLS clients, especially noticed with Firefox as
	    TLS client.</p>
          <p>
	    Own Id: OTP-13917</p>
        </item>
        <item>
          <p>
	    Correct ECC curve selection, the error could cause the
	    default to always be selected.</p>
          <p>
	    Own Id: OTP-13918</p>
        </item>
      </list>
    </section>

</section>

<section><title>SSL 8.0.2</title>

    <section><title>Fixed Bugs and Malfunctions</title>
      <list>
        <item>
          <p>
	    Correctly formed handshake messages received out of order
	    will now correctly fail the connection with unexpected
	    message.</p>
          <p>
	    Own Id: OTP-13853</p>
	</item>

	<item>
	  <p>Correct handling of signature algorithm selection</p>
          <p>
	    Own Id: OTP-13711</p>
        </item>

      </list>
    </section>


    <section><title>Improvements and New Features</title>
      <list>
        <item>
          <p>
	    ssl application now behaves gracefully also on partially
	    incorrect input from peer.</p>
          <p>
	    Own Id: OTP-13834</p>
        </item>
        <item>
          <p>
	    Add application environment configuration
	    bypass_pem_cache. This can be used as a workaround for
	    the current implementation of the PEM-cache that has
	    proven to be a bottleneck.</p>
          <p>
	    Own Id: OTP-13883</p>
        </item>
      </list>
    </section>

</section>

<section><title>SSL 8.0.1</title>

    <section><title>Fixed Bugs and Malfunctions</title>
      <list>
        <item>
          <p>
	    The TLS/SSL protocol version selection for the SSL server
	    has been corrected to follow RFC 5246 Appendix E.1
	    especially in case where the list of supported versions
	    has gaps. Now the server selects the highest protocol
	    version it supports that is not higher than what the
	    client supports.</p>
          <p>
	    Own Id: OTP-13753 Aux Id: seq13150 </p>
        </item>
      </list>
    </section>

</section>

<section><title>SSL 8.0</title>

    <section><title>Fixed Bugs and Malfunctions</title>
      <list>
        <item>
          <p>
	    Server now rejects, a not requested client cert, as an
	    incorrect handshake message and ends the connection.</p>
          <p>
	    Own Id: OTP-13651</p>
        </item>
      </list>
    </section>


    <section><title>Improvements and New Features</title>
      <list>
        <item>
          <p>
	    Remove default support for DES cipher suites</p>
          <p>
	    *** POTENTIAL INCOMPATIBILITY ***</p>
          <p>
	    Own Id: OTP-13195</p>
        </item>
        <item>
          <p>
	    Deprecate the function <c>crypto:rand_bytes</c> and make
	    sure that <c>crypto:strong_rand_bytes</c> is used in all
	    places that are cryptographically significant.</p>
          <p>
	    Own Id: OTP-13214</p>
        </item>
        <item>
          <p>
	    Better error handling of user error during TLS upgrade.
	    ERL-69 is solved by gen_statem rewrite of ssl
	    application.</p>
          <p>
	    Own Id: OTP-13255</p>
        </item>
        <item>
          <p>
	    Provide user friendly error message when crypto rejects a
	    key</p>
          <p>
	    Own Id: OTP-13256</p>
        </item>
        <item>
          <p>
	    Add ssl:getstat/1 and ssl:getstat/2</p>
          <p>
	    Own Id: OTP-13415</p>
        </item>
        <item>
          <p>
	    TLS distribution connections now allow specifying the
	    options <c>verify_fun</c>, <c>crl_check</c> and
	    <c>crl_cache</c>. See the documentation. GitHub pull req
	    #956 contributed by Magnus Henoch.</p>
          <p>
	    Own Id: OTP-13429 Aux Id: Pull#956 </p>
        </item>
        <item>
          <p>
	    Remove confusing error message when closing a distributed
	    erlang node running over TLS</p>
          <p>
	    Own Id: OTP-13431</p>
        </item>
        <item>
          <p>
	    Remove default support for use of md5 in TLS 1.2
	    signature algorithms</p>
          <p>
	    Own Id: OTP-13463</p>
        </item>
        <item>
          <p>
	    ssl now uses gen_statem instead of gen_fsm to implement
	    the ssl connection process, this solves some timing
	    issues in addition to making the code more intuitive as
	    the behaviour can be used cleanly instead of having a lot
	    of workaround for shortcomings of the behaviour.</p>
          <p>
	    Own Id: OTP-13464</p>
        </item>
        <item>
          <p>
	    Phase out interoperability with clients that offer SSLv2.
	    By default they are no longer supported, but an option to
	    provide interoperability is offered.</p>
          <p>
	    *** POTENTIAL INCOMPATIBILITY ***</p>
          <p>
	    Own Id: OTP-13465</p>
        </item>
        <item>
          <p>
	    OpenSSL has functions to generate short (eight hex
	    digits) hashes of issuers of certificates and CRLs. These
	    hashes are used by the "c_rehash" script to populate
	    directories of CA certificates and CRLs, e.g. in the
	    Apache web server. Add functionality to let an Erlang
	    program find the right CRL for a given certificate in
	    such a directory.</p>
          <p>
	    Own Id: OTP-13530</p>
        </item>
        <item>
          <p>
	    Some legacy TLS 1.0 software does not tolerate the 1/n-1
	    content split BEAST mitigation technique. Add a
	    beast_mitigation SSL option (defaulting to
	    one_n_minus_one) to select or disable the BEAST
	    mitigation technique.</p>
          <p>
	    Own Id: OTP-13629</p>
        </item>
        <item>
          <p>
	    Enhance error log messages to facilitate for users to
	    understand the error</p>
          <p>
	    Own Id: OTP-13632</p>
        </item>
        <item>
          <p>
	    Increased default DH params to 2048-bit</p>
          <p>
	    Own Id: OTP-13636</p>
        </item>
        <item>
          <p>
	    Propagate CRL unknown CA error so that public_key
	    validation process continues correctly and determines
	    what should happen.</p>
          <p>
	    Own Id: OTP-13656</p>
        </item>
        <item>
          <p>
	    Introduce a flight concept for handshake packages. This
	    is a preparation for enabling DTLS, however it can also
	    have a positive effects for TLS on slow and unreliable
	    networks.</p>
          <p>
	    Own Id: OTP-13678</p>
        </item>
      </list>
    </section>

</section>

 <section><title>SSL 7.3.3.2</title>

      <section><title>Fixed Bugs and Malfunctions</title>
      <list>
	<item>
	  <p> An erlang TLS server configured with cipher suites
	  using rsa key exchange, may be vulnerable to an Adaptive
	  Chosen Ciphertext attack (AKA Bleichenbacher attack)
	  against RSA, which when exploited, may result in
	  plaintext recovery of encrypted messages and/or a
	  Man-in-the-middle (MiTM) attack, despite the attacker not
	  having gained access to the server’s private key
	  itself. <url
	  href="https://nvd.nist.gov/vuln/detail/CVE-2017-1000385">CVE-2017-1000385</url>
	  </p> <p> Exploiting this vulnerability to perform
	  plaintext recovery of encrypted messages will, in most
	  practical cases, allow an attacker to read the plaintext
	  only after the session has completed. Only TLS sessions
	  established using RSA key exchange are vulnerable to this
	  attack. </p> <p> Exploiting this vulnerability to conduct
	  a MiTM attack requires the attacker to complete the
	  initial attack, which may require thousands of server
	  requests, during the handshake phase of the targeted
	  session within the window of the configured handshake
	  timeout. This attack may be conducted against any TLS
	  session using RSA signatures, but only if cipher suites
	  using RSA key exchange are also enabled on the server.
	  The limited window of opportunity, limitations in
	  bandwidth, and latency make this attack significantly
	  more difficult to execute. </p> <p> RSA key exchange is
	  enabled by default although least prioritized if server
	  order is honored. For such a cipher suite to be chosen it
	  must also be supported by the client and probably the
	  only shared cipher suite. </p> <p> Captured TLS sessions
	  encrypted with ephemeral cipher suites (DHE or ECDHE) are
	  not at risk for subsequent decryption due to this
	  vulnerability. </p> <p> As a workaround if default cipher
	  suite configuration was used you can configure the server
	  to not use vulnerable suites with the ciphers option like
	  this: </p> <c> {ciphers, [Suite || Suite &lt;-
	  ssl:cipher_suites(), element(1,Suite) =/= rsa]} </c> <p>
	  that is your code will look somethingh like this: </p>
	  <c> ssl:listen(Port, [{ciphers, [Suite || Suite &lt;-
	  ssl:cipher_suites(), element(1,S) =/= rsa]} | Options]).
	  </c> <p> Thanks to Hanno Böck, Juraj Somorovsky and
	  Craig Young for reporting this vulnerability. </p>
	  <p>
	  Own Id: OTP-14748</p>
	</item>
	    </list>
      </section>
      
  </section>

<section><title>SSL 7.3.3</title>

    <section><title>Fixed Bugs and Malfunctions</title>
      <list>
        <item>
          <p>
	    Correct ssl:prf/5 to use the negotiated cipher suite's
	    prf function in ssl:prf/5 instead of the default prf.</p>
          <p>
	    Own Id: OTP-13546</p>
        </item>
        <item>
          <p>
	    Timeouts may have the value 0, guards have been corrected
	    to allow this</p>
          <p>
	    Own Id: OTP-13635</p>
        </item>
        <item>
          <p>
	    Change of internal handling of hash sign pairs as the
	    used one enforced to much restrictions making some valid
	    combinations unavailable.</p>
          <p>
	    Own Id: OTP-13670</p>
        </item>
      </list>
    </section>

 <section><title>SSL 7.3.3.0.1</title>

      <section><title>Fixed Bugs and Malfunctions</title>
      <list>
	<item>
	  <p> An erlang TLS server configured with cipher suites
	  using rsa key exchange, may be vulnerable to an Adaptive
	  Chosen Ciphertext attack (AKA Bleichenbacher attack)
	  against RSA, which when exploited, may result in
	  plaintext recovery of encrypted messages and/or a
	  Man-in-the-middle (MiTM) attack, despite the attacker not
	  having gained access to the server’s private key
	  itself. <url
	  href="https://nvd.nist.gov/vuln/detail/CVE-2017-1000385">CVE-2017-1000385</url>
	  </p> <p> Exploiting this vulnerability to perform
	  plaintext recovery of encrypted messages will, in most
	  practical cases, allow an attacker to read the plaintext
	  only after the session has completed. Only TLS sessions
	  established using RSA key exchange are vulnerable to this
	  attack. </p> <p> Exploiting this vulnerability to conduct
	  a MiTM attack requires the attacker to complete the
	  initial attack, which may require thousands of server
	  requests, during the handshake phase of the targeted
	  session within the window of the configured handshake
	  timeout. This attack may be conducted against any TLS
	  session using RSA signatures, but only if cipher suites
	  using RSA key exchange are also enabled on the server.
	  The limited window of opportunity, limitations in
	  bandwidth, and latency make this attack significantly
	  more difficult to execute. </p> <p> RSA key exchange is
	  enabled by default although least prioritized if server
	  order is honored. For such a cipher suite to be chosen it
	  must also be supported by the client and probably the
	  only shared cipher suite. </p> <p> Captured TLS sessions
	  encrypted with ephemeral cipher suites (DHE or ECDHE) are
	  not at risk for subsequent decryption due to this
	  vulnerability. </p> <p> As a workaround if default cipher
	  suite configuration was used you can configure the server
	  to not use vulnerable suites with the ciphers option like
	  this: </p> <c> {ciphers, [Suite || Suite &lt;-
	  ssl:cipher_suites(), element(1,Suite) =/= rsa]} </c> <p>
	  that is your code will look somethingh like this: </p>
	  <c> ssl:listen(Port, [{ciphers, [Suite || Suite &lt;-
	  ssl:cipher_suites(), element(1,S) =/= rsa]} | Options]).
	  </c> <p> Thanks to Hanno Böck, Juraj Somorovsky and
	  Craig Young for reporting this vulnerability. </p>
	  <p>
	  Own Id: OTP-14748</p>
	</item>
	    </list>
      </section>
      
  </section>
    <section><title>Improvements and New Features</title>
      <list>
        <item>
          <p>
	    Create a little randomness in sending of session
	    invalidation messages, to mitigate load when whole table
	    is invalidated.</p>
          <p>
	    Own Id: OTP-13490</p>
        </item>
      </list>
    </section>

</section>

<section><title>SSL 7.3.2</title>

    <section><title>Fixed Bugs and Malfunctions</title>
      <list>
        <item>
          <p>
	    Correct cipher suites conversion and guard expression.
	    Caused problems with GCM cipher suites and client side
	    option to set signature_algorithms extension values.</p>
          <p>
	    Own Id: OTP-13525</p>
        </item>
      </list>
    </section>

</section>

<section><title>SSL 7.3.1</title>

    <section><title>Fixed Bugs and Malfunctions</title>
      <list>
        <item>
          <p>
	    Corrections to cipher suite handling using the 3 and 4
	    tuple format in addition to commit
	    89d7e21cf4ae988c57c8ef047bfe85127875c70c</p>
          <p>
	    Own Id: OTP-13511</p>
        </item>
      </list>
    </section>


    <section><title>Improvements and New Features</title>
      <list>
        <item>
          <p>
	    Make values for the TLS-1.2 signature_algorithms
	    extension configurable</p>
          <p>
	    Own Id: OTP-13261</p>
        </item>
      </list>
    </section>

</section>

<section><title>SSL 7.3</title>

    <section><title>Fixed Bugs and Malfunctions</title>
      <list>
        <item>
          <p>
	    Make sure there is only one poller validator at a time
	    for validating the session cache.</p>
          <p>
	    Own Id: OTP-13185</p>
        </item>
        <item>
          <p>
	    A timing related issue could cause ssl to hang,
	    especially happened with newer versions of OpenSSL in
	    combination with ECC ciphers.</p>
          <p>
	    Own Id: OTP-13253</p>
        </item>
        <item>
          <p>
	    Work around a race condition in the TLS distribution
	    start.</p>
          <p>
	    Own Id: OTP-13268</p>
        </item>
        <item>
          <p>
	    Big handshake messages are now correctly fragmented in
	    the TLS record layer.</p>
          <p>
	    Own Id: OTP-13306</p>
        </item>
        <item>
          <p>
	    Improve portability of ECC tests in Crypto and SSL for
	    "exotic" OpenSSL versions.</p>
          <p>
	    Own Id: OTP-13311</p>
        </item>
        <item>
          <p>
	    Certificate extensions marked as critical are ignored
	    when using verify_none</p>
          <p>
	    Own Id: OTP-13377</p>
        </item>
        <item>
          <p>
	    If a certificate doesn't contain a CRL Distribution
	    Points extension, and the relevant CRL is not in the
	    cache, and the <c>crl_check</c> option is not set to
	    <c>best_effort</c> , the revocation check should fail.</p>
          <p>
	    Own Id: OTP-13378</p>
        </item>
        <item>
          <p>
	    Enable TLS distribution over IPv6</p>
          <p>
	    Own Id: OTP-13391</p>
        </item>
      </list>
    </section>


    <section><title>Improvements and New Features</title>
      <list>
        <item>
          <p>
	    Improve error reporting for TLS distribution</p>
          <p>
	    Own Id: OTP-13219</p>
        </item>
        <item>
          <p>
	    Include options from connect, listen and accept in
	    <c>connection_information/1,2</c></p>
          <p>
	    Own Id: OTP-13232</p>
        </item>
        <item>
          <p>
	    Allow adding extra options for outgoing TLS distribution
	    connections, as supported for plain TCP connections.</p>
          <p>
	    Own Id: OTP-13285</p>
        </item>
        <item>
          <p>
	    Use loopback as server option in TLS-distribution module</p>
          <p>
	    Own Id: OTP-13300</p>
        </item>
        <item>
          <p>
	    Verify certificate signature against original certificate
	    binary.</p>
          <p>
	    This avoids bugs due to encoding errors when re-encoding
	    a decode certificate. As there exists several decode step
	    and using of different ASN.1 specification this is a risk
	    worth avoiding.</p>
          <p>
	    Own Id: OTP-13334</p>
        </item>
        <item>
          <p>
	    Use <c>application:ensure_all_started/2</c> instead of
	    hard-coding dependencies</p>
          <p>
	    Own Id: OTP-13363</p>
        </item>
      </list>
    </section>

</section>

<section><title>SSL 7.2</title>

    <section><title>Fixed Bugs and Malfunctions</title>
      <list>
        <item>
          <p>
	    Honor distribution port range options</p>
          <p>
	    Own Id: OTP-12838</p>
        </item>
        <item>
          <p>
	    Correct supervisor specification in TLS distribution.</p>
          <p>
	    Own Id: OTP-13134</p>
        </item>
        <item>
          <p>
	    Correct cache timeout</p>
          <p>
	    Own Id: OTP-13141</p>
        </item>
        <item>
          <p>
	    Avoid crash and restart of ssl process when key file does
	    not exist.</p>
          <p>
	    Own Id: OTP-13144</p>
        </item>
        <item>
          <p>
	    Enable passing of raw socket options on the format
	    {raw,_,_,_} to the underlying socket.</p>
          <p>
	    Own Id: OTP-13166</p>
        </item>
        <item>
          <p>
	    Hibernation with small or a zero timeout will now work as
	    expected</p>
          <p>
	    Own Id: OTP-13189</p>
        </item>
      </list>
    </section>


    <section><title>Improvements and New Features</title>
      <list>
        <item>
          <p>
	    Add upper limit for session cache, configurable on ssl
	    application level.</p>
          <p>
	    If upper limit is reached, invalidate the current cache
	    entries, e.i the session lifetime is the max time a
	    session will be kept, but it may be invalidated earlier
	    if the max limit for the table is reached. This will keep
	    the ssl manager process well behaved, not exhusting
	    memory. Invalidating the entries will incrementally
	    empty the cache to make room for fresh sessions entries.</p>
          <p>
	    Own Id: OTP-12392</p>
        </item>
        <item>
          <p>
	    Use new time functions to measure passed time.</p>
          <p>
	    Own Id: OTP-12457</p>
        </item>
        <item>
          <p>
	    Improved error handling in TLS distribution</p>
          <p>
	    Own Id: OTP-13142</p>
        </item>
        <item>
          <p>
	    Distribution over TLS now honors the nodelay distribution
	    flag</p>
          <p>
	    Own Id: OTP-13143</p>
        </item>
      </list>
    </section>

</section>

<section><title>SSL 7.1</title>
    <section><title>Fixed Bugs and Malfunctions</title>
      <list>
        <item>
          <p>
	    Add DER encoded ECPrivateKey as valid input format for
	    key option.</p>
          <p>
	    Own Id: OTP-12974</p>
        </item>
        <item>
          <p>
	    Correct return value of default session callback module</p>
          <p>
	    This error had the symptom that the client check for
	    unique session would always fail, potentially making the
	    client session table grow a lot and causing long setup
	    times.</p>
          <p>
	    Own Id: OTP-12980</p>
        </item>
      </list>
    </section>


    <section><title>Improvements and New Features</title>
      <list>
        <item>
          <p>
	    Add possibility to downgrade an SSL/TLS connection to a
	    tcp connection, and give back the socket control to a
	    user process.</p>
          <p>
	    This also adds the possibility to specify a timeout to
	    the ssl:close function.</p>
          <p>
	    Own Id: OTP-11397</p>
        </item>
        <item>
          <p>
	    Add application setting to be able to change fatal alert
	    shutdown timeout, also shorten the default timeout. The
	    fatal alert timeout is the number of milliseconds between
	    sending of a fatal alert and closing the connection.
	    Waiting a little while improves the peers chances to
	    properly receiving the alert so it may shutdown
	    gracefully.</p>
          <p>
	    Own Id: OTP-12832</p>
        </item>
      </list>
    </section>

</section>

<section><title>SSL 7.0</title>

    <section><title>Fixed Bugs and Malfunctions</title>
      <list>
        <item>
          <p>
	    Ignore signature_algorithm (TLS 1.2 extension) sent to
	    TLS 1.0 or TLS 1.1 server</p>
          <p>
	    Own Id: OTP-12670</p>
        </item>
        <item>
          <p>
	    Improve error handling in TLS distribution module to
	    avoid lingering sockets.</p>
          <p>
	    Own Id: OTP-12799 Aux Id: Tom Briden </p>
        </item>
        <item>
          <p>
	    Add option {client_renegotiation, boolean()} option to
	    the server-side of the SSL application.</p>
          <p>
	    Own Id: OTP-12815</p>
        </item>
      </list>
    </section>


    <section><title>Improvements and New Features</title>
      <list>
        <item>
          <p>
	    Add new API functions to handle CRL-verification</p>
          <p>
	    Own Id: OTP-10362 Aux Id: kunagi-215 [126] </p>
        </item>
        <item>
          <p>
	    Remove default support for SSL-3.0, due to Poodle
	    vunrability in protocol specification.</p>
          <p>
	    Add padding check for TLS-1.0 to remove Poodle
	    vunrability from TLS 1.0, also add the option
	    padding_check. This option only affects TLS-1.0
	    connections and if set to false it disables the block
	    cipher padding check to be able to interoperate with
	    legacy software.</p>
          <p>
	    Remove default support for RC4 cipher suites, as they are
	    consider too weak.</p>
          <p>
	    *** POTENTIAL INCOMPATIBILITY ***</p>
          <p>
	    Own Id: OTP-12390</p>
        </item>
        <item>
          <p>
	    Add support for TLS ALPN (Application-Layer Protocol
	    Negotiation) extension.</p>
          <p>
	    Own Id: OTP-12580</p>
        </item>
        <item>
          <p>
	    Add SNI (Server Name Indication) support for the server
	    side.</p>
          <p>
	    Own Id: OTP-12736</p>
        </item>
      </list>
    </section>

</section>

<section><title>SSL 6.0.1.1</title>
    <section><title>Fixed Bugs and Malfunctions</title>
    <list>
          <item>
          <p>
	    Gracefully ignore proprietary hash_sign algorithms</p>
          <p>
	    Own Id: OTP-12829</p>
        </item>
    </list>
    </section>
</section>


<section><title>SSL 6.0.1</title>

    <section><title>Fixed Bugs and Malfunctions</title>
      <list>
        <item>
          <p>
	    Terminate gracefully when receiving bad input to premaster
	    secret calculation</p>
          <p>
	    Own Id: OTP-12783</p>
        </item>
      </list>
    </section>

</section>

<section><title>SSL 6.0</title>

    <section><title>Fixed Bugs and Malfunctions</title>
      <list>
        <item>
          <p>
	    Exclude self-signed trusted anchor certificates from
	    certificate prospective certification path according to
	    RFC 3280.</p>
          <p>
	    This will avoid some unnecessary certificate processing.</p>
          <p>
	    Own Id: OTP-12449</p>
        </item>
      </list>
    </section>


    <section><title>Improvements and New Features</title>
      <list>
        <item>
          <p>
	    Separate client and server session cache internally.</p>
          <p>
	    Avoid session table growth when client starts many
	    connections in such a manner that many connections are
	    started before session reuse is possible. Only save a new
	    session in client if there is no equivalent session
	    already stored.</p>
          <p>
	    Own Id: OTP-11365</p>
        </item>
        <item>
          <p>
	    The PEM cache is now validated by a background process,
	    instead of always keeping it if it is small enough and
	    clearing it otherwise. That strategy required that small
	    caches where cleared by API function if a file changes on
	    disk.</p>
          <p>
	    However export the API function to clear the cache as it
	    may still be useful.</p>
          <p>
	    Own Id: OTP-12391</p>
        </item>
        <item>
          <p>
	    Add padding check for TLS-1.0 to remove Poodle
	    vulnerability from TLS 1.0, also add the option
	    padding_check. This option only affects TLS-1.0
	    connections and if set to false it disables the block
	    cipher padding check to be able to interoperate with
	    legacy software.</p>
          <p>
	    *** POTENTIAL INCOMPATIBILITY ***</p>
          <p>
	    Own Id: OTP-12420</p>
        </item>
        <item>
          <p>
	    Add support for TLS_FALLBACK_SCSV used to prevent
	    undesired TLS version downgrades. If used by a client
	    that is vulnerable to the POODLE attack, and the server
	    also supports TLS_FALLBACK_SCSV, the attack can be
	    prevented.</p>
          <p>
	    Own Id: OTP-12458</p>
        </item>
      </list>
    </section>

</section>

<section><title>SSL 5.3.8</title>

    <section><title>Fixed Bugs and Malfunctions</title>
      <list>
        <item>
          <p>
	    Make sure the clean rule for ssh, ssl, eunit and otp_mibs
	    actually removes generated files.</p>
          <p>
	    Own Id: OTP-12200</p>
        </item>
      </list>
    </section>


    <section><title>Improvements and New Features</title>
      <list>
        <item>
          <p>
	    Change code to reflect that state data may be secret to
	    avoid breaking dialyzer contracts.</p>
          <p>
	    Own Id: OTP-12341</p>
        </item>
      </list>
    </section>

</section>

<section><title>SSL 5.3.7</title>

    <section><title>Fixed Bugs and Malfunctions</title>
      <list>
        <item>
          <p>
	    Handle the fact that servers may send an empty SNI
	    extension to the client.</p>
          <p>
	    Own Id: OTP-12198</p>
        </item>
      </list>
    </section>

</section>

<section><title>SSL 5.3.6</title>

    <section><title>Fixed Bugs and Malfunctions</title>
      <list>
        <item>
          <p>
	    Corrected handling of ECC certificates, there where
	    several small issues with the handling of such
	    certificates in the ssl and public_key application. Now
	    ECC signed ECC certificates shall work and not only RSA
	    signed ECC certificates.</p>
          <p>
	    Own Id: OTP-12026</p>
        </item>
        <item>
          <p>
	    Check that the certificate chain ends with a trusted ROOT
	    CA e.i. a self-signed certificate, but provide an option
	    partial_chain to enable the application to define an
	    intermediat CA as trusted.</p>
          <p>
	    Own Id: OTP-12149</p>
        </item>
      </list>
    </section>


    <section><title>Improvements and New Features</title>
      <list>
        <item>
          <p>
	    Add decode functions for SNI (Server Name Indication)</p>
          <p>
	    Own Id: OTP-12048</p>
        </item>
      </list>
    </section>

</section>

<section><title>SSL 5.3.5</title>

    <section><title>Fixed Bugs and Malfunctions</title>
      <list>
        <item>
          <p>
	    ssl:recv now returns {error, einval} if applied to a non
	    passive socket, the same as gen_tcp:recv. </p>
          <p>
	    Thanks to Danil Zagoskin for reporting this issue</p>
          <p>
	    Own Id: OTP-11878</p>
        </item>
        <item>
          <p>
	    Corrected handling of default values for
	    signature_algorithms extension in TLS-1.2 and
	    corresponding values used in previous versions that does
	    not support this extension. </p>
          <p>
	    Thanks to Danil Zagoskin</p>
          <p>
	    Own Id: OTP-11886</p>
        </item>
        <item>
          <p>
	    Handle socket option inheritance when pooling of accept
	    sockets is used</p>
          <p>
	    Own Id: OTP-11897</p>
        </item>
        <item>
          <p>
	    Make sure that the list of versions, possibly supplied in
	    the versions option, is not order dependent.</p>
          <p>
	    Thanks to Ransom Richardson for reporting this issue</p>
          <p>
	    Own Id: OTP-11912</p>
        </item>
        <item>
          <p>
	    Reject connection if the next_protocol message is sent
	    twice.</p>
          <p>
	    Own Id: OTP-11926</p>
        </item>
        <item>
          <p>
	    Correct options handling when ssl:ssl_accept/3 is called
	    with new ssl options after calling ssl:listen/2</p>
          <p>
	    Own Id: OTP-11950</p>
        </item>
      </list>
    </section>


    <section><title>Improvements and New Features</title>
      <list>
        <item>
          <p>
	    Gracefully handle unknown alerts</p>
          <p>
	    Thanks to Atul Atri for reporting this issue</p>
          <p>
	    Own Id: OTP-11874</p>
        </item>
        <item>
          <p>
	    Gracefully ignore cipher suites sent by client not
	    supported by the SSL/TLS version that the client has
	    negotiated.</p>
          <p>
	    Thanks to Danil Zagoskin for reporting this issue</p>
          <p>
	    Own Id: OTP-11875</p>
        </item>
        <item>
          <p>
	    Gracefully handle structured garbage, i.e a client sends
	    some garbage in a ssl record instead of a valid fragment.</p>
          <p>
	    Thanks to Danil Zagoskin</p>
          <p>
	    Own Id: OTP-11880</p>
        </item>
        <item>
          <p>
	    Gracefully handle invalid alerts</p>
          <p>
	    Own Id: OTP-11890</p>
        </item>
        <item>
          <p>
	    Generalize handling of default ciphers</p>
          <p>
	    Thanks to Andreas Schultz</p>
          <p>
	    Own Id: OTP-11966</p>
        </item>
        <item>
          <p>
	    Make sure change cipher spec is correctly handled</p>
          <p>
	    Own Id: OTP-11975</p>
        </item>
      </list>
    </section>

</section>

<section><title>SSL 5.3.4</title>

    <section><title>Fixed Bugs and Malfunctions</title>
      <list>
        <item>
          <p>
	    Fix incorrect dialyzer spec and types, also enhance
	    documentation. </p>
          <p>
	    Thanks to Ayaz Tuncer.</p>
          <p>
	    Own Id: OTP-11627</p>
        </item>
        <item>
          <p>
	    Fix possible mismatch between SSL/TLS version and default
	    ciphers. Could happen when you specified SSL/TLS-version
	    in optionlist to listen or accept.</p>
          <p>
	    Own Id: OTP-11712</p>
        </item>
        <item>
          <p>
	    Application upgrade (appup) files are corrected for the
	    following applications: </p>
          <p>
	    <c>asn1, common_test, compiler, crypto, debugger,
	    dialyzer, edoc, eldap, erl_docgen, et, eunit, gs, hipe,
	    inets, observer, odbc, os_mon, otp_mibs, parsetools,
	    percept, public_key, reltool, runtime_tools, ssh,
	    syntax_tools, test_server, tools, typer, webtool, wx,
	    xmerl</c></p>
          <p>
	    A new test utility for testing appup files is added to
	    test_server. This is now used by most applications in
	    OTP.</p>
          <p>
	    (Thanks to Tobias Schlager)</p>
          <p>
	    Own Id: OTP-11744</p>
        </item>
      </list>
    </section>


    <section><title>Improvements and New Features</title>
      <list>
        <item>
          <p>
	    Moved elliptic curve definition from the crypto
	    NIF/OpenSSL into Erlang code, adds the RFC-5639 brainpool
	    curves and makes TLS use them (RFC-7027).</p>
          <p>
	    Thanks to Andreas Schultz</p>
          <p>
	    Own Id: OTP-11578</p>
        </item>
        <item>
          <p>
	    Unicode adaptations</p>
          <p>
	    Own Id: OTP-11620</p>
        </item>
        <item>
          <p>
	    Added option honor_cipher_order. This instructs the
	    server to prefer its own cipher ordering rather than the
	    client's and can help protect against things like BEAST
	    while maintaining compatibility with clients which only
	    support older ciphers. </p>
          <p>
	    Thanks to Andrew Thompson for the implementation, and
	    Andreas Schultz for the test cases.</p>
          <p>
	    Own Id: OTP-11621</p>
        </item>
        <item>
          <p>
	    Replace boolean checking in validate_option with
	    is_boolean guard. </p>
          <p>
	    Thanks to Andreas Schultz.</p>
          <p>
	    Own Id: OTP-11634</p>
        </item>
        <item>
          <p>
	    Some function specs are corrected or moved and some edoc
	    comments are corrected in order to allow use of edoc.
	    (Thanks to Pierre Fenoll)</p>
          <p>
	    Own Id: OTP-11702</p>
        </item>
        <item>
          <p>
	    Correct clean up of certificate database when certs are
	    inputted in pure DER format.The incorrect code could cause
	    a memory leek when certs where inputted in DER. Thanks to
	    Bernard Duggan for reporting this.</p>
          <p>
	    Own Id: OTP-11733</p>
        </item>
        <item>
          <p>
	    Improved documentation of the cacertfile option</p>
          <p>
	    Own Id: OTP-11759 Aux Id: seq12535 </p>
        </item>
        <item>
          <p>
	    Avoid next protocol negotiation failure due to incorrect
	    option format.</p>
          <p>
	    Own Id: OTP-11760</p>
        </item>
        <item>
          <p>
	    Handle v1 CRLs, with no extensions and fixes issues with
	    IDP (Issuing Distribution Point) comparison during CRL
	    validation. </p>
          <p>
	    Thanks to Andrew Thompson</p>
          <p>
	    Own Id: OTP-11761</p>
        </item>
        <item>
          <p>
	    Server now ignores client ECC curves that it does not
	    support instead of crashing. </p>
          <p>
	    Thanks to Danil Zagoskin for reporting the issue and
	    suggesting a solution.</p>
          <p>
	    Own Id: OTP-11780</p>
        </item>
        <item>
          <p>
	    Handle SNI (Server Name Indication) alert
	    unrecognized_name and gracefully deal with unexpected
	    alerts. </p>
          <p>
	    Thanks to Masatake Daimon for reporting this.</p>
          <p>
	    Own Id: OTP-11815</p>
        </item>
        <item>
          <p>
	    Add possibility to specify ssl options when calling
	    ssl:ssl_accept</p>
          <p>
	    Own Id: OTP-11837</p>
        </item>
      </list>
    </section>

</section>

<section><title>SSL 5.3.3</title>

    <section><title>Fixed Bugs and Malfunctions</title>
      <list>
        <item>
          <p>
	    Add missing validation of the server_name_indication
	    option and test for its explicit use. It was not possible
	    to set or disable the default server_name_indication as
	    the validation of the option was missing.</p>
          <p>
	    Own Id: OTP-11567</p>
        </item>
        <item>
          <p>
	    Elliptic curve selection in server mode now properly
	    selects a curve suggested by the client, if possible, and
	    the fallback alternative is changed to a more widely
	    supported curve.</p>
          <p>
	    Own Id: OTP-11575</p>
        </item>
        <item>
          <p>
	    Bug in the TLS hello extension handling caused the server
	    to behave as it did not understand secure renegotiation.</p>
          <p>
	    Own Id: OTP-11595</p>
        </item>
      </list>
    </section>

</section>

<section><title>SSL 5.3.2</title>

    <section><title>Fixed Bugs and Malfunctions</title>
      <list>
        <item>
          <p>
	    Honors the clients advertised support of elliptic curves
	    and no longer sends incorrect elliptic curve extension in
	    server hello.</p>
          <p>
	    Own Id: OTP-11370</p>
        </item>
        <item>
          <p>
	    Fix initialization of DTLS fragment reassembler, in
	    previously contributed code, for future support of DTLS .
	    Thanks to Andreas Schultz.</p>
          <p>
	    Own Id: OTP-11376</p>
        </item>
        <item>
          <p>
	    Corrected type error in client_preferred_next_protocols
	    documentation. Thanks to Julien Barbot.</p>
          <p>
	    Own Id: OTP-11457</p>
        </item>
      </list>
    </section>


    <section><title>Improvements and New Features</title>
      <list>
        <item>
          <p>
	    TLS code has been refactored to prepare for future DTLS
	    support. Also some DTLS code is in place but not yet
	    runnable, some of it contributed by Andreas Schultz and
	    some of it written by the OTP team. Thanks to to Andreas
	    for his participation.</p>
          <p>
	    Own Id: OTP-11292</p>
        </item>
        <item>
          <p>
	    Remove extraneous dev debug code left in the close
	    function. Thanks to Ken Key.</p>
          <p>
	    Own Id: OTP-11447</p>
        </item>
        <item>
          <p>
	    Add SSL Server Name Indication (SNI) client support.
	    Thanks to Julien Barbot.</p>
          <p>
	    Own Id: OTP-11460</p>
        </item>
      </list>
    </section>

</section>

<section><title>SSL 5.3.1</title>

    <section><title>Fixed Bugs and Malfunctions</title>
      <list>
        <item>
          <p>
	    Setopts during renegotiation caused the renegotiation to
	    be unsuccessful.</p>
          <p>
	    If calling setopts during a renegotiation the FSM state
	    might change during the handling of the setopts messages,
	    this is now handled correctly.</p>
          <p>
	    Own Id: OTP-11228</p>
        </item>
        <item>
          <p>
	    Now handles signature_algorithm field in digitally_signed
	    properly with proper defaults. Prior to this change some
	    elliptic curve cipher suites could fail reporting the
	    error "bad certificate".</p>
          <p>
	    Own Id: OTP-11229</p>
        </item>
        <item>
          <p>
	    The code emulating the inet header option was changed in
	    the belief that it made it inet compatible. However the
	    testing is a bit hairy as the inet option is actually
	    broken, now the tests are corrected and the header option
	    should work in the same broken way as inet again,
	    preferably use the bitsyntax instead.</p>
          <p>
	    Own Id: OTP-11230</p>
        </item>
      </list>
    </section>


    <section><title>Improvements and New Features</title>
      <list>
        <item>
          <p>
	    Make the ssl manager name for erlang distribution over
	    SSL/TLS relative to the module name of the ssl_manager.</p>
          <p>
	    This can be beneficial when making tools that rename
	    modules for internal processing in the tool.</p>
          <p>
	    Own Id: OTP-11255</p>
        </item>
        <item>
          <p>
	    Add documentation regarding log_alert option.</p>
          <p>
	    Own Id: OTP-11271</p>
        </item>
      </list>
    </section>

</section>

<section><title>SSL 5.3</title>

    <section><title>Fixed Bugs and Malfunctions</title>
      <list>
        <item>
          <p>
	    Honor the versions option to ssl:connect and ssl:listen.</p>
          <p>
	    Own Id: OTP-10905</p>
        </item>
        <item>
          <p>
	    Next protocol negotiation with reused sessions will now
	    succeed</p>
          <p>
	    Own Id: OTP-10909</p>
        </item>
      </list>
    </section>


    <section><title>Improvements and New Features</title>
      <list>
        <item>
          <p>
	    Add support for PSK (Pre Shared Key) and SRP (Secure
	    Remote Password) cipher suites, thanks to Andreas
	    Schultz.</p>
          <p>
	    Own Id: OTP-10450 Aux Id: kunagi-269 [180] </p>
        </item>
        <item>
          <p>
	    Fix SSL Next Protocol Negotiation documentation. Thanks
	    to Julien Barbot.</p>
          <p>
	    Own Id: OTP-10955</p>
        </item>
        <item>
          <p>
	    Fix ssl_connection to support reading proxy/chain
	    certificates. Thanks to Valentin Kuznetsov.</p>
          <p>
	    Own Id: OTP-10980</p>
        </item>
        <item>
          <p>
	    Integrate elliptic curve contribution from Andreas
	    Schultz </p>
          <p>
	    In order to be able to support elliptic curve cipher
	    suites in SSL/TLS, additions to handle elliptic curve
	    infrastructure has been added to public_key and crypto.</p>
          <p>
	    This also has resulted in a rewrite of the crypto API to
	    gain consistency and remove unnecessary overhead. All OTP
	    applications using crypto has been updated to use the new
	    API.</p>
          <p>
	    Impact: Elliptic curve cryptography (ECC) offers
	    equivalent security with smaller key sizes than other
	    public key algorithms. Smaller key sizes result in
	    savings for power, memory, bandwidth, and computational
	    cost that make ECC especially attractive for constrained
	    environments.</p>
          <p>
	    Own Id: OTP-11009</p>
        </item>
      </list>
    </section>

</section>

<section><title>SSL 5.2.1</title>
    <section><title>Improvements and New Features</title>
      <list>
        <item>
          <p>
	    Transport callback handling is changed so that gen_tcp is
	    treated as a special case where inet will be called
	    directly for functions such as setopts, as gen_tcp does
	    not have its own setopts. This will enable users to use
	    the transport callback for other customizations such as
	    websockets.</p>
          <p>
	    Own Id: OTP-10847</p>
        </item>
        <item>
          <p>
	    Follow up to OTP-10451 solved in ssl-5.2 R16A. Make sure
	    format_error return good strings. Replace confusing
	    legacy atoms with more descriptive atoms.</p>
          <p>
	    Own Id: OTP-10864</p>
        </item>
      </list>
    </section>

</section>
<section><title>SSL 5.1.2.1</title>
<section><title>Improvements and New Features</title>
<list>
  <item>
    <p>
      Make log_alert configurable as option in ssl, SSLLogLevel
    added as option to inets conf file</p>
    <p>
    Own Id: OTP-11259</p>
  </item>
</list>
</section>
</section>
<section><title>SSL 5.2</title>
    <section><title>Fixed Bugs and Malfunctions</title>
      <list>
        <item>
          <p>
	    SSL: TLS 1.2, advertise sha224 support, thanks to Andreas
	    Schultz.</p>
          <p>
	    Own Id: OTP-10586</p>
        </item>
        <item>
          <p>
	    If an ssl server is restarted with new options and a
	    client tries to reuse a session the server must make sure
	    that it complies to the new options before agreeing to
	    reuse it.</p>
          <p>
	    Own Id: OTP-10595</p>
        </item>
        <item>
          <p>
	    Now handles cleaning of CA-certificate database correctly
	    so that there will be no memory leek, bug was introduced
	    in ssl- 5.1 when changing implementation to increase
	    parallel execution.</p>
          <p>
	    Impact: Improved memory usage, especially if you have
	    many different certificates and upgrade tcp-connections
	    to TLS-connections.</p>
          <p>
	    Own Id: OTP-10710</p>
        </item>
      </list>
    </section>


    <section><title>Improvements and New Features</title>
      <list>
        <item>
          <p>
	    Support Next Protocol Negotiation in TLS, thanks to Ben
	    Murphy for the contribution.</p>
          <p>
	    Impact: Could give performance benefit if used as it
	    saves a round trip.</p>
          <p>
	    Own Id: OTP-10361 Aux Id: kunagi-214 [125] </p>
        </item>
        <item>
          <p>
	    TLS 1.2 will now be the default TLS version if sufficient
	    crypto support is available otherwise TLS 1.1 will be
	    default.</p>
          <p>
	    Impact: A default TLS connection will have higher
	    security and hence it may be perceived as slower then
	    before.</p>
          <p>
	    Own Id: OTP-10425 Aux Id: kunagi-275 [186] </p>
        </item>
        <item>
          <p>
	    It is now possible to call controlling_process on a
	    listen socket, same as in gen_tcp.</p>
          <p>
	    Own Id: OTP-10447</p>
        </item>
        <item>
          <p>
	    Remove filter mechanisms that made error messages
	    backwards compatible with old ssl but hid information
	    about what actually happened.</p>
          <p>
	    This does not break the documented API however other
	    reason terms may be returned, so code that matches on the
	    reason part of {error, Reason} may fail.</p>
          <p>
	    *** POTENTIAL INCOMPATIBILITY ***</p>
          <p>
	    Own Id: OTP-10451 Aux Id: kunagi-270 [181] </p>
        </item>
        <item>
          <p>
	    Added missing dependencies to Makefile</p>
          <p>
	    Own Id: OTP-10594</p>
        </item>
        <item>
          <p>
	    Removed deprecated function ssl:pid/0, it has been
	    pointless since R14 but has been keep for backwards
	    compatibility.</p>
          <p>
	    *** POTENTIAL INCOMPATIBILITY ***</p>
          <p>
	    Own Id: OTP-10613 Aux Id: kunagi-331 [242] </p>
        </item>
        <item>
          <p>
	    Refactor to simplify addition of key exchange methods,
	    thanks to Andreas Schultz.</p>
          <p>
	    Own Id: OTP-10709</p>
        </item>
      </list>
    </section>

</section>

<section><title>SSL 5.1.2</title>

    <section><title>Fixed Bugs and Malfunctions</title>
      <list>
        <item>
          <p>
	    ssl:ssl_accept/2 timeout is no longer ignored</p>
          <p>
	    Own Id: OTP-10600</p>
        </item>
      </list>
    </section>

</section>

<section><title>SSL 5.1.1</title>

    <section><title>Fixed Bugs and Malfunctions</title>
      <list>
        <item>
          <p>
	    ssl:recv/3 could "loose" data when the timeout occurs. If
	    the timeout in ssl:connect or ssl:ssl_accept expired the
	    ssl connection process was not terminated as it should,
	    this due to gen_fsm:send_all_state_event timeout is a
	    client side time out. These timouts are now handled by
	    the gen_fsm-procss instead.</p>
          <p>
	    Own Id: OTP-10569</p>
        </item>
      </list>
    </section>


    <section><title>Improvements and New Features</title>
      <list>
        <item>
          <p>
	    Better termination handling that avoids hanging.</p>
          <p>
	    Own Id: OTP-10574</p>
        </item>
      </list>
    </section>

</section>

<section><title>SSL 5.1</title>

    <section><title>Fixed Bugs and Malfunctions</title>
      <list>
        <item>
          <p>
	    Sometimes the client process could receive an extra
	    {error, closed} message after ssl:recv had returned
	    {error, closed}.</p>
          <p>
	    Own Id: OTP-10118</p>
        </item>
        <item>
          <p>
	    ssl v3 alert number 41 (no_certificate_RESERVED) is now
	    recognized</p>
          <p>
	    Own Id: OTP-10196</p>
        </item>
      </list>
    </section>


    <section><title>Improvements and New Features</title>
      <list>
        <item>
          <p>
	    Experimental support for TLS 1.1 is now available, will
	    be officially supported from OTP-R16. Thanks to Andreas
	    Schultz for implementing the first version.</p>
          <p>
	    Own Id: OTP-8871</p>
        </item>
        <item>
          <p>
	    Experimental support for TLS 1.2 is now available, will
	    be officially supported from OTP-R16. Thanks to Andreas
	    Schultz for implementing the first version.</p>
          <p>
	    Own Id: OTP-8872</p>
        </item>
        <item>
          <p>
	    Removed some bottlenecks increasing the applications
	    parallelism especially for the client side.</p>
          <p>
	    Own Id: OTP-10113</p>
        </item>
        <item>
          <p>
	    Workaround for handling certificates that wrongly encode
	    X509countryname in utf-8 when the actual value is a valid
	    ASCCI value of length 2. Such certificates are accepted
	    by many browsers such as Chrome and Fierfox so for
	    interoperability reasons we will too.</p>
          <p>
	    Own Id: OTP-10222</p>
        </item>
      </list>
    </section>

</section>

<section><title>SSL 5.0.1</title>

    <section><title>Fixed Bugs and Malfunctions</title>
      <list>
        <item>
          <p>
	    Robustness and improvement to distribution over SSL</p>
          <p>
	    Fix a bug where ssl_tls_dist_proxy would crash at caller
	    timeout. Fix a bug where a timeout from the SSL layer
	    would block the distribution indefinitely. Run the proxy
	    exclusively on the loopback interface. (Thanks to Paul
	    Guyot)</p>
          <p>
	    Own Id: OTP-9915</p>
        </item>
        <item>
          <p>
	    Fix setup loop of SSL TLS dist proxy</p>
          <p>
	    Fix potential leak of processes waiting indefinitely for
	    data from closed sockets during socket setup phase.
	    (Thanks to Paul Guyot)</p>
          <p>
	    Own Id: OTP-9916</p>
        </item>
        <item>
          <p>
	    Correct spelling of registered (Thanks to Richard
	    Carlsson)</p>
          <p>
	    Own Id: OTP-9925</p>
        </item>
        <item>
          <p>
	    Added TLS PRF function to the SSL API for generation of
	    additional key material from a TLS session. (Thanks to
	    Andreas Schultz)</p>
          <p>
	    Own Id: OTP-10024</p>
        </item>
      </list>
    </section>

</section>

<section><title>SSL 5.0</title>

    <section><title>Fixed Bugs and Malfunctions</title>
      <list>
        <item>
          <p>
	    Invalidation handling of sessions could cause the
	    time_stamp field in the session record to be set to
	    undefined crashing the session clean up process. This did
	    not affect the connections but would result in that the
	    session table would grow.</p>
          <p>
	    Own Id: OTP-9696 Aux Id: seq11947 </p>
        </item>
        <item>
          <p>
	    Changed code to use ets:foldl and throw instead of
	    ets:next traversal, avoiding the need to explicitly call
	    ets:safe_fixtable. It was possible to get a badarg-crash
	    under special circumstances.</p>
          <p>
	    Own Id: OTP-9703 Aux Id: seq11947 </p>
        </item>
        <item>
          <p>
	    Send ssl_closed notification to active ssl user when a
	    tcp error occurs.</p>
          <p>
	    Own Id: OTP-9734 Aux Id: seq11946 </p>
        </item>
        <item>
          <p>
	    If a passive receive was ongoing during a renegotiation
	    the process evaluating ssl:recv could be left hanging for
	    ever.</p>
          <p>
	    Own Id: OTP-9744</p>
        </item>
      </list>
    </section>


    <section><title>Improvements and New Features</title>
      <list>
        <item>
          <p>
	    Support for the old ssl implementation is dropped and the
	    code is removed.</p>
          <p>
	    Own Id: OTP-7048</p>
        </item>
        <item>
          <p>
	    The erlang distribution can now be run over the new ssl
	    implementation. All options can currently not be set but
	    it is enough to replace to old ssl implementation.</p>
          <p>
	    Own Id: OTP-7053</p>
        </item>
        <item>
          <p>
	    public_key, ssl and crypto now supports PKCS-8</p>
          <p>
	    Own Id: OTP-9312</p>
        </item>
        <item>
          <p>
	    Implements a CBC timing attack counter measure. Thanks to
	    Andreas Schultz for providing the patch.</p>
          <p>
	    Own Id: OTP-9683</p>
        </item>
        <item>
          <p>
	    Mitigates an SSL/TLS Computational DoS attack by
	    disallowing the client to renegotiate many times in a row
	    in a short time interval, thanks to Tuncer Ayaz for
	    alerting us about this.</p>
          <p>
	    Own Id: OTP-9739</p>
        </item>
        <item>
          <p>
	    Implements the 1/n-1 splitting countermeasure to the
	    Rizzo Duong BEAST attack, affects SSL 3.0 and TLS 1.0.
	    Thanks to Tuncer Ayaz for alerting us about this.</p>
          <p>
	    Own Id: OTP-9750</p>
        </item>
      </list>
    </section>

</section>

<section><title>SSL 4.1.6</title>

    <section><title>Fixed Bugs and Malfunctions</title>
      <list>
        <item>
          <p>
	    replace "a ssl" with "an ssl" reindent
	    pkix_path_validation/3 Trivial documentation fixes
	    (Thanks to Christian von Roques )</p>
          <p>
	    Own Id: OTP-9464</p>
        </item>
      </list>
    </section>


    <section><title>Improvements and New Features</title>
      <list>
        <item>
          <p>
	    Adds function clause to avoid denial of service attack.
	    Thanks to Vinod for reporting this vulnerability.</p>
          <p>
	    Own Id: OTP-9364</p>
        </item>
        <item>
          <p>
	    Error handling code now takes care of inet:getopts/2 and
	    inets:setopts/2 crashes. Thanks to Richard Jones for
	    reporting this.</p>
          <p>
	    Own Id: OTP-9382</p>
        </item>
        <item>
          <p>
	    Support explicit use of packet option httph and httph_bin</p>
          <p>
	    Own Id: OTP-9461</p>
        </item>
        <item>
          <p>
	    Decoding of hello extensions could fail to come to the
	    correct conclusion due to an error in a binary match
	    pattern. Thanks to Ben Murphy.</p>
          <p>
	    Own Id: OTP-9589</p>
        </item>
      </list>
    </section>

</section>

<section>
    <title>SSL 4.1.5</title>
    
    <section><title>Improvements and New Features</title>
    <list>
      <item>
	<p>Calling gen_tcp:connect with option {ip, {127,0,0,1}} results in 
	an exit with reason badarg. Neither SSL nor INETS This was not 
	caught, resulting in crashes with incomprehensible reasons.</p>
	<p>Own Id: OTP-9289 Aux Id: seq11845</p>
      </item>
    </list>
    </section>
    
  </section>
  
  <section>
    <title>SSL 4.1.3</title>
  
    <section><title>Fixed Bugs and Malfunctions</title>
    <list>
      <item>
	<p>
	Fixed error in cache-handling fix from ssl-4.1.2</p>
	<p>
	Own Id: OTP-9018 Aux Id: seq11739 </p>
      </item>
      <item>
	<p>Verification of a critical extended_key_usage-extension
	corrected</p>
	<p>Own Id: OTP-9029 Aux Id: seq11541 </p>
      </item>
    </list>
    </section>

  </section>

  <section>
    <title>SSL 4.1.2</title>

    <section><title>Fixed Bugs and Malfunctions</title>
      <list>
        <item>
          <p>
	    The ssl application caches certificate files, it will now
	    invalidate cache entries if the diskfile is changed.</p>
          <p>
	    Own Id: OTP-8965 Aux Id: seq11739 </p>
        </item>
        <item>
          <p>
	    Now runs the terminate function before returning from the
	    call made by ssl:close/1, as before the caller of
	    ssl:close/1 could get problems with the reuseaddr option.</p>
          <p>
	    Own Id: OTP-8992</p>
        </item>
      </list>
    </section>

</section>

<section><title>SSL 4.1.1</title>

    <section><title>Fixed Bugs and Malfunctions</title>
      <list>
        <item>
          <p>
	    Correct handling of client certificate verify message
	    When checking the client certificate verify message the
	    server used the wrong algorithm identifier to determine
	    the signing algorithm, causing a function clause error in
	    the public_key application when the key-exchange
	    algorithm and the public key algorithm of the client
	    certificate happen to differ.</p>
          <p>
	    Own Id: OTP-8897</p>
        </item>
      </list>
    </section>


    <section><title>Improvements and New Features</title>
      <list>
        <item>
          <p>
	    For testing purposes ssl now also support some anonymous
	    cipher suites when explicitly configured to do so.</p>
          <p>
	    Own Id: OTP-8870</p>
        </item>
        <item>
          <p>
	    Sends an error alert instead of crashing if a crypto
	    function for the selected cipher suite fails.</p>
          <p>
	    Own Id: OTP-8930 Aux Id: seq11720 </p>
        </item>
      </list>
    </section>

</section>

<section><title>SSL 4.1</title>

    <section><title>Improvements and New Features</title>
      <list>
        <item>
          <p>
	    Updated ssl to ignore CA certs that violate the asn1-spec
	    for a certificate, and updated public key asn1 spec to
	    handle inherited DSS-params.</p>
          <p>
	    Own Id: OTP-7884</p>
        </item>
        <item>
          <p>
	    Changed ssl implementation to retain backwards
	    compatibility for old option {verify, 0} that shall be
	    equivalent to {verify, verify_none}, also separate the
	    cases unknown ca and selfsigned peer cert, and restored
	    return value of deprecated function
	    public_key:pem_to_der/1.</p>
          <p>
	    Own Id: OTP-8858</p>
        </item>
        <item>
          <p>
	    Changed the verify fun so that it differentiate between
	    the peer certificate and CA certificates by using
	    valid_peer or valid as the second argument to the verify
	    fun. It may not always be trivial or even possible to
	    know when the peer certificate is reached otherwise.</p>
          <p>
	    *** POTENTIAL INCOMPATIBILITY ***</p>
          <p>
	    Own Id: OTP-8873</p>
        </item>
      </list>
    </section>

</section>

<section><title>SSL 4.0.1</title>

    <section><title>Fixed Bugs and Malfunctions</title>
      <list>
        <item>
          <p>
	    The server now verifies the client certificate verify
	    message correctly, instead of causing a case-clause.</p>
          <p>
	    Own Id: OTP-8721</p>
        </item>
        <item>
          <p>
	    The client hello message now always include ALL available
	    cipher suites (or those specified by the ciphers option).
	    Previous implementation would filter them based on the
	    client certificate key usage extension (such filtering
	    only makes sense for the server certificate).</p>
          <p>
	    Own Id: OTP-8772</p>
        </item>
        <item>
          <p>
	    Fixed handling of the option {mode, list} that was broken
	    for some packet types for instance line.</p>
          <p>
	    Own Id: OTP-8785</p>
        </item>
        <item>
          <p>
	    Empty packets were not delivered to the client.</p>
          <p>
	    Own Id: OTP-8790</p>
        </item>
        <item>
	    <p> Building in a source tree without prebuilt platform
	    independent build results failed on the SSL examples
	    when: </p> <list><item> cross building. This has been
	    solved by not building the SSL examples during a cross
	    build. </item><item> building on Windows. </item></list>
          <p>
	    Own Id: OTP-8791</p>
        </item>
        <item>
          <p>
	    Fixed a handshake error which occurred on some ssl
	    implementations.</p>
          <p>
	    Own Id: OTP-8793</p>
        </item>
      </list>
    </section>


    <section><title>Improvements and New Features</title>
      <list>
        <item>
          <p>
	    Revise the public_key API - Cleaned up and documented the
	    public_key API to make it useful for general use, also
	    changed ssl to use the new API.</p>
          <p>
	    Own Id: OTP-8722</p>
        </item>
        <item>
          <p>
	    Added support for inputing certificates and keys directly
	    in DER format these options will override the pem-file
	    options if specified.</p>
          <p>
	    Own Id: OTP-8723</p>
        </item>
        <item>
          <p>
	    To gain interoperability ssl will not check for padding
	    errors when using TLS 1.0. It is first in TLS 1.1 that
	    checking the padding is an requirement.</p>
          <p>
	    Own Id: OTP-8740</p>
        </item>
        <item>
          <p>
	    Changed the semantics of the verify_fun option in the
	    ssl-application so that it takes care of both application
	    handling of path validation errors and verification of
	    application specific extensions. This means that it is
	    now possible for the server application in verify_peer
	    mode to handle path validation errors. This change moved
	    some functionality earlier in ssl to the public_key
	    application.</p>
          <p>
	    Own Id: OTP-8770</p>
        </item>
        <item>
          <p>
	    Added the functionality so that the verification fun will
	    be called when a certificate is considered valid by the
	    path validation to allow access to each certificate in
	    the path to the user application. Also try to verify
	    subject-AltName, if unable to verify it let the
	    application verify it.</p>
          <p>
	    Own Id: OTP-8825</p>
        </item>
      </list>
    </section>

</section>

<section><title>SSL 4.0</title>
    
    <section><title>Improvements and New Features</title>
    <list>
      <item>
	<p>
	  New ssl now support client/server-certificates signed by
	dsa keys.</p>
	<p>
	Own Id: OTP-8587</p>
      </item>
      <item>
	<p>
	  Ssl has now switched default implementation and removed
	  deprecated certificate handling. All certificate handling
	is done by the public_key application.</p>
	<p>
	Own Id: OTP-8695</p>
      </item>
    </list>
    </section>
    </section>
</chapter><|MERGE_RESOLUTION|>--- conflicted
+++ resolved
@@ -27,16 +27,11 @@
   </header>
   <p>This document describes the changes made to the SSL application.</p>
 
-<<<<<<< HEAD
 <section><title>SSL 10.8.3</title>
-=======
-<section><title>SSL 10.3.1.5</title>
->>>>>>> a4981e71
-
-    <section><title>Fixed Bugs and Malfunctions</title>
-      <list>
-        <item>
-<<<<<<< HEAD
+
+    <section><title>Fixed Bugs and Malfunctions</title>
+      <list>
+        <item>
 	    <p> The link to crypto:engine_load refered the function
 	    with wrong arity. </p>
           <p>
@@ -818,7 +813,17 @@
 	    handling.</p>
           <p>
 	    Own Id: OTP-17384 Aux Id: GH-4800 </p>
-=======
+        </item>
+      </list>
+    </section>
+
+</section>
+
+<section><title>SSL 10.3.1.5</title>
+
+    <section><title>Fixed Bugs and Malfunctions</title>
+      <list>
+        <item>
           <p>
 	    Correct corner case of unexpected message handling for
 	    pre TLS-1.3 versions, could cause "late failure" and make
@@ -826,7 +831,6 @@
 	    possible DoS attacks.</p>
           <p>
 	    Own Id: OTP-18224</p>
->>>>>>> a4981e71
         </item>
       </list>
     </section>
