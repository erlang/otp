--- conflicted
+++ resolved
@@ -294,12 +294,9 @@
         {Record, State} ->
             next_event(StateName, Record, State, Actions);
         #alert{} = Alert ->
-<<<<<<< HEAD
-            ssl_connection:handle_normal_shutdown(Alert, StateName, State0),
-=======
             ssl_connection:handle_normal_shutdown(Alert#alert{role = Role}, StateName, State0),
->>>>>>> 33f13c10
 	    {stop, {shutdown, own_alert}, State0}
+
     end;
 next_event(StateName,  #ssl_tls{} = Record, State, Actions) ->
     {next_state, StateName, State, [{next_event, internal, {protocol_record, Record}} | Actions]};
