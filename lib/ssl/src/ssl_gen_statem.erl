%%
%% %CopyrightBegin%
%%
%% Copyright Ericsson AB 2007-2025. All Rights Reserved.
%%
%% Licensed under the Apache License, Version 2.0 (the "License");
%% you may not use this file except in compliance with the License.
%% You may obtain a copy of the License at
%%
%%     http://www.apache.org/licenses/LICENSE-2.0
%%
%% Unless required by applicable law or agreed to in writing, software
%% distributed under the License is distributed on an "AS IS" BASIS,
%% WITHOUT WARRANTIES OR CONDITIONS OF ANY KIND, either express or implied.
%% See the License for the specific language governing permissions and
%% limitations under the License.
%%
%% %CopyrightEnd%
%%
%%
%%----------------------------------------------------------------------
%% Purpose: Provide help function to handle generic parts of TLS
%% connection fsms
%%----------------------------------------------------------------------

-module(ssl_gen_statem).
-moduledoc false.

-include("ssl_api.hrl").
-include("ssl_internal.hrl").
-include("ssl_connection.hrl").
-include("ssl_alert.hrl").
-include("tls_handshake.hrl").
-include("tls_connection.hrl").

%% Initial Erlang process setup
-export([tls_start_link/7,
         dtls_start_link/7,
         init/1]).

%% TLS connection setup
-export([opposite_role/1,
         init_ssl_config/3,
         ssl_config/3,
         handshake/2,
         handshake/3,
         handshake_continue/3,
         handshake_cancel/1,
         handle_sni_extension/2,
	 socket_control/1,
         prepare_connection/2]).

%% User Events
-export([send/2,
         recv/3,
         close/2,
         shutdown/2,
	 new_user/2,
         get_opts/2,
         set_opts/2,
	 peer_certificate/1,
         negotiated_protocol/1,
	 connection_information/2,
         ktls_handover/1
	]).

%% Erlang Distribution export
-export([dist_handshake_complete/2]).

%% Generic fsm states
-export([initial_hello/3,
         config_error/3,
         connection/3,
         downgrade/3]).

-export([call/2,
         handle_common_event/4,
         handle_call/4,
         handle_info/3
        ]).

-export([hibernate_after/3]).

%% Data handling
-export([read_application_data/2]).

%% Alert and close handling
-export([send_alert/3,
         handle_own_alert/3,
         handle_alert/3,
	 handle_normal_shutdown/3,
         handle_trusted_certs_db/1,
         maybe_invalidate_session/6,
         maybe_invalidate_session/5,
         terminate/3]).

%% Log handling
-export([format_status/2]).

%% Tracing
-export([handle_trace/3]).

-export_type([secret_printout/0]).

-type secret_printout() :: iodata().

%%--------------------------------------------------------------------
%%% Initial Erlang process setup
%%--------------------------------------------------------------------
%%--------------------------------------------------------------------
-spec tls_start_link(client | server, ssl:host(), inet:port_number(), port(), tuple(), pid(), tuple()) ->
    {ok, pid()} | ignore |  {error, ssl:reason()}.
%%
%% Description: Creates a process which calls Module:init/1 to
%% choose appropriat gen_statem and initialize.
%%--------------------------------------------------------------------
tls_start_link(Role, Host, Port, Socket, {SslOpts, _, _} = Options, User, CbInfo) ->
    ReceiverOpts = maps:get(receiver_spawn_opts, SslOpts, []),
    Opts = [link | proplists:delete(link, ReceiverOpts)],
    Pid = proc_lib:spawn_opt(?MODULE, init, [[Role, self(), Host, Port, Socket, Options, User, CbInfo]], Opts),
    {ok, Pid}.

%%--------------------------------------------------------------------
-spec dtls_start_link(client | server, ssl:host(), inet:port_number(), port(), tuple(), pid(), tuple()) ->
			{ok, pid()} | ignore |  {error, ssl:reason()}.
%%
%% Description: Creates a gen_statem process which calls Module:init/1 to
%% initialize.
%%--------------------------------------------------------------------
dtls_start_link(Role, Host, Port, Socket, {SslOpts, _, _} = Options, User, CbInfo) ->
    ReceiverOpts = maps:get(receiver_spawn_opts, SslOpts, []),
    Opts = [link | proplists:delete(link, ReceiverOpts)],
    Pid = proc_lib:spawn_opt(?MODULE, init, [[Role, Host, Port, Socket, Options, User, CbInfo]], Opts),
    {ok, Pid}.


%%--------------------------------------------------------------------
-spec init(list()) -> no_return().
%% Description: Initialization
%%--------------------------------------------------------------------
init([Role, Sup | [Host, Port, _Socket, {TLSOpts, _, _}, _User, _CbInfo] = InitArgs]) ->
    process_flag(trap_exit, true),

    {ok, {_, Sender,_,_}} = supervisor:which_child(Sup, sender),

    case maps:get(erl_dist, TLSOpts, false) of
        true ->
            process_flag(priority, max);
        _ ->
            ok
    end,

    init_label(Role, Host, Port, TLSOpts),
    Tab = ets:new(tls_socket, []),

    case Role of
        ?CLIENT_ROLE ->
            case TLSOpts of
                #{versions := [?TLS_1_3]} ->
                    tls_client_connection_1_3:init([Role, Sender, Tab|InitArgs]);
                _  ->
                    tls_client_connection:init([Role, Sender, Tab | InitArgs])
            end;
        ?SERVER_ROLE ->
            case TLSOpts of
                #{versions := [?TLS_1_3]} ->
                    tls_server_connection_1_3:init([Role, Sender, Tab|InitArgs]);
                _ ->
                    tls_server_connection:init([Role, Sender, Tab|InitArgs])
            end
    end;
init([Role | [Host, Port, _Socket, {DTLSOpts,_,_}, _User, _CbInfo] = InitArgs]) ->
    process_flag(trap_exit, true),

    init_label(Role, Host, Port, DTLSOpts),
    Tab = ets:new(tls_socket, []),

    case Role of
        ?CLIENT_ROLE ->
            dtls_client_connection:init([Role, Tab|InitArgs]);
        ?SERVER_ROLE ->
            dtls_server_connection:init([Role, Tab|InitArgs])
    end.

init_label(?CLIENT_ROLE = Role, Host, _, Options) ->
    Protocol = maps:get(protocol, Options),
    SNIStr =
        case maps:get(server_name_indication, Options, undefined) of
            undefined ->
                host_str(Host);
            SNIOpt ->
                host_str(SNIOpt)
        end,
    SNI = erlang:iolist_to_binary(SNIStr),
    proc_lib:set_label({Protocol, Role, SNI});
init_label(?SERVER_ROLE = Role, _, Port, Options) ->
    Protocol = maps:get(protocol, Options),
    proc_lib:set_label({Protocol, Role, Port}).

host_str(Host) when is_list(Host) ->
    Host;
host_str({local, File}) when is_list(File); is_binary(File) ->
    File;
host_str(IPv4) when tuple_size(IPv4) =:= 4 ->
    IPStrs = [erlang:integer_to_list(I) || I <- tuple_to_list(IPv4)],
    lists:join(".", IPStrs);
host_str(IPv6) when tuple_size(IPv6) =:= 8 ->
    IPStrs = [erlang:integer_to_list(I, 16) || I <- tuple_to_list(IPv6)],
    lists:join(":", IPStrs);
host_str(Host) when is_atom(Host) ->
    atom_to_list(Host).

%%====================================================================
%% TLS connection setup
%%====================================================================

%%--------------------------------------------------------------------
-spec opposite_role(client | server) ->  client | server.
%%--------------------------------------------------------------------
opposite_role(client) ->
    server;
opposite_role(server) ->
    client.

%%--------------------------------------------------------------------
-spec init_ssl_config(ssl_options(), client | server, #state{}) -> #state{}.
%%--------------------------------------------------------------------
init_ssl_config(Opts, Role, #state{ssl_options = #{handshake := Handshake},
                                   handshake_env = HsEnv} = State0) ->
     ContinueStatus = case Handshake of
                          hello ->
                             %% Will pause handshake after hello message to
                             %% enable user to react to hello extensions
                             pause;
                         full ->
                             Handshake
                      end,
    ssl_config(Opts, Role,
               State0#state{handshake_env =
                                HsEnv#handshake_env{continue_status = ContinueStatus}}).

%%--------------------------------------------------------------------
-spec ssl_config(ssl_options(), client | server, #state{}) -> #state{}.
%%--------------------------------------------------------------------
ssl_config(Opts, Role, #state{static_env = InitStatEnv0,
                              handshake_env = HsEnv,
                              connection_env = CEnv} = State0) ->
    {ok, #{cert_db_ref := Ref,
           cert_db_handle := CertDbHandle,
           fileref_db_handle := FileRefHandle,
           session_cache := CacheHandle,
           crl_db_info := CRLDbHandle,
           cert_key_alts := CertKeyAlts,
           dh_params := DHParams}} =
	ssl_config:init(Opts, Role),
    TimeStamp = erlang:monotonic_time(),
    Session = State0#state.session,

    State0#state{session = Session#session{time_stamp = TimeStamp},
                 static_env = InitStatEnv0#static_env{
                                file_ref_db = FileRefHandle,
                                cert_db_ref = Ref,
                                cert_db = CertDbHandle,
                                crl_db = CRLDbHandle,
                                session_cache = CacheHandle
                               },
                 handshake_env =
                     HsEnv#handshake_env{diffie_hellman_params = DHParams},
                 connection_env = CEnv#connection_env{cert_key_alts = CertKeyAlts},
                 ssl_options = Opts}.

%%--------------------------------------------------------------------
-spec handshake(#sslsocket{}, timeout()) ->  {ok, #sslsocket{}} |
                                             {ok,  #sslsocket{}, map()}| {error, ssl:reason()}.
%%
%% Description: Starts ssl handshake.
%%--------------------------------------------------------------------
handshake(#sslsocket{connection_handler = Pid} = Socket, Timeout) ->
    case call(Pid, {start, Timeout}) of
	connected ->
	    {ok, Socket};
        {ok, Ext} ->
            {ok, Socket, no_records(Ext)};
	Error ->
	    Error
    end.

%%--------------------------------------------------------------------
-spec handshake(#sslsocket{}, {SSLOpts::list(), #socket_options{}}, timeout()) ->
          {ok, #sslsocket{}} | {ok, #sslsocket{}, map()} | {error, ssl:reason()}.
%%
%% Description: Starts ssl handshake with some new options
%%--------------------------------------------------------------------
handshake(#sslsocket{connection_handler = Pid} = Socket, SslOptions, Timeout) ->
    case call(Pid, {start, SslOptions, Timeout}) of
	connected ->
	    {ok, Socket};
	Error ->
	    Error
    end.

%%--------------------------------------------------------------------
-spec handshake_continue(#sslsocket{}, [ssl:tls_server_option()],
                         timeout()) ->  {ok,  #sslsocket{}}| {error, ssl:reason()}.
%%
%% Description: Continues handshake with new options
%%--------------------------------------------------------------------
handshake_continue(#sslsocket{connection_handler = Pid} = Socket, SslOptions, Timeout) ->
    case call(Pid, {handshake_continue, SslOptions, Timeout}) of
	connected ->
	    {ok, Socket};
	Error ->
	    Error
    end.
%%--------------------------------------------------------------------
-spec handshake_cancel(#sslsocket{}) ->  ok | {error, ssl:reason()}.
%%
%% Description: Cancels connection
%%--------------------------------------------------------------------
handshake_cancel(#sslsocket{connection_handler = Pid}) ->
    case call(Pid, cancel) of
	closed ->
            ok;
        Error ->
	    Error
    end.
%--------------------------------------------------------------------

-spec socket_control(#sslsocket{}) ->
          {ok, #sslsocket{}} | {error, ssl:reason()}.

socket_control(#sslsocket{connection_cb = dtls_gen_connection,
                          listener_config = Config} = SslSocket)
  when Config =/= undefined ->
    %% dtls listener process must have the socket control
    {ok, SslSocket};
socket_control(#sslsocket{connection_cb = dtls_gen_connection,
                          transport_cb = Transport,
                          socket_handle = {_, Socket},
                          connection_handler = Pid} = SslSocket) ->
    case Transport:controlling_process(Socket, Pid) of
 	ok ->
            {ok, SslSocket};
        {error, Reason}	->
 	    {error, Reason}
    end;
socket_control(#sslsocket{transport_cb = Transport,
                          socket_handle = Socket,
                          connection_handler = Pid} = SslSocket) ->
    case Transport:controlling_process(Socket, Pid) of
 	ok ->
            {ok, SslSocket};
        {error, Reason}	->
 	    {error, Reason}
    end.

prepare_connection(#state{handshake_env = #handshake_env{renegotiation = Renegotiate},
                          recv = #recv{from = RecvFrom}} = State0, Connection)
  when Renegotiate =/= {false, first},
       RecvFrom =/= undefined ->
    State = Connection:reinit(State0),
    {no_record, ack_connection(State)};
prepare_connection(State0, Connection) ->
    State = Connection:reinit(State0),
    {no_record, ack_connection(State)}.

%%====================================================================
%% User events
%%====================================================================

%%--------------------------------------------------------------------
-spec send(pid(), iodata()) -> ok | {error, ssl:reason()}.
%%
%% Description: Sends data over the ssl connection
%%--------------------------------------------------------------------
send(Pid, Data) ->
    call(Pid, {application_data,
				    %% iolist_to_iovec should really
				    %% be called iodata_to_iovec()
				    erlang:iolist_to_iovec(Data)}).

%%--------------------------------------------------------------------
-spec recv(pid(), integer(), timeout()) ->
    {ok, binary() | list()} | {error, ssl:reason()}.
%%
%% Description:  Receives data when active = false
%%--------------------------------------------------------------------
recv(Pid, Length, Timeout) ->
    call(Pid, {recv, Length, Timeout}).

%%--------------------------------------------------------------------
-spec connection_information(pid(), boolean()) -> {ok, list()} | {error, ssl:reason()}.
%%
%% Description: Get connection information
%%--------------------------------------------------------------------
connection_information(Pid, IncludeSecrityInfo) when is_pid(Pid) ->
    case call(Pid, {connection_information, IncludeSecrityInfo}) of
        {ok, Info} when IncludeSecrityInfo == true ->
            {ok, maybe_add_keylog(Info)};
        Other ->
            Other
    end.

%%--------------------------------------------------------------------
-spec close(pid(), {close, Timeout::integer() |
				    {NewController::pid(), Timeout::integer()}}) ->
		   ok | {ok, port()} | {error, ssl:reason()}.
%%
%% Description:  Close an ssl connection
%%--------------------------------------------------------------------
close(ConnectionPid, How) ->
    case call(ConnectionPid, How) of
	{error, closed} ->
	    ok;
	Other ->
	    Other
    end.
%%--------------------------------------------------------------------
-spec shutdown(pid(), atom()) -> ok | {error, ssl:reason()}.
%%
%% Description: Same as gen_tcp:shutdown/2
%%--------------------------------------------------------------------
shutdown(ConnectionPid, How) ->
    call(ConnectionPid, {shutdown, How}).

%%--------------------------------------------------------------------
-spec new_user(pid(), pid()) ->  ok | {error, ssl:reason()}.
%%
%% Description:  Changes process that receives the messages when active = true
%% or once.
%%--------------------------------------------------------------------
new_user(ConnectionPid, User) ->
    call(ConnectionPid, {new_user, User}).

%%--------------------------------------------------------------------
-spec get_opts(pid(), list()) -> {ok, list()} | {error, ssl:reason()}.
%%
%% Description: Same as inet:getopts/2
%%--------------------------------------------------------------------
get_opts(ConnectionPid, OptTags) ->
    call(ConnectionPid, {get_opts, OptTags}).
%%--------------------------------------------------------------------
-spec set_opts(pid(), list()) -> ok | {error, ssl:reason()}.
%%
%% Description:  Same as inet:setopts/2
%%--------------------------------------------------------------------
set_opts(ConnectionPid, Options) ->
    call(ConnectionPid, {set_opts, Options}).

%%--------------------------------------------------------------------
-spec peer_certificate(pid()) -> {ok, binary()| undefined} | {error, ssl:reason()}.
%%
%% Description: Returns the peer cert
%%--------------------------------------------------------------------
peer_certificate(ConnectionPid) ->
    call(ConnectionPid, peer_certificate).

%%--------------------------------------------------------------------
-spec negotiated_protocol(pid()) -> {ok, binary()} | {error, ssl:reason()}.
%%
%% Description:  Returns the negotiated protocol
%%--------------------------------------------------------------------
negotiated_protocol(ConnectionPid) ->
    call(ConnectionPid, negotiated_protocol).

%%--------------------------------------------------------------------
-spec ktls_handover(pid()) -> {ok, map()} | {error, ssl:reason()}.
%%
%% Description:  Returns the negotiated protocol
%%--------------------------------------------------------------------
ktls_handover(ConnectionPid) ->
    call(ConnectionPid, ktls_handover).

dist_handshake_complete(ConnectionPid, DHandle) ->
    gen_statem:cast(ConnectionPid, {dist_handshake_complete, DHandle}).

handle_sni_extension(undefined, State) ->
    {ok, State};
handle_sni_extension(#sni{hostname = Hostname}, #state{static_env = #static_env{port = Port},
                                                       ssl_options = #{protocol := Protocol}} = State0) ->
    case check_hostname(Hostname) of
        ok ->
            case handle_sni_hostname(Hostname, State0) of
                #alert{} = OptAlert ->
                    {error, OptAlert};
                State ->
                    proc_lib:set_label({Protocol, ?SERVER_ROLE, erlang:iolist_to_binary(Hostname), Port}),
                    {ok, State}
            end;
        #alert{} = Alert ->
            {error, Alert}
    end.

%%====================================================================
%% Generic states
%%====================================================================
%%--------------------------------------------------------------------
-spec initial_hello(gen_statem:event_type(),
                    {start, timeout()} |  {start, {list(), list()}, timeout()}| term(),
                    #state{}) ->
          gen_statem:state_function_result().
%%--------------------------------------------------------------------
initial_hello({call, From}, {new_user, _} = Msg, State) ->
    handle_call(Msg, From, ?STATE(initial_hello), State);
initial_hello(info, {'DOWN', _, _, _, _} = Event, State) ->
    handle_info(Event, ?STATE(initial_hello), State);
initial_hello(_Type, _Event, _State) ->
    {keep_state_and_data, [postpone]}.

%%--------------------------------------------------------------------
-spec config_error(gen_statem:event_type(),
                   {start, timeout()} | term(), #state{}) ->
          gen_statem:state_function_result().
%%--------------------------------------------------------------------
config_error({call, From}, {start, _Timeout},
      #state{protocol_specific = #{error := Error}} = State) ->
    {stop_and_reply, {shutdown, normal},
     [{reply, From, {error, Error}}], State};
config_error({call, From}, {close, _}, State) ->
    {stop_and_reply, {shutdown, normal}, {reply, From, ok}, State};
config_error({call, From}, _Msg, State) ->
    {next_state, ?STATE(config_error), State, [{reply, From, {error, closed}}]};
config_error(info, {'DOWN', _, _, _, _} = Event, State) ->
    handle_info(Event, ?STATE(config_error), State);
config_error(_Type, _Event, _State) ->
    {keep_state_and_data, [postpone]}.

%%--------------------------------------------------------------------
-spec connection(gen_statem:event_type(), term(), #state{}) ->
			gen_statem:state_function_result().
%%--------------------------------------------------------------------
connection({call, RecvFrom}, {recv, N, Timeout},
	   #state{recv = Recv,
                  socket_options = #socket_options{active = false}
                 } = State0) ->
    passive_receive(State0#state{recv = Recv#recv{from = RecvFrom,
                                                  bytes_to_read = N}},
                    ?STATE(connection), [{{timeout, recv}, Timeout, timeout}]);
connection({call, From}, peer_certificate,
	   #state{session = #session{peer_certificate = Cert}} = State) ->
    hibernate_after(?STATE(connection), State, [{reply, From,  {ok, Cert}}]);
connection({call, From}, {connection_information, true}, State) ->
    Info = connection_info(State) ++ security_info(State),
    hibernate_after(?STATE(connection), State, [{reply, From, {ok, Info}}]);
connection({call, From}, {connection_information, false}, State) ->
    Info = connection_info(State),
    hibernate_after(?STATE(connection), State, [{reply, From, {ok, Info}}]);
connection({call, From}, negotiated_protocol,
	   #state{handshake_env = #handshake_env{alpn = undefined,
                                                 negotiated_protocol = undefined}} = State) ->
    hibernate_after(?STATE(connection), State, [{reply, From, {error, protocol_not_negotiated}}]);
connection({call, From}, negotiated_protocol,
	   #state{handshake_env = #handshake_env{alpn = undefined,
                                                 negotiated_protocol = SelectedProtocol}} = State) ->
    hibernate_after(?STATE(connection), State,
		    [{reply, From, {ok, SelectedProtocol}}]);
connection({call, From}, negotiated_protocol,
	   #state{handshake_env = #handshake_env{alpn = SelectedProtocol,
                                                 negotiated_protocol = undefined}} = State) ->
    hibernate_after(?STATE(connection), State,
		    [{reply, From, {ok, SelectedProtocol}}]);
connection({call, From}, 
           {close,{_NewController, _Timeout}},
           #state{static_env = #static_env{role = Role,
                                           user_socket = UserSocket,
                                           protocol_cb = Connection},
                  connection_env = #connection_env{socket_tls_closed = #alert{} = Alert}
                 } = State) ->
    alert_user(UserSocket, From, Alert, Role, ?STATE(connection), Connection),
    {stop, {shutdown, normal}, State};
connection({call, From}, 
           {close,{NewController, Timeout}},
           #state{connection_states = ConnectionStates,
                  static_env = #static_env{protocol_cb = Connection},
                  protocol_specific = #{sender := Sender} = PS,
                  connection_env = #connection_env{socket_tls_closed = PeerClosedTLS} = CEnv
                 } = State0) ->
    Action = case PeerClosedTLS of
                 true ->
                     %%Close Alert already received from peer, "replay" in downgrade state.
                     [{next_event, internal, ?ALERT_REC(?WARNING, ?CLOSE_NOTIFY)}];
                 false ->
                     [{timeout, Timeout, downgrade}]
             end,
    case tls_sender:downgrade(Sender, Timeout) of
        {ok, Write} ->
            %% User downgrades connection
            %% When downgrading an TLS connection to a transport connection
            %% we must receive the close alert from the peer before releasing the
            %% transport socket. Also after sending our close alert nothing 
            %% more may be sent by the tls_sender process.
            State = Connection:send_alert(?ALERT_REC(?WARNING, ?CLOSE_NOTIFY),
                                          State0#state{connection_states =
                                                           ConnectionStates#{current_write => Write}}),
            {next_state, downgrade, State#state{connection_env =
                                                    CEnv#connection_env{downgrade = {NewController, From}},
                                                protocol_specific = PS#{active_n_toggle => true,
                                                                        active_n => 1}
                                               },
             Action};
        {error, timeout} ->
            {stop_and_reply, {shutdown, downgrade_fail}, [{reply, From, {error, timeout}}]}
    end;
connection({call, From}, ktls_handover, #state{
    static_env = #static_env{
        transport_cb = Transport,
        socket = Socket
    },
    connection_env = #connection_env{
        user_application = {_Mon, Pid},
        negotiated_version = TlsVersion
    },
    ssl_options = #{ktls := true},
    socket_options = SocketOpts,
    connection_states = #{
        current_write := #{
            security_parameters := #security_parameters{cipher_suite = CipherSuite},
            cipher_state := WriteState,
            sequence_number := WriteSeq
        },
        current_read := #{
            cipher_state := ReadState,
            sequence_number := ReadSeq
        }
    }
}) ->
    Reply = case Transport:controlling_process(Socket, Pid) of
        ok ->
            {ok, #{
                socket => Socket,
                tls_version => TlsVersion,
                cipher_suite => CipherSuite,
                socket_options => SocketOpts,
                write_state => WriteState,
                write_seq => WriteSeq,
                read_state => ReadState,
                read_seq => ReadSeq
            }};
        {error, Reason} ->
            {error, Reason}
    end,
    {stop_and_reply, {shutdown, ktls}, [{reply, From, Reply}]};
connection({call, From}, Msg, State) ->
    handle_call(Msg, From, ?STATE(connection), State);
connection(cast, {dist_handshake_complete, DHandle},
           #state{ssl_options = #{erl_dist := true},
                  static_env = #static_env{protocol_cb = Connection},
                  connection_env = CEnv,
                  recv = Recv,
                  socket_options = SockOpts} = State0) ->
    process_flag(priority, normal),
    State1 =
        State0#state{
          socket_options = SockOpts#socket_options{active = true},
          connection_env = CEnv#connection_env{erl_dist_handle = DHandle},
          recv = Recv#recv{bytes_to_read = undefined}
         },
    {Record, State} = read_application_data(<<>>, State1),
    Connection:next_event(?STATE(connection), Record, State);
connection(info, Msg, #state{static_env = #static_env{protocol_cb = Connection}} = State) ->
    Connection:handle_info(Msg, ?STATE(connection), State);
connection(internal, {recv, RecvFrom},
           #state{recv = #recv{from=RecvFrom}} = State) ->
    passive_receive(State, ?STATE(connection), []);
connection(Type, Msg, State) ->
    handle_common_event(Type, Msg, ?STATE(connection), State).

%%--------------------------------------------------------------------
-spec downgrade(gen_statem:event_type(), term(), #state{}) ->
		       gen_statem:state_function_result().
%%--------------------------------------------------------------------
downgrade(internal, #alert{description = ?CLOSE_NOTIFY},
	  #state{static_env = #static_env{transport_cb = Transport,
                                          socket = Socket},
		 connection_env = #connection_env{downgrade = {Pid, From}},
                 protocol_buffers = #protocol_buffers{tls_record_buffer = TlsRecordBuffer}
                } = State) ->
    tls_socket:setopts(Transport, Socket, [{active, false}, {packet, 0}, {mode, binary}]),
    Transport:controlling_process(Socket, Pid),
    ReturnValue = case TlsRecordBuffer of
                      {undefined,{[Bin] = _Front, _Size, []}} ->
                          %% Buffered non TLS data returned to downgrade caller
                          {ok, Socket, Bin};
                      _ ->
                          {ok, Socket}
                  end,
    {stop_and_reply, {shutdown, downgrade},[{reply, From, ReturnValue}], State};
downgrade(timeout, downgrade, #state{ connection_env = #connection_env{downgrade = {_, From}}} = State) ->
    {stop_and_reply, {shutdown, normal},[{reply, From, {error, timeout}}], State};
downgrade(info, {CloseTag, Socket},
          #state{static_env = #static_env{socket = Socket, 
                                          close_tag = CloseTag},
                 connection_env = #connection_env{downgrade = {_, From}}} =
              State) ->
    {stop_and_reply, {shutdown, normal},[{reply, From, {error, CloseTag}}], State};
downgrade(info, Info, State) ->
    tls_gen_connection:handle_info(Info, ?STATE(downgrade), State);
downgrade(Type, Event, State) ->
    try
        tls_dtls_gen_connection:downgrade(Type, Event, State)
    catch throw:#alert{} = Alert ->
            handle_own_alert(Alert, ?STATE(downgrade), State)
    end.

%%====================================================================
%%  Event/Msg handling
%%====================================================================
handle_common_event(internal, {handshake, {Handshake, Raw}}, StateName,
		    #state{handshake_env = #handshake_env{tls_handshake_history = Hist0} = HsEnv,
                           connection_env = #connection_env{negotiated_version = _Version}} = State0) ->
    Hist = ssl_handshake:update_handshake_history(Hist0, Raw),
    {next_state, StateName,
     State0#state{handshake_env =
                      HsEnv#handshake_env{tls_handshake_history = Hist}},
     [{next_event, internal, Handshake}]};
handle_common_event(internal, {protocol_record, TLSorDTLSRecord}, StateName,
                    #state{static_env = #static_env{protocol_cb = Connection}} = State) ->
    Connection:handle_protocol_record(TLSorDTLSRecord, StateName, State);
handle_common_event(timeout, hibernate, _, _) ->
    {keep_state_and_data, [hibernate]};
handle_common_event({timeout, handshake}, close, _StateName,
                    #state{recv = #recv{from = StartFrom} = Recv} = State) ->
    {stop_and_reply,
     {shutdown, user_timeout},
     {reply, StartFrom, {error, timeout}}, State#state{recv = Recv#recv{from = undefined}}};
handle_common_event({timeout, recv}, timeout, StateName,
                    #state{recv = #recv{from = RecvFrom} = Recv} = State) ->
    {next_state, StateName,
     State#state{recv = Recv#recv{from = undefined, bytes_to_read = undefined}},
     [{reply, RecvFrom, {error, timeout}}]};
handle_common_event(internal, {recv, RecvFrom}, StateName,
                    #state{recv = #recv{from = RecvFrom}})
  when StateName =/= connection ->
    {keep_state_and_data, [postpone]};
handle_common_event(internal, new_connection, StateName, State) ->
    {next_state, StateName, State};
handle_common_event(Type, Msg, StateName, State) ->
    Alert =  ?ALERT_REC(?FATAL,?UNEXPECTED_MESSAGE, {unexpected_msg, {Type, Msg}}),
    handle_own_alert(Alert, StateName, State).

handle_call({application_data, _Data}, _, _, _) ->
    %% In renegotiation priorities handshake, send data when handshake is finished
    {keep_state_and_data, [postpone]};
handle_call({close, _} = Close, From, StateName, #state{connection_env = CEnv} = State) ->
    %% Run terminate before returning so that the reuseaddr
    %% inet-option works properly
    Result = terminate(Close, StateName, State),
    {stop_and_reply,
     {shutdown, normal},
     {reply, From, Result}, State#state{connection_env = CEnv#connection_env{socket_terminated = true}}};
handle_call({shutdown, read_write = How}, From, StateName,
	    #state{static_env = #static_env{transport_cb = Transport,
                                            socket = Socket},
                   connection_env = CEnv} = State) ->
    try send_alert(?ALERT_REC(?WARNING, ?CLOSE_NOTIFY),
                   StateName, State) of
        _ ->
            try Transport:shutdown(Socket, How) of
                ok ->
                    {next_state, StateName, State#state{connection_env =
                                                            CEnv#connection_env{socket_terminated = true}},
                     [{reply, From, ok}]};
                Error ->
                    {stop_and_reply, {shutdown, normal}, {reply, From, Error},
                     State#state{connection_env = CEnv#connection_env{socket_terminated = true}}}
            catch error:{undef, _} ->
                    {stop_and_reply, {shutdown, normal}, {reply, From, {error, notsup}},
                     State#state{connection_env = CEnv#connection_env{socket_terminated = true}}}
            end
    catch
        throw:Return ->
            Return
    end;
handle_call({shutdown, How0}, From, StateName,
	    #state{static_env = #static_env{transport_cb = Transport,
                                            socket = Socket}} = State) ->
    case Transport:shutdown(Socket, How0) of
	ok ->
	    {next_state, StateName, State, [{reply, From, ok}]};
	Error ->
            {stop_and_reply, {shutdown, normal}, {reply, From, Error}, State}
    end;
handle_call({recv, _N, _Timeout}, From, _,
		  #state{socket_options =
			     #socket_options{active = Active}}) when Active =/= false ->
    {keep_state_and_data, [{reply, From, {error, einval}}]};
handle_call({recv, N, Timeout}, RecvFrom, StateName, #state{recv = Recv} = State) ->
    %% Doing renegotiate wait with handling request until renegotiate is
    %% finished.
    {next_state, StateName, State#state{recv = Recv#recv{from=RecvFrom, bytes_to_read = N}},
     [{next_event, internal, {recv, RecvFrom}} , {{timeout, recv}, Timeout, timeout}]};
handle_call({new_user, User}, From, StateName,
            State = #state{connection_env = #connection_env{user_application = {OldMon, _}} = CEnv}) ->
    NewMon = erlang:monitor(process, User),
    erlang:demonitor(OldMon, [flush]),
    {next_state, StateName, State#state{connection_env = CEnv#connection_env{user_application = {NewMon, User}}},
     [{reply, From, ok}]};
handle_call({get_opts, OptTags}, From, _,
            #state{static_env = #static_env{protocol_cb = Connection,
                                            socket = Socket,
                                            transport_cb = Transport},
                   socket_options = SockOpts}) ->
    OptsReply = get_socket_opts(Connection, Transport, Socket, OptTags, SockOpts, []),
    {keep_state_and_data, [{reply, From, OptsReply}]};
handle_call({set_opts, Opts0}, From, StateName,
	    #state{static_env =  #static_env{user_socket = UserSocket,
                                             protocol_cb = Connection,
                                             socket = Socket,
                                             transport_cb = Transport},
                   connection_env =
                       #connection_env{user_application = {_Mon, Pid}},
                   socket_options = Opts1,
                   tab = Tab
                  } = State0) ->
    {Reply, Opts} = set_socket_opts(Connection, Transport, Socket, Tab, Opts0, Opts1, []),
    case {proplists:lookup(active, Opts0), Opts} of
        {{_, N}, #socket_options{active=false}} when is_integer(N) ->
            send_user(Pid,{ssl_passive,UserSocket});
        _ ->
            ok
    end,
    State = State0#state{socket_options = Opts},
    handle_active_option(Opts#socket_options.active, StateName, From, Reply, State);

handle_call(renegotiate, From, StateName, _) when StateName =/= connection ->
    {keep_state_and_data, [{reply, From, {error, already_renegotiating}}]};

handle_call(_,_,_,_) ->
    {keep_state_and_data, [postpone]}.

handle_info({ErrorTag, Socket, econnaborted}, StateName,
	    #state{static_env = #static_env{role = Role,
                                            host = Host,
                                            port = Port,
                                            socket = Socket,
                                            user_socket = UserSocket,
                                            error_tag = ErrorTag,
                                            protocol_cb = Connection},
                   handshake_env = #handshake_env{renegotiation = Type},
                   connection_env = #connection_env{negotiated_version = Version},
                   session = Session,
                   recv = #recv{from = StartFrom}
                  } = State)  when StateName =/= connection ->
    maybe_invalidate_session(Version, Type, Role, Host, Port, Session),
    alert_user(UserSocket, StartFrom, ?ALERT_REC(?FATAL, ?CLOSE_NOTIFY), Role, StateName, Connection),
    {stop, {shutdown, transport_closed}, State};
handle_info({ErrorTag, Socket, Reason}, StateName, #state{static_env = #static_env{
                                                                          role = Role,
                                                                          socket = Socket,
                                                                          error_tag = ErrorTag}
                                                         } = State)  ->
    ?SSL_LOG(info, "Socket error", [{error_tag, ErrorTag}, {description, Reason}]),
    Alert = ?ALERT_REC(?FATAL, ?CLOSE_NOTIFY, {transport_error, Reason}),
    handle_normal_shutdown(Alert#alert{role = Role}, StateName, State),
    {stop, {shutdown, transport_closed}, State};
handle_info({'DOWN', MonitorRef, _, _, Reason}, _,
            #state{connection_env = #connection_env{user_application = {MonitorRef, _Pid}},
                   ssl_options = #{erl_dist := true}}) ->
    {stop, {shutdown, Reason}};
handle_info({'DOWN', MonitorRef, _, _, _}, connection,
            #state{connection_env = #connection_env{user_application = {MonitorRef, _Pid}}}) ->
    {stop, {shutdown, normal}};
handle_info({'DOWN', MonitorRef, _, _, _}, _,
            #state{recv = Recv,
                   connection_env = #connection_env{user_application = {MonitorRef, _Pid}}} = State) ->
    %% Receiver has died
    {stop, {shutdown, cancel_hs}, State#state{recv = Recv#recv{from = undefined}}};
handle_info({'EXIT', Pid, _Reason}, StateName,
            #state{connection_env = #connection_env{user_application = {_MonitorRef, Pid}}} = State) ->
    %% It seems the user application has linked to us
    %% - ignore that and let the monitor handle this
    {next_state, StateName, State};
%%% So that terminate will be run when supervisor issues shutdown
handle_info({'EXIT', _Sup, shutdown}, connection, State) ->
    {stop, shutdown, State};
handle_info({'EXIT', _Sup, shutdown}, _, #state{recv = #recv{from = StartFrom} = Recv} = State) ->
    gen_statem:reply(StartFrom, {error, closed}),
    {stop, {shutdown, cancel_hs},  State#state{recv = Recv#recv{from = undefined}}};
handle_info({'EXIT', Socket, normal}, _StateName, #state{static_env = #static_env{socket = Socket}} = State) ->
    %% Handle as transport close"
    {stop,{shutdown, transport_closed}, State};
handle_info({'EXIT', Socket, Reason}, _StateName, #state{static_env = #static_env{socket = Socket}} = State) ->
    ?SSL_LOG(info, socket_error, [{error, Reason}]),
    {stop,{shutdown, transport_closed}, State};
handle_info(allow_renegotiate, StateName, #state{handshake_env = HsEnv} = State) -> %% PRE TLS-1.3
    {next_state, StateName, State#state{handshake_env = HsEnv#handshake_env{allow_renegotiate = true}}};
handle_info(Msg, StateName, #state{static_env = #static_env{socket = Socket, error_tag = ErrorTag}} = State) ->
    ?SSL_LOG(notice, "Unexpected INFO message",
             [{message, Msg}, {socket, Socket}, {error_tag, ErrorTag}]),
    {next_state, StateName, State}.

%%====================================================================
%% Application Data
%%====================================================================
read_application_data(Data,
                      #state{user_data_buffer =
                                 {Front0,BufferSize0,Rear0},
                             connection_env =
                                 #connection_env{erl_dist_handle = DHandle}}
                      = State) ->
    Front = Front0,
    BufferSize = BufferSize0 + byte_size(Data),
    Rear = [Data|Rear0],
    case DHandle of
        undefined ->
            read_application_data(State, Front, BufferSize, Rear);
        _ ->
            try read_application_dist_data(DHandle, Front, BufferSize, Rear) of
                Buffer ->
                    {no_record, State#state{user_data_buffer = Buffer}}
            catch
                error:notsup ->
                    %% Distribution controller has shut down
                    %% so we are no longer input handler and therefore
                    %% erlang:dist_ctrl_put_data/2 raises this exception
                    {stop, {shutdown, dist_closed},
                     %% This buffers known data, but we might have delivered
                     %% some of it to the VM, which makes buffering all
                     %% incorrect, as would be wasting all.
                     %% But we are stopping the server so
                     %% user_data_buffer is not important at all...
                     State#state{
                       user_data_buffer = {Front,BufferSize,Rear}}};
                error:Reason:Stacktrace ->
                    %% Unforeseen exception in parsing application data
                    {stop,
                     {disconnect,{error,Reason,Stacktrace}},
                     State#state{
                       user_data_buffer = {Front,BufferSize,Rear}}}
            end
    end.

passive_receive(#state{static_env = #static_env{role = Role,
                                                user_socket = UserSocket,
                                                protocol_cb = Connection},
                       recv = #recv{from = RecvFrom},
                       connection_env = #connection_env{socket_tls_closed = #alert{} = Alert}} = State, 
                StateName, _) ->
    alert_user(UserSocket, RecvFrom, Alert, Role, StateName, Connection),
    {stop, {shutdown, normal}, State};
passive_receive(#state{user_data_buffer = {Front,BufferSize,Rear},
                       %% Assert! Erl distribution uses active sockets
                       static_env = #static_env{protocol_cb = Connection},
                       connection_env = #connection_env{erl_dist_handle = undefined}}
                = State0, StateName, StartTimerAction) ->
    case BufferSize of
	0 ->
	    Connection:next_event(StateName, no_record, State0, StartTimerAction);
	_ ->
	    case read_application_data(State0, Front, BufferSize, Rear) of
                {stop, _, _} = ShutdownError ->
                    ShutdownError;
                {Record, #state{recv = #recv{from = undefined}} = State} ->
                    Connection:next_event(StateName, Record, State,
                                          [{{timeout, recv}, infinity, timeout}]);
                {Record, State} ->
                    Connection:next_event(StateName, Record, State, StartTimerAction)
            end
    end.

%%====================================================================
%% Hibernation
%%====================================================================

hibernate_after(connection = StateName,
		#state{ssl_options= #{hibernate_after := HibernateAfter}} = State,
                Actions) when HibernateAfter =/= infinity ->
    {next_state, StateName, State,
     [{timeout, HibernateAfter, hibernate} | Actions]};
hibernate_after(StateName, State, []) ->
    {next_state, StateName, State};
hibernate_after(StateName, State, Actions) ->
    {next_state, StateName, State, Actions}.

%%====================================================================
%% Alert and close handling
%%====================================================================
send_alert(Alert, connection, #state{static_env = #static_env{protocol_cb = Connection}} = State) ->
     Connection:send_alert_in_connection(Alert, State);
send_alert(Alert, _, #state{static_env = #static_env{protocol_cb = Connection}} = State) ->
    Connection:send_alert(Alert, State).

handle_own_alert(Alert0, StateName,
		 #state{static_env = #static_env{role = Role,
                                                 protocol_cb = Connection},
                        ssl_options = #{log_level := LogLevel}} = State) ->
    try %% Try to tell the other side
        send_alert(Alert0, StateName, State)
    catch _:_ ->  %% Can crash if we are in a uninitialized state
	    ignore
    end,
    try %% Try to tell the local user
        Alert = Alert0#alert{role = Role},
	log_alert(LogLevel, Role, Connection:protocol_name(), StateName, Alert),
	handle_normal_shutdown(Alert,StateName, State)
    catch _:_ ->
	    ok
    end,
    {stop, {shutdown, own_alert}, State}.

handle_normal_shutdown(Alert, StateName,
                       #state{static_env = #static_env{role = Role,
                                                       user_socket = UserSocket,
                                                       protocol_cb = Connection},
                              handshake_env = #handshake_env{renegotiation = {false, first}},
                              recv = #recv{from = StartFrom}
                             }) ->
    alert_user(UserSocket, StartFrom, Alert, Role, StateName, Connection);

handle_normal_shutdown(Alert, StateName,
                       #state{static_env = #static_env{role = Role,
                                                       user_socket = UserSocket,
                                                       protocol_cb = Connection},
                              connection_env  = #connection_env{user_application = {_Mon, Pid}},
                              handshake_env = #handshake_env{renegotiation = Type},
                              socket_options = Opts,
                              recv = #recv{from = RecvFrom}
                             }) ->
    alert_user(UserSocket, Type, Opts, Pid, RecvFrom, Alert, Role, StateName, Connection).

handle_alert(#alert{level = ?FATAL} = Alert, StateName, State) ->
    handle_fatal_alert(Alert, StateName, State);
handle_alert(#alert{level = ?WARNING, description = ?CLOSE_NOTIFY} = Alert,
	     downgrade= StateName, State) ->
    {next_state, StateName, State, [{next_event, internal, Alert}]};
handle_alert(#alert{level = ?WARNING, description = ?CLOSE_NOTIFY} = Alert0,
             StateName, #state{static_env = #static_env{role = Role}} = State) ->
    Alert = Alert0#alert{role = opposite_role(Role)},
    handle_normal_shutdown(Alert, StateName, State),
    {stop,{shutdown, peer_close}, State};
handle_alert(#alert{level = ?WARNING, description = ?NO_RENEGOTIATION} = Alert, StateName,
	     #state{static_env = #static_env{role = server = Role,
                                             protocol_cb = Connection},
                    handshake_env = #handshake_env{renegotiation = {false, first}},
                    ssl_options = #{log_level := LogLevel}
		   } = State) when StateName == intial_hello;
                                   StateName == hello;
                                   StateName == certify;
                                   StateName == abbreviated;
                                   StateName == cipher ->
    log_alert(LogLevel, Role,
              Connection:protocol_name(), StateName, Alert#alert{role = opposite_role(Role)}),
    OwnAlert = ?ALERT_REC(?FATAL, ?UNEXPECTED_MESSAGE, unexpected_renegotiate_alert_during_initial_handshake),
    handle_own_alert(OwnAlert, StateName, State);
handle_alert(#alert{} = Alert, StateName,
	     #state{static_env = #static_env{role = server = Role,
                                             protocol_cb = Connection},
                    handshake_env = #handshake_env{renegotiation = {false, first}},
                    ssl_options = #{log_level := LogLevel}} = State) when StateName == start;
                                                                          StateName == intial_hello;
                                                                          StateName == hello ->
    log_alert(LogLevel, Role,
              Connection:protocol_name(), StateName, Alert#alert{role = opposite_role(Role)}),
    OwnAlert = ?ALERT_REC(?FATAL, ?UNEXPECTED_MESSAGE, unexpected_alert),
    handle_own_alert(OwnAlert, StateName, State);
handle_alert(#alert{level = ?WARNING, description = ?NO_RENEGOTIATION} = Alert0, StateName,
	     #state{static_env = #static_env{role = Role,
                                             protocol_cb = Connection},
                    handshake_env = #handshake_env{renegotiation = {true, internal}},
                    ssl_options = #{log_level := LogLevel}} = State) ->
    Alert = Alert0#alert{role = opposite_role(Role)},
    log_alert(LogLevel, Role,
              Connection:protocol_name(), StateName, Alert),
    handle_normal_shutdown(Alert, StateName, State),
    {stop,{shutdown, peer_close}, State};
handle_alert(#alert{level = ?WARNING, description = ?NO_RENEGOTIATION} = Alert, connection = StateName,
	     #state{static_env = #static_env{role = Role,
                                             protocol_cb = Connection},
                    handshake_env = #handshake_env{renegotiation = {true, From}} = HsEnv,
                    ssl_options = #{log_level := LogLevel}
		   } = State0) ->
    log_alert(LogLevel, Role,
              Connection:protocol_name(), StateName, Alert#alert{role = opposite_role(Role)}),
    gen_statem:reply(From, {error, renegotiation_rejected}),
    State = Connection:reinit_handshake_data(State0),
    Connection:next_event(connection, no_record,
                          State#state{handshake_env = HsEnv#handshake_env{renegotiation = undefined}});
handle_alert(#alert{level = ?WARNING, description = ?NO_RENEGOTIATION} = Alert, StateName,
	     #state{static_env = #static_env{role = Role,
                                             protocol_cb = Connection},
                    handshake_env = #handshake_env{renegotiation = {true, From}} = HsEnv,
                    ssl_options = #{log_level := LogLevel}
                   } = State0) ->
    log_alert(LogLevel, Role,
              Connection:protocol_name(), StateName, Alert#alert{role = opposite_role(Role)}),
    gen_statem:reply(From, {error, renegotiation_rejected}),
    %% Go back to connection!
    State = Connection:reinit(State0#state{handshake_env = HsEnv#handshake_env{renegotiation = undefined}}),
    Connection:next_event(connection, no_record, State);
handle_alert(#alert{level = ?WARNING, description = ?USER_CANCELED} = Alert, StateName,
	     #state{static_env = #static_env{role = Role,
                                             protocol_cb = Connection},
                    ssl_options = #{log_level := LogLevel}} = State) when StateName =/= connection ->
    log_alert(LogLevel, Role,
              Connection:protocol_name(), StateName,
              Alert#alert{role = opposite_role(Role)}),
    %% Wait for close alert that should follow or handshake timeout
    Connection:next_event(StateName, no_record, State);
%% Gracefully log and ignore all other warning alerts pre TLS-1.3
handle_alert(#alert{level = ?WARNING} = Alert, StateName,
	     #state{static_env = #static_env{role = Role,
                                             protocol_cb = Connection},
                    connection_env = #connection_env{negotiated_version = Version},
                    ssl_options = #{log_level := LogLevel}} = State) when ?TLS_LT(Version, ?TLS_1_3) ->
    log_alert(LogLevel, Role,
              Connection:protocol_name(), StateName,
              Alert#alert{role = opposite_role(Role)}),
    Connection:next_event(StateName, no_record, State);
handle_alert(Alert, StateName, State) ->
    %% In TLS-1.3 all error alerts are fatal not matter of legacy level
    %% but keep the level for the log so that users looking at what is
    %% sent and what is logged are not confused! Or if some one sends
    %% user cancel alert in connection which is inappropriate!
    handle_fatal_alert(Alert, StateName, State).

handle_fatal_alert(Alert0, StateName,
                   #state{static_env = #static_env{role = Role,
                                                   user_socket = UserSocket,
                                                   host = Host,
                                                   port = Port,
                                                   protocol_cb = Connection},
                          connection_env  = #connection_env{user_application = {_Mon, Pid}},
                          ssl_options = #{log_level := LogLevel},
                          recv = #recv{from = From},
                          session = Session,
                          socket_options = Opts} = State) ->
    invalidate_session(Role, Host, Port, Session),
    Alert = Alert0#alert{role = opposite_role(Role)},
    log_alert(LogLevel, Role, Connection:protocol_name(),
              StateName, Alert),
    alert_user(UserSocket, StateName, Opts, Pid, From, Alert, Role, StateName, Connection),
    {stop, {shutdown, normal}, State}.

handle_trusted_certs_db(#state{ssl_options =#{cacerts := []} = Opts})
  when not is_map_key(cacertfile, Opts) ->
    %% No trusted certs specified
    ok;
handle_trusted_certs_db(#state{static_env = #static_env{cert_db_ref = Ref,
                                                        cert_db = CertDb},
                               ssl_options = Opts})
  when CertDb =/= undefined, not is_map_key(cacertfile, Opts) ->
    %% Certs provided as DER directly can not be shared
    %% with other connections and it is safe to delete them when the connection ends.
    ssl_pkix_db:remove_trusted_certs(Ref, CertDb);
handle_trusted_certs_db(#state{static_env = #static_env{file_ref_db = undefined}}) ->
    %% Something went wrong early (typically cacertfile does not
    %% exist) so there is nothing to handle
    ok;
handle_trusted_certs_db(#state{static_env = #static_env{cert_db_ref = Ref,
                                                        file_ref_db = RefDb},
			       ssl_options = #{cacertfile := File}}) ->
    case ssl_pkix_db:ref_count(Ref, RefDb, -1) of
	0 ->
	    ssl_manager:clean_cert_db(Ref, File);
	_ ->
	    ok
    end.

maybe_invalidate_session(?TLS_1_3,_, _, _, _, _) ->
    ok;
maybe_invalidate_session(Version, Type, Role, Host, Port, Session) when ?TLS_LT(Version, ?TLS_1_3) ->
    maybe_invalidate_session(Type, Role, Host, Port, Session).

maybe_invalidate_session({false, first}, server = Role, Host, Port, Session) ->
    invalidate_session(Role, Host, Port, Session);
maybe_invalidate_session(_, _, _, _, _) ->
    ok.

terminate({shutdown, ktls}, connection, State) ->
    %% Socket shall not be closed as it should be returned to user
    handle_trusted_certs_db(State);
terminate({shutdown, downgrade}, downgrade, State) ->
    %% Socket shall not be closed as it should be returned to user
    handle_trusted_certs_db(State);
terminate(_, _, #state{connection_env = #connection_env{socket_terminated = true}}) ->
    %% Happens when user closes the connection using ssl:close/1 e.i. terminate
    %% is called explicitly beforehand to to guarantee that Transport:close has been called
    %% when ssl:close/1 returns. Or when using ssl:shutdown/2 with read_write
    ok;
terminate({shutdown, transport_closed} = Reason,
	  _StateName, #state{static_env = #static_env{protocol_cb = Connection,
                                                      socket = Socket,
                                                      transport_cb = Transport}} = State) ->
    handle_trusted_certs_db(State),
    Connection:close(Reason, Socket, Transport, undefined);
terminate({shutdown, own_alert}, _StateName, #state{
						static_env = #static_env{protocol_cb = Connection,
                                                                         socket = Socket,
                                                                         transport_cb = Transport}} = State) ->
    handle_trusted_certs_db(State),
    case application:get_env(ssl, alert_timeout) of
	{ok, Timeout} when is_integer(Timeout) ->
	    Connection:close({close, Timeout}, Socket, Transport, undefined);
	_ ->
	    Connection:close({close, ?DEFAULT_TIMEOUT}, Socket, Transport, undefined)
    end;
terminate(Reason, connection, #state{static_env = #static_env{
                                                     protocol_cb = Connection,
                                                     transport_cb = Transport,
                                                     socket = Socket},
                                     connection_states = ConnectionStates
                                    } = State) ->
    
    handle_trusted_certs_db(State),
    Alert = terminate_alert(Reason),
    %% Send the termination ALERT if possible
    catch Connection:send_alert_in_connection(Alert, State),
    Connection:close({close, ?DEFAULT_TIMEOUT}, Socket, Transport, ConnectionStates);
terminate({shutdown, cancel_hs} = Reason , _StateName,
          #state{static_env = #static_env{transport_cb = Transport,
                                          protocol_cb = Connection,
                                          socket = Socket}
                } = State0) ->
    handle_trusted_certs_db(State0),
    CancelAlert = ?ALERT_REC(?WARNING, ?USER_CANCELED),
    CloseAlert = ?ALERT_REC(?WARNING, ?CLOSE_NOTIFY),
    try Connection:send_alert(CancelAlert, State0) of
        State ->
            catch Connection:send_alert(CloseAlert, State)
    catch
       _:_ ->
            ok
    end,
    Connection:close(Reason, Socket, Transport, undefined);
terminate(Reason, _StateName, #state{static_env = #static_env{transport_cb = Transport,
                                                              protocol_cb = Connection,
                                                              socket = Socket}
                                    } = State) ->
    handle_trusted_certs_db(State),
    Connection:close(Reason, Socket, Transport, undefined).
%%====================================================================
%% Log handling
%%====================================================================
format_status(normal, [_, StateName, State]) ->
    [{data, [{"State", {StateName, State}}]}];
format_status(terminate, [_, StateName, State]) ->
    SslOptions = (State#state.ssl_options),
    NewOptions = SslOptions#{
                             certs_keys => ?SECRET_PRINTOUT,
                             cacerts => ?SECRET_PRINTOUT,
                             dh => ?SECRET_PRINTOUT,
                             psk_identity => ?SECRET_PRINTOUT,
                             srp_identity => ?SECRET_PRINTOUT},
    [{data, [{"State", {StateName, State#state{connection_states = ?SECRET_PRINTOUT,
					       protocol_buffers =  ?SECRET_PRINTOUT,
					       user_data_buffer = ?SECRET_PRINTOUT,
					       handshake_env =  ?SECRET_PRINTOUT,
                                               connection_env = ?SECRET_PRINTOUT,
					       session =  ?SECRET_PRINTOUT,
					       ssl_options = NewOptions}
		       }}]}].
%%--------------------------------------------------------------------
%%% Internal functions
%%--------------------------------------------------------------------
call(FsmPid, Event) ->
    try gen_statem:call(FsmPid, Event)
    catch
	exit:{noproc, _} ->
	    {error, closed};
	exit:{normal, _} ->
	    {error, closed};
	exit:{shutdown,_} ->
	    {error, closed};
	exit:{{shutdown, _},_} ->
	    {error, closed}
    end.

check_hostname("") ->
    ?ALERT_REC(?FATAL, ?UNRECOGNIZED_NAME, empty_sni);
check_hostname(Hostname) ->
    case lists:reverse(Hostname) of
        [$.|_] ->
            ?ALERT_REC(?FATAL, ?UNRECOGNIZED_NAME, {sni_included_trailing_dot, Hostname});
        _ ->
            ok
    end.

handle_sni_hostname(Hostname,
                    #state{static_env = InitStatEnv0,
                           handshake_env = HsEnv,
                           connection_env = CEnv,
                           ssl_options = Opts} = State0) ->
    %% RFC6060:  "If the server understood the ClientHello extension but
    %%  does not recognize the server name, the server SHOULD take one of two
    %%  actions: either abort the handshake by sending a fatal-level
    %%  unrecognized_name(112) alert or continue the handshake."
    %% Realized as use_default_options |  #alert{description = ?UNRECOGNIZED_NAME}
    case update_ssl_options_from_sni(Opts, Hostname) of
        use_original_options ->
            State0#state{handshake_env = HsEnv#handshake_env{sni_hostname = Hostname}};
        #alert{} = Alert ->
            Alert;
        NewOptions ->
            {ok, #{cert_db_ref := Ref,
                   cert_db_handle := CertDbHandle,
                   fileref_db_handle := FileRefHandle,
                   session_cache := CacheHandle,
                   crl_db_info := CRLDbHandle,
                   cert_key_alts := CertKeyAlts,
                   dh_params := DHParams}} =
                ssl_config:init(NewOptions, server),
            State0#state{
              static_env = InitStatEnv0#static_env{
                             file_ref_db = FileRefHandle,
                             cert_db_ref = Ref,
                             cert_db = CertDbHandle,
                             crl_db = CRLDbHandle,
                             session_cache = CacheHandle
                            },
              connection_env = CEnv#connection_env{cert_key_alts = CertKeyAlts},
              ssl_options = NewOptions,
              handshake_env = HsEnv#handshake_env{sni_hostname = Hostname,
                                                  sni_guided_cert_selection = true,
                                                  diffie_hellman_params = DHParams}
             }
    end.

update_ssl_options_from_sni(#{sni_fun := SNIFun} = OrigSSLOptions, SNIHostname) ->
    try SNIFun(SNIHostname) of
        undefined ->
            use_original_options;
        unrecognized ->
            ?ALERT_REC(?FATAL, ?UNRECOGNIZED_NAME, {sni, SNIHostname});
        SSLOptions ->
<<<<<<< HEAD
            VersionsOpt = proplists:get_value(versions, SSLOptions, []),
            FallBackOptions = filter_for_versions(VersionsOpt, OrigSSLOptions),
            ssl_config:update_options(SSLOptions, server, FallBackOptions)
=======
            try
                FallBackOptions = fallback_options(SSLOptions, OrigSSLOptions),
                ssl:update_options(SSLOptions, server, FallBackOptions)
            catch
                throw:#alert{} = Alert ->
                    Alert;
                throw:Reason ->
                    ?LOG_ERROR("sni_fun provided erroneous options : ~p~n", [Reason]),
                    ?ALERT_REC(?FATAL, ?HANDSHAKE_FAILURE, sni_fun_provided_erroneous_options)
            end
    catch
        Error:Reason:ST ->
            ?LOG_ERROR("sni_fun crashed ~p ~p~n ~p~n", [Error, Reason, {stacktrace, ST}]),
            ?ALERT_REC(?FATAL, ?HANDSHAKE_FAILURE, sni_fun_crashed)
    end.

fallback_options(SSLOptions, OrigSSLOptions) ->
    VersionsOpt = proplists:get_value(versions, SSLOptions, []),
    try filter_for_versions(VersionsOpt, OrigSSLOptions) of
        FallBackOptions ->
            FallBackOptions
    catch _:_:ST ->
            ?LOG_ERROR("sni_fun provided erroneous options : ~p ~n ~p ~n", [VersionsOpt,  {stacktrace, ST}]),
            throw(?ALERT_REC(?FATAL, ?HANDSHAKE_FAILURE, sni_fun_provided_erroneous_versions))
>>>>>>> c07e207b
    end.

filter_for_versions([], OrigSSLOptions) ->
    OrigSSLOptions;
filter_for_versions(['tlsv1.3'], OrigSSLOptions) ->
    Opts = ?'PRE_TLS-1_3_ONLY_OPTIONS' ++ ?'TLS-1_0_ONLY_OPTIONS',
    maps:without(Opts, OrigSSLOptions);
filter_for_versions(['tlsv1.3', 'tlsv1.2'| Rest], OrigSSLOptions) ->
    maybe_exclude_tlsv1(Rest, OrigSSLOptions);
filter_for_versions(['tlsv1.2'], OrigSSLOptions) ->
    Opts = ?'TLS-1_3_ONLY_OPTIONS' ++ ?'TLS-1_0_ONLY_OPTIONS',
    maps:without(Opts, OrigSSLOptions);
filter_for_versions(['tlsv1.2' | Rest], OrigSSLOptions) ->
    Opts = ?'TLS-1_3_ONLY_OPTIONS',
    maybe_exclude_tlsv1(Rest, maps:without(Opts, OrigSSLOptions));
filter_for_versions(['tlsv1.1'], OrigSSLOptions) ->
    Opts = ?'TLS-1_3_ONLY_OPTIONS' ++ ?'FROM_TLS-1_2_ONLY_OPTIONS'++ ?'TLS-1_0_ONLY_OPTIONS',
    maps:without(Opts, OrigSSLOptions);
filter_for_versions(['tlsv1.1'| Rest], OrigSSLOptions) ->
    Opts = ?'TLS-1_3_ONLY_OPTIONS' ++ ?'FROM_TLS-1_2_ONLY_OPTIONS',
    maybe_exclude_tlsv1(Rest, maps:without(Opts, OrigSSLOptions));
filter_for_versions(['tlsv1'], OrigSSLOptions) ->
    OrigSSLOptions.

maybe_exclude_tlsv1(Versions, Options) ->
    case lists:member('tlsv1', Versions) of
        false ->
            Opts = ?'TLS-1_0_ONLY_OPTIONS',
            maps:without(Opts, Options);
        true ->
            Options
    end.

ack_connection(#state{handshake_env = #handshake_env{renegotiation = {true, Initiater}} =
                          HsEnv} = State) when Initiater == peer;
                                               Initiater == internal ->
    State#state{handshake_env = HsEnv#handshake_env{renegotiation = undefined}};
ack_connection(#state{handshake_env = #handshake_env{renegotiation = {true, From}} = HsEnv} = State) ->
    gen_statem:reply(From, ok),
    State#state{handshake_env = HsEnv#handshake_env{renegotiation = undefined}};
ack_connection(#state{handshake_env = #handshake_env{renegotiation = {false, first}} = HsEnv,
                      recv = #recv{from = StartFrom} = Recv} = State)
  when StartFrom =/= undefined ->
    gen_statem:reply(StartFrom, connected),
    State#state{handshake_env = HsEnv#handshake_env{renegotiation = undefined},
                recv = Recv#recv{from = undefined}};
ack_connection(State) ->
    State.

no_records(Extensions) ->
    maps:map(fun(_, Value) ->
                     ssl_handshake:extension_value(Value)
             end, Extensions).

handle_active_option(false, connection = StateName, To, Reply, State) ->
    gen_statem:reply(To, Reply),
    hibernate_after(StateName, State, []);

handle_active_option(_, connection = StateName, To, Reply,
                     #state{static_env = #static_env{role = Role},
                            connection_env = #connection_env{socket_tls_closed = true},
                            user_data_buffer = {_,0,_}} = State) ->
    Alert = ?ALERT_REC(?FATAL, ?CLOSE_NOTIFY, all_data_delivered),
    handle_normal_shutdown(Alert#alert{role = Role}, StateName, State),
    {stop_and_reply,{shutdown, peer_close}, [{reply, To, Reply}]};
handle_active_option(_, connection = StateName, To, _Reply,
                     #state{static_env = #static_env{role = Role,
                                                     user_socket = UserSocket,
                                                     protocol_cb = Connection},
                            connection_env =
                                #connection_env{socket_tls_closed = Alert = #alert{}},
                            user_data_buffer = {_,0,_}} = State) ->
    alert_user(UserSocket, To, Alert, Role, StateName, Connection),
    {stop, {shutdown, normal}, State};
handle_active_option(_, connection = StateName0, To, Reply,
                     #state{static_env = #static_env{protocol_cb = Connection},
                            user_data_buffer = {_,0,_}} = State0) ->
    case Connection:next_event(StateName0, no_record, State0) of
	{next_state, StateName, State} ->
            gen_statem:reply(To, Reply),
	    hibernate_after(StateName, State, []);
	{next_state, StateName, State, Actions} ->
            gen_statem:reply(To, Reply),
	    hibernate_after(StateName, State, Actions);
	{stop, _, _} = Stop ->
	    Stop
    end;
handle_active_option(_, StateName, To, Reply, #state{user_data_buffer = {_,0,_}} = State) ->
    %% Active once already set
    gen_statem:reply(To, Reply),
    {next_state, StateName, State};

%% user_data_buffer nonempty
handle_active_option(_, StateName0, To, Reply,
                     #state{static_env = #static_env{protocol_cb = Connection}} = State0) ->
    case read_application_data(<<>>, State0) of
	{stop, _, _} = Stop ->
	    Stop;
	{Record, State1} ->
	    %% Note: Renogotiation may cause StateName0 =/= StateName
	    case Connection:next_event(StateName0, Record, State1) of
		{next_state, StateName, State} ->
                    gen_statem:reply(To, Reply),
		    hibernate_after(StateName, State, []);
		{next_state, StateName, State, Actions} ->
                    gen_statem:reply(To, Reply),
		    hibernate_after(StateName, State, Actions);
		{stop, _, _} = Stop ->
		    Stop
	    end
    end.

read_application_data(#state{socket_options = SocketOpts,
                             recv = #recv{from = RecvFrom,
                                          bytes_to_read = BytesToRead}} = State,
                      Front, BufferSize, Rear) ->
    read_application_data(State, Front, BufferSize, Rear, SocketOpts, RecvFrom, BytesToRead).

%% Pick binary from queue front, if empty wait for more data
read_application_data(State, [Bin|Front], BufferSize, Rear, SocketOpts, RecvFrom, BytesToRead) ->
    read_application_data_bin(State, Front, BufferSize, Rear, SocketOpts, RecvFrom, BytesToRead, Bin);
read_application_data(State, [] = Front, BufferSize, [] = Rear, SocketOpts, RecvFrom, BytesToRead) ->
    0 = BufferSize, % Assert
    {no_record, State#state{socket_options = SocketOpts,
                            recv = State#state.recv#recv{from = RecvFrom,
                                                         bytes_to_read = BytesToRead
                                                        },
                            user_data_buffer = {Front,BufferSize,Rear}}};
read_application_data(State, [], BufferSize, Rear, SocketOpts, RecvFrom, BytesToRead) ->
    [Bin|Front] = lists:reverse(Rear),
    read_application_data_bin(State, Front, BufferSize, [], SocketOpts, RecvFrom, BytesToRead, Bin).

read_application_data_bin(State, Front, BufferSize, Rear, SocketOpts, RecvFrom, BytesToRead, <<>>) ->
    %% Done with this binary - get next
    read_application_data(State, Front, BufferSize, Rear, SocketOpts, RecvFrom, BytesToRead);
read_application_data_bin(State, Front0, BufferSize0, Rear0, SocketOpts0, RecvFrom, BytesToRead, Bin0) ->
    %% Decode one packet from a binary
    case get_data(SocketOpts0, BytesToRead, Bin0) of
	{ok, Data, Bin} -> % Send data
            BufferSize = BufferSize0 - (byte_size(Bin0) - byte_size(Bin)),
            read_application_data_deliver(
              State, [Bin|Front0], BufferSize, Rear0, SocketOpts0, RecvFrom, Data);
        {more, undefined} ->
            %% We need more data, do not know how much
            if
                byte_size(Bin0) < BufferSize0 ->
                    %% We have more data in the buffer besides the first binary - concatenate all and retry
                    Bin = iolist_to_binary([Bin0,Front0|lists:reverse(Rear0)]),
                    read_application_data_bin(
                      State, [], BufferSize0, [], SocketOpts0, RecvFrom, BytesToRead, Bin);
                true ->
                    %% All data is in the first binary, no use to retry - wait for more
                    {no_record, State#state{socket_options = SocketOpts0,
                                            recv = State#state.recv#recv{from = RecvFrom,
                                                                         bytes_to_read = BytesToRead},
                                            user_data_buffer = {[Bin0|Front0],BufferSize0,Rear0}}}
            end;
        {more, Size} when Size =< BufferSize0 ->
            %% We have a packet in the buffer - collect it in a binary and decode
            {Data,Front,Rear} = iovec_from_front(Size - byte_size(Bin0), Front0, Rear0, [Bin0]),
            Bin = iolist_to_binary(Data),
            read_application_data_bin(
              State, Front, BufferSize0, Rear, SocketOpts0, RecvFrom, BytesToRead, Bin);
        {more, _Size} ->
            %% We do not have a packet in the buffer - wait for more
            {no_record, State#state{socket_options = SocketOpts0,
                                    recv = State#state.recv#recv{from = RecvFrom,
                                                                bytes_to_read = BytesToRead},
                                    user_data_buffer = {[Bin0|Front0],BufferSize0,Rear0}}};
        passive ->
            {no_record, State#state{socket_options = SocketOpts0,
                                    recv = State#state.recv#recv{from = RecvFrom,
                                                                 bytes_to_read = BytesToRead},
                                    user_data_buffer = {[Bin0|Front0],BufferSize0,Rear0}}};
	{error,_Reason} ->
            %% Invalid packet in packet mode
            #state{
               static_env = #static_env{user_socket = UserSocket},
               connection_env = #connection_env{user_application = {_Mon, Pid}}} = State,
            Buffer = iolist_to_binary([Bin0,Front0|lists:reverse(Rear0)]),
	    deliver_packet_error(UserSocket, SocketOpts0, Buffer, Pid, RecvFrom),
            {stop, {shutdown, normal},
             State#state{socket_options = SocketOpts0,
                         recv = State#state.recv#recv{from = RecvFrom,
                                                      bytes_to_read = BytesToRead},
                         user_data_buffer = {[Buffer],BufferSize0,[]}}}
    end.

read_application_data_deliver(State, Front, BufferSize, Rear, SocketOpts0, RecvFrom, Data) ->
    #state{
       static_env = #static_env{user_socket = UserSocket},
       connection_env = #connection_env{user_application = {_Mon, Pid}}} = State,
    SocketOpts = deliver_app_data(UserSocket, SocketOpts0, Data, Pid, RecvFrom),
    if
        SocketOpts#socket_options.active =:= false ->
            %% Passive mode, wait for active once or recv
            {no_record,
             State#state{
               user_data_buffer = {Front,BufferSize,Rear},
               recv = State#state.recv#recv{from = undefined, bytes_to_read = undefined},
               socket_options = SocketOpts
              }};
        true -> %% Try to deliver more data
            %% Process early data if it is accepted.
            case (State#state.handshake_env)#handshake_env.early_data_accepted of
                false ->
                    read_application_data(State, Front, BufferSize, Rear, SocketOpts, undefined, undefined);
                true ->
                    read_application_data(State, Front, BufferSize, Rear, SocketOpts, RecvFrom, undefined)
            end
    end.


read_application_dist_data(DHandle, [Bin|Front], BufferSize, Rear) ->
    read_application_dist_data(DHandle, Front, BufferSize, Rear, Bin);
read_application_dist_data(_DHandle, [] = Front, BufferSize, [] = Rear) ->
    BufferSize = 0,
    {Front,BufferSize,Rear};
read_application_dist_data(DHandle, [], BufferSize, Rear) ->
    [Bin|Front] = lists:reverse(Rear),
    read_application_dist_data(DHandle, Front, BufferSize, [], Bin).

%% We suppress opacity warnings because we've violated the opacity of
%% `erlang:dist_handle() :: atom()` previously in the code, mixing it with
%% the magic atom 'undefined' caused the opacity to be removed leading to
%% warnings in calls to erlang:dist_ctrl_put_data/2
-dialyzer({no_opaque, [read_application_dist_data/5]}).
read_application_dist_data(DHandle, Front0, BufferSize, Rear0, Bin0) ->
    case Bin0 of
        %%
        %% START Optimization
        %% It is cheaper to match out several packets in one match operation than to loop for each
        <<SizeA:32, DataA:SizeA/binary,
          SizeB:32, DataB:SizeB/binary,
          SizeC:32, DataC:SizeC/binary,
          SizeD:32, DataD:SizeD/binary, Rest/binary>>
          when 0 < SizeA, 0 < SizeB, 0 < SizeC, 0 < SizeD ->
            %% We have 4 complete packets in the first binary
            erlang:dist_ctrl_put_data(DHandle, DataA),
            erlang:dist_ctrl_put_data(DHandle, DataB),
            erlang:dist_ctrl_put_data(DHandle, DataC),
            erlang:dist_ctrl_put_data(DHandle, DataD),
            read_application_dist_data(
              DHandle, Front0, BufferSize - (4*4+SizeA+SizeB+SizeC+SizeD), Rear0, Rest);
        <<SizeA:32, DataA:SizeA/binary,
          SizeB:32, DataB:SizeB/binary,
          SizeC:32, DataC:SizeC/binary, Rest/binary>>
          when 0 < SizeA, 0 < SizeB, 0 < SizeC ->
            %% We have 3 complete packets in the first binary
            erlang:dist_ctrl_put_data(DHandle, DataA),
            erlang:dist_ctrl_put_data(DHandle, DataB),
            erlang:dist_ctrl_put_data(DHandle, DataC),
            read_application_dist_data(
              DHandle, Front0, BufferSize - (3*4+SizeA+SizeB+SizeC), Rear0, Rest);
        <<SizeA:32, DataA:SizeA/binary,
          SizeB:32, DataB:SizeB/binary, Rest/binary>>
          when 0 < SizeA, 0 < SizeB ->
            %% We have 2 complete packets in the first binary
            erlang:dist_ctrl_put_data(DHandle, DataA),
            erlang:dist_ctrl_put_data(DHandle, DataB),
            read_application_dist_data(
              DHandle, Front0, BufferSize - (2*4+SizeA+SizeB), Rear0, Rest);
        %% END Optimization
        %%
        %% Basic one packet code path
        <<Size:32, Data:Size/binary, Rest/binary>> ->
            %% We have a complete packet in the first binary
            0 < Size andalso erlang:dist_ctrl_put_data(DHandle, Data),
            read_application_dist_data(DHandle, Front0, BufferSize - (4+Size), Rear0, Rest);
        <<Size:32, FirstData/binary>> when 4+Size =< BufferSize ->
            %% We have a complete packet in the buffer
            %% - fetch the missing content from the buffer front
            {Data,Front,Rear} = iovec_from_front(Size - byte_size(FirstData), Front0, Rear0, [FirstData]),
            0 < Size andalso erlang:dist_ctrl_put_data(DHandle, Data),
            read_application_dist_data(DHandle, Front, BufferSize - (4+Size), Rear);
        <<Bin/binary>> ->
            %% In OTP-21 the match context reuse optimization fails if we use Bin0 in recursion, so here we
            %% match out the whole binary which will trick the optimization into keeping the match context
            %% for the first binary contains complete packet code above
            case Bin of
                <<_Size:32, _InsufficientData/binary>> ->
                    %% We have a length field in the first binary but there is not enough data
                    %% in the buffer to form a complete packet - await more data
                    {[Bin|Front0],BufferSize,Rear0};
                <<IncompleteLengthField/binary>> when 4 < BufferSize ->
                    %% We do not have a length field in the first binary but the buffer
                    %% contains enough data to maybe form a packet
                    %% - fetch a tiny binary from the buffer front to complete the length field
                    {LengthField,Front,Rear} =
                        case IncompleteLengthField of
                            <<>> ->
                                iovec_from_front(4, Front0, Rear0, []);
                            _ ->
                                iovec_from_front(
                                  4 - byte_size(IncompleteLengthField), Front0, Rear0, [IncompleteLengthField])
                        end,
                    LengthBin = iolist_to_binary(LengthField),
                    read_application_dist_data(DHandle, Front, BufferSize, Rear, LengthBin);
                <<IncompleteLengthField/binary>> ->
                    %% We do not have enough data in the buffer to even form a length field - await more data
                    case IncompleteLengthField of
                        <<>> ->
                            {Front0,BufferSize,Rear0};
                        _ ->
                            {[IncompleteLengthField|Front0],BufferSize,Rear0}
                    end
            end
    end.

iovec_from_front(0, Front, Rear, Acc) ->
    {lists:reverse(Acc),Front,Rear};
iovec_from_front(Size, [], Rear, Acc) ->
    case Rear of
        %% Avoid lists:reverse/1 for simple cases.
        %% Case clause for [] to avoid infinite loop.
        [_] ->
            iovec_from_front(Size, Rear, [], Acc);
        [Bin2,Bin1] ->
            iovec_from_front(Size, [Bin1,Bin2], [], Acc);
        [Bin3,Bin2,Bin1] ->
            iovec_from_front(Size, [Bin1,Bin2,Bin3], [], Acc);
        [_,_,_|_] = Rear ->
            iovec_from_front(Size, lists:reverse(Rear), [], Acc)
    end;
iovec_from_front(Size, [Bin|Front], Rear, []) ->
    case Bin of
        <<Last:Size/binary>> -> % Just enough
            {[Last],Front,Rear};
        <<Last:Size/binary, Rest/binary>> -> % More than enough, split here
            {[Last],[Rest|Front],Rear};
        <<>> -> % Not enough, skip empty binaries
            iovec_from_front(Size, Front, Rear, []);
        <<_/binary>> -> % Not enough
            BinSize = byte_size(Bin),
            iovec_from_front(Size - BinSize, Front, Rear, [Bin])
    end;
iovec_from_front(Size, [Bin|Front], Rear, Acc) ->
    case Bin of
        <<Last:Size/binary>> -> % Just enough
            {lists:reverse(Acc, [Last]),Front,Rear};
        <<Last:Size/binary, Rest/binary>> -> % More than enough, split here
            {lists:reverse(Acc, [Last]),[Rest|Front],Rear};
        <<>> -> % Not enough, skip empty binaries
            iovec_from_front(Size, Front, Rear, Acc);
        <<_/binary>> -> % Not enough
            BinSize = byte_size(Bin),
            iovec_from_front(Size - BinSize, Front, Rear, [Bin|Acc])
    end.
%% Picks ClientData
get_data(#socket_options{active=false}, undefined, _Bin) ->
    %% Recv timed out save buffer data until next recv
    passive;
get_data(#socket_options{active=Active, packet=Raw}, BytesToRead, Bin)
  when Raw =:= raw; Raw =:= 0 ->   %% Raw Mode
    case Bin of
        <<_/binary>> when Active =/= false orelse BytesToRead =:= 0 ->
	    %% Active true or once, or passive mode recv(0)
	    {ok, Bin, <<>>};
        <<Data:BytesToRead/binary, Rest/binary>> ->
	    %% Passive Mode, recv(Bytes)
            {ok, Data, Rest};
        <<_/binary>> ->
	    %% Passive Mode not enough data
            {more, BytesToRead}
    end;
get_data(#socket_options{packet=Type, packet_size=Size}, _, Bin) ->
    PacketOpts = [{packet_size, Size}],
    decode_packet(Type, Bin, PacketOpts).

decode_packet({http, headers}, Buffer, PacketOpts) ->
    decode_packet(httph, Buffer, PacketOpts);
decode_packet({http_bin, headers}, Buffer, PacketOpts) ->
    decode_packet(httph_bin, Buffer, PacketOpts);
decode_packet(Type, Buffer, PacketOpts) ->
    erlang:decode_packet(Type, Buffer, PacketOpts).

%% Just like with gen_tcp sockets, an ssl socket that has been configured with
%% {packet, http} (or {packet, http_bin}) will automatically switch to expect
%% HTTP headers after it sees a HTTP Request or HTTP Response line. We
%% represent the current state as follows:
%%    #socket_options.packet =:= http: Expect a HTTP Request/Response line
%%    #socket_options.packet =:= {http, headers}: Expect HTTP Headers
%% Note that if the user has explicitly configured the socket to expect
%% HTTP headers using the {packet, httph} option, we don't do any automatic
%% switching of states.
deliver_app_data(UserSocket, #socket_options{active=Active, packet=Type} = SOpts,
                 Data, Pid, From) ->
    send_or_reply(Active, Pid, From,
                  format_reply(UserSocket, SOpts, Data)),
    SO =
        case Data of
            {P, _, _, _}
              when ((P =:= http_request) or (P =:= http_response)),
                   ((Type =:= http) or (Type =:= http_bin)) ->
                SOpts#socket_options{packet={Type, headers}};
            http_eoh when tuple_size(Type) =:= 2 ->
                %% End of headers - expect another Request/Response line
                {Type1, headers} = Type,
                SOpts#socket_options{packet=Type1};
            _ ->
                SOpts
        end,
    case Active of
        once ->
            SO#socket_options{active=false};
        1 ->
            send_user(Pid, {ssl_passive, UserSocket}),
            SO#socket_options{active=false};
        N when is_integer(N) ->
            SO#socket_options{active=N - 1};
	_ ->
	    SO
    end.

format_reply(_UserSocket, #socket_options{active = false, mode = Mode, packet = Packet,
                                          header = Header}, Data) ->
    {ok, do_format_reply(Mode, Packet, Header, Data)};
format_reply(UserSocket, #socket_options{active = _, mode = Mode, packet = Packet, header = Header},
             Data) ->
    {ssl, UserSocket, do_format_reply(Mode, Packet, Header, Data)}.

deliver_packet_error(UserSocket, SO= #socket_options{active = Active}, Data, Pid, From) ->
    send_or_reply(Active, Pid, From, format_packet_error(UserSocket, SO, Data)).

format_packet_error(_, #socket_options{active = false, mode = Mode}, Data) ->
    {error, {invalid_packet, do_format_reply(Mode, raw, 0, Data)}};
format_packet_error(UserSocket, #socket_options{active = _, mode = Mode}, Data) ->
    {ssl_error, UserSocket,
     {invalid_packet, do_format_reply(Mode, raw, 0, Data)}}.

do_format_reply(binary, _, N, Data) when N > 0 ->  % Header mode
    header(N, Data);
do_format_reply(binary, _, _, Data) ->
    Data;
do_format_reply(list, Packet, _, Data)
  when Packet == http; Packet == {http, headers};
       Packet == http_bin; Packet == {http_bin, headers};
       Packet == httph; Packet == httph_bin ->
    Data;
do_format_reply(list, _,_, Data) ->
    binary_to_list(Data).

header(0, <<>>) ->
    <<>>;
header(_, <<>>) ->
    [];
header(0, Binary) ->
    Binary;
header(N, Binary) ->
    <<?BYTE(ByteN), NewBinary/binary>> = Binary,
    [ByteN | header(N-1, NewBinary)].

send_or_reply(false, _Pid, From, Data) when From =/= undefined ->
    gen_statem:reply(From, Data);
send_or_reply(false, Pid, undefined, _) when is_pid(Pid) ->
    ok;
send_or_reply(_, no_pid, _, _) ->
    ok;
send_or_reply(_, Pid, _, Data) ->
    send_user(Pid, Data).

send_user(Pid, Msg) ->
    Pid ! Msg,
    ok.

alert_user(UserSocket, _, Opts, Pid, From, Alert, Role, connection = StateName, Connection) ->
    alert_user(UserSocket, Opts#socket_options.active, Pid, From, Alert, Role, StateName, Connection);
alert_user(UserSocket, {true, internal}, Opts, Pid, From, Alert, Role, StateName, Connection) ->
    alert_user(UserSocket, Opts#socket_options.active, Pid, From, Alert, Role, StateName, Connection);
alert_user(UserSocket, _, _, _, From, Alert, Role, StateName, Connection) ->
    alert_user(UserSocket, From, Alert, Role, StateName, Connection).

alert_user(UserSocket, From, Alert, Role, StateName, Connection) ->
    alert_user(UserSocket, false, no_pid, From, Alert, Role, StateName, Connection).

alert_user(_UserSocket, false = Active, Pid, From,  Alert, Role, StateName, Connection)
  when From =/= undefined ->
    %% If there is an outstanding handshake | recv
    %% From will be defined and send_or_reply will
    %% send the appropriate error message.
    ReasonCode = ssl_alert:reason_code(Alert, Role, Connection:protocol_name(), StateName),
    send_or_reply(Active, Pid, From, {error, ReasonCode});
alert_user(UserSocket, Active, Pid, From, Alert, Role, StateName, Connection) ->
    case ssl_alert:reason_code(Alert, Role, Connection:protocol_name(), StateName) of
	closed ->
	    send_or_reply(Active, Pid, From, {ssl_closed, UserSocket});
	ReasonCode ->
	    send_or_reply(Active, Pid, From, {ssl_error, UserSocket, ReasonCode})
    end.

log_alert(Level, Role, ProtocolName, StateName, #alert{role = Role} = Alert) ->
    ssl_logger:log(notice, Level, #{protocol => ProtocolName,
                                    role => Role,
                                    statename => StateName,
                                    alert => Alert,
                                    alerter => own}, Alert#alert.where);
log_alert(Level, Role, ProtocolName, StateName,  Alert) ->
    ssl_logger:log(notice, Level, #{protocol => ProtocolName,
                                    role => Role,
                                    statename => StateName,
                                    alert => Alert,
                                    alerter => peer}, Alert#alert.where).
terminate_alert(Reason) when Reason == normal;
                             Reason == shutdown;
                             Reason == close ->
    ?ALERT_REC(?WARNING, ?CLOSE_NOTIFY);
terminate_alert({Reason, _}) ->
    terminate_alert(Reason);
terminate_alert(_) ->
    ?ALERT_REC(?FATAL, ?INTERNAL_ERROR).

invalidate_session(client, Host, Port, Session) ->
    ssl_manager:invalidate_session(Host, Port, Session);
invalidate_session(server, _, _, _) ->
    ok.

connection_info(#state{handshake_env = #handshake_env{sni_hostname = SNIHostname,
                                                      resumption = Resumption},
                       session = #session{session_id = SessionId,
                                          cipher_suite = CipherSuite,
                                          srp_username = SrpUsername,
                                          ecc = ECCCurve} = Session,
                       connection_states = ConnectionStates,
		       connection_env = #connection_env{negotiated_version =  {_,_} = Version},
		       ssl_options = #{protocol := Protocol} = Opts}) ->
    RecordCB = record_cb(Protocol),
    CipherSuiteDef = #{key_exchange := KexAlg} = ssl_cipher_format:suite_bin_to_map(CipherSuite),
    IsNamedCurveSuite = lists:member(KexAlg,
                                     [ecdh_ecdsa, ecdhe_ecdsa, ecdh_rsa, ecdhe_rsa, ecdh_anon]),
    CurveInfo = case ECCCurve of
		    {namedCurve, Curve} when IsNamedCurveSuite ->
			[{ecc, {named_curve, pubkey_cert_records:namedCurves(Curve)}}];
		    _ ->
			[]
		end,
    MFLInfo = case maps:get(max_fragment_length, ConnectionStates, undefined) of
                  MaxFragmentLength when is_integer(MaxFragmentLength) ->
                      [{max_fragment_length, MaxFragmentLength}];
                  _ ->
                      []
              end,
    [{protocol, RecordCB:protocol_version(Version)},
     {session_id, SessionId},
     {session_data, term_to_binary(Session)},
     {session_resumption, Resumption},
     {selected_cipher_suite, CipherSuiteDef},
     {sni_hostname, SNIHostname},
     {srp_username, SrpUsername} | CurveInfo] ++ MFLInfo ++ ssl_options_list(Opts).

security_info(#state{connection_states = ConnectionStates,
                     static_env = #static_env{role = Role},
                     ssl_options = Opts,
                     protocol_specific = ProtocolSpecific}) ->
    ReadState = ssl_record:current_connection_state(ConnectionStates, read),
    #{security_parameters :=
	  #security_parameters{client_random = ClientRand,
                               server_random = ServerRand,
                               master_secret = MasterSecret,
                               application_traffic_secret = AppTrafSecretRead,
                               client_early_data_secret = ServerEarlyData
                              }} = ReadState,
    BaseSecurityInfo = [{client_random, ClientRand}, {server_random, ServerRand}, {master_secret, MasterSecret}],

    KeepSecrets = maps:get(keep_secrets, Opts, false),
    if KeepSecrets =/= true ->
            BaseSecurityInfo;
       true ->
            #{security_parameters :=
                  #security_parameters{
                     application_traffic_secret = AppTrafSecretWrite0,
                     client_early_data_secret = ClientEarlyData}} =
                ssl_record:current_connection_state(ConnectionStates, write),
            Sender = maps:get(sender, ProtocolSpecific, undefined),
            AppTrafSecretWrite = {Sender, AppTrafSecretWrite0},
            if Role == server ->
                    if ServerEarlyData =/= undefined ->
                            [{server_traffic_secret_0, AppTrafSecretWrite},
                             {client_traffic_secret_0, AppTrafSecretRead},
                             {client_early_data_secret, ServerEarlyData}];
                       true ->
                            [{server_traffic_secret_0, AppTrafSecretWrite},
                             {client_traffic_secret_0, AppTrafSecretRead}]
                    end;
               true ->
                    if ClientEarlyData =/= undefined ->
                            [{client_traffic_secret_0, AppTrafSecretWrite},
                             {server_traffic_secret_0, AppTrafSecretRead},
                             {client_early_data_secret, ClientEarlyData}];
                       true ->
                            [{client_traffic_secret_0, AppTrafSecretWrite},
                             {server_traffic_secret_0, AppTrafSecretRead}]
                    end
            end ++
                case ReadState of
                    #{client_handshake_traffic_secret := ClientHSTrafficSecret,
                      server_handshake_traffic_secret := ServerHSTrafficSecret} ->
                        [{client_handshake_traffic_secret, ClientHSTrafficSecret},
                         {server_handshake_traffic_secret, ServerHSTrafficSecret}];
                    _ ->
                        []
                end ++ BaseSecurityInfo
    end.

record_cb(tls) ->
    tls_record;
record_cb(dtls) ->
    dtls_record.

get_socket_opts(_, _,_,[], _, Acc) ->
    {ok, Acc};
get_socket_opts(Connection, Transport, Socket, [mode | Tags], SockOpts, Acc) ->
    get_socket_opts(Connection, Transport, Socket, Tags, SockOpts,
		    [{mode, SockOpts#socket_options.mode} | Acc]);
get_socket_opts(Connection, Transport, Socket, [packet | Tags], SockOpts, Acc) ->
    case SockOpts#socket_options.packet of
	{Type, headers} ->
	    get_socket_opts(Connection, Transport, Socket, Tags, SockOpts, [{packet, Type} | Acc]);
	Type ->
	    get_socket_opts(Connection, Transport, Socket, Tags, SockOpts, [{packet, Type} | Acc])
    end;
get_socket_opts(Connection, Transport, Socket, [header | Tags], SockOpts, Acc) ->
    get_socket_opts(Connection, Transport, Socket, Tags, SockOpts,
		    [{header, SockOpts#socket_options.header} | Acc]);
get_socket_opts(Connection, Transport, Socket, [active | Tags], SockOpts, Acc) ->
    get_socket_opts(Connection, Transport, Socket, Tags, SockOpts,
		    [{active, SockOpts#socket_options.active} | Acc]);
get_socket_opts(Connection, Transport, Socket, [packet_size | Tags], SockOpts, Acc) ->
    get_socket_opts(Connection, Transport, Socket, Tags, SockOpts,
		    [{packet_size, SockOpts#socket_options.packet_size} | Acc]);
get_socket_opts(Connection, Transport, Socket, [Tag | Tags], SockOpts, Acc) ->
    case Connection:getopts(Transport, Socket, [Tag]) of
        {ok, [Opt]} ->
            get_socket_opts(Connection, Transport, Socket, Tags, SockOpts, [Opt | Acc]);
        {ok, []} ->
            get_socket_opts(Connection, Transport, Socket, Tags, SockOpts, Acc);
        {error, Reason} ->
            {error, {options, {socket_options, Tag, Reason}}}
    end;
get_socket_opts(_,_, _,Opts, _,_) ->
    {error, {options, {socket_options, Opts, function_clause}}}.

set_socket_opts(_,_,_, _Tab, [], SockOpts, []) ->
    {ok, SockOpts};
set_socket_opts(ConnectionCb, Transport, Socket, _Tab, [], SockOpts, Other) ->
    %% Set non emulated options
    try ConnectionCb:setopts(Transport, Socket, Other) of
	ok ->
	    {ok, SockOpts};
	{error, InetError} ->
	    {{error, {options, {socket_options, Other, InetError}}}, SockOpts}
    catch
	_:Error ->
	    %% So that inet behavior does not crash our process
	    {{error, {options, {socket_options, Other, Error}}}, SockOpts}
    end;

set_socket_opts(ConnectionCb, Transport, Socket, Tab, [{active, Active}| Opts], SockOpts, Other)
  when Active == once; Active == true; Active == false ->
    set_socket_opts(ConnectionCb, Transport, Socket, Tab, Opts,
		    SockOpts#socket_options{active = Active}, Other);
set_socket_opts(ConnectionCb, Transport, Socket, Tab, [{active, Active1} = Opt| Opts],
                SockOpts=#socket_options{active = Active0}, Other)
  when Active1 >= -32768, Active1 =< 32767 ->
    Active = if
                 is_integer(Active0), Active0 + Active1 < -32768 ->
                     error;
                 is_integer(Active0), Active0 + Active1 =< 0 ->
                     false;
                 is_integer(Active0), Active0 + Active1 > 32767 ->
                     error;
                 Active1 =< 0 ->
                     false;
                 is_integer(Active0) ->
                     Active0 + Active1;
                 true ->
                     Active1
             end,
    case Active of
        error ->
            {{error, {options, {socket_options, Opt}} }, SockOpts};
        _ ->
            set_socket_opts(ConnectionCb, Transport, Socket, Tab, Opts,
                            SockOpts#socket_options{active = Active}, Other)
    end;
set_socket_opts(_,_, _, _Tab, [{active, _} = Opt| _], SockOpts, _) ->
    {{error, {options, {socket_options, Opt}} }, SockOpts};

set_socket_opts(ConnectionCb, Transport, Socket, Tab, [{mode, Mode}| Opts], SockOpts, Other)
  when Mode == list; Mode == binary ->
    set_socket_opts(ConnectionCb, Transport, Socket, Tab, Opts,
		    SockOpts#socket_options{mode = Mode}, Other);
set_socket_opts(_, _, _, _Tab, [{mode, _} = Opt| _], SockOpts, _) ->
    {{error, {options, {socket_options, Opt}}}, SockOpts};
set_socket_opts(tls_gen_connection, Transport, Socket, Tab, [{packet, Packet}| Opts], SockOpts, Other)
  when Packet == raw;
       Packet == 0;
       Packet == 1;
       Packet == 2;
       Packet == 4;
       Packet == asn1;
       Packet == cdr;
       Packet == sunrm;
       Packet == fcgi;
       Packet == tpkt;
       Packet == line;
       Packet == http;
       Packet == httph;
       Packet == http_bin;
       Packet == httph_bin ->
    true = ets:insert(Tab, {{socket_options, packet}, Packet}),
    set_socket_opts(tls_gen_connection, Transport, Socket, Tab, Opts,
		    SockOpts#socket_options{packet = Packet}, Other);
set_socket_opts(_, _, _, _Tab, [{packet, _} = Opt| _], SockOpts, _) ->
    {{error, {options, {socket_options, Opt}}}, SockOpts};
set_socket_opts(tls_gen_connection, Transport, Socket, Tab, [{header, Header}| Opts], SockOpts, Other)
  when is_integer(Header) ->
    set_socket_opts(tls_gen_connection, Transport, Socket, Tab, Opts,
		    SockOpts#socket_options{header = Header}, Other);
set_socket_opts(_, _, _, _Tab, [{header, _} = Opt| _], SockOpts, _) ->
    {{error,{options, {socket_options, Opt}}}, SockOpts};
set_socket_opts(tls_gen_connection, Transport,Socket, Tab, [{packet_size, Size}| Opts], SockOpts, Other)
  when is_integer(Size) ->
    set_socket_opts(tls_gen_connection, Transport, Socket, Tab, Opts,
                    SockOpts#socket_options{packet_size = Size}, Other);
set_socket_opts(_,_, _, _Tab, [{packet_size, _} = Opt| _], SockOpts, _) ->
    {{error, {options, {socket_options, Opt}} }, SockOpts};
set_socket_opts(ConnectionCb, Transport, Socket, Tab, [Opt | Opts], SockOpts, Other) ->
    set_socket_opts(ConnectionCb, Transport, Socket, Tab, Opts, SockOpts, [Opt | Other]).

ssl_options_list(SslOptions) ->
    L = maps:to_list(SslOptions),
    ssl_options_list(L, []).

ssl_options_list([], Acc) ->
    lists:reverse(Acc);
%% Skip internal options, only return user options
ssl_options_list([{protocol, _}| T], Acc) ->
    ssl_options_list(T, Acc);
ssl_options_list([{erl_dist, _}|T], Acc) ->
    ssl_options_list(T, Acc);
ssl_options_list([{renegotiate_at, _}|T], Acc) ->
    ssl_options_list(T, Acc);
ssl_options_list([{max_fragment_length, _}|T], Acc) ->
    %% skip max_fragment_length from options since it is taken above from connection_states
    ssl_options_list(T, Acc);
ssl_options_list([{ciphers = Key, Value}|T], Acc) ->
    ssl_options_list(T,
                     [{Key, lists:map(
                              fun(Suite) ->
                                      ssl_cipher_format:suite_bin_to_map(Suite)
                              end, Value)}
		     | Acc]);
ssl_options_list([{Key, Value}|T], Acc) ->
    ssl_options_list(T, [{Key, Value} | Acc]).

%% Maybe add NSS keylog info according to
%% https://developer.mozilla.org/en-US/docs/Mozilla/Projects/NSS/Key_Log_Format
maybe_add_keylog(Info) ->
    maybe_add_keylog(lists:keyfind(protocol, 1, Info), Info).

maybe_add_keylog({_, 'tlsv1.3'}, Info) ->
    try
        {client_random, ClientRandomBin} = lists:keyfind(client_random, 1, Info),
        %% after traffic key update current traffic secret
        %% is stored in tls_sender process state
        MaybeUpdateTrafficSecret =
            fun({Direction, {Sender, TrafficSecret0}}) ->
                    TrafficSecret =
                        case call(Sender, get_application_traffic_secret) of
                            {ok, SenderAppTrafSecretWrite} ->
                                SenderAppTrafSecretWrite;
                            _ ->
                                TrafficSecret0
                        end,
                    {Direction, TrafficSecret};
               (TrafficSecret0) ->
                    TrafficSecret0
            end,
        {client_traffic_secret_0, ClientTrafficSecret0Bin} =
            MaybeUpdateTrafficSecret(lists:keyfind(client_traffic_secret_0, 1, Info)),
        {server_traffic_secret_0, ServerTrafficSecret0Bin} =
            MaybeUpdateTrafficSecret(lists:keyfind(server_traffic_secret_0, 1, Info)),
        {client_handshake_traffic_secret, ClientHSecretBin} = lists:keyfind(client_handshake_traffic_secret, 1, Info),
        {server_handshake_traffic_secret, ServerHSecretBin} = lists:keyfind(server_handshake_traffic_secret, 1, Info),
        {selected_cipher_suite, #{prf := Prf}} = lists:keyfind(selected_cipher_suite, 1, Info),
        ClientRandom = binary:decode_unsigned(ClientRandomBin),
        ClientTrafficSecret0 = keylog_secret(ClientTrafficSecret0Bin, Prf),
        ServerTrafficSecret0 = keylog_secret(ServerTrafficSecret0Bin, Prf),
        ClientHSecret = keylog_secret(ClientHSecretBin, Prf),
        ServerHSecret = keylog_secret(ServerHSecretBin, Prf),
        Keylog0 = [io_lib:format("CLIENT_HANDSHAKE_TRAFFIC_SECRET ~64.16.0B ", [ClientRandom]) ++ ClientHSecret,
                   io_lib:format("SERVER_HANDSHAKE_TRAFFIC_SECRET ~64.16.0B ", [ClientRandom]) ++ ServerHSecret,
                   io_lib:format("CLIENT_TRAFFIC_SECRET_0 ~64.16.0B ", [ClientRandom]) ++ ClientTrafficSecret0,
                   io_lib:format("SERVER_TRAFFIC_SECRET_0 ~64.16.0B ", [ClientRandom]) ++ ServerTrafficSecret0],
        Keylog = case lists:keyfind(client_early_data_secret, 1, Info) of
                     {client_early_data_secret, EarlySecret} ->
                         ClientEarlySecret = keylog_secret(EarlySecret, Prf),
                         [io_lib:format("CLIENT_EARLY_TRAFFIC_SECRET ~64.16.0B ", [ClientRandom]) ++ ClientEarlySecret
                         | Keylog0];
                     _ ->
                         Keylog0
                 end,
        Info ++ [{keylog,Keylog}]
    catch
        _Cxx:_Exx ->
            Info
    end;
maybe_add_keylog({_, _}, Info) ->
    try
        {client_random, ClientRandomBin} = lists:keyfind(client_random, 1, Info),
        {master_secret, MasterSecretBin} = lists:keyfind(master_secret, 1, Info),
        ClientRandom = binary:decode_unsigned(ClientRandomBin),
        MasterSecret = binary:decode_unsigned(MasterSecretBin),
        Keylog = [io_lib:format("CLIENT_RANDOM ~64.16.0B ~96.16.0B", [ClientRandom, MasterSecret])],
        Info ++ [{keylog,Keylog}]
    catch
        _Cxx:_Exx ->
            Info
    end;
maybe_add_keylog(_, Info) ->
    Info.

keylog_secret(SecretBin, sha256) ->
    io_lib:format("~64.16.0B", [binary:decode_unsigned(SecretBin)]);
keylog_secret(SecretBin, sha384) ->
    io_lib:format("~96.16.0B", [binary:decode_unsigned(SecretBin)]);
keylog_secret(SecretBin, sha512) ->
    io_lib:format("~128.16.0B", [binary:decode_unsigned(SecretBin)]).


%%%################################################################
%%%#
%%%# Tracing
%%%#
handle_trace(api,
             {call, {?MODULE, connect, [Connection | _]}}, Stack0) ->
    {io_lib:format("Connection = ~w", [Connection]), Stack0};
handle_trace(rle,
             {call, {?MODULE, init, Args = [[Role | _]]}}, Stack0) ->
    {io_lib:format("(*~w) Args = ~W", [Role, Args, 3]), [{role, Role} | Stack0]};
handle_trace(hbn,
             {call, {?MODULE, hibernate_after,
                     [_StateName = connection, State, Actions]}},
             Stack) ->
    #state{ssl_options= #{hibernate_after := HibernateAfter}} = State,
    {io_lib:format("* * * maybe hibernating in ~w ms * * * Actions = ~W ",
                   [HibernateAfter, Actions, 10]), Stack};
handle_trace(hbn,
             {return_from, {?MODULE, hibernate_after, 3},
              {Cmd, Arg,_State, Actions}},
             Stack) ->
    {io_lib:format("Cmd = ~w Arg = ~w Actions = ~W", [Cmd, Arg, Actions, 10]), Stack};
handle_trace(hbn,
             {call, {?MODULE, handle_common_event, [timeout, hibernate, connection | _]}}, Stack) ->
    {io_lib:format("* * * hibernating * * *", []), Stack}.<|MERGE_RESOLUTION|>--- conflicted
+++ resolved
@@ -1322,14 +1322,9 @@
         unrecognized ->
             ?ALERT_REC(?FATAL, ?UNRECOGNIZED_NAME, {sni, SNIHostname});
         SSLOptions ->
-<<<<<<< HEAD
-            VersionsOpt = proplists:get_value(versions, SSLOptions, []),
-            FallBackOptions = filter_for_versions(VersionsOpt, OrigSSLOptions),
-            ssl_config:update_options(SSLOptions, server, FallBackOptions)
-=======
             try
                 FallBackOptions = fallback_options(SSLOptions, OrigSSLOptions),
-                ssl:update_options(SSLOptions, server, FallBackOptions)
+                ssl_config:update_options(SSLOptions, server, FallBackOptions)
             catch
                 throw:#alert{} = Alert ->
                     Alert;
@@ -1351,7 +1346,6 @@
     catch _:_:ST ->
             ?LOG_ERROR("sni_fun provided erroneous options : ~p ~n ~p ~n", [VersionsOpt,  {stacktrace, ST}]),
             throw(?ALERT_REC(?FATAL, ?HANDSHAKE_FAILURE, sni_fun_provided_erroneous_versions))
->>>>>>> c07e207b
     end.
 
 filter_for_versions([], OrigSSLOptions) ->
