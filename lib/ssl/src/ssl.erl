%%
%% %CopyrightBegin%
%%
%% Copyright Ericsson AB 1999-2015. All Rights Reserved.
%%
%% The contents of this file are subject to the Erlang Public License,
%% Version 1.1, (the "License"); you may not use this file except in
%% compliance with the License. You should have received a copy of the
%% Erlang Public License along with this software. If not, it can be
%% retrieved online at http://www.erlang.org/.
%%
%% Software distributed under the License is distributed on an "AS IS"
%% basis, WITHOUT WARRANTY OF ANY KIND, either express or implied. See
%% the License for the specific language governing rights and limitations
%% under the License.
%%
%% %CopyrightEnd%
%%

%%

%%% Purpose : Main API module for SSL see also tls.erl and dtls.erl

-module(ssl).
-include("ssl_internal.hrl").
-include_lib("public_key/include/public_key.hrl").

%% Application handling
-export([start/0, start/1, stop/0, clear_pem_cache/0]).

%% Socket handling
-export([connect/3, connect/2, connect/4,
	 listen/2, transport_accept/1, transport_accept/2,
	 ssl_accept/1, ssl_accept/2, ssl_accept/3,
	 controlling_process/2, peername/1, peercert/1, sockname/1,
	 close/1, shutdown/2, recv/2, recv/3, send/2, getopts/2, setopts/2
	]).
%% SSL/TLS protocol handling
-export([cipher_suites/0, cipher_suites/1, suite_definition/1,
	 connection_info/1, versions/0, session_info/1, format_error/1,
     renegotiate/1, prf/5, negotiated_protocol/1, negotiated_next_protocol/1,
	 connection_information/1, connection_information/2]).
%% Misc
-export([random_bytes/1, handle_options/2]).

-deprecated({negotiated_next_protocol, 1, next_major_release}).
-deprecated({connection_info, 1, next_major_release}).

-include("ssl_api.hrl").
-include("ssl_internal.hrl").
-include("ssl_record.hrl").
-include("ssl_cipher.hrl").
-include("ssl_handshake.hrl").
-include("ssl_srp.hrl").

-include_lib("public_key/include/public_key.hrl"). 

%%--------------------------------------------------------------------
-spec start() -> ok  | {error, reason()}.
-spec start(permanent | transient | temporary) -> ok | {error, reason()}.
%%
%% Description: Utility function that starts the ssl, 
%% crypto and public_key applications. Default type
%% is temporary. see application(3)
%%--------------------------------------------------------------------
start() ->
    application:start(crypto),
    application:start(asn1),
    application:start(public_key),
    application:start(ssl).

start(Type) ->
    application:start(crypto, Type),
    application:start(asn1),
    application:start(public_key, Type),
    application:start(ssl, Type).

%%--------------------------------------------------------------------
-spec stop() -> ok.
%%
%% Description: Stops the ssl application.
%%--------------------------------------------------------------------
stop() ->
    application:stop(ssl).

%%--------------------------------------------------------------------
-spec connect(host() | port(), [connect_option()]) -> {ok, #sslsocket{}} |
					      {error, reason()}.
-spec connect(host() | port(), [connect_option()] | inet:port_number(),
	      timeout() | list()) ->
		     {ok, #sslsocket{}} | {error, reason()}.
-spec connect(host() | port(), inet:port_number(), list(), timeout()) ->
		     {ok, #sslsocket{}} | {error, reason()}.

%%
%% Description: Connect to an ssl server.
%%--------------------------------------------------------------------
connect(Socket, SslOptions) when is_port(Socket) ->
    connect(Socket, SslOptions, infinity).

connect(Socket, SslOptions0, Timeout) when is_port(Socket) ->
    {Transport,_,_,_} = proplists:get_value(cb_info, SslOptions0,
					      {gen_tcp, tcp, tcp_closed, tcp_error}),
    EmulatedOptions = ssl_socket:emulated_options(),
    {ok, SocketValues} = ssl_socket:getopts(Transport, Socket, EmulatedOptions),
    try handle_options(SslOptions0 ++ SocketValues) of
	{ok, #config{transport_info = CbInfo, ssl = SslOptions, emulated = EmOpts,
		     connection_cb = ConnectionCb}} ->

	    ok = ssl_socket:setopts(Transport, Socket, ssl_socket:internal_inet_values()),
	    case ssl_socket:peername(Transport, Socket) of
		{ok, {Address, Port}} ->
		    ssl_connection:connect(ConnectionCb, Address, Port, Socket,
					   {SslOptions, emulated_socket_options(EmOpts, #socket_options{}), undefined},
					   self(), CbInfo, Timeout);
		{error, Error} ->
		    {error, Error}
	    end
    catch
	_:{error, Reason} ->
            {error, Reason}
    end;

connect(Host, Port, Options) ->
    connect(Host, Port, Options, infinity).

connect(Host, Port, Options, Timeout) ->
    try handle_options(Options) of
	{ok, Config} ->
	    do_connect(Host,Port,Config,Timeout)
    catch
	throw:Error ->
	    Error
    end.

%%--------------------------------------------------------------------
-spec listen(inet:port_number(), [listen_option()]) ->{ok, #sslsocket{}} | {error, reason()}.

%%
%% Description: Creates an ssl listen socket.
%%--------------------------------------------------------------------
listen(_Port, []) ->
    {error, nooptions};
listen(Port, Options0) ->
    try
	{ok, Config} = handle_options(Options0),
	ConnectionCb = connection_cb(Options0),
	#config{transport_info = {Transport, _, _, _}, inet_user = Options, connection_cb = ConnectionCb,
		ssl = SslOpts, emulated = EmOpts} = Config,
	case Transport:listen(Port, Options) of
	    {ok, ListenSocket} ->
		ok = ssl_socket:setopts(Transport, ListenSocket, ssl_socket:internal_inet_values()),
		{ok, Tracker} = ssl_socket:inherit_tracker(ListenSocket, EmOpts, SslOpts),
		{ok, #sslsocket{pid = {ListenSocket, Config#config{emulated = Tracker}}}};
	    Err = {error, _} ->
		Err
	end
    catch
	Error = {error, _} ->
	    Error
    end.
%%--------------------------------------------------------------------
-spec transport_accept(#sslsocket{}) -> {ok, #sslsocket{}} |
					{error, reason()}.
-spec transport_accept(#sslsocket{}, timeout()) -> {ok, #sslsocket{}} |
						   {error, reason()}.
%%
%% Description: Performs transport accept on an ssl listen socket
%%--------------------------------------------------------------------
transport_accept(ListenSocket) ->
    transport_accept(ListenSocket, infinity).

transport_accept(#sslsocket{pid = {ListenSocket,
				   #config{transport_info =  {Transport,_,_, _} =CbInfo,
					   connection_cb = ConnectionCb,
					   ssl = SslOpts,
					   emulated = Tracker}}}, Timeout) ->   
    case Transport:accept(ListenSocket, Timeout) of
	{ok, Socket} ->
	    {ok, EmOpts} = ssl_socket:get_emulated_opts(Tracker),
	    {ok, Port} = ssl_socket:port(Transport, Socket),
	    ConnArgs = [server, "localhost", Port, Socket,
			{SslOpts, emulated_socket_options(EmOpts, #socket_options{}), Tracker}, self(), CbInfo],
	    ConnectionSup = connection_sup(ConnectionCb),
	    case ConnectionSup:start_child(ConnArgs) of
		{ok, Pid} ->
		    ssl_connection:socket_control(ConnectionCb, Socket, Pid, Transport, Tracker);
		{error, Reason} ->
		    {error, Reason}
	    end;
	{error, Reason} ->
	    {error, Reason}
    end.

%%--------------------------------------------------------------------
-spec ssl_accept(#sslsocket{}) -> ok | {error, reason()}.
-spec ssl_accept(#sslsocket{} | port(), timeout()| [ssl_option()
						    | transport_option()]) ->
			ok | {ok, #sslsocket{}} | {error, reason()}.

-spec ssl_accept(#sslsocket{} | port(), [ssl_option()] | [ssl_option()| transport_option()], timeout()) ->
			{ok, #sslsocket{}} | {error, reason()}.
%%
%% Description: Performs accept on an ssl listen socket. e.i. performs
%%              ssl handshake.
%%--------------------------------------------------------------------
ssl_accept(ListenSocket) ->
    ssl_accept(ListenSocket, infinity).

ssl_accept(#sslsocket{} = Socket, Timeout) ->
    ssl_connection:handshake(Socket, Timeout);
    
ssl_accept(ListenSocket, SslOptions)  when is_port(ListenSocket) -> 
    ssl_accept(ListenSocket, SslOptions, infinity).

ssl_accept(#sslsocket{} = Socket, [], Timeout) ->
    ssl_accept(#sslsocket{} = Socket, Timeout);
ssl_accept(#sslsocket{fd = {_, _, _, Tracker}} = Socket, SslOpts0, Timeout) ->
    try 
	{ok, EmOpts, InheritedSslOpts} = ssl_socket:get_all_opts(Tracker),	
	SslOpts = handle_options(SslOpts0, InheritedSslOpts),
	ssl_connection:handshake(Socket, {SslOpts, emulated_socket_options(EmOpts, #socket_options{})}, Timeout)
    catch
	Error = {error, _Reason} -> Error
    end;
ssl_accept(Socket, SslOptions, Timeout) when is_port(Socket) -> 
    {Transport,_,_,_} =
	proplists:get_value(cb_info, SslOptions, {gen_tcp, tcp, tcp_closed, tcp_error}),
    EmulatedOptions = ssl_socket:emulated_options(),
    {ok, SocketValues} = ssl_socket:getopts(Transport, Socket, EmulatedOptions),
    ConnetionCb = connection_cb(SslOptions),
    try handle_options(SslOptions ++ SocketValues) of
	{ok, #config{transport_info = CbInfo, ssl = SslOpts, emulated = EmOpts}} ->
	    ok = ssl_socket:setopts(Transport, Socket, ssl_socket:internal_inet_values()),
	    {ok, Port} = ssl_socket:port(Transport, Socket),
	    ssl_connection:ssl_accept(ConnetionCb, Port, Socket,
				      {SslOpts, emulated_socket_options(EmOpts, #socket_options{}), undefined},
				      self(), CbInfo, Timeout)
    catch
	Error = {error, _Reason} -> Error
    end.

%%--------------------------------------------------------------------
-spec  close(#sslsocket{}) -> term().
%%
%% Description: Close an ssl connection
%%--------------------------------------------------------------------
close(#sslsocket{pid = Pid}) when is_pid(Pid) ->
    ssl_connection:close(Pid);
close(#sslsocket{pid = {ListenSocket, #config{transport_info={Transport,_, _, _}}}}) ->
    Transport:close(ListenSocket).

%%--------------------------------------------------------------------
-spec send(#sslsocket{}, iodata()) -> ok | {error, reason()}.
%%
%% Description: Sends data over the ssl connection
%%--------------------------------------------------------------------
send(#sslsocket{pid = Pid}, Data) when is_pid(Pid) ->
    ssl_connection:send(Pid, Data);
send(#sslsocket{pid = {ListenSocket, #config{transport_info={Transport, _, _, _}}}}, Data) ->
    Transport:send(ListenSocket, Data). %% {error,enotconn}

%%--------------------------------------------------------------------
-spec recv(#sslsocket{}, integer()) -> {ok, binary()| list()} | {error, reason()}.
-spec recv(#sslsocket{}, integer(), timeout()) -> {ok, binary()| list()} | {error, reason()}.
%%
%% Description: Receives data when active = false
%%--------------------------------------------------------------------
recv(Socket, Length) ->
    recv(Socket, Length, infinity).
recv(#sslsocket{pid = Pid}, Length, Timeout) when is_pid(Pid) ->
    ssl_connection:recv(Pid, Length, Timeout);
recv(#sslsocket{pid = {Listen,
		       #config{transport_info = {Transport, _, _, _}}}}, _,_) when is_port(Listen)->
    Transport:recv(Listen, 0). %% {error,enotconn}

%%--------------------------------------------------------------------
-spec controlling_process(#sslsocket{}, pid()) -> ok | {error, reason()}.
%%
%% Description: Changes process that receives the messages when active = true
%% or once.
%%--------------------------------------------------------------------
controlling_process(#sslsocket{pid = Pid}, NewOwner) when is_pid(Pid), is_pid(NewOwner) ->
    ssl_connection:new_user(Pid, NewOwner);
controlling_process(#sslsocket{pid = {Listen,
				      #config{transport_info = {Transport, _, _, _}}}},
		    NewOwner) when is_port(Listen),
				   is_pid(NewOwner) ->
    Transport:controlling_process(Listen, NewOwner).


%%--------------------------------------------------------------------
-spec connection_information(#sslsocket{}) -> {ok, list()} | {error, reason()}.
%%
%% Description: Return SSL information for the connection
%%--------------------------------------------------------------------
connection_information(#sslsocket{pid = Pid}) when is_pid(Pid) -> ssl_connection:connection_information(Pid);
connection_information(#sslsocket{pid = {Listen, _}}) when is_port(Listen) -> {error, enotconn}.


%%--------------------------------------------------------------------
-spec connection_information(#sslsocket{}, [atom]) -> {ok, list()} | {error, reason()}.
%%
%% Description: Return SSL information for the connection
%%--------------------------------------------------------------------
connection_information(#sslsocket{} = SSLSocket, Items) -> 
    case connection_information(SSLSocket) of
        {ok, I} ->
            {ok, lists:filter(fun({K, _}) -> lists:foldl(fun(K1, Acc) when K1 =:= K -> Acc +  1; (_, Acc) -> Acc end, 0, Items) > 0 end, I)};
        E ->
            E
    end.

%%--------------------------------------------------------------------
-spec connection_info(#sslsocket{}) -> 	{ok, {tls_record:tls_atom_version(), ssl_cipher:erl_cipher_suite()}} |
					{error, reason()}.
%%
%% Description: Returns ssl protocol and cipher used for the connection
%%--------------------------------------------------------------------
connection_info(#sslsocket{} = SSLSocket) ->
    case connection_information(SSLSocket) of
        {ok, Result} ->
            {ok, {proplists:get_value(protocol, Result), proplists:get_value(cipher_suite, Result)}};
        Error ->
            Error
    end.

%%--------------------------------------------------------------------
-spec peername(#sslsocket{}) -> {ok, {inet:ip_address(), inet:port_number()}} | {error, reason()}.
%%
%% Description: same as inet:peername/1.
%%--------------------------------------------------------------------
peername(#sslsocket{pid = Pid, fd = {Transport, Socket, _, _}}) when is_pid(Pid)->
    ssl_socket:peername(Transport, Socket);
peername(#sslsocket{pid = {ListenSocket,  #config{transport_info = {Transport,_,_,_}}}}) ->
    ssl_socket:peername(Transport, ListenSocket). %% Will return {error, enotconn}

%%--------------------------------------------------------------------
-spec peercert(#sslsocket{}) ->{ok, DerCert::binary()} | {error, reason()}.
%%
%% Description: Returns the peercert.
%%--------------------------------------------------------------------
peercert(#sslsocket{pid = Pid}) when is_pid(Pid) ->
    case ssl_connection:peer_certificate(Pid) of
	{ok, undefined} ->
	    {error, no_peercert};
        Result ->
	    Result
    end;
peercert(#sslsocket{pid = {Listen, _}}) when is_port(Listen) ->
    {error, enotconn}.

%%--------------------------------------------------------------------
-spec suite_definition(ssl_cipher:cipher_suite()) -> ssl_cipher:erl_cipher_suite().
%%
%% Description: Return erlang cipher suite definition.
%%--------------------------------------------------------------------
suite_definition(S) ->
    {KeyExchange, Cipher, Hash, _} = ssl_cipher:suite_definition(S),
    {KeyExchange, Cipher, Hash}.

%%--------------------------------------------------------------------
-spec negotiated_protocol(#sslsocket{}) -> {ok, binary()} | {error, reason()}.
%%
%% Description: Returns the protocol that has been negotiated. If no
%% protocol has been negotiated will return {error, protocol_not_negotiated}
%%--------------------------------------------------------------------
negotiated_protocol(#sslsocket{pid = Pid}) ->
    ssl_connection:negotiated_protocol(Pid).

%%--------------------------------------------------------------------
-spec negotiated_next_protocol(#sslsocket{}) -> {ok, binary()} | {error, reason()}.
%%
%% Description: Returns the next protocol that has been negotiated. If no
%% protocol has been negotiated will return {error, next_protocol_not_negotiated}
%%--------------------------------------------------------------------
negotiated_next_protocol(Socket) ->
    case negotiated_protocol(Socket) of
        {error, protocol_not_negotiated} ->
            {error, next_protocol_not_negotiated};
        Res ->
            Res
    end.

%%--------------------------------------------------------------------
-spec cipher_suites(erlang | openssl | all) -> [ssl_cipher:erl_cipher_suite()] |
					       [string()].
%% Description: Returns all supported cipher suites.
%%--------------------------------------------------------------------
cipher_suites(erlang) ->
    Version = tls_record:highest_protocol_version([]),
    ssl_cipher:filter_suites([suite_definition(S)
                              || S <- ssl_cipher:suites(Version)]);
cipher_suites(openssl) ->
    Version = tls_record:highest_protocol_version([]),
    [ssl_cipher:openssl_suite_name(S)
     || S <- ssl_cipher:filter_suites(ssl_cipher:suites(Version))];
cipher_suites(all) ->
    Version = tls_record:highest_protocol_version([]),
    ssl_cipher:filter_suites([suite_definition(S)
			      || S <-ssl_cipher:all_suites(Version)]).
cipher_suites() ->
    cipher_suites(erlang).

%%--------------------------------------------------------------------
-spec getopts(#sslsocket{}, [gen_tcp:option_name()]) ->
		     {ok, [gen_tcp:option()]} | {error, reason()}.
%%
%% Description: Gets options
%%--------------------------------------------------------------------
getopts(#sslsocket{pid = Pid}, OptionTags) when is_pid(Pid), is_list(OptionTags) ->
    ssl_connection:get_opts(Pid, OptionTags);
getopts(#sslsocket{pid = {_,  #config{transport_info = {Transport,_,_,_}}}} = ListenSocket,
	OptionTags) when is_list(OptionTags) ->
    try ssl_socket:getopts(Transport, ListenSocket, OptionTags) of
	{ok, _} = Result ->
	    Result;
	{error, InetError} ->
	    {error, {options, {socket_options, OptionTags, InetError}}}
    catch
	_:Error ->
	    {error, {options, {socket_options, OptionTags, Error}}}
    end;
getopts(#sslsocket{}, OptionTags) ->
    {error, {options, {socket_options, OptionTags}}}.

%%--------------------------------------------------------------------
-spec setopts(#sslsocket{},  [gen_tcp:option()]) -> ok | {error, reason()}.
%%
%% Description: Sets options
%%--------------------------------------------------------------------
setopts(#sslsocket{pid = Pid}, Options0) when is_pid(Pid), is_list(Options0)  ->
    try proplists:expand([{binary, [{mode, binary}]},
			  {list, [{mode, list}]}], Options0) of
	Options ->
	    ssl_connection:set_opts(Pid, Options)
    catch
	_:_ ->
	    {error, {options, {not_a_proplist, Options0}}}
    end;

setopts(#sslsocket{pid = {_, #config{transport_info = {Transport,_,_,_}}}} = ListenSocket, Options) when is_list(Options) ->
    try ssl_socket:setopts(Transport, ListenSocket, Options) of
	ok ->
	    ok;
	{error, InetError} ->
	    {error, {options, {socket_options, Options, InetError}}}
    catch
	_:Error ->
	    {error, {options, {socket_options, Options, Error}}}
    end;
setopts(#sslsocket{}, Options) ->
    {error, {options,{not_a_proplist, Options}}}.

%%---------------------------------------------------------------
-spec shutdown(#sslsocket{}, read | write | read_write) ->  ok | {error, reason()}.
%%
%% Description: Same as gen_tcp:shutdown/2
%%--------------------------------------------------------------------
shutdown(#sslsocket{pid = {Listen, #config{transport_info = {Transport,_, _, _}}}},
	 How) when is_port(Listen) ->
    Transport:shutdown(Listen, How);
shutdown(#sslsocket{pid = Pid}, How) ->
    ssl_connection:shutdown(Pid, How).

%%--------------------------------------------------------------------
-spec sockname(#sslsocket{}) -> {ok, {inet:ip_address(), inet:port_number()}} | {error, reason()}.
%%
%% Description: Same as inet:sockname/1
%%--------------------------------------------------------------------
sockname(#sslsocket{pid = {Listen,  #config{transport_info = {Transport, _, _, _}}}}) when is_port(Listen) ->
    ssl_socket:sockname(Transport, Listen);

sockname(#sslsocket{pid = Pid, fd = {Transport, Socket, _, _}}) when is_pid(Pid) ->
    ssl_socket:sockname(Transport, Socket).

%%---------------------------------------------------------------
-spec session_info(#sslsocket{}) -> {ok, list()} | {error, reason()}.
%%
%% Description: Returns list of session info currently [{session_id, session_id(),
%% {cipher_suite, cipher_suite()}]
%%--------------------------------------------------------------------
session_info(#sslsocket{pid = Pid}) when is_pid(Pid) ->
    ssl_connection:session_info(Pid);
session_info(#sslsocket{pid = {Listen,_}}) when is_port(Listen) ->
    {error, enotconn}.

%%---------------------------------------------------------------
-spec versions() -> [{ssl_app, string()} | {supported, [tls_record:tls_atom_version()]} |
		     {available, [tls_record:tls_atom_version()]}].
%%
%% Description: Returns a list of relevant versions.
%%--------------------------------------------------------------------
versions() ->
    Vsns = tls_record:supported_protocol_versions(),
    SupportedVsns = [tls_record:protocol_version(Vsn) || Vsn <- Vsns],
    AvailableVsns = ?ALL_AVAILABLE_VERSIONS,
    %% TODO Add DTLS versions when supported
    [{ssl_app, ?VSN}, {supported, SupportedVsns}, {available, AvailableVsns}].


%%---------------------------------------------------------------
-spec renegotiate(#sslsocket{}) -> ok | {error, reason()}.
%%
%% Description: Initiates a renegotiation.
%%--------------------------------------------------------------------
renegotiate(#sslsocket{pid = Pid}) when is_pid(Pid) ->
    ssl_connection:renegotiation(Pid);
renegotiate(#sslsocket{pid = {Listen,_}}) when is_port(Listen) ->
    {error, enotconn}.

%%--------------------------------------------------------------------
-spec prf(#sslsocket{}, binary() | 'master_secret', binary(),
	  binary() | prf_random(), non_neg_integer()) ->
		 {ok, binary()} | {error, reason()}.
%%
%% Description: use a ssl sessions TLS PRF to generate key material
%%--------------------------------------------------------------------
prf(#sslsocket{pid = Pid},
    Secret, Label, Seed, WantedLength) when is_pid(Pid) ->
    ssl_connection:prf(Pid, Secret, Label, Seed, WantedLength);
prf(#sslsocket{pid = {Listen,_}}, _,_,_,_) when is_port(Listen) ->
    {error, enotconn}.

%%--------------------------------------------------------------------
-spec clear_pem_cache() -> ok.
%%
%% Description: Clear the PEM cache
%%--------------------------------------------------------------------
clear_pem_cache() ->
    ssl_manager:clear_pem_cache().

%%---------------------------------------------------------------
-spec format_error({error, term()}) -> list().
%%
%% Description: Creates error string.
%%--------------------------------------------------------------------
format_error({error, Reason}) ->
    format_error(Reason);
format_error(Reason) when is_list(Reason) ->
    Reason;
format_error(closed) ->
    "TLS connection is closed";
format_error({tls_alert, Description}) ->
    "TLS Alert: " ++ Description;
format_error({options,{FileType, File, Reason}}) when FileType == cacertfile;
						      FileType == certfile;
						      FileType == keyfile;
						      FileType == dhfile ->
    Error = file_error_format(Reason),
    file_desc(FileType) ++ File ++ ": " ++ Error;
format_error({options, {socket_options, Option, Error}}) ->
    lists:flatten(io_lib:format("Invalid transport socket option ~p: ~s", [Option, format_error(Error)]));
format_error({options, {socket_options, Option}}) ->
    lists:flatten(io_lib:format("Invalid socket option: ~p", [Option]));
format_error({options, Options}) ->
    lists:flatten(io_lib:format("Invalid TLS option: ~p", [Options]));

format_error(Error) ->
    case inet:format_error(Error) of
        "unknown POSIX" ++ _ ->
            unexpected_format(Error);
        Other ->
            Other
    end.

%%--------------------------------------------------------------------
-spec random_bytes(integer()) -> binary().

%%
%% Description: Generates cryptographically secure random sequence if possible
%% fallbacks on pseudo random function
%%--------------------------------------------------------------------
random_bytes(N) ->
    try crypto:strong_rand_bytes(N) of
	RandBytes ->
	    RandBytes
    catch
	error:low_entropy ->
	    crypto:rand_bytes(N)
    end.

%%%--------------------------------------------------------------
%%% Internal functions
%%%--------------------------------------------------------------------
do_connect(Address, Port,
	   #config{transport_info = CbInfo, inet_user = UserOpts, ssl = SslOpts,
		   emulated = EmOpts, inet_ssl = SocketOpts, connection_cb = ConnetionCb},
	   Timeout) ->
    {Transport, _, _, _} = CbInfo,
    try Transport:connect(Address, Port,  SocketOpts, Timeout) of
	{ok, Socket} ->
	    ssl_connection:connect(ConnetionCb, Address, Port, Socket, 
				   {SslOpts, emulated_socket_options(EmOpts, #socket_options{}), undefined},
				   self(), CbInfo, Timeout);
	{error, Reason} ->
	    {error, Reason}
    catch
	exit:{function_clause, _} ->
	    {error, {options, {cb_info, CbInfo}}};
	exit:badarg ->
	    {error, {options, {socket_options, UserOpts}}};
	exit:{badarg, _} ->
	    {error, {options, {socket_options, UserOpts}}}
    end.

%% Handle extra ssl options given to ssl_accept
handle_options(Opts0, #ssl_options{protocol = Protocol, cacerts = CaCerts0,
				   cacertfile = CaCertFile0} = InheritedSslOpts) ->
    RecordCB = record_cb(Protocol),
    CaCerts = handle_option(cacerts, Opts0, CaCerts0),
    {Verify, FailIfNoPeerCert, CaCertDefault, VerifyFun, PartialChainHanlder} = handle_verify_options(Opts0, CaCerts),
    CaCertFile = case proplists:get_value(cacertfile, Opts0, CaCertFile0) of
		     undefined ->
			 CaCertDefault;
		     CAFile ->
			 CAFile
		 end,

    NewVerifyOpts = InheritedSslOpts#ssl_options{cacerts = CaCerts,
						 cacertfile = CaCertFile,
						 verify = Verify,
						 verify_fun = VerifyFun,
						 partial_chain = PartialChainHanlder,
						 fail_if_no_peer_cert = FailIfNoPeerCert},
    SslOpts1 = lists:foldl(fun(Key, PropList) ->
				   proplists:delete(Key, PropList)
			   end, Opts0, [cacerts, cacertfile, verify, verify_fun, partial_chain,
					fail_if_no_peer_cert]),
    case handle_option(versions, SslOpts1, []) of
	[] ->
	    new_ssl_options(SslOpts1, NewVerifyOpts, RecordCB);
	Value ->
	    Versions = [RecordCB:protocol_version(Vsn) || Vsn <- Value],
	    new_ssl_options(proplists:delete(versions, SslOpts1), 
			    NewVerifyOpts#ssl_options{versions = Versions}, record_cb(Protocol))
    end.

%% Handle all options in listen and connect
handle_options(Opts0) ->
    Opts = proplists:expand([{binary, [{mode, binary}]},
			     {list, [{mode, list}]}], Opts0),
    assert_proplist(Opts),
    RecordCb = record_cb(Opts),

    ReuseSessionFun = fun(_, _, _, _) -> true end,
    CaCerts = handle_option(cacerts, Opts, undefined),

    {Verify, FailIfNoPeerCert, CaCertDefault, VerifyFun, PartialChainHanlder} =
	handle_verify_options(Opts, CaCerts),
    
    CertFile = handle_option(certfile, Opts, <<>>),
    RecordCb = record_cb(Opts),
    
    Versions = case handle_option(versions, Opts, []) of
		   [] ->
		       RecordCb:supported_protocol_versions();
		   Vsns  ->
		       [RecordCb:protocol_version(Vsn) || Vsn <- Vsns]
	       end,

    SSLOptions = #ssl_options{
		    versions   = Versions,
		    verify     = validate_option(verify, Verify),
		    verify_fun = VerifyFun,
		    partial_chain = PartialChainHanlder,
		    fail_if_no_peer_cert = FailIfNoPeerCert,
		    verify_client_once =  handle_option(verify_client_once, Opts, false),
		    depth      = handle_option(depth,  Opts, 1),
		    cert       = handle_option(cert, Opts, undefined),
		    certfile   = CertFile,
		    key        = handle_option(key, Opts, undefined),
		    keyfile    = handle_option(keyfile,  Opts, CertFile),
		    password   = handle_option(password, Opts, ""),
		    cacerts    = CaCerts,
		    cacertfile = handle_option(cacertfile, Opts, CaCertDefault),
		    dh         = handle_option(dh, Opts, undefined),
		    dhfile     = handle_option(dhfile, Opts, undefined),
		    user_lookup_fun = handle_option(user_lookup_fun, Opts, undefined),
		    psk_identity = handle_option(psk_identity, Opts, undefined),
		    srp_identity = handle_option(srp_identity, Opts, undefined),
		    ciphers    = handle_cipher_option(proplists:get_value(ciphers, Opts, []), 
						      RecordCb:highest_protocol_version(Versions)),
		    %% Server side option
		    reuse_session = handle_option(reuse_session, Opts, ReuseSessionFun),
		    reuse_sessions = handle_option(reuse_sessions, Opts, true),
		    secure_renegotiate = handle_option(secure_renegotiate, Opts, false),
		    client_renegotiation = handle_option(client_renegotiation, Opts, true),
		    renegotiate_at = handle_option(renegotiate_at, Opts, ?DEFAULT_RENEGOTIATE_AT),
		    hibernate_after = handle_option(hibernate_after, Opts, undefined),
		    erl_dist = handle_option(erl_dist, Opts, false),
		    alpn_advertised_protocols =
			handle_option(alpn_advertised_protocols, Opts, undefined),
		    alpn_preferred_protocols =
			handle_option(alpn_preferred_protocols, Opts, undefined),
		    next_protocols_advertised =
			handle_option(next_protocols_advertised, Opts, undefined),
		    next_protocol_selector =
			make_next_protocol_selector(
			  handle_option(client_preferred_next_protocols, Opts, undefined)),
		    log_alert = handle_option(log_alert, Opts, true),
		    server_name_indication = handle_option(server_name_indication, Opts, undefined),
		    sni_hosts = handle_option(sni_hosts, Opts, []),
		    sni_fun = handle_option(sni_fun, Opts, undefined),
		    honor_cipher_order = handle_option(honor_cipher_order, Opts, false),
		    protocol = proplists:get_value(protocol, Opts, tls),
		    padding_check =  proplists:get_value(padding_check, Opts, true),
		    fallback =  proplists:get_value(fallback, Opts, false),
		    crl_check = handle_option(crl_check, Opts, false),
		    crl_cache = handle_option(crl_cache, Opts, {ssl_crl_cache, {internal, []}})
		   },

    CbInfo  = proplists:get_value(cb_info, Opts, {gen_tcp, tcp, tcp_closed, tcp_error}),
    SslOptions = [protocol, versions, verify, verify_fun, partial_chain,
		  fail_if_no_peer_cert, verify_client_once,
		  depth, cert, certfile, key, keyfile,
		  password, cacerts, cacertfile, dh, dhfile,
		  user_lookup_fun, psk_identity, srp_identity, ciphers,
<<<<<<< HEAD
		  reuse_session, reuse_sessions, ssl_imp,
		  cb_info, renegotiate_at, secure_renegotiate, hibernate_after,
		  erl_dist, alpn_advertised_protocols, sni_hosts, sni_fun,
		  alpn_preferred_protocols, next_protocols_advertised,
=======
		  reuse_session, reuse_sessions, ssl_imp, cb_info,
		  renegotiate_at, secure_renegotiate, client_renegotiation,
		  hibernate_after, erl_dist, next_protocols_advertised,
>>>>>>> 91622642
		  client_preferred_next_protocols, log_alert,
		  server_name_indication, honor_cipher_order, padding_check, crl_check, crl_cache,
		  fallback],

    SockOpts = lists:foldl(fun(Key, PropList) ->
				   proplists:delete(Key, PropList)
			   end, Opts, SslOptions),

    {Sock, Emulated} = emulated_options(SockOpts),
    ConnetionCb = connection_cb(Opts),

    {ok, #config{ssl = SSLOptions, emulated = Emulated, inet_ssl = Sock,
		 inet_user = SockOpts, transport_info = CbInfo, connection_cb = ConnetionCb
		}}.

handle_option(sni_fun, Opts, Default) ->
    OptFun = validate_option(sni_fun,
                             proplists:get_value(sni_fun, Opts, Default)),
    OptHosts = proplists:get_value(sni_hosts, Opts, undefined),
    case {OptFun, OptHosts} of
        {Default, _} ->
            Default;
        {_, undefined} ->
            OptFun;
        _ ->
            throw({error, {conflict_options, [sni_fun, sni_hosts]}})
    end;
handle_option(OptionName, Opts, Default) ->
    validate_option(OptionName,
		    proplists:get_value(OptionName, Opts, Default)).


validate_option(versions, Versions)  ->
    validate_versions(Versions, Versions);
validate_option(verify, Value)
  when Value == verify_none; Value == verify_peer ->
    Value;
validate_option(verify_fun, undefined)  ->
    undefined;
%% Backwards compatibility
validate_option(verify_fun, Fun) when is_function(Fun) ->
    {fun(_,{bad_cert, _} = Reason, OldFun) ->
	     case OldFun([Reason]) of
		 true ->
		     {valid, OldFun};
		 false ->
		     {fail, Reason}
	     end;
	(_,{extension, _}, UserState) ->
	     {unknown, UserState};
	(_, valid, UserState) ->
	     {valid, UserState};
	(_, valid_peer, UserState) ->
	     {valid, UserState}
     end, Fun};
validate_option(verify_fun, {Fun, _} = Value) when is_function(Fun) ->
   Value;
validate_option(partial_chain, Value) when is_function(Value) ->
    Value;
validate_option(fail_if_no_peer_cert, Value) when is_boolean(Value) ->
    Value;
validate_option(verify_client_once, Value) when is_boolean(Value) ->
    Value;
validate_option(depth, Value) when is_integer(Value),
                                   Value >= 0, Value =< 255->
    Value;
validate_option(cert, Value) when Value == undefined;
                                 is_binary(Value) ->
    Value;
validate_option(certfile, undefined = Value) ->
    Value;
validate_option(certfile, Value) when is_binary(Value) ->
    Value;
validate_option(certfile, Value) when is_list(Value) ->
    binary_filename(Value);

validate_option(key, undefined) ->
    undefined;
validate_option(key, {KeyType, Value}) when is_binary(Value),
					    KeyType == rsa; %% Backwards compatibility
					    KeyType == dsa; %% Backwards compatibility
					    KeyType == 'RSAPrivateKey';
					    KeyType == 'DSAPrivateKey';
					    KeyType == 'PrivateKeyInfo' ->
    {KeyType, Value};

validate_option(keyfile, undefined) ->
   <<>>;
validate_option(keyfile, Value) when is_binary(Value) ->
    Value;
validate_option(keyfile, Value) when is_list(Value), Value =/= "" ->
    binary_filename(Value);
validate_option(password, Value) when is_list(Value) ->
    Value;

validate_option(cacerts, Value) when Value == undefined;
				     is_list(Value) ->
    Value;
%% certfile must be present in some cases otherwhise it can be set
%% to the empty string.
validate_option(cacertfile, undefined) ->
   <<>>;
validate_option(cacertfile, Value) when is_binary(Value) ->
    Value;
validate_option(cacertfile, Value) when is_list(Value), Value =/= ""->
    binary_filename(Value);
validate_option(dh, Value) when Value == undefined;
				is_binary(Value) ->
    Value;
validate_option(dhfile, undefined = Value)  ->
    Value;
validate_option(dhfile, Value) when is_binary(Value) ->
    Value;
validate_option(dhfile, Value) when is_list(Value), Value =/= "" ->
    binary_filename(Value);
validate_option(psk_identity, undefined) ->
    undefined;
validate_option(psk_identity, Identity)
  when is_list(Identity), Identity =/= "", length(Identity) =< 65535 ->
    binary_filename(Identity);
validate_option(user_lookup_fun, undefined) ->
    undefined;
validate_option(user_lookup_fun, {Fun, _} = Value) when is_function(Fun, 3) ->
   Value;
validate_option(srp_identity, undefined) ->
    undefined;
validate_option(srp_identity, {Username, Password})
  when is_list(Username), is_list(Password), Username =/= "", length(Username) =< 255 ->
    {unicode:characters_to_binary(Username),
     unicode:characters_to_binary(Password)};

validate_option(reuse_session, Value) when is_function(Value) ->
    Value;
validate_option(reuse_sessions, Value) when is_boolean(Value) ->
    Value;

validate_option(secure_renegotiate, Value) when is_boolean(Value) ->
    Value;
validate_option(client_renegotiation, Value) when is_boolean(Value) ->
    Value;
validate_option(renegotiate_at, Value) when is_integer(Value) ->
    erlang:min(Value, ?DEFAULT_RENEGOTIATE_AT);

validate_option(hibernate_after, undefined) ->
    undefined;
validate_option(hibernate_after, Value) when is_integer(Value), Value >= 0 ->
    Value;
validate_option(erl_dist,Value) when is_boolean(Value) ->
    Value;
validate_option(Opt, Value)
  when Opt =:= alpn_advertised_protocols orelse Opt =:= alpn_preferred_protocols,
       is_list(Value) ->
    case tls_record:highest_protocol_version([]) of
	{3,0} ->
	    throw({error, {options, {not_supported_in_sslv3, {Opt, Value}}}});
	_ ->
	    validate_binary_list(Opt, Value),
	    Value
    end;
validate_option(Opt, Value)
  when Opt =:= alpn_advertised_protocols orelse Opt =:= alpn_preferred_protocols,
       Value =:= undefined ->
    undefined;
validate_option(client_preferred_next_protocols = Opt, {Precedence, PreferredProtocols} = Value)
  when is_list(PreferredProtocols) ->
    case tls_record:highest_protocol_version([]) of
	{3,0} ->
	    throw({error, {options, {not_supported_in_sslv3, {Opt, Value}}}});
	_ ->
	    validate_binary_list(client_preferred_next_protocols, PreferredProtocols),
	    validate_npn_ordering(Precedence),
	    {Precedence, PreferredProtocols, ?NO_PROTOCOL}
    end;
validate_option(client_preferred_next_protocols = Opt, {Precedence, PreferredProtocols, Default} = Value)
      when is_list(PreferredProtocols), is_binary(Default),
           byte_size(Default) > 0, byte_size(Default) < 256 ->
    case tls_record:highest_protocol_version([]) of
	{3,0} ->
	    throw({error, {options, {not_supported_in_sslv3, {Opt, Value}}}});
	_ ->
	    validate_binary_list(client_preferred_next_protocols, PreferredProtocols),
	    validate_npn_ordering(Precedence),
	    Value
    end;

validate_option(client_preferred_next_protocols, undefined) ->
    undefined;
validate_option(log_alert, Value) when is_boolean(Value) ->
    Value;
validate_option(next_protocols_advertised = Opt, Value) when is_list(Value) ->
    case tls_record:highest_protocol_version([]) of
	{3,0} ->
	    throw({error, {options, {not_supported_in_sslv3, {Opt, Value}}}});
	_ ->
	    validate_binary_list(next_protocols_advertised, Value),
	    Value
    end;

validate_option(next_protocols_advertised, undefined) ->
    undefined;
validate_option(server_name_indication, Value) when is_list(Value) ->
    Value;
validate_option(server_name_indication, disable) ->
    disable;
validate_option(server_name_indication, undefined) ->
    undefined;
validate_option(sni_hosts, []) ->
    [];
validate_option(sni_hosts, [{Hostname, SSLOptions} | Tail]) when is_list(Hostname) ->
	RecursiveSNIOptions = proplists:get_value(sni_hosts, SSLOptions, undefined),
	case RecursiveSNIOptions of
		undefined ->
			[{Hostname, validate_options(SSLOptions)} | validate_option(sni_hosts, Tail)];
		_ ->
			throw({error, {options, {sni_hosts, RecursiveSNIOptions}}})
	end;
validate_option(sni_fun, undefined) ->
    undefined;
validate_option(sni_fun, Fun) when is_function(Fun) ->
    Fun;
validate_option(honor_cipher_order, Value) when is_boolean(Value) ->
    Value;
validate_option(padding_check, Value) when is_boolean(Value) ->
    Value;
validate_option(fallback, Value) when is_boolean(Value) ->
    Value;
validate_option(crl_check, Value) when is_boolean(Value)  ->
    Value;
validate_option(crl_check, Value) when (Value == best_effort) or (Value == peer) -> 
    Value;
validate_option(crl_cache, {Cb, {_Handle, Options}} = Value) when is_atom(Cb) and is_list(Options) ->
    Value;
validate_option(Opt, Value) ->
    throw({error, {options, {Opt, Value}}}).


validate_options([]) ->
	[];
validate_options([{Opt, Value} | Tail]) ->
	[{Opt, validate_option(Opt, Value)} | validate_options(Tail)].

validate_npn_ordering(client) ->
    ok;
validate_npn_ordering(server) ->
    ok;
validate_npn_ordering(Value) ->
    throw({error, {options, {client_preferred_next_protocols, {invalid_precedence, Value}}}}).

validate_binary_list(Opt, List) ->
    lists:foreach(
        fun(Bin) when is_binary(Bin),
                      byte_size(Bin) > 0,
                      byte_size(Bin) < 256 ->
            ok;
           (Bin) ->
            throw({error, {options, {Opt, {invalid_protocol, Bin}}}})
        end, List).

validate_versions([], Versions) ->
    Versions;
validate_versions([Version | Rest], Versions) when Version == 'tlsv1.2';
                                                   Version == 'tlsv1.1';
                                                   Version == tlsv1;
                                                   Version == sslv3 ->
    validate_versions(Rest, Versions);
validate_versions([Ver| _], Versions) ->
    throw({error, {options, {Ver, {versions, Versions}}}}).

validate_inet_option(mode, Value)
  when Value =/= list, Value =/= binary ->
    throw({error, {options, {mode,Value}}});
validate_inet_option(packet, Value)
  when not (is_atom(Value) orelse is_integer(Value)) ->
    throw({error, {options, {packet,Value}}});
validate_inet_option(packet_size, Value)
  when not is_integer(Value) ->
    throw({error, {options, {packet_size,Value}}});
validate_inet_option(header, Value)
  when not is_integer(Value) ->
    throw({error, {options, {header,Value}}});
validate_inet_option(active, Value)
  when Value =/= true, Value =/= false, Value =/= once ->
    throw({error, {options, {active,Value}}});
validate_inet_option(_, _) ->
    ok.

%% The option cacerts overrides cacertsfile
ca_cert_default(_,_, [_|_]) ->
    undefined;
ca_cert_default(verify_none, _, _) ->
    undefined;
ca_cert_default(verify_peer, {Fun,_}, _) when is_function(Fun) ->
    undefined;
%% Server that wants to verify_peer and has no verify_fun must have
%% some trusted certs.
ca_cert_default(verify_peer, undefined, _) ->
    "".
emulated_options(Opts) ->
    emulated_options(Opts, ssl_socket:internal_inet_values(), ssl_socket:default_inet_values()).

emulated_options([{mode, Value} = Opt |Opts], Inet, Emulated) ->
    validate_inet_option(mode, Value),
    emulated_options(Opts, Inet, [Opt | proplists:delete(mode, Emulated)]);
emulated_options([{header, Value} = Opt | Opts], Inet, Emulated) ->
    validate_inet_option(header, Value),
    emulated_options(Opts, Inet,  [Opt | proplists:delete(header, Emulated)]);
emulated_options([{active, Value} = Opt |Opts], Inet, Emulated) ->
    validate_inet_option(active, Value),
    emulated_options(Opts, Inet, [Opt | proplists:delete(active, Emulated)]);
emulated_options([{packet, Value} = Opt |Opts], Inet, Emulated) ->
    validate_inet_option(packet, Value),
    emulated_options(Opts, Inet, [Opt | proplists:delete(packet, Emulated)]);
emulated_options([{packet_size, Value} = Opt | Opts], Inet, Emulated) ->
    validate_inet_option(packet_size, Value),
    emulated_options(Opts, Inet, [Opt | proplists:delete(packet_size, Emulated)]);
emulated_options([Opt|Opts], Inet, Emulated) ->
    emulated_options(Opts, [Opt|Inet], Emulated);
emulated_options([], Inet,Emulated) ->
    {Inet, Emulated}.

handle_cipher_option(Value, Version)  when is_list(Value) ->
    try binary_cipher_suites(Version, Value) of
	Suites ->
	    Suites
    catch
	exit:_ ->
	    throw({error, {options, {ciphers, Value}}});
	error:_->
	    throw({error, {options, {ciphers, Value}}})
    end.

binary_cipher_suites(Version, []) -> 
    %% Defaults to all supported suites that does
    %% not require explicit configuration
    ssl_cipher:filter_suites(ssl_cipher:suites(Version));
binary_cipher_suites(Version, [{_,_,_,_}| _] = Ciphers0) -> %% Backwards compatibility
    Ciphers = [{KeyExchange, Cipher, Hash} || {KeyExchange, Cipher, Hash, _} <- Ciphers0],
    binary_cipher_suites(Version, Ciphers);
binary_cipher_suites(Version, [{_,_,_}| _] = Ciphers0) ->
    Ciphers = [ssl_cipher:suite(C) || C <- Ciphers0],
    binary_cipher_suites(Version, Ciphers);

binary_cipher_suites(Version, [Cipher0 | _] = Ciphers0) when is_binary(Cipher0) ->
    All = ssl_cipher:all_suites(Version),
    case [Cipher || Cipher <- Ciphers0, lists:member(Cipher, All)] of
	[] ->
	    %% Defaults to all supported suites that does
	    %% not require explicit configuration
	    ssl_cipher:filter_suites(ssl_cipher:suites(Version));
	Ciphers ->
	    Ciphers
    end;
binary_cipher_suites(Version, [Head | _] = Ciphers0) when is_list(Head) ->
    %% Format: ["RC4-SHA","RC4-MD5"]
    Ciphers = [ssl_cipher:openssl_suite(C) || C <- Ciphers0],
    binary_cipher_suites(Version, Ciphers);
binary_cipher_suites(Version, Ciphers0)  ->
    %% Format: "RC4-SHA:RC4-MD5"
    Ciphers = [ssl_cipher:openssl_suite(C) || C <- string:tokens(Ciphers0, ":")],
    binary_cipher_suites(Version, Ciphers).

unexpected_format(Error) ->
    lists:flatten(io_lib:format("Unexpected error: ~p", [Error])).

file_error_format({error, Error})->
    case file:format_error(Error) of
	"unknown POSIX error" ->
	    "decoding error";
	Str ->
	    Str
    end;
file_error_format(_) ->
    "decoding error".

file_desc(cacertfile) ->
    "Invalid CA certificate file ";
file_desc(certfile) ->
    "Invalid certificate file ";
file_desc(keyfile) ->
    "Invalid key file ";
file_desc(dhfile) ->
    "Invalid DH params file ".

detect(_Pred, []) ->
    undefined;
detect(Pred, [H|T]) ->
    case Pred(H) of
        true ->
            H;
        _ ->
            detect(Pred, T)
    end.

make_next_protocol_selector(undefined) ->
    undefined;
make_next_protocol_selector({client, AllProtocols, DefaultProtocol}) ->
    fun(AdvertisedProtocols) ->
        case detect(fun(PreferredProtocol) ->
			    lists:member(PreferredProtocol, AdvertisedProtocols)
		    end, AllProtocols) of
            undefined ->
		DefaultProtocol;
            PreferredProtocol ->
		PreferredProtocol
        end
    end;

make_next_protocol_selector({server, AllProtocols, DefaultProtocol}) ->
    fun(AdvertisedProtocols) ->
	    case detect(fun(PreferredProtocol) ->
				lists:member(PreferredProtocol, AllProtocols)
			end,
			AdvertisedProtocols) of
		undefined ->
		    DefaultProtocol;
            PreferredProtocol ->
		    PreferredProtocol
	    end
    end.

connection_cb(tls) ->
    tls_connection;
connection_cb(dtls) ->
    dtls_connection;
connection_cb(Opts) ->
   connection_cb(proplists:get_value(protocol, Opts, tls)).

record_cb(tls) ->
    tls_record;
record_cb(dtls) ->
    dtls_record;
record_cb(Opts) ->
    record_cb(proplists:get_value(protocol, Opts, tls)).

connection_sup(tls_connection) ->
    tls_connection_sup;
connection_sup(dtls_connection) ->
    dtls_connection_sup.

binary_filename(FileName) ->
    Enc = file:native_name_encoding(),
    unicode:characters_to_binary(FileName, unicode, Enc).

assert_proplist([]) ->
    true;
assert_proplist([{Key,_} | Rest]) when is_atom(Key) ->
    assert_proplist(Rest);
%% Handle exceptions 
assert_proplist([inet | Rest]) ->
    assert_proplist(Rest);
assert_proplist([inet6 | Rest]) ->
    assert_proplist(Rest);
assert_proplist([Value | _]) ->
    throw({option_not_a_key_value_tuple, Value}).

emulated_socket_options(InetValues, #socket_options{
				       mode   = Mode,
				       header = Header,
				       active = Active,
				       packet = Packet,
				       packet_size = Size}) ->
    #socket_options{
       mode   = proplists:get_value(mode, InetValues, Mode),
       header = proplists:get_value(header, InetValues, Header),
       active = proplists:get_value(active, InetValues, Active),
       packet = proplists:get_value(packet, InetValues, Packet),
       packet_size = proplists:get_value(packet_size, InetValues, Size)
      }.

new_ssl_options([], #ssl_options{} = Opts, _) -> 
    Opts;
new_ssl_options([{verify_client_once, Value} | Rest], #ssl_options{} = Opts, RecordCB) -> 
    new_ssl_options(Rest, Opts#ssl_options{verify_client_once = validate_option(verify_client_once, Value)}, RecordCB); 
new_ssl_options([{depth, Value} | Rest], #ssl_options{} = Opts, RecordCB) -> 
    new_ssl_options(Rest, Opts#ssl_options{depth = validate_option(depth, Value)}, RecordCB);
new_ssl_options([{cert, Value} | Rest], #ssl_options{} = Opts, RecordCB) -> 
    new_ssl_options(Rest, Opts#ssl_options{cert = validate_option(cert, Value)}, RecordCB);
new_ssl_options([{certfile, Value} | Rest], #ssl_options{} = Opts, RecordCB) -> 
    new_ssl_options(Rest, Opts#ssl_options{certfile = validate_option(certfile, Value)}, RecordCB);
new_ssl_options([{key, Value} | Rest], #ssl_options{} = Opts, RecordCB) -> 
    new_ssl_options(Rest, Opts#ssl_options{key = validate_option(key, Value)}, RecordCB);
new_ssl_options([{keyfile, Value} | Rest], #ssl_options{} = Opts, RecordCB) -> 
    new_ssl_options(Rest, Opts#ssl_options{keyfile = validate_option(keyfile, Value)}, RecordCB);
new_ssl_options([{password, Value} | Rest], #ssl_options{} = Opts, RecordCB) -> 
    new_ssl_options(Rest, Opts#ssl_options{password = validate_option(password, Value)}, RecordCB);
new_ssl_options([{dh, Value} | Rest], #ssl_options{} = Opts, RecordCB) -> 
    new_ssl_options(Rest, Opts#ssl_options{dh = validate_option(dh, Value)}, RecordCB);
new_ssl_options([{dhfile, Value} | Rest], #ssl_options{} = Opts, RecordCB) -> 
    new_ssl_options(Rest, Opts#ssl_options{dhfile = validate_option(dhfile, Value)}, RecordCB); 
new_ssl_options([{user_lookup_fun, Value} | Rest], #ssl_options{} = Opts, RecordCB) -> 
    new_ssl_options(Rest, Opts#ssl_options{user_lookup_fun = validate_option(user_lookup_fun, Value)}, RecordCB);
new_ssl_options([{psk_identity, Value} | Rest], #ssl_options{} = Opts, RecordCB) -> 
    new_ssl_options(Rest, Opts#ssl_options{psk_identity = validate_option(psk_identity, Value)}, RecordCB);
new_ssl_options([{srp_identity, Value} | Rest], #ssl_options{} = Opts, RecordCB) -> 
    new_ssl_options(Rest, Opts#ssl_options{srp_identity = validate_option(srp_identity, Value)}, RecordCB);
new_ssl_options([{ciphers, Value} | Rest], #ssl_options{versions = Versions} = Opts, RecordCB) -> 
    Ciphers = handle_cipher_option(Value, RecordCB:highest_protocol_version(Versions)),
    new_ssl_options(Rest, 
		    Opts#ssl_options{ciphers = Ciphers}, RecordCB);
new_ssl_options([{reuse_session, Value} | Rest], #ssl_options{} = Opts, RecordCB) -> 
    new_ssl_options(Rest, Opts#ssl_options{reuse_session = validate_option(reuse_session, Value)}, RecordCB);
new_ssl_options([{reuse_sessions, Value} | Rest], #ssl_options{} = Opts, RecordCB) -> 
    new_ssl_options(Rest, Opts#ssl_options{reuse_sessions = validate_option(reuse_sessions, Value)}, RecordCB);
new_ssl_options([{ssl_imp, _Value} | Rest], #ssl_options{} = Opts, RecordCB) -> %% Not used backwards compatibility
    new_ssl_options(Rest, Opts, RecordCB);
new_ssl_options([{renegotiate_at, Value} | Rest], #ssl_options{} = Opts, RecordCB) -> 
    new_ssl_options(Rest, Opts#ssl_options{ renegotiate_at = validate_option(renegotiate_at, Value)}, RecordCB);
new_ssl_options([{secure_renegotiate, Value} | Rest], #ssl_options{} = Opts, RecordCB) -> 
    new_ssl_options(Rest, Opts#ssl_options{secure_renegotiate = validate_option(secure_renegotiate, Value)}, RecordCB); 
new_ssl_options([{client_renegotiation, Value} | Rest], #ssl_options{} = Opts, RecordCB) -> 
    new_ssl_options(Rest, Opts#ssl_options{client_renegotiation = validate_option(client_renegotiation, Value)}, RecordCB); 
new_ssl_options([{hibernate_after, Value} | Rest], #ssl_options{} = Opts, RecordCB) -> 
    new_ssl_options(Rest, Opts#ssl_options{hibernate_after = validate_option(hibernate_after, Value)}, RecordCB);
new_ssl_options([{alpn_advertised_protocols, Value} | Rest], #ssl_options{} = Opts, RecordCB) ->
	new_ssl_options(Rest, Opts#ssl_options{alpn_advertised_protocols = validate_option(alpn_advertised_protocols, Value)}, RecordCB);
new_ssl_options([{alpn_preferred_protocols, Value} | Rest], #ssl_options{} = Opts, RecordCB) ->
	new_ssl_options(Rest, Opts#ssl_options{alpn_preferred_protocols = validate_option(alpn_preferred_protocols, Value)}, RecordCB);
new_ssl_options([{next_protocols_advertised, Value} | Rest], #ssl_options{} = Opts, RecordCB) -> 
    new_ssl_options(Rest, Opts#ssl_options{next_protocols_advertised = validate_option(next_protocols_advertised, Value)}, RecordCB);
new_ssl_options([{client_preferred_next_protocols, Value} | Rest], #ssl_options{} = Opts, RecordCB) -> 
    new_ssl_options(Rest, Opts#ssl_options{next_protocol_selector = 
					       make_next_protocol_selector(validate_option(client_preferred_next_protocols, Value))}, RecordCB);
new_ssl_options([{log_alert, Value} | Rest], #ssl_options{} = Opts, RecordCB) -> 
    new_ssl_options(Rest, Opts#ssl_options{log_alert = validate_option(log_alert, Value)}, RecordCB);
new_ssl_options([{server_name_indication, Value} | Rest], #ssl_options{} = Opts, RecordCB) -> 
    new_ssl_options(Rest, Opts#ssl_options{server_name_indication = validate_option(server_name_indication, Value)}, RecordCB);
new_ssl_options([{honor_cipher_order, Value} | Rest], #ssl_options{} = Opts, RecordCB) -> 
    new_ssl_options(Rest, Opts#ssl_options{honor_cipher_order = validate_option(honor_cipher_order, Value)}, RecordCB);
new_ssl_options([{Key, Value} | _Rest], #ssl_options{}, _) -> 
    throw({error, {options, {Key, Value}}}).


handle_verify_options(Opts, CaCerts) ->
    DefaultVerifyNoneFun =
	{fun(_,{bad_cert, _}, UserState) ->
		 {valid, UserState};
	    (_,{extension, _}, UserState) ->
		 {unknown, UserState};
	    (_, valid, UserState) ->
		 {valid, UserState};
	    (_, valid_peer, UserState) ->
		 {valid, UserState}
	 end, []},
    VerifyNoneFun = handle_option(verify_fun, Opts, DefaultVerifyNoneFun),

    UserFailIfNoPeerCert = handle_option(fail_if_no_peer_cert, Opts, false),
    UserVerifyFun = handle_option(verify_fun, Opts, undefined),
    
    PartialChainHanlder = handle_option(partial_chain, Opts,
					fun(_) -> unknown_ca end),

    %% Handle 0, 1, 2 for backwards compatibility
    case proplists:get_value(verify, Opts, verify_none) of
	0 ->
	    {verify_none, false,
		 ca_cert_default(verify_none, VerifyNoneFun, CaCerts),
	     VerifyNoneFun, PartialChainHanlder};
	1  ->
	    {verify_peer, false,
	     ca_cert_default(verify_peer, UserVerifyFun, CaCerts),
	     UserVerifyFun, PartialChainHanlder};
	2 ->
	    {verify_peer, true,
	     ca_cert_default(verify_peer, UserVerifyFun, CaCerts),
	     UserVerifyFun, PartialChainHanlder};
	verify_none ->
	    {verify_none, false,
	     ca_cert_default(verify_none, VerifyNoneFun, CaCerts),
	     VerifyNoneFun, PartialChainHanlder};
	verify_peer ->
	    {verify_peer, UserFailIfNoPeerCert,
	     ca_cert_default(verify_peer, UserVerifyFun, CaCerts),
	     UserVerifyFun, PartialChainHanlder};
	Value ->
	    throw({error, {options, {verify, Value}}})
    end.
<|MERGE_RESOLUTION|>--- conflicted
+++ resolved
@@ -716,16 +716,10 @@
 		  depth, cert, certfile, key, keyfile,
 		  password, cacerts, cacertfile, dh, dhfile,
 		  user_lookup_fun, psk_identity, srp_identity, ciphers,
-<<<<<<< HEAD
-		  reuse_session, reuse_sessions, ssl_imp,
+		  reuse_session, reuse_sessions, ssl_imp, client_renegotiation,
 		  cb_info, renegotiate_at, secure_renegotiate, hibernate_after,
 		  erl_dist, alpn_advertised_protocols, sni_hosts, sni_fun,
 		  alpn_preferred_protocols, next_protocols_advertised,
-=======
-		  reuse_session, reuse_sessions, ssl_imp, cb_info,
-		  renegotiate_at, secure_renegotiate, client_renegotiation,
-		  hibernate_after, erl_dist, next_protocols_advertised,
->>>>>>> 91622642
 		  client_preferred_next_protocols, log_alert,
 		  server_name_indication, honor_cipher_order, padding_check, crl_check, crl_cache,
 		  fallback],
