%%
%% %CopyrightBegin%
%%
%% Copyright Ericsson AB 1999-2020. All Rights Reserved.
%%
%% Licensed under the Apache License, Version 2.0 (the "License");
%% you may not use this file except in compliance with the License.
%% You may obtain a copy of the License at
%%
%%     http://www.apache.org/licenses/LICENSE-2.0
%%
%% Unless required by applicable law or agreed to in writing, software
%% distributed under the License is distributed on an "AS IS" BASIS,
%% WITHOUT WARRANTIES OR CONDITIONS OF ANY KIND, either express or implied.
%% See the License for the specific language governing permissions and
%% limitations under the License.
%%
%% %CopyrightEnd%
%%

%%

%%% Purpose : Main API module for the SSL application that implements TLS and DTLS 
%%% SSL is a legacy name.

-module(ssl).

-include_lib("public_key/include/public_key.hrl").

-include("ssl_internal.hrl").
-include("ssl_api.hrl").
-include("ssl_record.hrl").
-include("ssl_cipher.hrl").
-include("ssl_handshake.hrl").
-include("ssl_srp.hrl").

%% Needed to make documentation rendering happy
-ifndef(VSN).
-define(VSN,"unknown").
-endif.

%% Application handling
-export([start/0, 
         start/1, 
         stop/0, 
         clear_pem_cache/0]).

%% Socket handling
-export([connect/3, 
         connect/2, 
         connect/4,
	 listen/2, 
         transport_accept/1, 
         transport_accept/2,
	 handshake/1, 
         handshake/2, 
         handshake/3, 
         handshake_continue/2,
         handshake_continue/3, 
         handshake_cancel/1,
	 controlling_process/2, 
         peername/1, 
         peercert/1, 
         sockname/1,
	 close/1, 
         close/2, 
         shutdown/2, 
         recv/2, 
         recv/3, 
         send/2,
	 getopts/2, 
         setopts/2, 
         getstat/1, 
         getstat/2
	]).

%% SSL/TLS protocol handling
-export([cipher_suites/2, 
         cipher_suites/3,
         filter_cipher_suites/2,
         prepend_cipher_suites/2, 
         append_cipher_suites/2,
         eccs/0, 
         eccs/1, 
         versions/0, 
         groups/0, 
         groups/1,
         format_error/1, 
         renegotiate/1, 
         update_keys/2,
         prf/5, 
         negotiated_protocol/1, 
	 connection_information/1, 
         connection_information/2]).
%% Misc
-export([handle_options/2,
         handle_options/3,
         tls_version/1, 
         suite_to_str/1,
         suite_to_openssl_str/1,
         str_to_suite/1]).

-removed({ssl_accept, '_', 
          "use ssl_handshake/1,2,3 instead"}).
-removed({cipher_suites, 0, 
          "use cipher_suites/2,3 instead"}).
-removed({cipher_suites, 1, 
          "use cipher_suites/2,3 instead"}).
-removed([{negotiated_next_protocol,1,
          "use ssl:negotiated_protocol/1 instead"}]).
-removed([{connection_info,1,
          "use ssl:connection_information/[1,2] instead"}]).

-export_type([socket/0,
              sslsocket/0,
              socket_option/0,
              active_msgs/0,
              host/0,
              tls_option/0,              
              tls_client_option/0,
              tls_server_option/0,                            
              erl_cipher_suite/0,
              old_cipher_suite/0,
              ciphers/0,             
              cipher/0,
              hash/0,
              key/0,
              kex_algo/0,
              prf_random/0, 
              cipher_filters/0,
              sign_algo/0,
              protocol_version/0,
              protocol_extensions/0,
              session_id/0,
              error_alert/0,
              tls_alert/0,
              srp_param_type/0,
              named_curve/0,
              sign_scheme/0,
              group/0]).

%% -------------------------------------------------------------------------------------------------------

-type socket()                   :: gen_tcp:socket(). % exported
-type socket_option()            :: gen_tcp:connect_option() | gen_tcp:listen_option() | gen_udp:option(). % exported
-type sslsocket()                :: any(). % exported
-type tls_option()               :: tls_client_option() | tls_server_option(). % exported
-type tls_client_option()        :: client_option() | common_option() | socket_option() |  transport_option(). % exported
-type tls_server_option()        :: server_option() | common_option() | socket_option() | transport_option(). % exported
-type active_msgs()              :: {ssl, sslsocket(), Data::binary() | list()} | {ssl_closed, sslsocket()} |
                                    {ssl_error, sslsocket(), Reason::any()} | {ssl_passive, sslsocket()}. % exported
-type transport_option()         :: {cb_info, {CallbackModule::atom(), DataTag::atom(),
                                               ClosedTag::atom(), ErrTag::atom()}} |  
                                    {cb_info, {CallbackModule::atom(), DataTag::atom(),
                                               ClosedTag::atom(), ErrTag::atom(), PassiveTag::atom()}}.
-type host()                     :: hostname() | ip_address(). % exported
-type hostname()                 :: string().
-type ip_address()               :: inet:ip_address().
-type session_id()               :: binary(). % exported
-type protocol_version()         :: tls_version() | dtls_version(). % exported
-type tls_version()              :: 'tlsv1.2' | 'tlsv1.3' | tls_legacy_version().
-type dtls_version()             :: 'dtlsv1.2' | dtls_legacy_version().
-type tls_legacy_version()       ::  tlsv1 | 'tlsv1.1' .
-type dtls_legacy_version()      :: 'dtlsv1'.
-type verify_type()              :: verify_none | verify_peer.
-type cipher()                   :: aes_128_cbc |
                                    aes_256_cbc |
                                    aes_128_gcm |
                                    aes_256_gcm |
                                    aes_128_ccm |
                                    aes_256_ccm |
                                    aes_128_ccm_8 |
                                    aes_256_ccm_8 |                                    
                                    chacha20_poly1305 |
                                    legacy_cipher(). % exported
-type legacy_cipher()            ::  rc4_128 |
                                     des_cbc |
                                     '3des_ede_cbc'.

-type hash()                     :: sha |
                                    sha2() |
                                    legacy_hash(). % exported

-type sha2()                    ::  sha224 |
                                    sha256 |
                                    sha384 |
                                    sha512.

-type legacy_hash()             :: md5.

-type sign_algo()               :: rsa | dsa | ecdsa | eddsa. % exported

-type sign_schemes()            :: [sign_scheme()].

-type sign_scheme()             :: eddsa_ed25519
                                 | eddsa_ed448
                                 | ecdsa_secp256r1_sha256
                                 | ecdsa_secp384r1_sha384
                                 | ecdsa_secp521r1_sha512
                                 | rsassa_pss_scheme()
                                 | sign_scheme_legacy() . % exported

-type rsassa_pss_scheme()       :: rsa_pss_rsae_sha256
                                 | rsa_pss_rsae_sha384
                                 | rsa_pss_rsae_sha512
                                 | rsa_pss_pss_sha256
                                 | rsa_pss_pss_sha384
                                 | rsa_pss_pss_sha512.

-type sign_scheme_legacy()      :: rsa_pkcs1_sha256
                                 | rsa_pkcs1_sha384
                                 | rsa_pkcs1_sha512
                                 | rsa_pkcs1_sha1
                                 | ecdsa_sha1.


-type kex_algo()                :: rsa |
                                   dhe_rsa | dhe_dss |
                                   ecdhe_ecdsa | ecdh_ecdsa | ecdh_rsa |
                                   srp_rsa| srp_dss |
                                   psk | dhe_psk | rsa_psk |
                                   dh_anon | ecdh_anon | srp_anon |
                                   any. %% TLS 1.3 , exported
-type erl_cipher_suite()       :: #{key_exchange := kex_algo(),
                                    cipher := cipher(),
                                    mac    := hash() | aead,
                                    prf    := hash() | default_prf %% Old cipher suites, version dependent
                                   }.  

-type old_cipher_suite() :: {kex_algo(), cipher(), hash()} % Pre TLS 1.2 
                             %% TLS 1.2, internally PRE TLS 1.2 will use default_prf
                           | {kex_algo(), cipher(), hash() | aead, hash()}. 

-type named_curve()           :: sect571r1 |
                                 sect571k1 |
                                 secp521r1 |
                                 brainpoolP512r1 |
                                 sect409k1 |
                                 sect409r1 |
                                 brainpoolP384r1 |
                                 secp384r1 |
                                 sect283k1 |
                                 sect283r1 |
                                 brainpoolP256r1 |
                                 secp256k1 |
                                 secp256r1 |
                                 sect239k1 |
                                 sect233k1 |
                                 sect233r1 |
                                 secp224k1 |
                                 secp224r1 |
                                 sect193r1 |
                                 sect193r2 |
                                 secp192k1 |
                                 secp192r1 |
                                 sect163k1 |
                                 sect163r1 |
                                 sect163r2 |
                                 secp160k1 |
                                 secp160r1 |
                                 secp160r2. % exported

-type group() :: secp256r1 | secp384r1 | secp521r1 | ffdhe2048 |
                 ffdhe3072 | ffdhe4096 | ffdhe6144 | ffdhe8192. % exported

-type srp_param_type()        :: srp_1024 |
                                 srp_1536 |
                                 srp_2048 |
                                 srp_3072 |
                                 srp_4096 |
                                 srp_6144 |
                                 srp_8192. % exported

-type error_alert()           :: {tls_alert, {tls_alert(), Description::string()}}. % exported

-type tls_alert()             :: close_notify | 
                                 unexpected_message | 
                                 bad_record_mac | 
                                 record_overflow | 
                                 handshake_failure |
                                 bad_certificate | 
                                 unsupported_certificate | 
                                 certificate_revoked | 
                                 certificate_expired | 
                                 certificate_unknown |
                                 illegal_parameter | 
                                 unknown_ca | 
                                 access_denied | 
                                 decode_error | 
                                 decrypt_error | 
                                 export_restriction| 
                                 protocol_version |
                                 insufficient_security |
                                 internal_error |
                                 inappropriate_fallback |
                                 user_canceled |
                                 no_renegotiation |
                                 unsupported_extension |
                                 certificate_unobtainable |
                                 unrecognized_name |
                                 bad_certificate_status_response |
                                 bad_certificate_hash_value |
                                 unknown_psk_identity |
                                 no_application_protocol. % exported

%% -------------------------------------------------------------------------------------------------------
-type common_option()        :: {protocol, protocol()} |
                                {handshake, handshake_completion()} |
                                {cert, cert() | [cert()]} |
                                {certfile, cert_pem()} |
                                {key, key()} |
                                {keyfile, key_pem()} |
                                {password, key_password()} |
                                {ciphers, cipher_suites()} |
                                {eccs, [named_curve()]} |
                                {signature_algs, signature_algs()} |
                                {signature_algs_cert, sign_schemes()} |
                                {supported_groups, supported_groups()} |
                                {secure_renegotiate, secure_renegotiation()} |
                                {keep_secrets, keep_secrets()} |
                                {depth, allowed_cert_chain_length()} |
                                {verify_fun, custom_verify()} |
                                {crl_check, crl_check()} |
                                {crl_cache, crl_cache_opts()} |
                                {max_handshake_size, handshake_size()} |
                                {partial_chain, root_fun()} |
                                {versions, protocol_versions()} |
                                {user_lookup_fun, custom_user_lookup()} |
                                {log_level, logging_level()} |
                                {log_alert, log_alert()} |
                                {hibernate_after, hibernate_after()} |
                                {padding_check, padding_check()} |
                                {beast_mitigation, beast_mitigation()} |
                                {ssl_imp, ssl_imp()} |
                                {session_tickets, session_tickets()} |
                                {key_update_at, key_update_at()} |
                                {middlebox_comp_mode, middlebox_comp_mode()}.

-type protocol()                  :: tls | dtls.
-type handshake_completion()      :: hello | full.
-type cert()                      :: public_key:der_encoded().
-type cert_pem()                  :: file:filename().
-type key()                       :: {'RSAPrivateKey'| 'DSAPrivateKey' | 'ECPrivateKey' |'PrivateKeyInfo', 
                                           public_key:der_encoded()} | 
                                     #{algorithm := rsa | dss | ecdsa, 
                                       engine := crypto:engine_ref(), 
                                       key_id := crypto:key_id(), 
                                       password => crypto:password()}. % exported
-type key_pem()                   :: file:filename().
-type key_password()              :: string().
-type cipher_suites()             :: ciphers().    
-type ciphers()                   :: [erl_cipher_suite()] |
                                     string(). % (according to old API) exported
-type cipher_filters()            :: list({key_exchange | cipher | mac | prf,
                                        algo_filter()}). % exported
-type algo_filter()               :: fun((kex_algo()|cipher()|hash()|aead|default_prf) -> true | false).
-type keep_secrets()              :: boolean().
-type secure_renegotiation()      :: boolean(). 
-type allowed_cert_chain_length() :: integer().

-type custom_verify()               ::  {Verifyfun :: fun(), InitialUserState :: any()}.
-type crl_check()                :: boolean() | peer | best_effort.
-type crl_cache_opts()           :: {Module :: atom(),
                                     {DbHandle :: internal | term(),
                                      Args :: list()}}.
-type handshake_size()           :: integer().
-type hibernate_after()          :: timeout().
-type root_fun()                 ::  fun().
-type protocol_versions()        ::  [protocol_version()].
-type signature_algs()           ::  [{hash(), sign_algo()} | sign_scheme()].
-type supported_groups()         ::  [group()].
-type custom_user_lookup()       ::  {Lookupfun :: fun(), UserState :: any()}.
-type padding_check()            :: boolean(). 
-type beast_mitigation()         :: one_n_minus_one | zero_n | disabled.
-type srp_identity()             :: {Username :: string(), Password :: string()}.
-type psk_identity()             :: string().
-type log_alert()                :: boolean().
-type logging_level()            :: logger:level() | none | all.
-type client_session_tickets()   :: disabled | manual | auto.
-type server_session_tickets()   :: disabled | stateful | stateless.
-type session_tickets()          :: client_session_tickets() | server_session_tickets().
-type key_update_at()            :: pos_integer().
-type bloom_filter_window_size()    :: integer().
-type bloom_filter_hash_functions() :: integer().
-type bloom_filter_bits()           :: integer().
-type anti_replay()              :: '10k' | '100k' |
                                    {bloom_filter_window_size(),    %% number of seconds in time window
                                     bloom_filter_hash_functions(), %% k - number of hash functions
                                     bloom_filter_bits()}.          %% m - number of bits in bit vector
-type use_ticket()               :: [binary()].
-type middlebox_comp_mode()      :: boolean().
-type client_early_data()        :: binary().
-type server_early_data()        :: disabled | enabled.

%% -------------------------------------------------------------------------------------------------------

-type client_option()        :: {verify, client_verify_type()} |
                                {reuse_session, client_reuse_session()} |
                                {reuse_sessions, client_reuse_sessions()} |
                                {cacerts, client_cacerts()} |
                                {cacertfile, client_cafile()} |
                                {alpn_advertised_protocols, client_alpn()} |
                                {client_preferred_next_protocols, client_preferred_next_protocols()} |
                                {psk_identity, client_psk_identity()} |
                                {srp_identity, client_srp_identity()} |
                                {server_name_indication, sni()} |
                                {max_fragment_length, max_fragment_length()} |
                                {customize_hostname_check, customize_hostname_check()} |
                                {fallback, fallback()} |
                                {session_tickets, client_session_tickets()} |
                                {use_ticket, use_ticket()} |
                                {early_data, client_early_data()}.
                                %% {ocsp_stapling, ocsp_stapling()} |
                                %% {ocsp_responder_certs, ocsp_responder_certs()} |
                                %% {ocsp_nonce, ocsp_nonce()}.

-type client_verify_type()       :: verify_type().
-type client_reuse_session()     :: session_id() | {session_id(), SessionData::binary()}.
-type client_reuse_sessions()    :: boolean() | save.
-type client_cacerts()           :: [public_key:der_encoded()].
-type client_cafile()            :: file:filename().
-type app_level_protocol()       :: binary().
-type client_alpn()              :: [app_level_protocol()].
-type client_preferred_next_protocols() :: {Precedence :: server | client, 
                                            ClientPrefs :: [app_level_protocol()]} |
                                           {Precedence :: server | client, 
                                            ClientPrefs :: [app_level_protocol()], 
                                            Default::app_level_protocol()}.
-type client_psk_identity()             :: psk_identity().
-type client_srp_identity()             :: srp_identity().
-type customize_hostname_check() :: list().
-type sni()                      :: HostName :: hostname() | disable. 
-type max_fragment_length()      :: undefined | 512 | 1024 | 2048 | 4096.
-type fallback()                 :: boolean().
-type ssl_imp()                  :: new | old.
%% -type ocsp_stapling()            :: boolean().
%% -type ocsp_responder_certs()     :: [public_key:der_encoded()].
%% -type ocsp_nonce()               :: boolean().

%% -------------------------------------------------------------------------------------------------------

-type server_option()        :: {cacerts, server_cacerts()} |
                                {cacertfile, server_cafile()} |
                                {dh, dh_der()} |
                                {dhfile, dh_file()} |
                                {verify, server_verify_type()} |
                                {fail_if_no_peer_cert, fail_if_no_peer_cert()} |
                                {reuse_sessions, server_reuse_sessions()} |
                                {reuse_session, server_reuse_session()} |
                                {alpn_preferred_protocols, server_alpn()} |
                                {next_protocols_advertised, server_next_protocol()} |
                                {psk_identity, server_psk_identity()} |
                                {sni_hosts, sni_hosts()} |
                                {sni_fun, sni_fun()} |
                                {honor_cipher_order, honor_cipher_order()} |
                                {honor_ecc_order, honor_ecc_order()} |
                                {client_renegotiation, client_renegotiation()}|
                                {session_tickets, server_session_tickets()} |
                                {anti_replay, anti_replay()} |
                                {cookie, cookie()} |
                                {early_data, server_early_data()}.

-type server_cacerts()           :: [public_key:der_encoded()].
-type server_cafile()            :: file:filename().
-type server_alpn()              :: [app_level_protocol()].
-type server_next_protocol()     :: [app_level_protocol()].
-type server_psk_identity()      :: psk_identity().
-type dh_der()                   :: binary().
-type dh_file()                  :: file:filename().
-type server_verify_type()       :: verify_type().
-type fail_if_no_peer_cert()     :: boolean().
-type server_reuse_session()     :: fun().
-type server_reuse_sessions()    :: boolean().
-type sni_hosts()                :: [{hostname(), [server_option() | common_option()]}].
-type sni_fun()                  :: fun().
-type honor_cipher_order()       :: boolean().
-type honor_ecc_order()          :: boolean().
-type client_renegotiation()     :: boolean().
-type cookie()                   :: boolean().
%% -------------------------------------------------------------------------------------------------------
-type prf_random() :: client_random | server_random. % exported
-type protocol_extensions()  :: #{renegotiation_info => binary(),
                                  signature_algs => signature_algs(),
                                  alpn =>  app_level_protocol(),
                                  srp  => binary(),
                                  next_protocol => app_level_protocol(),
                                  max_frag_enum  => 1..4,
                                  ec_point_formats  => [0..2],
                                  elliptic_curves => [public_key:oid()],
                                  sni => hostname()}. % exported
%% -------------------------------------------------------------------------------------------------------
-type connection_info() :: [common_info() | curve_info() | ssl_options_info() | security_info()].
-type common_info() :: {protocol, protocol_version()} |
                       {session_id, session_id()} |
                       {session_resumption, boolean()} |
                       {selected_cipher_suite, erl_cipher_suite()} |
                       {sni_hostname, term()} |
                       {srp_username, term()}.
-type curve_info() :: {ecc, {named_curve, term()}}.
-type ssl_options_info() :: tls_option().
-type security_info() :: {client_random, binary()} |
                         {server_random, binary()} |
                         {master_secret, binary()}.
-type connection_info_items() :: [connection_info_item()].
-type connection_info_item() :: protocol |
                                session_id |
                                session_resumption |
                                selected_cipher_suite |
                                sni_hostname |
                                srp_username |
                                ecc |
                                client_random |
                                server_random |
                                master_secret |
                                keylog |
                                tls_options_name().
-type tls_options_name() :: atom().
%% -------------------------------------------------------------------------------------------------------

%%%--------------------------------------------------------------------
%%% API
%%%--------------------------------------------------------------------

%%--------------------------------------------------------------------
%%
%% Description: Utility function that starts the ssl and applications
%% that it depends on.
%% see application(3)
%%--------------------------------------------------------------------
-spec start() -> ok  | {error, reason()}.
start() ->
    start(temporary).
-spec start(permanent | transient | temporary) -> ok | {error, reason()}.
start(Type) ->
    case application:ensure_all_started(ssl, Type) of
	{ok, _} ->
	    ok;
	Other ->
	    Other
    end.
%%--------------------------------------------------------------------
-spec stop() -> ok.
%%
%% Description: Stops the ssl application.
%%--------------------------------------------------------------------
stop() ->
    application:stop(ssl).

%%--------------------------------------------------------------------
%%
%% Description: Connect to an ssl server.
%%--------------------------------------------------------------------

-spec connect(TCPSocket, TLSOptions) ->
                     {ok, sslsocket()} |
                     {error, reason()} |
                     {option_not_a_key_value_tuple, any()} when
      TCPSocket :: socket(),
      TLSOptions :: [tls_client_option()].

connect(Socket, SslOptions) ->
    connect(Socket, SslOptions, infinity).

-spec connect(TCPSocket, TLSOptions, Timeout) ->
                     {ok, sslsocket()} | {error, reason()} when
      TCPSocket :: socket(),
      TLSOptions :: [tls_client_option()],
      Timeout :: timeout();
             (Host, Port, TLSOptions) ->
                     {ok, sslsocket()} |
                     {ok, sslsocket(),Ext :: protocol_extensions()} |
                     {error, reason()} |
                     {option_not_a_key_value_tuple, any()} when
      Host :: host(),
      Port :: inet:port_number(),
      TLSOptions :: [tls_client_option()].

connect(Socket, SslOptions0, Timeout) when is_list(SslOptions0) andalso 
                                           (is_integer(Timeout) andalso Timeout >= 0) or (Timeout == infinity) ->
    
    CbInfo = handle_option_cb_info(SslOptions0, tls),
    Transport = element(1, CbInfo),
    try handle_options(Transport, Socket, SslOptions0, client, undefined) of
        {ok, Config} ->
            tls_socket:upgrade(Socket, Config, Timeout)
    catch
        _:{error, Reason} ->
            {error, Reason}
    end; 
connect(Host, Port, Options) ->
    connect(Host, Port, Options, infinity).

-spec connect(Host, Port, TLSOptions, Timeout) ->
                     {ok, sslsocket()} |
                     {ok, sslsocket(),Ext :: protocol_extensions()} |
                     {error, reason()} |
                     {option_not_a_key_value_tuple, any()} when
      Host :: host(),
      Port :: inet:port_number(),
      TLSOptions :: [tls_client_option()],
      Timeout :: timeout().

connect(Host, Port, Options, Timeout) when (is_integer(Timeout) andalso Timeout >= 0) or (Timeout == infinity) ->
    try
	{ok, Config} = handle_options(Options, client, Host),
	case Config#config.connection_cb of
	    tls_gen_connection ->
		tls_socket:connect(Host,Port,Config,Timeout);
	    dtls_gen_connection ->
		dtls_socket:connect(Host,Port,Config,Timeout)
	end
    catch
	throw:Error ->
	    Error
    end.

%%--------------------------------------------------------------------
-spec listen(Port, Options) -> {ok, ListenSocket} | {error, reason()} when
      Port::inet:port_number(),
      Options::[tls_server_option()],
      ListenSocket :: sslsocket().

%%
%% Description: Creates an ssl listen socket.
%%--------------------------------------------------------------------
listen(_Port, []) ->
    {error, nooptions};
listen(Port, Options0) ->
    try
	{ok, Config} = handle_options(Options0, server),
        do_listen(Port, Config, Config#config.connection_cb)
    catch
	Error = {error, _} ->
	    Error
    end.
%%--------------------------------------------------------------------
%%
%% Description: Performs transport accept on an ssl listen socket
%%--------------------------------------------------------------------
-spec transport_accept(ListenSocket) -> {ok, SslSocket} |
					{error, reason()} when
      ListenSocket :: sslsocket(),
      SslSocket :: sslsocket().

transport_accept(ListenSocket) ->
    transport_accept(ListenSocket, infinity).

-spec transport_accept(ListenSocket, Timeout) -> {ok, SslSocket} |
					{error, reason()} when
      ListenSocket :: sslsocket(),
      Timeout :: timeout(),
      SslSocket :: sslsocket().

transport_accept(#sslsocket{pid = {ListenSocket,
				   #config{connection_cb = ConnectionCb} = Config}}, Timeout) 
  when (is_integer(Timeout) andalso Timeout >= 0) or (Timeout == infinity) ->
    case ConnectionCb of
	tls_gen_connection ->
	    tls_socket:accept(ListenSocket, Config, Timeout);
	dtls_gen_connection ->
	    dtls_socket:accept(ListenSocket, Config, Timeout)
    end.
  
%%--------------------------------------------------------------------
%%
%% Description: Performs accept on an ssl listen socket. e.i. performs
%%              ssl handshake.
%%--------------------------------------------------------------------

%% Performs the SSL/TLS/DTLS server-side handshake.
-spec handshake(HsSocket) -> {ok, SslSocket} | {ok, SslSocket, Ext} | {error, Reason} when
      HsSocket :: sslsocket(),
      SslSocket :: sslsocket(),
      Ext :: protocol_extensions(),
      Reason :: closed | timeout | error_alert().

handshake(ListenSocket) ->
    handshake(ListenSocket, infinity).

-spec handshake(HsSocket, Timeout) -> {ok, SslSocket} | {ok, SslSocket, Ext} | {error, Reason} when
      HsSocket :: sslsocket(),
      Timeout :: timeout(),
      SslSocket :: sslsocket(),
      Ext :: protocol_extensions(),
      Reason :: closed | timeout | error_alert();
               (Socket, Options) -> {ok, SslSocket} | {ok, SslSocket, Ext} | {error, Reason} when
      Socket :: socket() | sslsocket(),
      SslSocket :: sslsocket(),
      Options :: [server_option()],
      Ext :: protocol_extensions(),
      Reason :: closed | timeout | error_alert().

handshake(#sslsocket{} = Socket, Timeout) when  (is_integer(Timeout) andalso Timeout >= 0) or 
                                                (Timeout == infinity) ->
    ssl_gen_statem:handshake(Socket, Timeout);

%% If Socket is a ordinary socket(): upgrades a gen_tcp, or equivalent, socket to
%% an SSL socket, that is, performs the SSL/TLS server-side handshake and returns
%% the SSL socket.
%%
%% If Socket is an sslsocket(): provides extra SSL/TLS/DTLS options to those
%% specified in ssl:listen/2 and then performs the SSL/TLS/DTLS handshake.
handshake(ListenSocket, SslOptions) ->
    handshake(ListenSocket, SslOptions, infinity).
-spec handshake(Socket, Options, Timeout) ->
                       {ok, SslSocket} |
                       {ok, SslSocket, Ext} |
                       {error, Reason} when
      Socket :: socket() | sslsocket(),
      SslSocket :: sslsocket(),
      Options :: [server_option()],
      Timeout :: timeout(),
      Ext :: protocol_extensions(),
      Reason :: closed | timeout | {options, any()} | error_alert().

handshake(#sslsocket{} = Socket, [], Timeout) when (is_integer(Timeout) andalso Timeout >= 0) or 
                                                    (Timeout == infinity)->
    handshake(Socket, Timeout);
handshake(#sslsocket{fd = {_, _, _, Trackers}} = Socket, SslOpts, Timeout) when
      (is_integer(Timeout) andalso Timeout >= 0) or (Timeout == infinity)->
    try
        Tracker = proplists:get_value(option_tracker, Trackers),
	{ok, EmOpts, _} = tls_socket:get_all_opts(Tracker),
	ssl_gen_statem:handshake(Socket, {SslOpts,
					  tls_socket:emulated_socket_options(EmOpts, #socket_options{})}, Timeout)
    catch
	Error = {error, _Reason} -> Error
    end;
handshake(#sslsocket{pid = [Pid|_], fd = {_, _, _}} = Socket, SslOpts, Timeout) when
      (is_integer(Timeout) andalso Timeout >= 0) or (Timeout == infinity)->
    try
        {ok, EmOpts, _} = dtls_packet_demux:get_all_opts(Pid),
	ssl_gen_statem:handshake(Socket, {SslOpts,
                                          tls_socket:emulated_socket_options(EmOpts, #socket_options{})}, Timeout)
    catch
	Error = {error, _Reason} -> Error
    end;
handshake(Socket, SslOptions, Timeout) when (is_integer(Timeout) andalso Timeout >= 0) or (Timeout == infinity) ->
    CbInfo = handle_option_cb_info(SslOptions, tls),
    Transport = element(1, CbInfo),
    ConnetionCb = connection_cb(SslOptions),
    try handle_options(Transport, Socket, SslOptions, server, undefined) of
        {ok, #config{transport_info = CbInfo, ssl = SslOpts, emulated = EmOpts}} ->
            ok = tls_socket:setopts(Transport, Socket, tls_socket:internal_inet_values()),
            {ok, Port} = tls_socket:port(Transport, Socket),
            {ok, SessionIdHandle} = tls_socket:session_id_tracker(ssl_unknown_listener, SslOpts),
            ssl_gen_statem:handshake(ConnetionCb, Port, Socket,
                                     {SslOpts, 
                                      tls_socket:emulated_socket_options(EmOpts, #socket_options{}),
                                      [{session_id_tracker, SessionIdHandle}]},
                                     self(), CbInfo, Timeout)
    catch
        Error = {error, _Reason} -> Error
    end.   

%%--------------------------------------------------------------------
-spec handshake_continue(HsSocket, Options) ->
                                {ok, SslSocket} | {error, Reason} when
      HsSocket :: sslsocket(),
      Options :: [tls_client_option() | tls_server_option()],
      SslSocket :: sslsocket(),
      Reason :: closed | timeout | error_alert().
%%
%%
%% Description: Continues the handshke possible with newly supplied options.
%%--------------------------------------------------------------------
handshake_continue(Socket, SSLOptions) ->
    handshake_continue(Socket, SSLOptions, infinity).
%%--------------------------------------------------------------------
-spec handshake_continue(HsSocket, Options, Timeout) ->
                                {ok, SslSocket} | {error, Reason} when
      HsSocket :: sslsocket(),
      Options :: [tls_client_option() | tls_server_option()],
      Timeout :: timeout(),
      SslSocket :: sslsocket(),
      Reason :: closed | timeout | error_alert().
%%
%%
%% Description: Continues the handshke possible with newly supplied options.
%%--------------------------------------------------------------------
handshake_continue(Socket, SSLOptions, Timeout) ->
    ssl_gen_statem:handshake_continue(Socket, SSLOptions, Timeout).
%%--------------------------------------------------------------------
-spec  handshake_cancel(#sslsocket{}) -> any().
%%
%% Description: Cancels the handshakes sending a close alert.
%%--------------------------------------------------------------------
handshake_cancel(Socket) ->
    ssl_gen_statem:handshake_cancel(Socket).

%%--------------------------------------------------------------------
-spec  close(SslSocket) -> ok | {error, Reason} when
      SslSocket :: sslsocket(),
      Reason :: any().
%%
%% Description: Close an ssl connection
%%--------------------------------------------------------------------
close(#sslsocket{pid = [Pid|_]}) when is_pid(Pid) ->
    ssl_gen_statem:close(Pid, {close, ?DEFAULT_TIMEOUT});
close(#sslsocket{pid = {dtls, #config{dtls_handler = {_, _}}}} = DTLSListen) ->
    dtls_socket:close(DTLSListen);
close(#sslsocket{pid = {ListenSocket, #config{transport_info={Transport,_,_,_,_}}}}) ->
    Transport:close(ListenSocket).

%%--------------------------------------------------------------------
-spec  close(SslSocket, How) -> ok | {ok, port()} | {error,Reason} when
      SslSocket :: sslsocket(),
      How :: timeout() | {NewController::pid(), timeout()},
      Reason :: any().
%%
%% Description: Close an ssl connection
%%--------------------------------------------------------------------
close(#sslsocket{pid = [TLSPid|_]},
      {Pid, Timeout} = DownGrade) when is_pid(TLSPid),
				       is_pid(Pid),
				       (is_integer(Timeout) andalso Timeout >= 0) or (Timeout == infinity) ->
    case ssl_gen_statem:close(TLSPid, {close, DownGrade}) of
        ok -> %% In normal close {error, closed} is regarded as ok, as it is not interesting which side
            %% that got to do the actual close. But in the downgrade case only {ok, Port} is a sucess.
            {error, closed};
        Other ->
            Other
    end;
close(#sslsocket{pid = [TLSPid|_]}, Timeout) when is_pid(TLSPid),
					      (is_integer(Timeout) andalso Timeout >= 0) or (Timeout == infinity) ->
    ssl_gen_statem:close(TLSPid, {close, Timeout});
close(#sslsocket{pid = {dtls = ListenSocket, #config{transport_info={Transport,_,_,_,_}}}}, _) ->
    dtls_socket:close(Transport, ListenSocket);    
close(#sslsocket{pid = {ListenSocket, #config{transport_info={Transport,_,_,_,_}}}}, _) ->
    tls_socket:close(Transport, ListenSocket).

%%--------------------------------------------------------------------
-spec send(SslSocket, Data) -> ok | {error, reason()} when
      SslSocket :: sslsocket(),
      Data :: iodata().
%%
%% Description: Sends data over the ssl connection
%%--------------------------------------------------------------------
send(#sslsocket{pid = [Pid]}, Data) when is_pid(Pid) ->
    ssl_gen_statem:send(Pid, Data);
send(#sslsocket{pid = [_, Pid]}, Data) when is_pid(Pid) ->
    tls_sender:send_data(Pid,  erlang:iolist_to_iovec(Data));
send(#sslsocket{pid = {_, #config{transport_info={_, udp, _, _}}}}, _) ->
    {error,enotconn}; %% Emulate connection behaviour
send(#sslsocket{pid = {dtls,_}}, _) ->
    {error,enotconn};  %% Emulate connection behaviour
send(#sslsocket{pid = {ListenSocket, #config{transport_info = Info}}}, Data) ->
    Transport = element(1, Info),
    Transport:send(ListenSocket, Data). %% {error,enotconn}

%%--------------------------------------------------------------------
%%
%% Description: Receives data when active = false
%%--------------------------------------------------------------------
-spec recv(SslSocket, Length) -> {ok, Data} | {error, reason()} when
      SslSocket :: sslsocket(),
      Length :: integer(),
      Data :: binary() | list() | HttpPacket,
      HttpPacket :: any().

recv(Socket, Length) ->
    recv(Socket, Length, infinity).

-spec recv(SslSocket, Length, Timeout) -> {ok, Data} | {error, reason()} when
      SslSocket :: sslsocket(),
      Length :: integer(),
      Data :: binary() | list() | HttpPacket,
      Timeout :: timeout(),
      HttpPacket :: any().

recv(#sslsocket{pid = [Pid|_]}, Length, Timeout) when is_pid(Pid),
						  (is_integer(Timeout) andalso Timeout >= 0) or (Timeout == infinity)->
    ssl_gen_statem:recv(Pid, Length, Timeout);
recv(#sslsocket{pid = {dtls,_}}, _, _) ->
    {error,enotconn};
recv(#sslsocket{pid = {Listen,
		       #config{transport_info = Info}}},_,_) when is_port(Listen)->
    Transport = element(1, Info),
    Transport:recv(Listen, 0). %% {error,enotconn}

%%--------------------------------------------------------------------
-spec controlling_process(SslSocket, NewOwner) -> ok | {error, Reason} when
      SslSocket :: sslsocket(),
      NewOwner :: pid(),
      Reason :: any().
%%
%% Description: Changes process that receives the messages when active = true
%% or once.
%%--------------------------------------------------------------------
controlling_process(#sslsocket{pid = [Pid|_]}, NewOwner) when is_pid(Pid), is_pid(NewOwner) ->
    ssl_gen_statem:new_user(Pid, NewOwner);
controlling_process(#sslsocket{pid = {dtls, _}},
		    NewOwner) when is_pid(NewOwner) ->
    ok; %% Meaningless but let it be allowed to conform with TLS 
controlling_process(#sslsocket{pid = {Listen,
				      #config{transport_info = {Transport,_,_,_,_}}}},
		    NewOwner) when is_port(Listen),
				   is_pid(NewOwner) ->
     %% Meaningless but let it be allowed to conform with normal sockets  
    Transport:controlling_process(Listen, NewOwner).


%%--------------------------------------------------------------------
-spec connection_information(SslSocket) -> {ok, Result} | {error, reason()} when
      SslSocket :: sslsocket(),
      Result :: connection_info().
%%
%% Description: Return SSL information for the connection
%%--------------------------------------------------------------------
connection_information(#sslsocket{pid = [Pid|_]}) when is_pid(Pid) -> 
    case ssl_gen_statem:connection_information(Pid, false) of
	{ok, Info} ->
	    {ok, [Item || Item = {_Key, Value} <- Info,  Value =/= undefined]};
	Error ->
            Error
    end;
connection_information(#sslsocket{pid = {Listen, _}}) when is_port(Listen) -> 
    {error, enotconn};
connection_information(#sslsocket{pid = {dtls,_}}) ->
    {error,enotconn}. 

%%--------------------------------------------------------------------
-spec connection_information(SslSocket, Items) -> {ok, Result} | {error, reason()} when
      SslSocket :: sslsocket(),
      Items :: connection_info_items(),
      Result :: connection_info().
%%
%% Description: Return SSL information for the connection
%%--------------------------------------------------------------------
connection_information(#sslsocket{pid = [Pid|_]}, Items) when is_pid(Pid) -> 
    case ssl_gen_statem:connection_information(Pid, include_security_info(Items)) of
        {ok, Info} ->
            {ok, [Item || Item = {Key, Value} <- Info,  lists:member(Key, Items),
			  Value =/= undefined]};
	Error ->
            Error
    end.

%%--------------------------------------------------------------------
-spec peername(SslSocket) -> {ok, {Address, Port}} |
                             {error, reason()} when
      SslSocket :: sslsocket(),
      Address :: inet:ip_address(),
      Port :: inet:port_number().
%%
%% Description: same as inet:peername/1.
%%--------------------------------------------------------------------
peername(#sslsocket{pid = [Pid|_], fd = {Transport, Socket,_}}) when is_pid(Pid)->
    dtls_socket:peername(Transport, Socket);
peername(#sslsocket{pid = [Pid|_], fd = {Transport, Socket,_,_}}) when is_pid(Pid)->
    tls_socket:peername(Transport, Socket);
peername(#sslsocket{pid = {dtls, #config{dtls_handler = {_Pid,_}}}}) ->
    dtls_socket:peername(dtls, undefined);
peername(#sslsocket{pid = {ListenSocket,  #config{transport_info = {Transport,_,_,_,_}}}}) ->
    tls_socket:peername(Transport, ListenSocket); %% Will return {error, enotconn}
peername(#sslsocket{pid = {dtls,_}}) ->
    {error,enotconn}.

%%--------------------------------------------------------------------
-spec peercert(SslSocket) -> {ok, Cert} | {error, reason()} when
      SslSocket :: sslsocket(),
      Cert :: public_key:der_encoded().
%%
%% Description: Returns the peercert.
%%--------------------------------------------------------------------
peercert(#sslsocket{pid = [Pid|_]}) when is_pid(Pid) ->
    case ssl_gen_statem:peer_certificate(Pid) of
	{ok, undefined} ->
	    {error, no_peercert};
        Result ->
	    Result
    end;
peercert(#sslsocket{pid = {dtls, _}}) ->
    {error, enotconn};
peercert(#sslsocket{pid = {Listen, _}}) when is_port(Listen) ->
    {error, enotconn}.

%%--------------------------------------------------------------------
-spec negotiated_protocol(SslSocket) -> {ok, Protocol} | {error, Reason} when
      SslSocket :: sslsocket(),
      Protocol :: binary(),
      Reason :: protocol_not_negotiated.
%%
%% Description: Returns the protocol that has been negotiated. If no
%% protocol has been negotiated will return {error, protocol_not_negotiated}
%%--------------------------------------------------------------------
negotiated_protocol(#sslsocket{pid = [Pid|_]}) when is_pid(Pid) ->
    ssl_gen_statem:negotiated_protocol(Pid).

%%--------------------------------------------------------------------
-spec cipher_suites(Description, Version) -> ciphers() when
      Description :: default | all | exclusive | anonymous | exclusive_anonymous,
      Version :: protocol_version().

%% Description: Returns all default and all supported cipher suites for a
%% TLS/DTLS version
%%--------------------------------------------------------------------
cipher_suites(Description, Version) when Version == 'tlsv1.3';
                                  Version == 'tlsv1.2';
                                  Version == 'tlsv1.1';
                                  Version == tlsv1 ->
    cipher_suites(Description, tls_record:protocol_version(Version));
cipher_suites(Description, Version)  when Version == 'dtlsv1.2';
                                   Version == 'dtlsv1'->
    cipher_suites(Description, dtls_record:protocol_version(Version));
cipher_suites(Description, Version) ->
    [ssl_cipher_format:suite_bin_to_map(Suite) || Suite <- supported_suites(Description, Version)].

%%--------------------------------------------------------------------
-spec cipher_suites(Description, Version, rfc | openssl) -> [string()] when
      Description :: default | all | exclusive | anonymous,
      Version :: protocol_version().

%% Description: Returns all default and all supported cipher suites for a
%% TLS/DTLS version
%%--------------------------------------------------------------------
cipher_suites(Description, Version, StringType) when  Version == 'tlsv1.3';
                                               Version == 'tlsv1.2';
                                               Version == 'tlsv1.1';
                                               Version == tlsv1 ->
    cipher_suites(Description, tls_record:protocol_version(Version), StringType);
cipher_suites(Description, Version, StringType)  when Version == 'dtlsv1.2';
                                               Version == 'dtlsv1'->
    cipher_suites(Description, dtls_record:protocol_version(Version), StringType);
cipher_suites(Description, Version, rfc) ->
    [ssl_cipher_format:suite_map_to_str(ssl_cipher_format:suite_bin_to_map(Suite))
     || Suite <- supported_suites(Description, Version)];
cipher_suites(Description, Version, openssl) ->
    [ssl_cipher_format:suite_map_to_openssl_str(ssl_cipher_format:suite_bin_to_map(Suite))
     || Suite <- supported_suites(Description, Version)].

%%--------------------------------------------------------------------
-spec filter_cipher_suites(Suites, Filters) -> Ciphers when
      Suites :: ciphers(),
      Filters :: cipher_filters(),
      Ciphers :: ciphers().

%% Description: Removes cipher suites if any of the filter functions returns false
%% for any part of the cipher suite. This function also calls default filter functions
%% to make sure the cipher suite are supported by crypto.
%%--------------------------------------------------------------------
filter_cipher_suites(Suites, Filters0) ->
    #{key_exchange_filters := KexF,
      cipher_filters := CipherF,
      mac_filters := MacF,
      prf_filters := PrfF}
        = ssl_cipher:crypto_support_filters(),
    Filters = #{key_exchange_filters => add_filter(proplists:get_value(key_exchange, Filters0), KexF),
                cipher_filters => add_filter(proplists:get_value(cipher, Filters0), CipherF),
                mac_filters => add_filter(proplists:get_value(mac, Filters0), MacF),
                prf_filters => add_filter(proplists:get_value(prf, Filters0), PrfF)},
    ssl_cipher:filter_suites(Suites, Filters).
%%--------------------------------------------------------------------
-spec prepend_cipher_suites(Preferred, Suites) -> ciphers() when
      Preferred :: ciphers() | cipher_filters(),
      Suites :: ciphers().

%% Description: Make <Preferred> suites become the most prefered
%%      suites that is put them at the head of the cipher suite list
%%      and remove them from <Suites> if present. <Preferred> may be a
%%      list of cipher suites or a list of filters in which case the
%%      filters are use on Suites to extract the the preferred
%%      cipher list.
%% --------------------------------------------------------------------
prepend_cipher_suites([First | _] = Preferred, Suites0) when is_map(First) ->
    Suites = Preferred ++ (Suites0 -- Preferred),
    Suites;
prepend_cipher_suites(Filters, Suites) ->
    Preferred = filter_cipher_suites(Suites, Filters), 
    Preferred ++ (Suites -- Preferred).
%%--------------------------------------------------------------------
-spec append_cipher_suites(Deferred, Suites) -> ciphers() when
      Deferred :: ciphers() | cipher_filters(),
      Suites :: ciphers().

%% Description: Make <Deferred> suites suites become the 
%% least prefered suites that is put them at the end of the cipher suite list
%% and removed them from <Suites> if present.
%%
%%--------------------------------------------------------------------
append_cipher_suites([First | _] = Deferred, Suites0) when is_map(First)->
    Suites = (Suites0 -- Deferred) ++ Deferred,
    Suites;
append_cipher_suites(Filters, Suites) ->
    Deferred = filter_cipher_suites(Suites, Filters), 
    (Suites -- Deferred) ++  Deferred.

%%--------------------------------------------------------------------
-spec eccs() -> NamedCurves when
      NamedCurves :: [named_curve()].

%% Description: returns all supported curves across all versions
%%--------------------------------------------------------------------
eccs() ->
    Curves = tls_v1:ecc_curves(all), % only tls_v1 has named curves right now
    eccs_filter_supported(Curves).

%%--------------------------------------------------------------------
-spec eccs(Version) -> NamedCurves when
      Version :: protocol_version(),
      NamedCurves :: [named_curve()].

%% Description: returns the curves supported for a given version of
%% ssl/tls.
%%--------------------------------------------------------------------
eccs('dtlsv1') ->
    eccs('tlsv1.1');
eccs('dtlsv1.2') ->
    eccs('tlsv1.2');
eccs(Version) when Version == 'tlsv1.2';
                   Version == 'tlsv1.1';
                   Version == tlsv1 ->
    Curves = tls_v1:ecc_curves(all),
    eccs_filter_supported(Curves).

eccs_filter_supported(Curves) ->
    CryptoCurves = crypto:ec_curves(),
    lists:filter(fun(Curve) -> proplists:get_bool(Curve, CryptoCurves) end,
                 Curves).

%%--------------------------------------------------------------------
-spec groups() -> [group()].
%% Description: returns all supported groups (TLS 1.3 and later)
%%--------------------------------------------------------------------
groups() ->
    tls_v1:groups(4).

%%--------------------------------------------------------------------
-spec groups(default) -> [group()].
%% Description: returns the default groups (TLS 1.3 and later)
%%--------------------------------------------------------------------
groups(default) ->
    tls_v1:default_groups(4).

%%--------------------------------------------------------------------
-spec getopts(SslSocket, OptionNames) ->
		     {ok, [gen_tcp:option()]} | {error, reason()} when
      SslSocket :: sslsocket(),
      OptionNames :: [gen_tcp:option_name()].
%%
%% Description: Gets options
%%--------------------------------------------------------------------
getopts(#sslsocket{pid = [Pid|_]}, OptionTags) when is_pid(Pid), is_list(OptionTags) ->
    ssl_gen_statem:get_opts(Pid, OptionTags);
getopts(#sslsocket{pid = {dtls, #config{transport_info = {Transport,_,_,_,_}}}} = ListenSocket, OptionTags) when is_list(OptionTags) ->
    try dtls_socket:getopts(Transport, ListenSocket, OptionTags) of
        {ok, _} = Result ->
            Result;
	{error, InetError} ->
	    {error, {options, {socket_options, OptionTags, InetError}}}
    catch
	_:Error ->
	    {error, {options, {socket_options, OptionTags, Error}}}
    end;
getopts(#sslsocket{pid = {_,  #config{transport_info = {Transport,_,_,_,_}}}} = ListenSocket,
	OptionTags) when is_list(OptionTags) ->
    try tls_socket:getopts(Transport, ListenSocket, OptionTags) of
	{ok, _} = Result ->
	    Result;
	{error, InetError} ->
	    {error, {options, {socket_options, OptionTags, InetError}}}
    catch
	_:Error ->
	    {error, {options, {socket_options, OptionTags, Error}}}
    end;
getopts(#sslsocket{}, OptionTags) ->
    {error, {options, {socket_options, OptionTags}}}.

%%--------------------------------------------------------------------
-spec setopts(SslSocket, Options) -> ok | {error, reason()} when
      SslSocket :: sslsocket(),
      Options :: [gen_tcp:option()].
%%
%% Description: Sets options
%%--------------------------------------------------------------------
setopts(#sslsocket{pid = [Pid, Sender]}, Options0) when is_pid(Pid), is_list(Options0)  ->
    try proplists:expand([{binary, [{mode, binary}]},
			  {list, [{mode, list}]}], Options0) of
        Options ->
            case proplists:get_value(packet, Options, undefined) of
                undefined ->
                    ssl_gen_statem:set_opts(Pid, Options);
                PacketOpt ->
                    case tls_sender:setopts(Sender, [{packet, PacketOpt}]) of
                        ok ->
                            ssl_gen_statem:set_opts(Pid, Options);
                        Error ->
                            Error
                    end
            end
    catch
        _:_ ->
            {error, {options, {not_a_proplist, Options0}}}
    end;
setopts(#sslsocket{pid = [Pid|_]}, Options0) when is_pid(Pid), is_list(Options0)  ->
    try proplists:expand([{binary, [{mode, binary}]},
			  {list, [{mode, list}]}], Options0) of
	Options ->
	    ssl_gen_statem:set_opts(Pid, Options)
    catch
	_:_ ->
	    {error, {options, {not_a_proplist, Options0}}}
    end;
setopts(#sslsocket{pid = {dtls, #config{transport_info = {Transport,_,_,_,_}}}} = ListenSocket, Options) when is_list(Options) ->
    try dtls_socket:setopts(Transport, ListenSocket, Options) of
	ok ->
	    ok;
	{error, InetError} ->
	    {error, {options, {socket_options, Options, InetError}}}
    catch
	_:Error ->
	    {error, {options, {socket_options, Options, Error}}}
    end;
setopts(#sslsocket{pid = {_, #config{transport_info = {Transport,_,_,_,_}}}} = ListenSocket, Options) when is_list(Options) ->
    try tls_socket:setopts(Transport, ListenSocket, Options) of
	ok ->
	    ok;
	{error, InetError} ->
	    {error, {options, {socket_options, Options, InetError}}}
    catch
	_:Error ->
	    {error, {options, {socket_options, Options, Error}}}
    end;
setopts(#sslsocket{}, Options) ->
    {error, {options,{not_a_proplist, Options}}}.

%%---------------------------------------------------------------
-spec getstat(SslSocket) ->
                     {ok, OptionValues} | {error, inet:posix()} when
      SslSocket :: sslsocket(),
      OptionValues :: [{inet:stat_option(), integer()}].
%%
%% Description: Get all statistic options for a socket.
%%--------------------------------------------------------------------
getstat(Socket) ->
	getstat(Socket, inet:stats()).

%%---------------------------------------------------------------
-spec getstat(SslSocket, Options) ->
                     {ok, OptionValues} | {error, inet:posix()} when
      SslSocket :: sslsocket(),
      Options :: [inet:stat_option()],
      OptionValues :: [{inet:stat_option(), integer()}].
%%
%% Description: Get one or more statistic options for a socket.
%%--------------------------------------------------------------------
getstat(#sslsocket{pid = {dtls, #config{transport_info = {Transport, _, _, _, _},
                                        dtls_handler = {Listner, _}}}},
        Options) when is_list(Options) ->
    dtls_socket:getstat(Transport, Listner, Options);
getstat(#sslsocket{pid = {Listen,  #config{transport_info = {Transport, _, _, _, _}}}},
        Options) when is_port(Listen), is_list(Options) ->
    tls_socket:getstat(Transport, Listen, Options);
getstat(#sslsocket{pid = [Pid|_], fd = {Transport, Socket, _, _}},
        Options) when is_pid(Pid), is_list(Options) ->
    tls_socket:getstat(Transport, Socket, Options);
getstat(#sslsocket{pid = [Pid|_], fd = {Transport, Socket, _}},
        Options) when is_pid(Pid), is_list(Options) ->
    dtls_socket:getstat(Transport, Socket, Options).

%%---------------------------------------------------------------
-spec shutdown(SslSocket, How) ->  ok | {error, reason()} when
      SslSocket :: sslsocket(),
      How :: read | write | read_write.
%%
%% Description: Same as gen_tcp:shutdown/2
%%--------------------------------------------------------------------
shutdown(#sslsocket{pid = {Listen, #config{transport_info = Info}}},
	 How) when is_port(Listen) ->
    Transport = element(1, Info),
    Transport:shutdown(Listen, How);
shutdown(#sslsocket{pid = {dtls,_}},_) ->
    {error, enotconn};
shutdown(#sslsocket{pid = [Pid|_]}, How) when is_pid(Pid) ->
    ssl_gen_statem:shutdown(Pid, How).

%%--------------------------------------------------------------------
-spec sockname(SslSocket) ->
                      {ok, {Address, Port}} | {error, reason()} when
      SslSocket :: sslsocket(),
      Address :: inet:ip_address(),
      Port :: inet:port_number().
%%
%% Description: Same as inet:sockname/1
%%--------------------------------------------------------------------
sockname(#sslsocket{pid = {Listen,  #config{transport_info = {Transport,_,_,_,_}}}}) when is_port(Listen) ->
    tls_socket:sockname(Transport, Listen);
sockname(#sslsocket{pid = {dtls, #config{dtls_handler = {Pid, _}}}}) ->
    dtls_packet_demux:sockname(Pid);
sockname(#sslsocket{pid = [Pid|_], fd = {Transport, Socket,_}}) when is_pid(Pid) ->
    dtls_socket:sockname(Transport, Socket);
sockname(#sslsocket{pid = [Pid| _], fd = {Transport, Socket,_,_}}) when is_pid(Pid) ->
    tls_socket:sockname(Transport, Socket).

%%---------------------------------------------------------------
-spec versions() -> [VersionInfo] when
      VersionInfo :: {ssl_app, string()} |
                     {supported | available | implemented, [tls_version()]} |
                     {supported_dtls | available_dtls | implemented_dtls, [dtls_version()]}.
%%
%% Description: Returns a list of relevant versions.
%%--------------------------------------------------------------------
versions() ->
    ConfTLSVsns = tls_record:supported_protocol_versions(),
    ConfDTLSVsns = dtls_record:supported_protocol_versions(),
    ImplementedTLSVsns =  ?ALL_AVAILABLE_VERSIONS,
    ImplementedDTLSVsns = ?ALL_AVAILABLE_DATAGRAM_VERSIONS,

     TLSCryptoSupported = fun(Vsn) -> 
                                  tls_record:sufficient_crypto_support(Vsn)
                          end,
     DTLSCryptoSupported = fun(Vsn) -> 
                                   tls_record:sufficient_crypto_support(dtls_v1:corresponding_tls_version(Vsn))  
                           end,
    SupportedTLSVsns = [tls_record:protocol_version(Vsn) || Vsn <- ConfTLSVsns,  TLSCryptoSupported(Vsn)],
    SupportedDTLSVsns = [dtls_record:protocol_version(Vsn) || Vsn <- ConfDTLSVsns, DTLSCryptoSupported(Vsn)],

    AvailableTLSVsns = [Vsn || Vsn <- ImplementedTLSVsns, TLSCryptoSupported(tls_record:protocol_version(Vsn))],
    AvailableDTLSVsns = [Vsn || Vsn <- ImplementedDTLSVsns, DTLSCryptoSupported(dtls_record:protocol_version(Vsn))],
                                    
    [{ssl_app, ?VSN}, 
     {supported, SupportedTLSVsns}, 
     {supported_dtls, SupportedDTLSVsns}, 
     {available, AvailableTLSVsns}, 
     {available_dtls, AvailableDTLSVsns},
     {implemented, ImplementedTLSVsns},
     {implemented_dtls, ImplementedDTLSVsns}
    ].

%%---------------------------------------------------------------
-spec renegotiate(SslSocket) -> ok | {error, reason()} when
      SslSocket :: sslsocket().
%%
%% Description: Initiates a renegotiation.
%%--------------------------------------------------------------------
renegotiate(#sslsocket{pid = [Pid, Sender |_]}) when is_pid(Pid),
                                                     is_pid(Sender) ->
    case tls_sender:renegotiate(Sender) of
        {ok, Write} ->
            tls_dtls_connection:renegotiation(Pid, Write);
        Error ->
            Error
    end;
renegotiate(#sslsocket{pid = [Pid |_]}) when is_pid(Pid) ->
    tls_dtls_connection:renegotiation(Pid);
renegotiate(#sslsocket{pid = {dtls,_}}) ->
    {error, enotconn};
renegotiate(#sslsocket{pid = {Listen,_}}) when is_port(Listen) ->
    {error, enotconn}.


%%---------------------------------------------------------------
-spec update_keys(SslSocket, Type) -> ok | {error, reason()} when
      SslSocket :: sslsocket(),
      Type :: write | read_write.
%%
%% Description: Initiate a key update.
%%--------------------------------------------------------------------
update_keys(#sslsocket{pid = [Pid, Sender |_]}, Type0) when is_pid(Pid) andalso
                                                            is_pid(Sender) andalso
                                                            (Type0 =:= write orelse
                                                             Type0 =:= read_write) ->
    Type = case Type0 of
               write ->
                   update_not_requested;
               read_write ->
                   update_requested
           end,
    tls_connection_1_3:send_key_update(Sender, Type);
update_keys(_, Type) ->
    {error, {illegal_parameter, Type}}.

%%--------------------------------------------------------------------
-spec prf(SslSocket, Secret, Label, Seed, WantedLength) ->
                 {ok, binary()} | {error, reason()} when
      SslSocket :: sslsocket(),
      Secret :: binary() | 'master_secret',
      Label::binary(),
      Seed :: [binary() | prf_random()],
      WantedLength :: non_neg_integer().
%%
%% Description: use a ssl sessions TLS PRF to generate key material
%%--------------------------------------------------------------------
prf(#sslsocket{pid = [Pid|_]},
    Secret, Label, Seed, WantedLength) when is_pid(Pid) ->
    tls_dtls_connection:prf(Pid, Secret, Label, Seed, WantedLength);
prf(#sslsocket{pid = {dtls,_}}, _,_,_,_) ->
    {error, enotconn};
prf(#sslsocket{pid = {Listen,_}}, _,_,_,_) when is_port(Listen) ->
    {error, enotconn}.

%%--------------------------------------------------------------------
-spec clear_pem_cache() -> ok.
%%
%% Description: Clear the PEM cache
%%--------------------------------------------------------------------
clear_pem_cache() ->
    ssl_pem_cache:clear().

%%---------------------------------------------------------------
-spec format_error({error, Reason}) -> string() when
      Reason :: any().
%%
%% Description: Creates error string.
%%--------------------------------------------------------------------
format_error({error, Reason}) ->
    format_error(Reason);
format_error(Reason) when is_list(Reason) ->
    Reason;
format_error(closed) ->
    "TLS connection is closed";
format_error({tls_alert, {_, Description}}) ->
    Description;
format_error({options,{FileType, File, Reason}}) when FileType == cacertfile;
						      FileType == certfile;
						      FileType == keyfile;
						      FileType == dhfile ->
    Error = file_error_format(Reason),
    file_desc(FileType) ++ File ++ ": " ++ Error;
format_error({options, {socket_options, Option, Error}}) ->
    lists:flatten(io_lib:format("Invalid transport socket option ~p: ~s", [Option, format_error(Error)]));
format_error({options, {socket_options, Option}}) ->
    lists:flatten(io_lib:format("Invalid socket option: ~p", [Option]));
format_error({options, Options}) ->
    lists:flatten(io_lib:format("Invalid TLS option: ~p", [Options]));

format_error(Error) ->
    case inet:format_error(Error) of
        "unknown POSIX" ++ _ ->
            unexpected_format(Error);
        Other ->
            Other
    end.

tls_version({3, _} = Version) ->
    Version;
tls_version({254, _} = Version) ->
    dtls_v1:corresponding_tls_version(Version).

%%--------------------------------------------------------------------
-spec suite_to_str(CipherSuite) -> string() when
      CipherSuite :: erl_cipher_suite();
                  (CipherSuite) -> string() when
      %% For internal use!
      CipherSuite :: #{key_exchange := null,
                       cipher := null,
                       mac := null,
                       prf := null}.
%%
%% Description: Return the string representation of a cipher suite.
%%--------------------------------------------------------------------
suite_to_str(Cipher) ->
    ssl_cipher_format:suite_map_to_str(Cipher).

%%--------------------------------------------------------------------
-spec suite_to_openssl_str(CipherSuite) -> string() when
      CipherSuite :: erl_cipher_suite().                
%%
%% Description: Return the string representation of a cipher suite.
%%--------------------------------------------------------------------
suite_to_openssl_str(Cipher) ->
    ssl_cipher_format:suite_map_to_openssl_str(Cipher).

%%
%%--------------------------------------------------------------------
<<<<<<< HEAD
-spec str_to_suite(CipherSuiteName) -> erl_cipher_suite()  | {error, {not_recognized, CipherSuiteName}} when
=======
-spec str_to_suite(CipherSuiteName) -> erl_cipher_suite()  | {error, {not_recognized, CipherSuiteName :: string()}} when
>>>>>>> 4632ac9a
      CipherSuiteName :: string().
%%
%% Description: Return the map representation of a cipher suite.
%%--------------------------------------------------------------------
str_to_suite(CipherSuiteName) ->
    try
        %% Note in TLS-1.3 OpenSSL conforms to RFC names
        %% so if CipherSuiteName starts with TLS this
        %% function will call ssl_cipher_format:suite_str_to_map
        %% so both RFC names and legacy OpenSSL names of supported
        %% cipher suites will be handled
        ssl_cipher_format:suite_openssl_str_to_map(CipherSuiteName)
    catch
        _:_ ->
            {error, {not_recognized, CipherSuiteName}}
    end.
           
%%%--------------------------------------------------------------
%%% Internal functions
%%%--------------------------------------------------------------------
supported_suites(exclusive, {3,Minor}) ->
    tls_v1:exclusive_suites(Minor);
supported_suites(exclusive, {254, Minor}) ->
    dtls_v1:exclusive_suites(Minor);
supported_suites(default, Version) ->  
    ssl_cipher:suites(Version);
supported_suites(all, Version) ->  
    ssl_cipher:all_suites(Version);
supported_suites(anonymous, Version) ->
    ssl_cipher:anonymous_suites(Version);
supported_suites(exclusive_anonymous, {3, Minor}) ->
    tls_v1:exclusive_anonymous_suites(Minor);
supported_suites(exclusive_anonymous, {254, Minor}) ->
    dtls_v1:exclusive_anonymous_suites(Minor).

do_listen(Port, #config{transport_info = {Transport, _, _, _,_}} = Config, tls_gen_connection) ->
    tls_socket:listen(Transport, Port, Config);

do_listen(Port,  Config, dtls_gen_connection) ->
    dtls_socket:listen(Port, Config).
	
-spec handle_options([any()], client | server) -> {ok, #config{}};
                    ([any()], ssl_options()) -> ssl_options().

handle_options(Opts, Role) ->
    handle_options(undefined, undefined, Opts, Role, undefined).   

handle_options(Opts, Role, InheritedSslOpts) ->
    handle_options(undefined, undefined, Opts, Role, InheritedSslOpts).   

%% Handle ssl options at handshake, handshake_continue
handle_options(_, _, Opts0, Role, InheritedSslOpts) when is_map(InheritedSslOpts) ->
    {SslOpts, _} = expand_options(Opts0, ?RULES),
    process_options(SslOpts, InheritedSslOpts, #{role => Role,
                                                 rules => ?RULES});
%% Handle all options in listen, connect and handshake
handle_options(Transport, Socket, Opts0, Role, Host) ->
    {SslOpts0, SockOpts0} = expand_options(Opts0, ?RULES),
    
    %% Ensure all options are evaluated at startup
    SslOpts1 = add_missing_options(SslOpts0, ?RULES),
    SslOpts = #{protocol := Protocol}
        = process_options(SslOpts1,
                          #{},
                          #{role => Role,
                            host => Host,
                            rules => ?RULES}),
    
    maybe_client_warn_no_verify(SslOpts, Role),
    %% Handle special options
    {Sock, Emulated} = emulated_options(Transport, Socket, Protocol, SockOpts0),
    ConnetionCb = connection_cb(Protocol),
    CbInfo = handle_option_cb_info(Opts0, Protocol),

    {ok, #config{
            ssl = SslOpts,
            emulated = Emulated,
            inet_ssl = Sock,
            inet_user = Sock,
            transport_info = CbInfo,
            connection_cb = ConnetionCb
           }}.


%% process_options(SSLOptions, OptionsMap, Env) where
%% SSLOptions is the following tuple:
%%   {InOptions, SkippedOptions, Counter}
%%
%% The list of options is processed in multiple passes. When
%% processing an option all dependencies must already be resolved.
%% If there are unresolved dependencies the option will be
%% skipped and processed in a subsequent pass.
%% Counter is equal to the number of unprocessed options at
%% the beginning of a pass. Its value must monotonically decrease
%% after each successful pass.
%% If the value of the counter is unchanged at the end of a pass,
%% the processing stops due to faulty input data.
process_options({[], [], _}, OptionsMap, _Env) ->
    OptionsMap;
process_options({[], [_|_] = Skipped, Counter}, OptionsMap, Env)
  when length(Skipped) < Counter ->
    %% Continue handling options if current pass was successful
    process_options({Skipped, [], length(Skipped)}, OptionsMap, Env);
process_options({[], [_|_], _Counter}, _OptionsMap, _Env) ->
    throw({error, faulty_configuration});
process_options({[{K0,V} = E|T], S, Counter}, OptionsMap0, Env) ->
    K = maybe_map_key_internal(K0),
    case check_dependencies(K, OptionsMap0, Env) of
        true ->
            OptionsMap = handle_option(K, V, OptionsMap0, Env),
            process_options({T, S, Counter}, OptionsMap, Env);
        false ->
            %% Skip option for next pass
            process_options({T, [E|S], Counter}, OptionsMap0, Env)
    end.

handle_option(anti_replay = Option, unbound, OptionsMap, #{rules := Rules}) ->
    Value = validate_option(Option, default_value(Option, Rules)),
    OptionsMap#{Option => Value};
handle_option(anti_replay = Option, Value0,
              #{session_tickets := SessionTickets,
                versions := Versions} = OptionsMap, #{rules := Rules}) ->
    assert_option_dependency(Option, versions, Versions, ['tlsv1.3']),
    assert_option_dependency(Option, session_tickets, [SessionTickets], [stateless]),
    case SessionTickets of
        stateless ->
            Value = validate_option(Option, Value0),
            OptionsMap#{Option => Value};
        _ ->
            OptionsMap#{Option => default_value(Option, Rules)}
    end;
handle_option(beast_mitigation = Option, unbound, OptionsMap, #{rules := Rules}) ->
    Value = validate_option(Option, default_value(Option, Rules)),
    OptionsMap#{Option => Value};
handle_option(beast_mitigation = Option, Value0,  #{versions := Versions} = OptionsMap, _Env) ->
    assert_option_dependency(Option, versions, Versions, ['tlsv1']),
    Value = validate_option(Option, Value0),
    OptionsMap#{Option => Value};
handle_option(cacertfile = Option, unbound, #{cacerts := CaCerts,
                                              verify := Verify,
                                              verify_fun := VerifyFun} = OptionsMap, _Env)
  when Verify =:= verify_none orelse
       Verify =:= 0 ->
    Value = validate_option(Option, ca_cert_default(verify_none, VerifyFun, CaCerts)),
    OptionsMap#{Option => Value};
handle_option(cacertfile = Option, unbound, #{cacerts := CaCerts,
                                              verify := Verify,
                                              verify_fun := VerifyFun} = OptionsMap, _Env)
  when Verify =:= verify_peer orelse
       Verify =:= 1 orelse
       Verify =:= 2 ->
    Value =  validate_option(Option, ca_cert_default(verify_peer, VerifyFun, CaCerts)),
    OptionsMap#{Option => Value};
handle_option(cacertfile = Option, Value0, OptionsMap, _Env) ->
    Value = validate_option(Option, Value0),
    OptionsMap#{Option => Value};
handle_option(ciphers = Option, unbound, #{versions := Versions} = OptionsMap, #{rules := Rules}) ->
    Value = handle_cipher_option(default_value(Option, Rules), Versions),
    OptionsMap#{Option => Value};
handle_option(ciphers = Option, Value0, #{versions := Versions} = OptionsMap, _Env) ->
    Value = handle_cipher_option(Value0, Versions),
    OptionsMap#{Option => Value};
handle_option(client_renegotiation = Option, unbound, OptionsMap, #{role := Role}) ->
    Value = default_option_role(server, true, Role),
    OptionsMap#{Option => Value};
handle_option(client_renegotiation = Option, Value0,
              #{versions := Versions} = OptionsMap, #{role := Role}) ->
    assert_role(server_only, Role, Option, Value0),
    assert_option_dependency(Option, versions, Versions,
                             ['tlsv1','tlsv1.1','tlsv1.2']),
    Value = validate_option(Option, Value0),
    OptionsMap#{Option => Value};
handle_option(early_data = Option, unbound, OptionsMap, #{rules := Rules}) ->
    Value = validate_option(Option, default_value(Option, Rules)),
    OptionsMap#{Option => Value};
handle_option(early_data = Option, Value0, #{session_tickets := SessionTickets,
                                             versions := Versions} = OptionsMap,
              #{role := server = Role}) ->
    assert_option_dependency(Option, versions, Versions, ['tlsv1.3']),
    assert_option_dependency(Option, session_tickets, [SessionTickets],
                             [stateful, stateless]),
    Value = validate_option(Option, Value0, Role),
    OptionsMap#{Option => Value};
handle_option(early_data = Option, Value0, #{session_tickets := SessionTickets,
                                             use_ticket := UseTicket,
                                             versions := Versions} = OptionsMap,
              #{role := client = Role}) ->
    assert_option_dependency(Option, versions, Versions, ['tlsv1.3']),
    assert_option_dependency(Option, session_tickets, [SessionTickets],
                             [manual, auto]),
    case UseTicket of
        undefined when SessionTickets =/= auto ->
            throw({error, {options, dependency, {Option, use_ticket}}});
        _ ->
            ok
    end,
    Value = validate_option(Option, Value0, Role),
    OptionsMap#{Option => Value};
handle_option(eccs = Option, unbound, #{versions := [HighestVersion|_]} = OptionsMap, #{rules := _Rules}) ->
    Value = handle_eccs_option(eccs(), HighestVersion),
    OptionsMap#{Option => Value};
handle_option(eccs = Option, Value0, #{versions := [HighestVersion|_]} = OptionsMap, _Env) ->
    Value = handle_eccs_option(Value0, HighestVersion),
    OptionsMap#{Option => Value};
handle_option(fallback = Option, unbound, OptionsMap, #{role := Role}) ->
    Value = default_option_role(client, false, Role),
    OptionsMap#{Option => Value};
handle_option(fallback = Option, Value0, OptionsMap, #{role := Role}) ->
    assert_role(client_only, Role, Option, Value0),
    Value = validate_option(Option, Value0),
    OptionsMap#{Option => Value};
handle_option(cookie = Option, unbound, OptionsMap, #{role := Role}) ->
    Value = default_option_role(server, true, Role),
    OptionsMap#{Option => Value};
handle_option(cookie = Option, Value0, #{versions := Versions} = OptionsMap, #{role := Role}) ->
    assert_option_dependency(Option, versions, Versions, ['tlsv1.3']),
    assert_role(server_only, Role, Option, Value0),
    Value = validate_option(Option, Value0),
    OptionsMap#{Option => Value};
handle_option(honor_cipher_order = Option, unbound, OptionsMap, #{role := Role}) ->
    Value = default_option_role(server, false, Role),
    OptionsMap#{Option => Value};
handle_option(honor_cipher_order = Option, Value0, OptionsMap, #{role := Role}) ->
    assert_role(server_only, Role, Option, Value0),
    Value = validate_option(Option, Value0),
    OptionsMap#{Option => Value};
handle_option(honor_ecc_order = Option, unbound, OptionsMap, #{role := Role}) ->
    Value = default_option_role(server, false, Role),
    OptionsMap#{Option => Value};
handle_option(honor_ecc_order = Option, Value0, OptionsMap, #{role := Role}) ->
    assert_role(server_only, Role, Option, Value0),
    Value = validate_option(Option, Value0),
    OptionsMap#{Option => Value};
handle_option(keyfile = Option, unbound, #{certfile := CertFile} = OptionsMap, _Env) ->
    Value = validate_option(Option, CertFile),
    OptionsMap#{Option => Value};
handle_option(key_update_at = Option, unbound, OptionsMap, #{rules := Rules}) ->
    Value = validate_option(Option, default_value(Option, Rules)),
    OptionsMap#{Option => Value};
handle_option(key_update_at = Option, Value0, #{versions := Versions} = OptionsMap, _Env) ->
    assert_option_dependency(Option, versions, Versions, ['tlsv1.3']),
    Value = validate_option(Option, Value0),
    OptionsMap#{Option => Value};
handle_option(next_protocols_advertised = Option, unbound, OptionsMap,
              #{rules := Rules}) ->
    Value = validate_option(Option, default_value(Option, Rules)),
    OptionsMap#{Option => Value};
handle_option(next_protocols_advertised = Option, Value0,
              #{versions := Versions} = OptionsMap, _Env) ->
    assert_option_dependency(next_protocols_advertised, versions, Versions,
                             ['tlsv1','tlsv1.1','tlsv1.2']),
    Value = validate_option(Option, Value0),
    OptionsMap#{Option => Value};
handle_option(next_protocol_selector = Option, unbound, OptionsMap, #{rules := Rules}) ->
    Value = default_value(Option, Rules),
    OptionsMap#{Option => Value};
handle_option(next_protocol_selector = Option, Value0,
              #{versions := Versions} = OptionsMap, _Env) ->
    assert_option_dependency(client_preferred_next_protocols, versions, Versions,
                             ['tlsv1','tlsv1.1','tlsv1.2']),
    Value = make_next_protocol_selector(
              validate_option(client_preferred_next_protocols, Value0)),
    OptionsMap#{Option => Value};
handle_option(padding_check = Option, unbound, OptionsMap, #{rules := Rules}) ->
    Value = validate_option(Option, default_value(Option, Rules)),
    OptionsMap#{Option => Value};
handle_option(padding_check = Option, Value0,  #{versions := Versions} = OptionsMap, _Env) ->
    assert_option_dependency(Option, versions, Versions, ['tlsv1']),
    Value = validate_option(Option, Value0),
    OptionsMap#{Option => Value};
handle_option(psk_identity = Option, unbound, OptionsMap, #{rules := Rules}) ->
    Value = validate_option(Option, default_value(Option, Rules)),
    OptionsMap#{Option => Value};
handle_option(psk_identity = Option, Value0, #{versions := Versions} = OptionsMap, _Env) ->
    assert_option_dependency(Option, versions, Versions,
                             ['tlsv1','tlsv1.1','tlsv1.2']),
    Value = validate_option(Option, Value0),
    OptionsMap#{Option => Value};
handle_option(secure_renegotiate = Option, unbound, OptionsMap, #{rules := Rules}) ->
    Value = validate_option(Option, default_value(Option, Rules)),
    OptionsMap#{Option => Value};
handle_option(secure_renegotiate= Option, Value0,
              #{versions := Versions} = OptionsMap, _Env) ->
    assert_option_dependency(secure_renegotiate, versions, Versions,
                             ['tlsv1','tlsv1.1','tlsv1.2']),
    Value = validate_option(Option, Value0),
    OptionsMap#{Option => Value};
handle_option(reuse_session = Option, unbound, OptionsMap, #{role := Role}) ->
    Value =
        case Role of
            client ->
                undefined;
            server ->
                fun(_, _, _, _) -> true end
        end,
    OptionsMap#{Option => Value};
handle_option(reuse_session = Option, Value0,
              #{versions := Versions} = OptionsMap, _Env) ->
    assert_option_dependency(reuse_session, versions, Versions,
                             ['tlsv1','tlsv1.1','tlsv1.2']),
    Value = validate_option(Option, Value0),
    OptionsMap#{Option => Value};
%% TODO: validate based on role
handle_option(reuse_sessions = Option, unbound, OptionsMap, #{rules := Rules}) ->
    Value = validate_option(Option, default_value(Option, Rules)),
    OptionsMap#{Option => Value};
handle_option(reuse_sessions = Option, Value0,
              #{versions := Versions} = OptionsMap, _Env) ->
    assert_option_dependency(reuse_sessions, versions, Versions,
                             ['tlsv1','tlsv1.1','tlsv1.2']),
    Value = validate_option(Option, Value0),
    OptionsMap#{Option => Value};
handle_option(server_name_indication = Option, unbound, OptionsMap, #{host := Host,
                                                                      role := Role}) ->
    Value = default_option_role(client, server_name_indication_default(Host), Role),
    OptionsMap#{Option => Value};
handle_option(server_name_indication = Option, Value0, OptionsMap, _Env) ->
    Value = validate_option(Option, Value0),
    OptionsMap#{Option => Value};
handle_option(session_tickets = Option, unbound, OptionsMap, #{role := Role,
                                                               rules := Rules}) ->
    Value = validate_option(Option, default_value(Option, Rules), Role),
    OptionsMap#{Option => Value};
handle_option(session_tickets = Option, Value0, #{versions := Versions} = OptionsMap, #{role := Role}) ->
    assert_option_dependency(Option, versions, Versions, ['tlsv1.3']),
    Value = validate_option(Option, Value0, Role),
    OptionsMap#{Option => Value};
handle_option(signature_algs = Option, unbound, #{versions := [HighestVersion | _] = Versions} = OptionsMap, #{role := Role}) ->
    Value =
        handle_hashsigns_option(
          default_option_role_sign_algs(
            server,
            tls_v1:default_signature_algs(Versions),
            Role,
            HighestVersion),
          tls_version(HighestVersion)),
    OptionsMap#{Option => Value};
handle_option(signature_algs = Option, Value0, #{versions := [HighestVersion|_]} = OptionsMap, _Env) ->
    Value = handle_hashsigns_option(Value0, tls_version(HighestVersion)),
    OptionsMap#{Option => Value};
handle_option(signature_algs_cert = Option, unbound, #{versions := [HighestVersion|_]} = OptionsMap, _Env) ->
    %% Do not send by default
    Value = handle_signature_algorithms_option(undefined, tls_version(HighestVersion)),
    OptionsMap#{Option => Value};
handle_option(signature_algs_cert = Option, Value0, #{versions := [HighestVersion|_]} = OptionsMap, _Env) ->
    Value = handle_signature_algorithms_option(Value0, tls_version(HighestVersion)),
    OptionsMap#{Option => Value};
handle_option(sni_fun = Option, unbound, OptionsMap, #{rules := Rules}) ->
    Value = default_value(Option, Rules),
    OptionsMap#{Option => Value};
handle_option(sni_fun = Option, Value0, OptionsMap, _Env) ->
    validate_option(Option, Value0),
    OptHosts = maps:get(sni_hosts, OptionsMap, undefined),
    Value =
        case {Value0, OptHosts} of
            {undefined, _} ->
                Value0;
            {_, []} ->
                Value0;
            _ ->
                throw({error, {conflict_options, [sni_fun, sni_hosts]}})
        end,
    OptionsMap#{Option => Value};
handle_option(srp_identity = Option, unbound, OptionsMap, #{rules := Rules}) ->
    Value = validate_option(Option, default_value(Option, Rules)),
    OptionsMap#{Option => Value};
handle_option(srp_identity = Option, Value0,
              #{versions := Versions} = OptionsMap, _Env) ->
    assert_option_dependency(srp_identity, versions, Versions,
                             ['tlsv1','tlsv1.1','tlsv1.2']),
    Value = validate_option(Option, Value0),
    OptionsMap#{Option => Value};
handle_option(supported_groups = Option, unbound, #{versions := [HighestVersion|_]} = OptionsMap, #{rules := _Rules}) ->
    Value = handle_supported_groups_option(groups(default), HighestVersion),
    OptionsMap#{Option => Value};
handle_option(supported_groups = Option, Value0,
              #{versions := [HighestVersion|_] = Versions} = OptionsMap, _Env) ->
    assert_option_dependency(Option, versions, Versions, ['tlsv1.3']),
    Value = handle_supported_groups_option(Value0, HighestVersion),
    OptionsMap#{Option => Value};
handle_option(use_ticket = Option, unbound, OptionsMap, #{rules := Rules}) ->
    Value = validate_option(Option, default_value(Option, Rules)),
    OptionsMap#{Option => Value};
handle_option(use_ticket = Option, Value0,
              #{versions := Versions} = OptionsMap, _Env) ->
    assert_option_dependency(Option, versions, Versions, ['tlsv1.3']),
    Value = validate_option(Option, Value0),
    OptionsMap#{Option => Value};
handle_option(user_lookup_fun = Option, unbound, OptionsMap, #{rules := Rules}) ->
    Value = validate_option(Option, default_value(Option, Rules)),
    OptionsMap#{Option => Value};
handle_option(user_lookup_fun = Option, Value0,
              #{versions := Versions} = OptionsMap, _Env) ->
    assert_option_dependency(Option, versions, Versions, ['tlsv1','tlsv1.1','tlsv1.2']),
    Value = validate_option(Option, Value0),
    OptionsMap#{Option => Value};
handle_option(verify = Option, unbound, OptionsMap, #{rules := Rules}) ->
    handle_verify_option(default_value(Option, Rules), OptionsMap);
handle_option(verify = _Option, Value, OptionsMap, _Env) ->
    handle_verify_option(Value, OptionsMap);
handle_option(verify_fun = Option, unbound, #{verify := Verify} = OptionsMap, #{rules := Rules})
  when Verify =:= verify_none ->
    OptionsMap#{Option => default_value(Option, Rules)};
handle_option(verify_fun = Option, unbound, #{verify := Verify} = OptionsMap, _Env)
  when Verify =:= verify_peer ->
    OptionsMap#{Option => undefined};
handle_option(verify_fun = Option, Value0, OptionsMap, _Env) ->
    Value = validate_option(Option, Value0),
    OptionsMap#{Option => Value};
handle_option(versions = Option, unbound, #{protocol := Protocol} = OptionsMap, _Env) ->
    RecordCb = record_cb(Protocol),
    Vsns0 = RecordCb:supported_protocol_versions(),
    Value = lists:sort(fun RecordCb:is_higher/2, Vsns0),
    OptionsMap#{Option => Value};
handle_option(versions = Option, Vsns0, #{protocol := Protocol} = OptionsMap, _Env) ->
    validate_option(versions, Vsns0),
    RecordCb = record_cb(Protocol),
    Vsns1 = [RecordCb:protocol_version(Vsn) || Vsn <- Vsns0],
    Value = lists:sort(fun RecordCb:is_higher/2, Vsns1),
    OptionsMap#{Option => Value};
%% Special options
handle_option(cb_info = Option, unbound, #{protocol := Protocol} = OptionsMap, _Env) ->
    Default = default_cb_info(Protocol),
    validate_option(Option, Default),
    Value = handle_cb_info(Default),
    OptionsMap#{Option => Value};
handle_option(cb_info = Option, Value0, OptionsMap, _Env) ->
    validate_option(Option, Value0),
    Value = handle_cb_info(Value0),
    OptionsMap#{Option => Value};
%% Generic case
handle_option(Option, unbound, OptionsMap, #{rules := Rules}) ->
    Value = validate_option(Option, default_value(Option, Rules)),
    OptionsMap#{Option => Value};
handle_option(Option, Value0, OptionsMap, _Env) ->
    Value = validate_option(Option, Value0),
    OptionsMap#{Option => Value}.

handle_option_cb_info(Options, Protocol) ->
    Value = proplists:get_value(cb_info, Options, default_cb_info(Protocol)),
    #{cb_info := CbInfo} = handle_option(cb_info, Value, #{protocol => Protocol}, #{}),
    CbInfo.


maybe_map_key_internal(client_preferred_next_protocols) ->
    next_protocol_selector;
maybe_map_key_internal(K) ->
    K.

maybe_map_key_external(next_protocol_selector) ->
    client_preferred_next_protocols;
maybe_map_key_external(K) ->
    K.

check_dependencies(K, OptionsMap, Env) ->
    Rules =  maps:get(rules, Env),
    Deps = get_dependencies(K, Rules),
    case Deps of
        [] ->
            true;
        L ->
            option_already_defined(K,OptionsMap) orelse
                dependecies_already_defined(L, OptionsMap)
    end.


%% Handle options that are not present in the map
get_dependencies(K, _) when K =:= cb_info orelse K =:= log_alert->
    [];
get_dependencies(K, Rules) ->
    {_, Deps} = maps:get(K, Rules),
    Deps.


option_already_defined(K, Map) ->
    maps:get(K, Map, unbound) =/= unbound.


dependecies_already_defined(L, OptionsMap) ->
    Fun = fun (E) -> option_already_defined(E, OptionsMap) end,
    lists:all(Fun, L).


expand_options(Opts0, Rules) ->
    Opts1 = proplists:expand([{binary, [{mode, binary}]},
                      {list, [{mode, list}]}], Opts0),
    Opts2 = handle_option_format(Opts1, []),

    %% Remove depricated ssl_imp option
    Opts = proplists:delete(ssl_imp, Opts2),
    AllOpts = maps:keys(Rules),
    SockOpts = lists:foldl(fun(Key, PropList) -> proplists:delete(Key, PropList) end,
                           Opts,
                           AllOpts ++
                               [ssl_imp,                          %% TODO: remove ssl_imp
                                cb_info,
                                client_preferred_next_protocols,  %% next_protocol_selector
                                log_alert]),                      %% obsoleted by log_level
    
    SslOpts0 = Opts -- SockOpts,
    SslOpts = {SslOpts0, [], length(SslOpts0)},
    {SslOpts, SockOpts}.


add_missing_options({L0, S, _C}, Rules) ->
    Fun = fun(K0, Acc) ->
                  K = maybe_map_key_external(K0),
                  case proplists:is_defined(K, Acc) of
                      true ->
                          Acc;
                      false ->
                          Default = unbound,
                          [{K, Default}|Acc]
                  end
          end,
    AllOpts = maps:keys(Rules),
    L = lists:foldl(Fun, L0, AllOpts),
    {L, S, length(L)}.

default_value(Key, Rules) ->
    {Default, _} = maps:get(Key, Rules, {undefined, []}),
    Default.


assert_role(client_only, client, _, _) ->
    ok;
assert_role(server_only, server, _, _) ->
    ok;
assert_role(client_only, _, _, undefined) ->
    ok;
assert_role(server_only, _, _, undefined) ->
    ok;
assert_role(Type, _, Key, _) ->
    throw({error, {option, Type, Key}}).

assert_option_dependency(Option, OptionDep, Values0, AllowedValues) ->
    case is_dtls_configured(Values0) of
        true ->
            %% TODO: Check option dependency for DTLS
            ok;
        false ->
            %% special handling for version
            Values =
                case OptionDep of
                    versions ->
                        lists:map(fun tls_record:protocol_version/1, Values0);
                    _ ->
                        Values0
                end,
            Set1 = sets:from_list(Values),
            Set2 = sets:from_list(AllowedValues),
            case sets:size(sets:intersection(Set1, Set2)) > 0 of
                true ->
                    ok;
                false ->
                    throw({error, {options, dependency,
                                   {Option, {OptionDep, AllowedValues}}}})
            end
    end.

is_dtls_configured(Versions) ->
    Fun = fun (Version) when Version =:= {254, 253} orelse
                             Version =:= {254, 255} ->
                  true;
              (_) ->
                  false
          end,
    lists:any(Fun, Versions).

validate_option(Option, Value) ->
    validate_option(Option, Value, undefined).
%%
validate_option(Opt, Value, _)
  when Opt =:= alpn_advertised_protocols orelse
       Opt =:= alpn_preferred_protocols,
       is_list(Value) ->
    validate_binary_list(Opt, Value),
    Value;
validate_option(Opt, Value, _)
  when Opt =:= alpn_advertised_protocols orelse
       Opt =:= alpn_preferred_protocols,
       Value =:= undefined ->
    undefined;
validate_option(anti_replay, '10k', _) ->
    %% n = 10000
    %% p = 0.030003564 (1 in 33)
    %% m = 72985 (8.91KiB)
    %% k = 5
    {10, 5, 72985};
validate_option(anti_replay, '100k', _) ->
    %% n = 100000
    %% p = 0.03000428 (1 in 33)
    %% m = 729845 (89.09KiB)
    %% k = 5
    {10, 5, 729845};
validate_option(anti_replay, Value, _)
  when (is_tuple(Value) andalso
        tuple_size(Value) =:= 3) ->
    Value;
validate_option(beast_mitigation, Value, _)
  when Value == one_n_minus_one orelse
       Value == zero_n orelse
       Value == disabled ->
  Value;
%% certfile must be present in some cases otherwhise it can be set
%% to the empty string.
validate_option(cacertfile, undefined, _) ->
   <<>>;
validate_option(cacertfile, Value, _)
  when is_binary(Value) ->
    Value;
validate_option(cacertfile, Value, _)
  when is_list(Value), Value =/= ""->
    binary_filename(Value);
validate_option(cacerts, Value, _)
  when Value == undefined;
       is_list(Value) ->
    Value;
validate_option(cb_info, {V1, V2, V3, V4} = Value, _)
  when is_atom(V1),
       is_atom(V2),
       is_atom(V3),
       is_atom(V4) ->
    Value;
validate_option(cb_info, {V1, V2, V3, V4, V5} = Value, _)
  when is_atom(V1),
       is_atom(V2),
       is_atom(V3),
       is_atom(V4),
       is_atom(V5) ->
    Value;
validate_option(cert, Value, _) when Value == undefined;
                                     is_list(Value)->
    Value;
validate_option(cert, Value, _) when Value == undefined;
                                     is_binary(Value)->
    [Value];
validate_option(certfile, undefined = Value, _) ->
    Value;
validate_option(certfile, Value, _)
  when is_binary(Value) ->
    Value;
validate_option(certfile, Value, _)
  when is_list(Value) ->
    binary_filename(Value);
validate_option(client_preferred_next_protocols, {Precedence, PreferredProtocols}, _)
  when is_list(PreferredProtocols) ->
    validate_binary_list(client_preferred_next_protocols, PreferredProtocols),
    validate_npn_ordering(Precedence),
    {Precedence, PreferredProtocols, ?NO_PROTOCOL};
validate_option(client_preferred_next_protocols,
                {Precedence, PreferredProtocols, Default} = Value, _)
  when is_list(PreferredProtocols), is_binary(Default),
       byte_size(Default) > 0, byte_size(Default) < 256 ->
    validate_binary_list(client_preferred_next_protocols, PreferredProtocols),
    validate_npn_ordering(Precedence),
    Value;
validate_option(client_preferred_next_protocols, undefined, _) ->
    undefined;
validate_option(client_renegotiation, Value, _)
  when is_boolean(Value) ->
    Value;
validate_option(cookie, Value, _)
  when is_boolean(Value)  ->
    Value;
validate_option(crl_cache, {Cb, {_Handle, Options}} = Value, _)
  when is_atom(Cb) and is_list(Options) ->
    Value;
validate_option(crl_check, Value, _)
  when is_boolean(Value)  ->
    Value;
validate_option(crl_check, Value, _)
  when (Value == best_effort) or
       (Value == peer) ->
    Value;
validate_option(customize_hostname_check, Value, _)
  when is_list(Value) ->
    Value;
validate_option(depth, Value, _)
  when is_integer(Value),
       Value >= 0, Value =< 255->
    Value;
validate_option(dh, Value, _)
  when Value == undefined;
       is_binary(Value) ->
    Value;
validate_option(dhfile, undefined = Value, _)  ->
    Value;
validate_option(dhfile, Value, _)
  when is_binary(Value) ->
    Value;
validate_option(dhfile, Value, _)
  when is_list(Value), Value =/= "" ->
    binary_filename(Value);
validate_option(early_data, Value, server)
  when Value =:= disabled orelse
       Value =:= enabled ->
    Value;
validate_option(early_data = Option, Value, server) ->
    throw({error,
           {options, role, {Option, {Value, {server, [disabled, enabled]}}}}});
validate_option(early_data, Value, client)
  when is_binary(Value) ->
    Value;
validate_option(early_data = Option, Value, client) ->
    throw({error,
           {options, type, {Option, {Value, not_binary}}}});
validate_option(erl_dist, Value, _)
  when is_boolean(Value) ->
    Value;
validate_option(fail_if_no_peer_cert, Value, _)
  when is_boolean(Value) ->
    Value;
validate_option(fallback, Value, _)
  when is_boolean(Value) ->
    Value;
validate_option(handshake, hello = Value, _) ->
    Value;
validate_option(handshake, full = Value, _) ->
    Value;
validate_option(hibernate_after, undefined, _) -> %% Backwards compatibility
    infinity;
validate_option(hibernate_after, infinity, _) ->
    infinity;
validate_option(hibernate_after, Value, _)
  when is_integer(Value), Value >= 0 ->
    Value;
validate_option(honor_cipher_order, Value, _)
  when is_boolean(Value) ->
    Value;
validate_option(honor_ecc_order, Value, _)
  when is_boolean(Value) ->
    Value;
validate_option(keep_secrets, Value, _) when is_boolean(Value) ->
    Value;
validate_option(key, undefined, _) ->
    undefined;
validate_option(key, {KeyType, Value}, _)
  when is_binary(Value),
       KeyType == rsa; %% Backwards compatibility
       KeyType == dsa; %% Backwards compatibility
       KeyType == 'RSAPrivateKey';
       KeyType == 'DSAPrivateKey';
       KeyType == 'ECPrivateKey';
       KeyType == 'PrivateKeyInfo' ->
    {KeyType, Value};
validate_option(key, #{algorithm := _} = Value, _) ->
    Value;
validate_option(keyfile, undefined, _) ->
   <<>>;
validate_option(keyfile, Value, _)
  when is_binary(Value) ->
    Value;
validate_option(keyfile, Value, _)
  when is_list(Value), Value =/= "" ->
    binary_filename(Value);
validate_option(key_update_at, Value, _)
  when is_integer(Value) andalso
       Value > 0 ->
    Value;
validate_option(log_level, Value, _) when
      is_atom(Value) andalso
      (Value =:= none orelse
       Value =:= all orelse
       Value =:= emergency orelse
       Value =:= alert orelse
       Value =:= critical orelse
       Value =:= error orelse
       Value =:= warning orelse
       Value =:= notice orelse
       Value =:= info orelse
       Value =:= debug) ->
    Value;
%% RFC 6066, Section 4
validate_option(max_fragment_length, I, _)
  when I == ?MAX_FRAGMENT_LENGTH_BYTES_1;
       I == ?MAX_FRAGMENT_LENGTH_BYTES_2;
       I == ?MAX_FRAGMENT_LENGTH_BYTES_3;
       I == ?MAX_FRAGMENT_LENGTH_BYTES_4 ->
    I;
validate_option(max_fragment_length, undefined, _) ->
    undefined;
validate_option(max_handshake_size, Value, _)
  when is_integer(Value) andalso
       Value =< ?MAX_UNIT24 ->
    Value;
validate_option(middlebox_comp_mode, Value, _)
  when is_boolean(Value) ->
    Value;
validate_option(next_protocols_advertised, Value, _) when is_list(Value) ->
    validate_binary_list(next_protocols_advertised, Value),
    Value;
validate_option(next_protocols_advertised, undefined, _) ->
    undefined;
validate_option(ocsp_nonce, Value, _)
  when Value =:= true orelse
       Value =:= false ->
    Value;
%% The OCSP responders' certificates can be given as a suggestion and
%% will be used to verify the OCSP response.
validate_option(ocsp_responder_certs, Value, _)
  when is_list(Value) ->
    [public_key:pkix_decode_cert(CertDer, plain) || CertDer <- Value,
                                                    is_binary(CertDer)];
validate_option(ocsp_stapling, Value, _)
  when Value =:= true orelse
       Value =:= false ->
    Value;
validate_option(padding_check, Value, _)
  when is_boolean(Value) ->
    Value;
validate_option(partial_chain, Value, _)
  when is_function(Value) ->
    Value;
validate_option(password, Value, _)
  when is_list(Value) ->
    Value;
validate_option(protocol, Value = tls, _) ->
    Value;
validate_option(protocol, Value = dtls, _) ->
    Value;
validate_option(psk_identity, undefined, _) ->
    undefined;
validate_option(psk_identity, Identity, _)
  when is_list(Identity), Identity =/= "", length(Identity) =< 65535 ->
    binary_filename(Identity);
validate_option(renegotiate_at, Value, _) when is_integer(Value) ->
    erlang:min(Value, ?DEFAULT_RENEGOTIATE_AT);
validate_option(reuse_session, undefined, _) ->
    undefined;
validate_option(reuse_session, Value, _)
  when is_function(Value) ->
    Value;
validate_option(reuse_session, Value, _)
  when is_binary(Value) ->
    Value;
validate_option(reuse_session, {Id, Data} = Value, _)
  when is_binary(Id) andalso
       is_binary(Data) ->
    Value;
validate_option(reuse_sessions, Value, _)
  when is_boolean(Value) ->
    Value;
validate_option(reuse_sessions, save = Value, _) ->
    Value;
validate_option(secure_renegotiate, Value, _)
  when is_boolean(Value) ->
    Value;
validate_option(server_name_indication, Value, _)
  when is_list(Value) ->
    %% RFC 6066, Section 3: Currently, the only server names supported are
    %% DNS hostnames
    %% case inet_parse:domain(Value) of
    %%     false ->
    %%         throw({error, {options, {{Opt, Value}}}});
    %%     true ->
    %%         Value
    %% end;
    %%
    %% But the definition seems very diffuse, so let all strings through
    %% and leave it up to public_key to decide...
    Value;
validate_option(server_name_indication, undefined, _) ->
    undefined;
validate_option(server_name_indication, disable, _) ->
    disable;
validate_option(session_tickets, Value, server)
  when Value =:= disabled orelse
       Value =:= stateful orelse
       Value =:= stateless ->
    Value;
validate_option(session_tickets, Value, server) ->
    throw({error,
           {options, role,
            {session_tickets,
             {Value, {server, [disabled, stateful, stateless]}}}}});
validate_option(session_tickets, Value, client)
  when Value =:= disabled orelse
       Value =:= manual orelse
       Value =:= auto ->
    Value;
validate_option(session_tickets, Value, client) ->
    throw({error,
           {options, role,
            {session_tickets,
             {Value, {client, [disabled, manual, auto]}}}}});
validate_option(sni_fun, undefined, _) ->
    undefined;
validate_option(sni_fun, Fun, _)
  when is_function(Fun) ->
    Fun;
validate_option(sni_hosts, [], _) ->
    [];
validate_option(sni_hosts, [{Hostname, SSLOptions} | Tail], _)
  when is_list(Hostname) ->
    RecursiveSNIOptions = proplists:get_value(sni_hosts, SSLOptions, undefined),
    case RecursiveSNIOptions of
        undefined ->
            [{Hostname, validate_options(SSLOptions)} |
             validate_option(sni_hosts, Tail)];
        _ ->
            throw({error, {options, {sni_hosts, RecursiveSNIOptions}}})
    end;
validate_option(srp_identity, undefined, _) ->
    undefined;
validate_option(srp_identity, {Username, Password}, _)
  when is_list(Username),
       is_list(Password), Username =/= "",
       length(Username) =< 255 ->
    {unicode:characters_to_binary(Username),
     unicode:characters_to_binary(Password)};
validate_option(user_lookup_fun, undefined, _) ->
    undefined;
validate_option(user_lookup_fun, {Fun, _} = Value, _)
  when is_function(Fun, 3) ->
   Value;
validate_option(use_ticket, Value, _)
  when is_list(Value) ->
    Value;
validate_option(verify, Value, _)
  when Value == verify_none; Value == verify_peer ->
    Value;
validate_option(verify_fun, undefined, _)  ->
    undefined;
%% Backwards compatibility
validate_option(verify_fun, Fun, _) when is_function(Fun) ->
    {fun(_,{bad_cert, _} = Reason, OldFun) ->
	     case OldFun([Reason]) of
		 true ->
		     {valid, OldFun};
		 false ->
		     {fail, Reason}
	     end;
	(_,{extension, _}, UserState) ->
	     {unknown, UserState};
	(_, valid, UserState) ->
	     {valid, UserState};
	(_, valid_peer, UserState) ->
	     {valid, UserState}
     end, Fun};
validate_option(verify_fun, {Fun, _} = Value, _) when is_function(Fun) ->
   Value;
validate_option(versions, Versions, _)  ->
    validate_versions(Versions, Versions);
validate_option(Opt, undefined = Value, _) ->
    AllOpts = maps:keys(?RULES),
    case lists:member(Opt, AllOpts) of
        true ->
            Value;
        false ->
            throw({error, {options, {Opt, Value}}})
    end;
validate_option(Opt, Value, _) ->
    throw({error, {options, {Opt, Value}}}).

handle_cb_info({V1, V2, V3, V4}) ->
    {V1,V2,V3,V4, list_to_atom(atom_to_list(V2) ++ "_passive")};
handle_cb_info(CbInfo) ->
    CbInfo.

handle_hashsigns_option(Value, Version) when is_list(Value)
                                             andalso Version >= {3, 4} ->
    case tls_v1:signature_schemes(Version, Value) of
	[] ->
	    throw({error, {options,
                           no_supported_signature_schemes,
                           {signature_algs, Value}}});
	_ ->
	    Value
    end;
handle_hashsigns_option(Value, Version) when is_list(Value) 
                                             andalso Version =:= {3, 3} ->
    case tls_v1:signature_algs(Version, Value) of
	[] ->
	    throw({error, {options, no_supported_algorithms, {signature_algs, Value}}});
	_ ->	
	    Value
    end;
handle_hashsigns_option(_, Version) when Version =:= {3, 3} ->
    handle_hashsigns_option(tls_v1:default_signature_algs([Version]), Version);
handle_hashsigns_option(_, _Version) ->
    undefined.

handle_signature_algorithms_option(Value, Version) when is_list(Value)
                                                        andalso Version >= {3, 4} ->
    case tls_v1:signature_schemes(Version, Value) of
	[] ->
	    throw({error, {options,
                           no_supported_signature_schemes,
                           {signature_algs_cert, Value}}});
	_ ->
	    Value
    end;
handle_signature_algorithms_option(_, _Version) ->
    undefined.

validate_options([]) ->
	[];
validate_options([{Opt, Value} | Tail]) ->
	[{Opt, validate_option(Opt, Value)} | validate_options(Tail)].

validate_npn_ordering(client) ->
    ok;
validate_npn_ordering(server) ->
    ok;
validate_npn_ordering(Value) ->
    throw({error, {options, {client_preferred_next_protocols, {invalid_precedence, Value}}}}).

validate_binary_list(Opt, List) ->
    lists:foreach(
        fun(Bin) when is_binary(Bin),
                      byte_size(Bin) > 0,
                      byte_size(Bin) < 256 ->
            ok;
           (Bin) ->
            throw({error, {options, {Opt, {invalid_protocol, Bin}}}})
        end, List).
validate_versions([], Versions) ->
    Versions;
validate_versions([Version | Rest], Versions) when Version == 'tlsv1.3';
                                                   Version == 'tlsv1.2';
                                                   Version == 'tlsv1.1';
                                                   Version == tlsv1 ->
    case tls_record:sufficient_crypto_support(Version) of
        true ->
            tls_validate_versions(Rest, Versions);
        false ->
            throw({error, {options, {insufficient_crypto_support, {Version, {versions, Versions}}}}})
    end; 
validate_versions([Version | Rest], Versions) when Version == 'dtlsv1';
                                                   Version == 'dtlsv1.2'->
    DTLSVer = dtls_record:protocol_version(Version),
    case tls_record:sufficient_crypto_support(dtls_v1:corresponding_tls_version(DTLSVer)) of
        true ->
            dtls_validate_versions(Rest, Versions);
        false ->
            throw({error, {options, {insufficient_crypto_support, {Version, {versions, Versions}}}}})
    end;        
validate_versions([Version| _], Versions) ->
    throw({error, {options, {Version, {versions, Versions}}}}).

tls_validate_versions([], Versions) ->
    tls_validate_version_gap(Versions);
tls_validate_versions([Version | Rest], Versions) when Version == 'tlsv1.3';
                                                       Version == 'tlsv1.2';
                                                       Version == 'tlsv1.1';
                                                       Version == tlsv1 ->
    tls_validate_versions(Rest, Versions);                  
tls_validate_versions([Version| _], Versions) ->
    throw({error, {options, {Version, {versions, Versions}}}}).

%% Do not allow configuration of TLS 1.3 with a gap where TLS 1.2 is not supported
%% as that configuration can trigger the built in version downgrade protection
%% mechanism and the handshake can fail with an Illegal Parameter alert.
tls_validate_version_gap(Versions) ->
    case lists:member('tlsv1.3', Versions) of
        true when length(Versions) >= 2 ->
            case lists:member('tlsv1.2', Versions) of
                true ->
                    Versions;
                false ->
                    throw({error, {options, missing_version, {'tlsv1.2', {versions, Versions}}}})
            end;
        _ ->
            Versions
    end.
dtls_validate_versions([], Versions) ->
    Versions;
dtls_validate_versions([Version | Rest], Versions) when  Version == 'dtlsv1';
                                                         Version == 'dtlsv1.2'->
    dtls_validate_versions(Rest, Versions);
dtls_validate_versions([Ver| _], Versions) ->
    throw({error, {options, {Ver, {versions, Versions}}}}).

%% The option cacerts overrides cacertsfile
ca_cert_default(_,_, [_|_]) ->
    undefined;
ca_cert_default(verify_none, _, _) ->
    undefined;
ca_cert_default(verify_peer, {Fun,_}, _) when is_function(Fun) ->
    undefined;
%% Server that wants to verify_peer and has no verify_fun must have
%% some trusted certs.
ca_cert_default(verify_peer, undefined, _) ->
    "".
emulated_options(undefined, undefined, Protocol, Opts) ->
    case Protocol of
	tls ->
	    tls_socket:emulated_options(Opts);
	dtls ->
	    dtls_socket:emulated_options(Opts)
    end;
emulated_options(Transport, Socket, Protocol, Opts) ->
    EmulatedOptions = tls_socket:emulated_options(),
    {ok, Original} = tls_socket:getopts(Transport, Socket, EmulatedOptions),
    {Inet, Emulated0} = emulated_options(undefined, undefined, Protocol, Opts),
    {Inet, lists:ukeymerge(1, Emulated0, Original)}.

handle_cipher_option(Value, Versions)  when is_list(Value) ->       
    try binary_cipher_suites(Versions, Value) of
	Suites ->
	    Suites
    catch
	exit:_ ->
	    throw({error, {options, {ciphers, Value}}});
	error:_->
	    throw({error, {options, {ciphers, Value}}})
    end.

binary_cipher_suites([{3,4} = Version], []) -> 
    %% Defaults to all supported suites that does
    %% not require explicit configuration TLS-1.3
    %% only mode.
    default_binary_suites(exclusive, Version);
binary_cipher_suites([Version| _], []) -> 
    %% Defaults to all supported suites that does
    %% not require explicit configuration
    default_binary_suites(default, Version);
binary_cipher_suites(Versions, [Map|_] = Ciphers0) when is_map(Map) ->
    Ciphers = [ssl_cipher_format:suite_map_to_bin(C) || C <- Ciphers0],
    binary_cipher_suites(Versions, Ciphers);
binary_cipher_suites(Versions, [Tuple|_] = Ciphers0) when is_tuple(Tuple) ->
    Ciphers = [ssl_cipher_format:suite_map_to_bin(tuple_to_map(C)) || C <- Ciphers0],
    binary_cipher_suites(Versions, Ciphers);
binary_cipher_suites(Versions, [Cipher0 | _] = Ciphers0) when is_binary(Cipher0) ->
    All = all_suites(Versions),
    case [Cipher || Cipher <- Ciphers0, lists:member(Cipher, All)] of
	[] ->
	    %% Defaults to all supported suites that does
	    %% not require explicit configuration
	    binary_cipher_suites(Versions, []);
	Ciphers ->
	    Ciphers
    end;
binary_cipher_suites(Versions, [Head | _] = Ciphers0) when is_list(Head) ->
    %% Format: ["RC4-SHA","RC4-MD5"]
    Ciphers = [ssl_cipher_format:suite_openssl_str_to_map(C) || C <- Ciphers0],
    binary_cipher_suites(Versions, Ciphers);
binary_cipher_suites(Versions, Ciphers0)  ->
    %% Format: "RC4-SHA:RC4-MD5"
    Ciphers = [ssl_cipher_format:suite_openssl_str_to_map(C) || C <- string:lexemes(Ciphers0, ":")],
    binary_cipher_suites(Versions, Ciphers).

default_binary_suites(exclusive, {_, Minor}) ->
    ssl_cipher:filter_suites(tls_v1:exclusive_suites(Minor));
default_binary_suites(default, Version) ->
    ssl_cipher:filter_suites(ssl_cipher:suites(Version)).

all_suites([{3, 4 = Minor}]) ->
    tls_v1:exclusive_suites(Minor);
all_suites([{3, 4} = Version0, Version1 |_]) ->
    all_suites([Version0]) ++
        ssl_cipher:all_suites(Version1) ++
        ssl_cipher:anonymous_suites(Version1);
all_suites([Version|_]) ->
      ssl_cipher:all_suites(Version) ++
        ssl_cipher:anonymous_suites(Version).

tuple_to_map({Kex, Cipher, Mac}) ->
    #{key_exchange => Kex,
      cipher => Cipher,
      mac => Mac,
      prf => default_prf};
tuple_to_map({Kex, Cipher, Mac, Prf}) ->
    #{key_exchange => Kex,
      cipher => Cipher,
      mac => tuple_to_map_mac(Cipher, Mac),
      prf => Prf}.

%% Backwards compatible
tuple_to_map_mac(aes_128_gcm, _) -> 
    aead;
tuple_to_map_mac(aes_256_gcm, _) -> 
    aead;
tuple_to_map_mac(chacha20_poly1305, _) ->
    aead;
tuple_to_map_mac(_, MAC) ->
    MAC.

handle_eccs_option(Value, Version) when is_list(Value) ->
    {_Major, Minor} = tls_version(Version),
    try tls_v1:ecc_curves(Minor, Value) of
        Curves -> #elliptic_curves{elliptic_curve_list = Curves}
    catch
        exit:_ -> throw({error, {options, {eccs, Value}}});
        error:_ -> throw({error, {options, {eccs, Value}}})
    end.

handle_supported_groups_option(Value, Version) when is_list(Value) ->
    {_Major, Minor} = tls_version(Version),
    try tls_v1:groups(Minor, Value) of
        Groups -> #supported_groups{supported_groups = Groups}
    catch
        exit:_ -> throw({error, {options, {supported_groups, Value}}});
        error:_ -> throw({error, {options, {supported_groups, Value}}})
    end.


unexpected_format(Error) ->
    lists:flatten(io_lib:format("Unexpected error: ~p", [Error])).

file_error_format({error, Error})->
    case file:format_error(Error) of
	"unknown POSIX error" ->
	    "decoding error";
	Str ->
	    Str
    end;
file_error_format(_) ->
    "decoding error".

file_desc(cacertfile) ->
    "Invalid CA certificate file ";
file_desc(certfile) ->
    "Invalid certificate file ";
file_desc(keyfile) ->
    "Invalid key file ";
file_desc(dhfile) ->
    "Invalid DH params file ".

detect(_Pred, []) ->
    undefined;
detect(Pred, [H|T]) ->
    case Pred(H) of
        true ->
            H;
        _ ->
            detect(Pred, T)
    end.

make_next_protocol_selector(undefined) ->
    undefined;
make_next_protocol_selector({client, AllProtocols, DefaultProtocol}) ->
    fun(AdvertisedProtocols) ->
        case detect(fun(PreferredProtocol) ->
			    lists:member(PreferredProtocol, AdvertisedProtocols)
		    end, AllProtocols) of
            undefined ->
		DefaultProtocol;
            PreferredProtocol ->
		PreferredProtocol
        end
    end;

make_next_protocol_selector({server, AllProtocols, DefaultProtocol}) ->
    fun(AdvertisedProtocols) ->
	    case detect(fun(PreferredProtocol) ->
				lists:member(PreferredProtocol, AllProtocols)
			end,
			AdvertisedProtocols) of
		undefined ->
		    DefaultProtocol;
            PreferredProtocol ->
		    PreferredProtocol
	    end
    end.

connection_cb(tls) ->
    tls_gen_connection;
connection_cb(dtls) ->
    dtls_gen_connection;
connection_cb(Opts) ->
   connection_cb(proplists:get_value(protocol, Opts, tls)).

record_cb(tls) ->
    tls_record;
record_cb(dtls) ->
    dtls_record;
record_cb(Opts) ->
    record_cb(proplists:get_value(protocol, Opts, tls)).

binary_filename(FileName) ->
    Enc = file:native_name_encoding(),
    unicode:characters_to_binary(FileName, unicode, Enc).

%% Assert that basic options are on the format {Key, Value}
%% with a few exceptions and phase out log_alert 
handle_option_format([], Acc) ->
    lists:reverse(Acc);
handle_option_format([{log_alert, Bool} | Rest], Acc) when is_boolean(Bool) ->
    case proplists:get_value(log_level, Acc ++ Rest, undefined) of
        undefined -> 
            handle_option_format(Rest, [{log_level, 
                                         map_log_level(Bool)} | Acc]);
        _ ->                             
            handle_option_format(Rest, Acc)
    end;                             
handle_option_format([{Key,_} = Opt | Rest], Acc) when is_atom(Key) ->
    handle_option_format(Rest, [Opt | Acc]);
%% Handle exceptions 
handle_option_format([{raw,_,_,_} = Opt | Rest], Acc) ->
    handle_option_format(Rest,  [Opt | Acc]);
handle_option_format([inet = Opt | Rest], Acc) ->
    handle_option_format(Rest,  [Opt | Acc]);
handle_option_format([inet6 = Opt | Rest], Acc) ->
    handle_option_format(Rest,  [Opt | Acc]);
handle_option_format([Value | _], _) ->
    throw({option_not_a_key_value_tuple, Value}).

map_log_level(true) ->
    notice;
map_log_level(false) ->
    none.

handle_verify_option(verify_none, #{fail_if_no_peer_cert := false} = OptionsMap) ->
    OptionsMap#{verify => verify_none};
handle_verify_option(verify_none, #{fail_if_no_peer_cert := true}) ->
    throw({error, {options, incompatible,
                   {verify, verify_none},
                   {fail_if_no_peer_cert, true}}});
%% The option 'verify' is simulated by the configured 'verify_fun' that is mostly
%% hidden from the end user. When 'verify' is set to verify_none, the option
%% 'verify_fun' is also set to a default verify-none-verify_fun when processing
%% the configuration. If 'verify' is later changed from verify_none to verify_peer,
%% the 'verify_fun' must also be changed to undefined. When 'verify_fun' is set to
%% undefined, public_key's default verify_fun will be used that performs a full
%% verification.
handle_verify_option(verify_peer, #{verify := verify_none} = OptionsMap) ->
    OptionsMap#{verify => verify_peer,
                verify_fun => undefined};
handle_verify_option(verify_peer, OptionsMap) ->
    OptionsMap#{verify => verify_peer};
handle_verify_option(Value, _) ->
    throw({error, {options, {verify, Value}}}).

%% Added to handle default values for signature_algs in TLS 1.3
default_option_role_sign_algs(_, Value, _, Version) when Version >= {3,4} ->
    Value;
default_option_role_sign_algs(Role, Value, Role, _) ->
    Value;
default_option_role_sign_algs(_, _, _, _) ->
    undefined.

default_option_role(Role, Value, Role) ->
    Value;
default_option_role(_,_,_) ->
    undefined.


default_cb_info(tls) ->
    {gen_tcp, tcp, tcp_closed, tcp_error, tcp_passive};
default_cb_info(dtls) ->
    {gen_udp, udp, udp_closed, udp_error, udp_passive}.

include_security_info([]) ->
    false;
include_security_info([Item | Items]) ->
    case lists:member(Item, [client_random, server_random, master_secret, keylog]) of
        true ->
            true;
        false  ->
            include_security_info(Items)
    end.

server_name_indication_default(Host) when is_list(Host) ->
    %% SNI should not contain a trailing dot that a hostname may
    string:strip(Host, right, $.);
server_name_indication_default(_) ->
    undefined.

add_filter(undefined, Filters) ->
    Filters;
add_filter(Filter, Filters) ->
    [Filter | Filters].

maybe_client_warn_no_verify(#{verify := verify_none, log_level := LogLevel}, client) ->
    ssl_logger:log(warning, LogLevel, #{description => "Authenticity is not established by certificate path validation",
                                        reason => "Option {verify, verify_peer} and cacertfile/cacerts is missing"}, #{});
maybe_client_warn_no_verify(_,_) ->
    %% Client certificate validation is optional in TLS 
    ok.<|MERGE_RESOLUTION|>--- conflicted
+++ resolved
@@ -1463,11 +1463,7 @@
 
 %%
 %%--------------------------------------------------------------------
-<<<<<<< HEAD
 -spec str_to_suite(CipherSuiteName) -> erl_cipher_suite()  | {error, {not_recognized, CipherSuiteName}} when
-=======
--spec str_to_suite(CipherSuiteName) -> erl_cipher_suite()  | {error, {not_recognized, CipherSuiteName :: string()}} when
->>>>>>> 4632ac9a
       CipherSuiteName :: string().
 %%
 %% Description: Return the map representation of a cipher suite.
