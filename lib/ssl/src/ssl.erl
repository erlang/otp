%%
%% %CopyrightBegin%
%%
%% Copyright Ericsson AB 1999-2023. All Rights Reserved.
%%
%% Licensed under the Apache License, Version 2.0 (the "License");
%% you may not use this file except in compliance with the License.
%% You may obtain a copy of the License at
%%
%%     http://www.apache.org/licenses/LICENSE-2.0
%%
%% Unless required by applicable law or agreed to in writing, software
%% distributed under the License is distributed on an "AS IS" BASIS,
%% WITHOUT WARRANTIES OR CONDITIONS OF ANY KIND, either express or implied.
%% See the License for the specific language governing permissions and
%% limitations under the License.
%%
%% %CopyrightEnd%
%%

%%

%%% Purpose : Main API module for the SSL application that implements TLS and DTLS 
%%% SSL is a legacy name.

-module(ssl).
-moduledoc """
Interface Functions for Secure Socket Layer

This module contains interface functions for the TLS/DTLS protocol. For detailed
information about the supported standards see [ssl(6)](ssl_app.md).

## SEE ALSO

`m:inet` and `m:gen_tcp` `m:gen_udp`
""".
-moduledoc(#{titles =>
                 [{type,<<"Types used in TLS/DTLS">>},
                  {type,<<"TLS/DTLS OPTION DESCRIPTIONS - COMMON for SERVER and CLIENT">>},
                  {type,<<"TLS/DTLS OPTION DESCRIPTIONS - CLIENT">>},
                  {type,<<"TLS/DTLS OPTION DESCRIPTIONS - SERVER">>}]}).

-include_lib("public_key/include/public_key.hrl").
-include_lib("kernel/include/logger.hrl").

-include("ssl_internal.hrl").
-include("ssl_api.hrl").
-include("ssl_record.hrl").
-include("ssl_cipher.hrl").
-include("ssl_handshake.hrl").
-include("ssl_srp.hrl").

%% Needed to make documentation rendering happy
-ifndef(VSN).
-define(VSN,"unknown").
-endif.

%% Application handling
-export([start/0, 
         start/1, 
         stop/0, 
         clear_pem_cache/0]).

%% Socket handling
-export([connect/3, 
         connect/2, 
         connect/4,
	 listen/2, 
         transport_accept/1, 
         transport_accept/2,
	 handshake/1, 
         handshake/2, 
         handshake/3, 
         handshake_continue/2,
         handshake_continue/3, 
         handshake_cancel/1,
	 controlling_process/2, 
         peername/1, 
         peercert/1, 
         sockname/1,
	 close/1, 
         close/2, 
         shutdown/2, 
         recv/2, 
         recv/3, 
         send/2,
	 getopts/2, 
         setopts/2, 
         getstat/1, 
         getstat/2
	]).

%% SSL/TLS protocol handling
-export([cipher_suites/2, 
         cipher_suites/3,
         filter_cipher_suites/2,
         prepend_cipher_suites/2, 
         append_cipher_suites/2,
         signature_algs/2,
         eccs/0, 
         eccs/1, 
         versions/0,
         groups/0, 
         groups/1,
         format_error/1, 
         renegotiate/1, 
         update_keys/2,
         export_key_materials/4,
         export_key_materials/5,
         prf/5, 
         negotiated_protocol/1, 
	 connection_information/1, 
         connection_information/2]).
%% Misc
-export([handle_options/3,
         update_options/3,
         tls_version/1,
         suite_to_str/1,
         suite_to_openssl_str/1,
         str_to_suite/1]).
%% Tracing
-export([handle_trace/3]).

-removed({ssl_accept, '_', 
          "use ssl_handshake/1,2,3 instead"}).
-removed({cipher_suites, 0, 
          "use cipher_suites/2,3 instead"}).
-removed({cipher_suites, 1, 
          "use cipher_suites/2,3 instead"}).
-removed([{negotiated_next_protocol,1,
           "use ssl:negotiated_protocol/1 instead"}]).
-removed([{connection_info,1,
           "use ssl:connection_information/[1,2] instead"}]).

-export_type([socket/0,
              sslsocket/0,
              socket_option/0,
              active_msgs/0,
              host/0,
              tls_option/0,              
              tls_client_option/0,
              tls_server_option/0,                            
              erl_cipher_suite/0,
              old_cipher_suite/0,
              ciphers/0,             
              cipher/0,
              hash/0,
              key/0,
              kex_algo/0,
              prf_random/0, 
              cipher_filters/0,
              sign_algo/0,
              protocol_version/0,
              protocol_extensions/0,
              session_id/0,
              error_alert/0,
              tls_alert/0,
              srp_param_type/0,
              named_curve/0,
              sign_scheme/0,
              signature_algs/0,
              group/0,
              connection_info/0
             ]).

%% -------------------------------------------------------------------------------------------------------

-doc(#{title => <<"Types used in TLS/DTLS">>}).
-type socket()                   :: gen_tcp:socket(). % exported
-doc """
The default socket options are
`[{mode,list},{packet, 0},{header, 0},{active, true}]`.

For valid options, see the `m:inet`, `m:gen_tcp` and [gen_udp(3)](`m:gen_tcp`)
manual pages in Kernel. Note that stream oriented options such as packet are
only relevant for TLS and not DTLS
""".
-doc(#{title => <<"Types used in TLS/DTLS">>}).
-type socket_option()            :: gen_tcp:connect_option() | gen_tcp:listen_option() | gen_udp:option(). % exported
-doc """
An opaque reference to the TLS/DTLS connection, may be used for equality
matching.
""".
-doc(#{title => <<"Types used in TLS/DTLS">>}).
-type sslsocket()                :: any(). % exported
-doc(#{title => <<"Types used in TLS/DTLS">>}).
-type tls_option()               :: tls_client_option() | tls_server_option(). % exported
-doc(#{title => <<"Types used in TLS/DTLS">>}).
-type tls_client_option()        :: client_option() | common_option() | socket_option() |  transport_option(). % exported
-doc(#{title => <<"Types used in TLS/DTLS">>}).
-type tls_server_option()        :: server_option() | common_option() | socket_option() | transport_option(). % exported
-doc """
When a TLS/DTLS socket is in active mode (the default), data from the socket is
delivered to the owner of the socket in the form of messages as described above.

The `ssl_passive` message is sent only when the socket is in `{active, N}` mode
and the counter dropped to 0. It indicates that the socket has transitioned to
passive (`{active, false}`) mode.
""".
-doc(#{title => <<"Types used in TLS/DTLS">>}).
-type active_msgs()              :: {ssl, sslsocket(), Data::binary() | list()} | {ssl_closed, sslsocket()} |
                                    {ssl_error, sslsocket(), Reason::any()} | {ssl_passive, sslsocket()}. % exported
-doc """
Defaults to `{gen_tcp, tcp, tcp_closed, tcp_error, tcp_passive}` for TLS (for
backward compatibility a four tuple will be converted to a five tuple with the
last element "second_element"\_passive) and
`{gen_udp, udp, udp_closed, udp_error}` for DTLS (might also be changed to five
tuple in the future). Can be used to customize the transport layer. The tag
values should be the values used by the underlying transport in its active mode
messages. For TLS the callback module must implement a reliable transport
protocol, behave as `gen_tcp`, and have functions corresponding to
`inet:setopts/2`, `inet:getopts/2`, `inet:peername/1`, `inet:sockname/1`, and
`inet:port/1`. The callback `gen_tcp` is treated specially and calls `inet`
directly. For DTLS this feature must be considered experimental.
""".
-doc(#{title => <<"Types used in TLS/DTLS">>}).
-type transport_option()         :: {cb_info, {CallbackModule::atom(), DataTag::atom(),
                                               ClosedTag::atom(), ErrTag::atom()}} |  
                                    {cb_info, {CallbackModule::atom(), DataTag::atom(),
                                               ClosedTag::atom(), ErrTag::atom(), PassiveTag::atom()}}.
-doc(#{title => <<"Types used in TLS/DTLS">>}).
-type host()                     :: inet:hostname() | inet:ip_address(). % exported
-doc "Identifies a TLS session.".
-doc(#{title =>
           <<"TLS/DTLS OPTION DESCRIPTIONS - COMMON for SERVER and CLIENT">>}).
-type session_id()               :: binary(). % exported
-doc(#{title => <<"Types used in TLS/DTLS">>}).
-type protocol_version()         :: tls_version() | dtls_version(). % exported
-doc(#{title => <<"Types used in TLS/DTLS">>}).
-type tls_version()              :: 'tlsv1.2' | 'tlsv1.3' | tls_legacy_version().
-doc(#{title => <<"Types used in TLS/DTLS">>}).
-type dtls_version()             :: 'dtlsv1.2' | dtls_legacy_version().
-doc(#{title => <<"Types used in TLS/DTLS">>}).
-type tls_legacy_version()       ::  tlsv1 | 'tlsv1.1' .
-doc(#{title => <<"Types used in TLS/DTLS">>}).
-type dtls_legacy_version()      :: 'dtlsv1'.
-doc(#{title => <<"Types used in TLS/DTLS">>}).
-type verify_type()              :: verify_none | verify_peer.
<<<<<<< HEAD
-doc(#{title => <<"Types used in TLS/DTLS">>}).
-type cipher()                   :: aes_128_cbc |
                                    aes_256_cbc |
                                    aes_128_gcm |
                                    aes_256_gcm |
                                    aes_128_ccm |
                                    aes_256_ccm |
                                    aes_128_ccm_8 |
                                    aes_256_ccm_8 |                                    
                                    chacha20_poly1305 |
                                    legacy_cipher(). % exported
-doc(#{title => <<"Types used in TLS/DTLS">>}).
-type legacy_cipher()            ::  rc4_128 |
                                     des_cbc |
                                     '3des_ede_cbc'.

-doc(#{title => <<"Types used in TLS/DTLS">>}).
-type hash()                     :: sha2() |
                                    legacy_hash(). % exported

-doc(#{title => <<"Types used in TLS/DTLS">>}).
-type sha2()                    :: sha256 |
                                   sha384 |
                                   sha512.

-doc(#{title => <<"Types used in TLS/DTLS">>}).
-type legacy_hash()             :: sha224 | sha | md5.

-doc(#{title => <<"Types used in TLS/DTLS">>}).
-type sign_algo()               :: rsa | rsa_pss_pss | dsa | ecdsa | eddsa. % exported

-doc """
Explicitly list acceptable signature schemes (algorithms) in the preferred
order. Overrides the algorithms supplied in
[`signature_algs`](`t:signature_algs/0`) option for certificates.

In addition to the `signature_algorithms` extension from TLS 1.2,
[TLS 1.3 (RFC 5246 Section 4.2.3)](http://www.ietf.org/rfc/rfc8446.txt#section-4.2.3)
adds the `signature_algorithms_cert` extension which enables having special
requirements on the signatures used in the certificates that differs from the
requirements on digital signatures as a whole. If this is not required this
extension is not need.

The client will send a `signature_algorithms_cert` extension (in the client
hello message), if TLS version 1.2 (back-ported to TLS 1.2 in 24.1) or later is
used, and the signature_algs_cert option is explicitly specified. By default,
only the [signature_algs](`t:signature_algs/0`) extension is sent.

> #### Note {: .info }
>
> Note that supported signature schemes for TLS-1.2 are `t:sign_scheme_legacy/0`
> and `t:rsassa_pss_scheme/0`
""".
-doc(#{title =>
           <<"TLS/DTLS OPTION DESCRIPTIONS - COMMON for SERVER and CLIENT">>}).
=======
-type cipher()                   :: aes_256_gcm
                                  | aes_128_gcm
                                  | aes_256_ccm
                                  | aes_128_ccm
                                  | chacha20_poly1305
                                  | aes_256_ccm_8
                                  | aes_128_ccm_8
                                  | aes_128_cbc
                                  | aes_256_cbc
                                  |  legacy_cipher(). % exported
-type legacy_cipher()            :: '3des_ede_cbc'
                                  | des_cbc
                                  | rc4_128.

-type hash()                     :: sha2()
                                  | legacy_hash(). % exported

-type sha2()                    :: sha512
                                 | sha384
                                 | sha256.

-type legacy_hash()             :: sha224
                                 | sha
                                 | md5.

-type sign_algo()               :: eddsa
                                 | ecdsa
                                 | rsa
                                 | dsa. % exported

>>>>>>> 1e774f47
-type sign_schemes()            :: [sign_scheme()].

-doc(#{title => <<"Types used in TLS/DTLS">>}).
-type sign_scheme()             :: eddsa_ed25519
                                 | eddsa_ed448
                                 | ecdsa_secp384r1_sha384
                                 | ecdsa_secp521r1_sha512
                                 | ecdsa_secp256r1_sha256
                                 | rsassa_pss_scheme()
                                 | sign_scheme_legacy() . % exported

<<<<<<< HEAD
-doc(#{title => <<"Types used in TLS/DTLS">>}).
-type rsassa_pss_scheme()       :: rsa_pss_rsae_sha256
=======
-type rsassa_pss_scheme()       :: rsa_pss_rsae_sha512
>>>>>>> 1e774f47
                                 | rsa_pss_rsae_sha384
                                 | rsa_pss_rsae_sha256
                                 | rsa_pss_pss_sha512
                                 | rsa_pss_pss_sha384
                                 | rsa_pss_pss_sha256.

<<<<<<< HEAD
-doc(#{title => <<"Types used in TLS/DTLS">>}).
-type sign_scheme_legacy()      :: rsa_pkcs1_sha256
                                 | rsa_pkcs1_sha384
                                 | rsa_pkcs1_sha512
                                 | rsa_pkcs1_sha1
                                 | ecdsa_sha1.


-doc(#{title => <<"Types used in TLS/DTLS">>}).
-type kex_algo()                :: rsa |
                                   dhe_rsa | dhe_dss |
                                   ecdhe_ecdsa | ecdh_ecdsa | ecdh_rsa |
                                   srp_rsa| srp_dss |
                                   psk | dhe_psk | rsa_psk |
                                   dh_anon | ecdh_anon | srp_anon |
                                   any. %% TLS 1.3 , exported
-doc(#{title => <<"Types used in TLS/DTLS">>}).
=======
-type sign_scheme_legacy()      :: rsa_pkcs1_sha512
                                 | rsa_pkcs1_sha384
                                 | rsa_pkcs1_sha256
                                 | ecdsa_sha1
                                 | rsa_pkcs1_sha1.

-type kex_algo()                :: ecdhe_ecdsa
                                 | ecdh_ecdsa
                                 | ecdh_rsa
                                 | rsa
                                 | dhe_rsa
                                 | dhe_dss
                                 | srp_rsa
                                 | srp_dss
                                 | dhe_psk
                                 | rsa_psk
                                 | psk
                                 | ecdh_anon
                                 | dh_anon
                                 | srp_anon
                                 |  any. %% TLS 1.3 (any of TLS-1.3 keyexchanges) , exported

>>>>>>> 1e774f47
-type erl_cipher_suite()       :: #{key_exchange := kex_algo(),
                                    cipher := cipher(),
                                    mac    := hash() | aead,
                                    prf    := hash() | default_prf %% Old cipher suites, version dependent
                                   }.  

<<<<<<< HEAD
-doc(#{title => <<"Types used in TLS/DTLS">>}).
-type old_cipher_suite() :: {kex_algo(), cipher(), hash()} % Pre TLS 1.2 
                            %% TLS 1.2, internally PRE TLS 1.2 will use default_prf
                          | {kex_algo(), cipher(), hash() | aead, hash()}.

-doc(#{title => <<"Types used in TLS/DTLS">>}).
-type named_curve()           :: sect571r1 |
                                 sect571k1 |
                                 secp521r1 |
                                 brainpoolP512r1 |
                                 sect409k1 |
                                 sect409r1 |
                                 brainpoolP384r1 |
                                 secp384r1 |
                                 sect283k1 |
                                 sect283r1 |
                                 brainpoolP256r1 |
                                 secp256k1 |
                                 secp256r1 |
                                 legacy_named_curve(). % exported

-doc(#{title => <<"Types used in TLS/DTLS">>}).
-type legacy_named_curve()  ::   sect239k1 |
                                 sect233k1 |
                                 sect233r1 |
                                 secp224k1 |
                                 secp224r1 |
                                 sect193r1 |
                                 sect193r2 |
                                 secp192k1 |
                                 secp192r1 |
                                 sect163k1 |
                                 sect163r1 |
                                 sect163r2 |
                                 secp160k1 |
                                 secp160r1 |
                                 secp160r2.

-doc(#{title => <<"Types used in TLS/DTLS">>}).
-type group() :: x25519 | x448 | secp256r1 | secp384r1 | secp521r1 | ffdhe2048 |
                 ffdhe3072 | ffdhe4096 | ffdhe6144 | ffdhe8192. % exported

-doc(#{title => <<"Types used in TLS/DTLS">>}).
-type srp_param_type()        :: srp_1024 |
                                 srp_1536 |
                                 srp_2048 |
                                 srp_3072 |
                                 srp_4096 |
                                 srp_6144 |
                                 srp_8192. % exported
=======
-type old_cipher_suite()       :: {kex_algo(), cipher(), hash()} % Pre TLS 1.2
                                  %% TLS 1.2, internally PRE TLS 1.2 will use default_prf
                                | {kex_algo(), cipher(), hash() | aead, hash()}.

-type named_curve()            :: x25519
                                | x448
                                | secp521r1
                                | brainpoolP512r1
                                | brainpoolP384r1
                                | secp384r1
                                | brainpoolP256r1
                                | secp256r1
                                | legacy_named_curve(). % exported

-type legacy_named_curve()     :: sect571r1
                                | sect571k1
                                | sect409k1
                                | sect409r1
                                | sect283k1
                                | sect283r1
                                | secp256k1
                                | sect239k1
                                | sect233k1
                                | sect233r1
                                | secp224k1
                                | secp224r1
                                | sect193r1
                                | sect193r2
                                | secp192k1
                                | secp192r1
                                | sect163k1
                                | sect163r1
                                | sect163r2
                                | secp160k1
                                | secp160r1
                                | secp160r2.

-type group()                  :: x25519
                                | x448
                                | secp256r1
                                | secp384r1
                                | secp521r1
                                | ffdhe2048
                                | ffdhe3072
                                | ffdhe4096
                                | ffdhe6144
                                | ffdhe8192. % exported

-type srp_param_type()        :: srp_8192
                               | srp_6144
                               | srp_4096
                               | srp_3072
                               | srp_2048
                               | srp_1536
                               | srp_1024. % exported
>>>>>>> 1e774f47

-doc(#{title => <<"Types used in TLS/DTLS">>}).
-type error_alert()           :: {tls_alert, {tls_alert(), Description::string()}}. % exported

-doc(#{title => <<"Types used in TLS/DTLS">>}).
-type tls_alert()             :: close_notify | 
                                 unexpected_message | 
                                 bad_record_mac | 
                                 record_overflow | 
                                 handshake_failure |
                                 bad_certificate | 
                                 unsupported_certificate | 
                                 certificate_revoked | 
                                 certificate_expired | 
                                 certificate_unknown |
                                 illegal_parameter | 
                                 unknown_ca | 
                                 access_denied | 
                                 decode_error | 
                                 decrypt_error | 
                                 export_restriction| 
                                 protocol_version |
                                 insufficient_security |
                                 internal_error |
                                 inappropriate_fallback |
                                 user_canceled |
                                 no_renegotiation |
                                 unsupported_extension |
                                 certificate_unobtainable |
                                 unrecognized_name |
                                 bad_certificate_status_response |
                                 bad_certificate_hash_value |
                                 unknown_psk_identity |
                                 no_application_protocol. % exported

%% -------------------------------------------------------------------------------------------------------
-doc(#{title =>
           <<"TLS/DTLS OPTION DESCRIPTIONS - COMMON for SERVER and CLIENT">>}).
-type common_option()        :: {protocol, protocol()} |
                                {handshake, handshake_completion()} |
                                {cert, cert() | [cert()]} |
                                {certfile, cert_pem()} |
                                {key, key()} |
                                {keyfile, key_pem()} |
                                {password, key_pem_password()} |
                                {certs_keys, certs_keys()} |
                                {ciphers, cipher_suites()} |
                                {eccs, [named_curve()]} |
                                {signature_algs, signature_algs()} |
                                {signature_algs_cert, sign_schemes()} |
                                {supported_groups, supported_groups()} |
                                {secure_renegotiate, secure_renegotiation()} |
                                {keep_secrets, keep_secrets()} |
                                {depth, allowed_cert_chain_length()} |
                                {verify_fun, custom_verify()} |
                                {crl_check, crl_check()} |
                                {crl_cache, crl_cache_opts()} |
                                {max_handshake_size, handshake_size()} |
                                {partial_chain, root_fun()} |
                                {versions, protocol_versions()} |
                                {user_lookup_fun, custom_user_lookup()} |
                                {log_level, logging_level()} |
                                {log_alert, log_alert()} |
                                {hibernate_after, hibernate_after()} |
                                {padding_check, padding_check()} |
                                {beast_mitigation, beast_mitigation()} |
                                {ssl_imp, ssl_imp()} |
                                {session_tickets, session_tickets()} |
                                {key_update_at, key_update_at()} |
                                {receiver_spawn_opts, spawn_opts()} |
                                {sender_spawn_opts, spawn_opts()}.

-doc """
Choose TLS or DTLS protocol for the transport layer security. Defaults to `tls`.
For DTLS other transports than UDP are not yet supported.
""".
-doc(#{title =>
           <<"TLS/DTLS OPTION DESCRIPTIONS - COMMON for SERVER and CLIENT">>}).
-type protocol()                  :: tls | dtls.
-doc """
Defaults to `full`. If hello is specified the handshake will pause after the
hello message and give the user a possibility make decisions based on hello
extensions before continuing or aborting the handshake by calling
`handshake_continue/3` or `handshake_cancel/1`
""".
-doc(#{title =>
           <<"TLS/DTLS OPTION DESCRIPTIONS - COMMON for SERVER and CLIENT">>}).
-type handshake_completion()      :: hello | full.
-doc """
The DER-encoded user certificate. Note that the cert option may also be a list
of DER-encoded certificates where the first one is the user certificate, and the
rest of the certificates constitutes the certificate chain. For maximum
interoperability the certificates in the chain should be in the correct order,
the chain will be sent as is to the peer. If chain certificates are not
provided, certificates from `t:client_cacerts/0`, `t:server_cacerts/0`, or
`t:client_cafile/0`, `t:server_cafile/0` are used to construct the chain. If
this option is supplied, it overrides option `certfile`.
""".
-doc(#{title =>
           <<"TLS/DTLS OPTION DESCRIPTIONS - COMMON for SERVER and CLIENT">>}).
-type cert()                      :: public_key:der_encoded().
-doc """
Path to a file containing the user certificate on PEM format or possible several
certificates where the first one is the user certificate and the rest of the
certificates constitutes the certificate chain. For more details see `t:cert/0`,
""".
-doc(#{title =>
           <<"TLS/DTLS OPTION DESCRIPTIONS - COMMON for SERVER and CLIENT">>}).
-type cert_pem()                  :: file:filename().
-doc """
The user's private key. Either the key can be provided directly as DER encoded
entity, or indirectly using a crypto engine/provider (with key reference
information) or an Erlang fun (with possible custom options). The latter two
options can both be used for customized signing with for instance hardware
security modules (HSM) or trusted platform modules (TPM).

- A DER encoded key will need to specify the ASN-1 type used to create the
  encoding.
- An engine/provider needs to specify specific information to support this
  concept and can optionally be password protected, see also
  [crypto:engine_load/3 ](`crypto:engine_load/3`)and
  [Crypto's Users Guide](`e:crypto:engine_load.md`).
- A fun option should include a fun that mimics `public_key:sign/4` and possibly
  [public_key:private_encrypt/4](`public_key:encrypt_private/3`) if legacy
  versions TLS-1.0 and TLS-1.1 should be supported.

If this option is supplied, it overrides option `keyfile`.
""".
-doc(#{title =>
           <<"TLS/DTLS OPTION DESCRIPTIONS - COMMON for SERVER and CLIENT">>}).
-type key()                       :: {'RSAPrivateKey'| 'DSAPrivateKey' | 'ECPrivateKey' |'PrivateKeyInfo', 
                                      public_key:der_encoded()} |
                                     #{algorithm := sign_algo(),
                                       engine := crypto:engine_ref(), 
                                       key_id := crypto:key_id(), 
                                       password => crypto:password()} |
                                     #{algorithm := sign_algo(),
                                       sign_fun := fun(),
                                       sign_opts => list(),
                                       encrypt_fun => fun(), %% Only TLS-1.0, TLS-1.1 and rsa-key
                                       encrypt_opts => list()
                                      }. % exported
-doc """
Path to the file containing the user's private PEM-encoded key. As PEM-files can
contain several entries, this option defaults to the same file as given by
option `certfile`.
""".
-doc(#{title =>
           <<"TLS/DTLS OPTION DESCRIPTIONS - COMMON for SERVER and CLIENT">>}).
-type key_pem()                   :: file:filename().
-doc """
String containing the user's password or a function returning same type. Only
used if the private keyfile is password-protected.
""".
-doc(#{title =>
           <<"TLS/DTLS OPTION DESCRIPTIONS - COMMON for SERVER and CLIENT">>}).
-type key_pem_password()          :: iodata() | fun(() -> iodata()).
-doc """
A list of a certificate (or possible a certificate and its chain) and the
associated key of the certificate, that may be used to authenticate the client
or the server. The certificate key pair that is considered best and matches
negotiated parameters for the connection will be selected. Different signature
algorithms are prioritized in the order
`eddsa, ecdsa, rsa_pss_pss, rsa and dsa `. If more than one key is supplied for
the same signing algorithm (which is probably an unusual use case) they will
prioritized by strength unless it is a so called `engine key` that will be
favoured over other keys. As engine keys cannot be inspected, supplying more
than one engine key will make no sense. This offers flexibility to for instance
configure a newer certificate that is expected to be used in most cases and an
older but acceptable certificate that will only be used to communicate with
legacy systems. Note that there is a trade off between the induced overhead and
the flexibility so alternatives should be chosen for good reasons. If the
`certs_keys` option is specified it overrides all single certificate and key
options. For examples see [the Users Guide](using_ssl.md)

> #### Note {: .info }
>
> `eddsa` certificates are only supported by TLS-1.3 that does not support `dsa`
> certificates. `rsa_pss_pss` (RSA certificates using Probabilistic Signature
> Scheme) are supported in TLS-1.2 and TLS-1.3, but some TLS-1.2 implementations
> may not support `rsa_pss_pss`.
""".
-doc(#{title =>
           <<"TLS/DTLS OPTION DESCRIPTIONS - COMMON for SERVER and CLIENT">>}).
-type certs_keys()                :: [cert_key_conf()].
-doc """
A certificate (or possibly a certificate and its chain) and its associated key
on one of the possible formats. For the PEM file format there may also be a
password associated with the file containg the key.
""".
-doc(#{title =>
           <<"TLS/DTLS OPTION DESCRIPTIONS - COMMON for SERVER and CLIENT">>}).
-type cert_key_conf()             :: #{cert => cert(),
                                       key => key(),
                                       certfile => cert_pem(),
                                       keyfile => key_pem(),
                                       password => key_pem_password()}.
-doc """
A list of cipher suites that should be supported

The function [ssl:cipher_suites/2 ](`cipher_suites/2`)can be used to find all
cipher suites that are supported by default and all cipher suites that may be
configured.

If you compose your own `t:cipher_suites/0` make sure they are filtered for
cryptolib support
[ssl:filter_cipher_suites/2 ](`filter_cipher_suites/2`)Additionally the
functions [ssl:append_cipher_suites/2 ](`append_cipher_suites/2`),
[ssl:prepend_cipher_suites/2](`prepend_cipher_suites/2`),
[ssl:suite_to_str/1](`suite_to_str/1`), [ssl:str_to_suite/1](`str_to_suite/1`),
and [ssl:suite_to_openssl_str/1](`suite_to_openssl_str/1`) also exist to help
creating customized cipher suite lists.

> #### Note {: .info }
>
> Note that TLS-1.3 and TLS-1.2 cipher suites are not overlapping sets of cipher
> suites so to support both these versions cipher suites from both versions need
> to be included. Also if the supplied list does not comply with the configured
> versions or cryptolib so that the list becomes empty, this option will
> fallback on its appropriate default value for the configured versions.

Non-default cipher suites including anonymous cipher suites (PRE TLS-1.3) are
supported for interop/testing purposes and may be used by adding them to your
cipher suite list. Note that they must also be supported/enabled by the peer to
actually be used.
""".
-doc(#{title =>
           <<"TLS/DTLS OPTION DESCRIPTIONS - COMMON for SERVER and CLIENT">>}).
-type cipher_suites()             :: ciphers().
-doc(#{title => <<"Types used in TLS/DTLS">>}).
-type ciphers()                   :: [erl_cipher_suite()] |
                                     string(). % (according to old API) exported
-doc(#{title => <<"Types used in TLS/DTLS">>}).
-type cipher_filters()            :: list({key_exchange | cipher | mac | prf,
                                           algo_filter()}). % exported
-doc(#{title => <<"Types used in TLS/DTLS">>}).
-type algo_filter()               :: fun((kex_algo()|cipher()|hash()|aead|default_prf) -> true | false).
-doc """
Configures a TLS 1.3 connection for keylogging

In order to retrieve keylog information on a TLS 1.3 connection, it must be
configured in advance to keep the client_random and various handshake secrets.

The keep_secrets functionality is disabled (`false`) by default.

Added in OTP 23.2
""".
-doc(#{title =>
           <<"TLS/DTLS OPTION DESCRIPTIONS - COMMON for SERVER and CLIENT">>}).
-type keep_secrets()              :: boolean().
-doc """
Specifies if to reject renegotiation attempt that does not live up to
[RFC 5746](http://www.ietf.org/rfc/rfc5746.txt). By default `secure_renegotiate`
is set to `true`, that is, secure renegotiation is enforced. If set to `false`
secure renegotiation will still be used if possible, but it falls back to
insecure renegotiation if the peer does not support
[RFC 5746](http://www.ietf.org/rfc/rfc5746.txt).
""".
-doc(#{title =>
           <<"TLS/DTLS OPTION DESCRIPTIONS - COMMON for SERVER and CLIENT">>}).
-type secure_renegotiation()      :: boolean(). 
-doc """
Maximum number of non-self-issued intermediate certificates that can follow the
peer certificate in a valid certification path. So, if depth is 0 the PEER must
be signed by the trusted ROOT-CA directly; if 1 the path can be PEER, CA,
ROOT-CA; if 2 the path can be PEER, CA, CA, ROOT-CA, and so on. The default
value is 10.
""".
-doc(#{title =>
           <<"TLS/DTLS OPTION DESCRIPTIONS - COMMON for SERVER and CLIENT">>}).
-type allowed_cert_chain_length() :: integer().
-doc """
The verification fun is to be defined as follows:

```erlang
fun(OtpCert :: #'OTPCertificate'{},
    Event, InitialUserState :: term()) ->
	{valid, UserState :: term()} |
	{fail, Reason :: term()} | {unknown, UserState :: term()}.

fun(OtpCert :: #'OTPCertificate'{}, DerCert :: public_key:der_encoded(),
    Event, InitialUserState :: term()) ->
	{valid, UserState :: term()} |
	{fail, Reason :: term()} | {unknown, UserState :: term()}.

Types:
      Event = {bad_cert, Reason :: atom() |
              {revoked, atom()}} |
	      {extension, #'Extension'{}} |
              valid |
              valid_peer
```

The verification fun is called during the X509-path validation when an error or
an extension unknown to the SSL application is encountered. It is also called
when a certificate is considered valid by the path validation to allow access to
each certificate in the path to the user application. It differentiates between
the peer certificate and the CA certificates by using `valid_peer` or `valid` as
`Event` argument to the verification fun. See the
[public_key User's Guide](`e:public_key:public_key_records.md`) for definition
of `#'OTPCertificate'{}` and `#'Extension'{}`.

- If the verify callback fun returns `{fail, Reason}`, the verification process
  is immediately stopped, an alert is sent to the peer, and the TLS/DTLS
  handshake terminates.
- If the verify callback fun returns `{valid, UserState}`, the verification
  process continues.
- If the verify callback fun always returns `{valid, UserState}`, the TLS/DTLS
  handshake does not terminate regarding verification failures and the
  connection is established.
- If called with an extension unknown to the user application, return value
  `{unknown, UserState}` is to be used.

  Note that if the fun returns `unknown` for an extension marked as critical,
  validation will fail.

Default option `verify_fun` in `verify_peer mode`:

```erlang
{fun(_,{bad_cert, _} = Reason, _) ->
	 {fail, Reason};
    (_,{extension, _}, UserState) ->
	 {unknown, UserState};
    (_, valid, UserState) ->
	 {valid, UserState};
    (_, valid_peer, UserState) ->
         {valid, UserState}
 end, []}
```

Default option `verify_fun` in mode `verify_none`:

```erlang
{fun(_,{bad_cert, _}, UserState) ->
	 {valid, UserState};
    (_,{extension, #'Extension'{critical = true}}, UserState) ->
	 {valid, UserState};
    (_,{extension, _}, UserState) ->
	 {unknown, UserState};
    (_, valid, UserState) ->
	 {valid, UserState};
    (_, valid_peer, UserState) ->
         {valid, UserState}
 end, []}
```

The possible path validation errors are given on form `{bad_cert, Reason}` where
`Reason` is:

- **`unknown_ca`** - No trusted CA was found in the trusted store. The trusted
  CA is normally a so called ROOT CA, which is a self-signed certificate. Trust
  can be claimed for an intermediate CA (trusted anchor does not have to be
  self-signed according to X-509) by using option `partial_chain`.

- **`selfsigned_peer`** - The chain consisted only of one self-signed
  certificate.

- **`PKIX X-509-path validation error`** - For possible reasons, see
  `public_key:pkix_path_validation/3`
""".
-doc(#{title =>
           <<"TLS/DTLS OPTION DESCRIPTIONS - COMMON for SERVER and CLIENT">>}).
-type custom_verify()               ::  {Verifyfun :: fun(), InitialUserState :: any()}.
-doc """
Perform CRL (Certificate Revocation List) verification
[(public_key:pkix_crls_validate/3)](`public_key:pkix_crls_validate/3`) on all
the certificates during the path validation
[(public_key:pkix_path_validation/3) ](`public_key:pkix_path_validation/3`)of
the certificate chain. Defaults to `false`.

- **`peer`** - check is only performed on the peer certificate.

- **`best_effort`** - if certificate revocation status cannot be determined it
  will be accepted as valid.

The CA certificates specified for the connection will be used to construct the
certificate chain validating the CRLs.

The CRLs will be fetched from a local or external cache. See
`m:ssl_crl_cache_api`.
""".
-doc(#{title =>
           <<"TLS/DTLS OPTION DESCRIPTIONS - COMMON for SERVER and CLIENT">>}).
-type crl_check()                :: boolean() | peer | best_effort.
-doc """
Specify how to perform lookup and caching of certificate revocation lists.
`Module` defaults to `m:ssl_crl_cache` with `DbHandle `being `internal` and an
empty argument list.

There are two implementations available:

- **`ssl_crl_cache`** - This module maintains a cache of CRLs. CRLs can be added
  to the cache using the function `ssl_crl_cache:insert/1`, and optionally
  automatically fetched through HTTP if the following argument is specified:

  - **`{http, timeout()}`** - Enables fetching of CRLs specified as http URIs
    in[X509 certificate extensions](`e:public_key:public_key_records.md`).
    Requires the OTP inets application.

- **`ssl_crl_hash_dir`** - This module makes use of a directory where CRLs are
  stored in files named by the hash of the issuer name.

  The file names consist of eight hexadecimal digits followed by `.rN`, where
  `N` is an integer, e.g. `1a2b3c4d.r0`. For the first version of the CRL, `N`
  starts at zero, and for each new version, `N` is incremented by one. The
  OpenSSL utility `c_rehash` creates symlinks according to this pattern.

  For a given hash value, this module finds all consecutive `.r*` files starting
  from zero, and those files taken together make up the revocation list. CRL
  files whose `nextUpdate` fields are in the past, or that are issued by a
  different CA that happens to have the same name hash, are excluded.

  The following argument is required:

  - **`{dir, string()}`** - Specifies the directory in which the CRLs can be
    found.
""".
-doc(#{title =>
           <<"TLS/DTLS OPTION DESCRIPTIONS - COMMON for SERVER and CLIENT">>}).
-type crl_cache_opts()           :: {Module :: atom(),
                                     {DbHandle :: internal | term(),
                                      Args :: list()}}.
-doc """
Integer (24 bits unsigned). Used to limit the size of valid TLS handshake
packets to avoid DoS attacks. Defaults to 256\*1024.
""".
-doc(#{title =>
           <<"TLS/DTLS OPTION DESCRIPTIONS - COMMON for SERVER and CLIENT">>}).
-type handshake_size()           :: integer().
-doc """
When an integer-value is specified, `TLS/DTLS-connection` goes into hibernation
after the specified number of milliseconds of inactivity, thus reducing its
memory footprint. When `undefined` is specified (this is the default), the
process never goes into hibernation.
""".
-doc(#{title =>
           <<"TLS/DTLS OPTION DESCRIPTIONS - COMMON for SERVER and CLIENT">>}).
-type hibernate_after()          :: timeout().
-doc """
```erlang
fun(Chain::[public_key:der_encoded()]) ->
	{trusted_ca, DerCert::public_key:der_encoded()} | unknown_ca.
```

Claim an intermediate CA in the chain as trusted. TLS then performs
`public_key:pkix_path_validation/3` with the selected CA as trusted anchor and
the rest of the chain.
""".
-doc(#{title =>
           <<"TLS/DTLS OPTION DESCRIPTIONS - COMMON for SERVER and CLIENT">>}).
-type root_fun()                 ::  fun().
-doc """
TLS protocol versions supported by started clients and servers. This option
overrides the application environment option `protocol_version` and
`dtls_protocol_version`. If the environment option is not set, it defaults to
all versions, supported by the SSL application. See also [ssl(6).](ssl_app.md)
""".
-doc(#{title =>
           <<"TLS/DTLS OPTION DESCRIPTIONS - COMMON for SERVER and CLIENT">>}).
-type protocol_versions()        ::  [protocol_version()].
-doc """
Explicitly list acceptable signature algorithms for certificates and handshake
messages in the preferred order. The client will send its list as the client
hello `signature_algorithm` extension introduced in TLS-1.2, see
[Section 7.4.1.4.1 in RFC 5246](http://www.ietf.org/rfc/rfc5246.txt). Previously
these algorithms where implicitly chosen and partly derived from the cipher
suite.

In TLS-1.2 a somewhat more explicit negotiation is made possible using a list of
\{`t:hash/0`, [sign_algo()](`t:signature_algs/0`)\} pairs.

In TLS-1.3 these algorithm pairs are replaced by so called signature schemes
`t:sign_scheme/0` and completely decoupled from the cipher suite.

Signature algorithms used for certificates may be overridden by the
[signature schemes](`t:sign_schemes/0`) (algorithms) supplied by the
`signature_algs_cert` option.

TLS-1.2 default is Default_TLS_12_Alg_Pairs interleaved with rsa_pss_schemes
since ssl-11.0 (OTP-25) pss_pss is prefered over pss_rsae that is prefered over
rsa

`Default_TLS_12_Alg_Pairs =`

```erlang
[
%% SHA2
{sha512, ecdsa},
{sha512, rsa},
{sha384, ecdsa},
{sha384, rsa},
{sha256, ecdsa},
{sha256, rsa}
]
```

Support for \{md5, rsa\} was removed from the the TLS-1.2 default in ssl-8.0
(OTP-22) and support for SHA1 \{sha, _\} and SHA224 \{sha224, _\} was removed in
ssl-11.0 (OTP-26)

`rsa_pss_schemes =`

```text
[rsa_pss_pss_sha512,
rsa_pss_pss_sha384,
rsa_pss_pss_sha256,
rsa_pss_rsae_sha512,
rsa_pss_rsae_sha384,
rsa_pss_rsae_sha256]
```

`TLS_13_Legacy_Schemes =`

```erlang
 [
 %% Legacy algorithms only applicable to certificate signatures
rsa_pkcs1_sha512, %% Corresponds to {sha512, rsa}
rsa_pkcs1_sha384, %% Corresponds to {sha384, rsa}
rsa_pkcs1_sha256, %% Corresponds to {sha256, rsa}
]
```

`Default_TLS_13_Schemes =`

```text
 [
 %% EDDSA
eddsa_ed25519,
eddsa_ed448

%% ECDSA
ecdsa_secp521r1_sha512,
ecdsa_secp384r1_sha384,
ecdsa_secp256r1_sha256] ++

%% RSASSA-PSS
rsa_pss_schemes()
```

EDDSA was made highest priority in ssl-10.8 (OTP-25)

TLS-1.3 default is

```text
Default_TLS_13_Schemes
```

If both TLS-1.3 and TLS-1.2 are supported the default will be

```text
Default_TLS_13_Schemes ++ TLS_13_Legacy_Schemes ++ Default_TLS_12_Alg_Pairs (not represented in TLS_13_Legacy_Schemes)
```

so appropriate algorithms can be chosen for the negotiated version.

> #### Note {: .info }
>
> TLS-1.2 algorithms will not be negotiated for TLS-1.3, but TLS-1.3 RSASSA-PSS
> `t:rsassa_pss_scheme/0` signature schemes may be negotiated also for TLS-1.2
> from 24.1 (fully working from 24.1.3). However if TLS-1.3 is negotiated when
> both TLS-1.3 and TLS-1.2 is supported using defaults, the corresponding
> TLS-1.2 algorithms to the TLS-1.3 legacy signature schemes will be considered
> as the legacy schemes and applied only to certificate signatures.
""".
-doc(#{title =>
           <<"TLS/DTLS OPTION DESCRIPTIONS - COMMON for SERVER and CLIENT">>}).
-type signature_algs()           ::  [{hash(), sign_algo()} | sign_scheme()].
-doc """
TLS 1.3 introduces the "supported_groups" extension that is used for negotiating
the Diffie-Hellman parameters in a TLS 1.3 handshake. Both client and server can
specify a list of parameters that they are willing to use.

If it is not specified it will use a default list (\[x25519, x448, secp256r1,
secp384r1]) that is filtered based on the installed crypto library version.
""".
-doc(#{title =>
           <<"TLS/DTLS OPTION DESCRIPTIONS - COMMON for SERVER and CLIENT">>}).
-type supported_groups()         ::  [group()].
-doc """
The lookup fun is to defined as follows:

```erlang
fun(psk, PSKIdentity :: binary(), UserState :: term()) ->
	{ok, SharedSecret :: binary()} | error;
fun(srp, Username :: binary(), UserState :: term()) ->
	{ok, {SRPParams :: srp_param_type(), Salt :: binary(),
	      DerivedKey :: binary()}} | error.
```

For Pre-Shared Key (PSK) cipher suites, the lookup fun is called by the client
and server to determine the shared secret. When called by the client,
`PSKIdentity` is set to the hint presented by the server or to undefined. When
called by the server, `PSKIdentity` is the identity presented by the client.

For Secure Remote Password (SRP), the fun is only used by the server to obtain
parameters that it uses to generate its session keys. `DerivedKey` is to be
derived according to [RFC 2945](http://tools.ietf.org/html/rfc2945#section/3)
and [RFC 5054](http://tools.ietf.org/html/rfc5054#section-2.4):
`crypto:sha([Salt, crypto:sha([Username, <<$:>>, Password])])`
""".
-doc(#{title =>
           <<"TLS/DTLS OPTION DESCRIPTIONS - COMMON for SERVER and CLIENT">>}).
-type custom_user_lookup()       ::  {Lookupfun :: fun(), UserState :: any()}.
-doc """
Affects TLS-1.0 connections only. If set to `false`, it disables the block
cipher padding check to be able to interoperate with legacy software.

> #### Warning {: .warning }
>
> Using `{padding_check, boolean()}` makes TLS vulnerable to the Poodle attack.
""".
-doc(#{title =>
           <<"TLS/DTLS OPTION DESCRIPTIONS - COMMON for SERVER and CLIENT">>}).
-type padding_check()            :: boolean(). 
-doc """
Affects TLS-1.0 connections only. Used to change the BEAST mitigation strategy
to interoperate with legacy software. Defaults to `one_n_minus_one`.

`one_n_minus_one` \- Perform 1/n-1 BEAST mitigation.

`zero_n` \- Perform 0/n BEAST mitigation.

`disabled` \- Disable BEAST mitigation.

> #### Warning {: .warning }
>
> Using `{beast_mitigation, disabled}` makes TLS-1.0 vulnerable to the BEAST
> attack.
""".
-doc(#{title =>
           <<"TLS/DTLS OPTION DESCRIPTIONS - COMMON for SERVER and CLIENT">>}).
-type beast_mitigation()         :: one_n_minus_one | zero_n | disabled.
-doc(#{title => <<"Types used in TLS/DTLS">>}).
-type srp_identity()             :: {Username :: string(), Password :: string()}.
-doc(#{title => <<"Types used in TLS/DTLS">>}).
-type psk_identity()             :: string().
-doc """
If set to `false`, TLS/DTLS Alert reports are not displayed. Deprecated in OTP
22, use \{log_level, `t:logging_level/0`\} instead.
""".
-doc(#{title =>
           <<"TLS/DTLS OPTION DESCRIPTIONS - COMMON for SERVER and CLIENT">>}).
-type log_alert()                :: boolean().
-doc """
Specifies the log level for a TLS/DTLS connection. Alerts are logged on `notice`
level, which is the default level. The level `debug` triggers verbose logging of
TLS/DTLS protocol messages. See also [ssl(6)](ssl_app.md)
""".
-doc(#{title =>
           <<"TLS/DTLS OPTION DESCRIPTIONS - COMMON for SERVER and CLIENT">>}).
-type logging_level()            :: logger:level() | none | all.
-doc """
Configures the session ticket functionality. Allowed values are `disabled`,
`manual` and `auto`. If it is set to `manual` the client will send the ticket
information to user process in a 3-tuple:

`{ssl, session_ticket, {SNI, TicketData}}`

where `SNI` is the ServerNameIndication and `TicketData` is the extended ticket
data that can be used in subsequent session resumptions.

If it is set to `auto`, the client automatically handles received tickets and
tries to use them when making new TLS connections (session resumption with
pre-shared keys).

> #### Note {: .info }
>
> This option is supported by TLS 1.3 and above. See also
> [SSL's Users Guide, Session Tickets and Session Resumption in TLS 1.3](using_ssl.md#session-tickets-and-session-resumption-in-tls-1-3)
""".
-doc(#{title => <<"TLS/DTLS OPTION DESCRIPTIONS - CLIENT">>}).
-type client_session_tickets()   :: disabled | manual | auto.
-doc """
Configures the session ticket functionality. Allowed values are `disabled`,
`stateful`, `stateless`, `stateful_with_cert`, `stateless_with_cert`.

If it is not set to `disabled`, session resumption with pre-shared keys is
enabled and the server will send stateful or stateless session tickets to the
client after successful connections.

> #### Note {: .info }
>
> Pre-shared key session ticket resumption does not include any certificate
> exchange, hence the function [ssl:peercert/1](`peercert/1`) will not be able
> to return the peer certificate as it is only communicated in the initial
> handshake. The server options `stateful_with_cert` or `stateless_with_cert`
> may be used to make a server associate the client certificate from the
> original handshake with the tickets it issues.

A stateful session ticket is a database reference to internal state information.
A stateless session ticket is a self-encrypted binary that contains both
cryptographic keying material and state data.

> #### Warning {: .warning }
>
> If it is set to `stateful_with_cert` the client certificate is stored with the
> internal state information, increasing memory consumption. If it is set to
> `stateless_with_cert` the client certificate is encoded in the self-encrypted
> binary that is sent to the client, increasing the payload size.

> #### Note {: .info }
>
> This option is supported by TLS 1.3 and above. See also
> [SSL's Users Guide, Session Tickets and Session Resumption in TLS 1.3](using_ssl.md#session-tickets-and-session-resumption-in-tls-1-3)
""".
-doc(#{title => <<"TLS/DTLS OPTION DESCRIPTIONS - SERVER">>}).
-type server_session_tickets()   :: disabled | stateful | stateless | stateful_with_cert | stateless_with_cert.
-doc "Configures the session ticket functionality in TLS 1.3 client and server.".
-doc(#{title =>
           <<"TLS/DTLS OPTION DESCRIPTIONS - COMMON for SERVER and CLIENT">>}).
-type session_tickets()          :: client_session_tickets() | server_session_tickets().
-doc """
Configures the maximum amount of bytes that can be sent on a TLS 1.3 connection
before an automatic key update is performed.

There are cryptographic limits on the amount of plaintext which can be safely
encrypted under a given set of keys. The current default ensures that data
integrity will not be breached with probability greater than 1/2^57. For more
information see
[Limits on Authenticated Encryption Use in TLS](http://www.isg.rhul.ac.uk/~kp/TLS-AEbounds.pdf).

> #### Warning {: .warning }
>
> The default value of this option shall provide the above mentioned security
> guarantees and it shall be reasonable for most applications (~353 TB).
""".
-doc(#{title =>
           <<"TLS/DTLS OPTION DESCRIPTIONS - COMMON for SERVER and CLIENT">>}).
-type key_update_at()            :: pos_integer().
-doc(#{title => <<"Types used in TLS/DTLS">>}).
-type bloom_filter_window_size()    :: integer().
-doc(#{title => <<"Types used in TLS/DTLS">>}).
-type bloom_filter_hash_functions() :: integer().
-doc(#{title => <<"Types used in TLS/DTLS">>}).
-type bloom_filter_bits()           :: integer().
-doc """
Configures the server's built-in anti replay feature based on Bloom filters.

Allowed values are the pre-defined `'10k'`, `'100k'` or a custom 3-tuple that
defines the properties of the bloom filters:
`{WindowSize, HashFunctions, Bits}`. `WindowSize` is the number of seconds after
the current Bloom filter is rotated and also the window size used for freshness
checks of ClientHello. `HashFunctions` is the number hash functions and `Bits`
is the number of bits in the bit vector. `'10k'` and `'100k'` are simple
defaults with the following properties:

- `'10k'`: Bloom filters can hold 10000 elements with 3% probability of false
  positives. `WindowSize`: 10, `HashFunctions`: 5, `Bits:` 72985 (8.91 KiB).
- `'100k'`: Bloom filters can hold 100000 elements with 3% probability of false
  positives. `WindowSize`: 10, `HashFunctions`: 5, `Bits`: 729845 (89.09 KiB).

> #### Note {: .info }
>
> This option is supported by TLS 1.3 and above and only with stateless session
> tickets. Ticket lifetime, the number of tickets sent by the server and the
> maximum number of tickets stored by the server in stateful mode are configured
> by [application variables](ssl_app.md#configuration). See also
> [SSL's Users Guide, Anti-Replay Protection in TLS 1.3](using_ssl.md#anti-replay-protection-in-tls-1-3)
""".
-doc(#{title => <<"TLS/DTLS OPTION DESCRIPTIONS - SERVER">>}).
-type anti_replay()              :: '10k' | '100k' |
                                    {bloom_filter_window_size(),    %% number of seconds in time window
                                     bloom_filter_hash_functions(), %% k - number of hash functions
                                     bloom_filter_bits()}.          %% m - number of bits in bit vector
-doc """
Configures the session tickets to be used for session resumption. It is a
mandatory option in `manual` mode (`session_tickets = manual`).

> #### Note {: .info }
>
> Session tickets are only sent to user if option _session_tickets_ is set to
> `manual`
>
> This option is supported by TLS 1.3 and above. See also
> [SSL's Users Guide, Session Tickets and Session Resumption in TLS 1.3](using_ssl.md#session-tickets-and-session-resumption-in-tls-1-3)
""".
-doc(#{title => <<"TLS/DTLS OPTION DESCRIPTIONS - CLIENT">>}).
-type use_ticket()               :: [binary()].
-doc """
Configures the middlebox compatibility mode on a TLS 1.3 connection.

A significant number of middleboxes misbehave when a TLS 1.3 connection is
negotiated. Implementations can increase the chance of making connections
through those middleboxes by making the TLS 1.3 handshake more like a TLS 1.2
handshake.

The middlebox compatibility mode is enabled (`true`) by default.
""".
-doc(#{title =>
           <<"TLS/DTLS OPTION DESCRIPTIONS - COMMON for SERVER and CLIENT">>}).
-type middlebox_comp_mode()      :: boolean().
-doc """
Configures the early data to be sent by the client.

In order to be able to verify that the server has the intention to process the
early data, the following 3-tuple is sent to the user process:

`{ssl, SslSocket, {early_data, Result}}`

where `Result` is either `accepted` or `rejected`.

> #### Warning {: .warning }
>
> It is the responsibility of the user to handle a rejected Early Data and to
> resend when it is appropriate.
""".
-doc(#{title => <<"TLS/DTLS OPTION DESCRIPTIONS - CLIENT">>}).
-type client_early_data()        :: binary().
-doc """
Configures if the server accepts (`enabled`) or rejects (`rejects`) early data
sent by a client. The default value is `disabled`.

> #### Warning {: .warning }
>
> This option is a placeholder, early data is not yet implemented on the server
> side.
""".
-doc(#{title => <<"TLS/DTLS OPTION DESCRIPTIONS - SERVER">>}).
-type server_early_data()        :: disabled | enabled.
-doc """
Configures the `use_srtp` DTLS hello extension.

In order to negotiate the use of SRTP data protection, clients include an
extension of type "use_srtp" in the DTLS extended client hello. This extension
MUST only be used when the data being transported is RTP or RTCP.

The value is a map with a mandatory `protection_profiles` and an optional `mki`
parameters.

`protection_profiles` configures the list of the client's acceptable SRTP
Protection Profiles. Each profile is a 2-byte binary. Example:
`#{protection_profiles => [<<0,2>>, <<0,5>>]}`

`mki` configures the SRTP Master Key Identifier chosen by the client.

The srtp_mki field contains the value of the SRTP MKI which is associated with
the SRTP master keys derived from this handshake. Each SRTP session MUST have
exactly one master key that is used to protect packets at any given time. The
client MUST choose the MKI value so that it is distinct from the last MKI value
that was used, and it SHOULD make these values unique for the duration of the
TLS session.

> #### Note {: .info }
>
> This extension MUST only be used with DTLS, and not with TLS.

> #### Note {: .info }
>
> OTP does not handle SRTP, so an external implementations of SRTP
> encoder/decoder and a packet demultiplexer are needed to make use of the
> `use_srtp` extension. See also [cb_info](`t:transport_option/0`) option.

Configures the `use_srtp` DTLS hello extension.

Servers that receive an extended hello containing a "use_srtp" extension can
agree to use SRTP by including an extension of type "use_srtp", with the chosen
protection profile in the extended server hello. This extension MUST only be
used when the data being transported is RTP or RTCP.

The value is a map with a mandatory `protection_profiles` and an optional `mki`
parameters.

- `protection_profiles` configures the list of the server's chosen SRTP
  Protection Profile as a list of a single 2-byte binary. Example:
  `#{protection_profiles => [<<0,5>>]}`
- `mki` configures the server's SRTP Master Key Identifier.

  Upon receipt of a "use_srtp" extension containing a "srtp_mki" field, the
  server MUST either (assuming it accepts the extension at all):

  - include a matching "srtp_mki" value in its "use_srtp" extension to indicate
    that it will make use of the MKI, or
  - return an empty "srtp_mki" value to indicate that it cannot make use of the
    MKI (default).

> #### Note {: .info }
>
> This extension MUST only be used with DTLS, and not with TLS.

> #### Note {: .info }
>
> OTP does not handle SRTP, so an external implementations of SRTP
> encoder/decoder and a packet demultiplexer are needed to make use of the
> `use_srtp` extension. See also [cb_info](`t:transport_option/0`) option.
""".
-doc(#{title => <<"TLS/DTLS OPTION DESCRIPTIONS - CLIENT">>}).
-type use_srtp()                 :: #{protection_profiles := [binary()], mki => binary()}.
-doc """
Configures spawn options of TLS sender and receiver processes.

Setting up garbage collection options can be helpful for trade-offs between CPU
usage and Memory usage. See `erlang:spawn_opt/2`.

For dist connections, default sender option is `[...{priority, max}]`, this
priority option cannot be changed. For all connections, `...link` is added to
receiver and cannot be changed.
""".
-doc(#{title =>
           <<"TLS/DTLS OPTION DESCRIPTIONS - COMMON for SERVER and CLIENT">>}).
-type spawn_opts()               :: [erlang:spawn_opt_option()].

%% -------------------------------------------------------------------------------------------------------

-doc(#{title => <<"TLS/DTLS OPTION DESCRIPTIONS - CLIENT">>}).
-type client_option()        :: {verify, client_verify_type()} |
                                {reuse_session, client_reuse_session()} |
                                {reuse_sessions, client_reuse_sessions()} |
                                {cacerts, client_cacerts()} |
                                {cacertfile, client_cafile()} |
                                {alpn_advertised_protocols, client_alpn()} |
                                {client_preferred_next_protocols, client_preferred_next_protocols()} |
                                {psk_identity, client_psk_identity()} |
                                {srp_identity, client_srp_identity()} |
                                {server_name_indication, sni()} |
                                {max_fragment_length, max_fragment_length()} |
                                {customize_hostname_check, customize_hostname_check()} |
                                {fallback, fallback()} |
                                {middlebox_comp_mode, middlebox_comp_mode()} |
                                {certificate_authorities, client_certificate_authorities()} |
                                {session_tickets, client_session_tickets()} |
                                {use_ticket, use_ticket()} |
                                {early_data, client_early_data()} |
                                {use_srtp, use_srtp()} |
                                {stapling, stapling()}.

-doc """
Defaults to `verify_peer`, since OTP-26, which means the option cacerts or cacertfile is also required
to perform the certificate verification unless <c>verify_none</c> is explicitly configured.
For example an `HTTPS` client would normally use the option
`{cacerts, public_key:cacerts_get()}` (available since OTP-25) to access the CA
certificates provided by the OS. Using verify_none means that all
x509-certificate path validation errors will be ignored. See also option
[verify_fun](`t:custom_verify/0`).
""".
-doc(#{title => <<"TLS/DTLS OPTION DESCRIPTIONS - CLIENT">>}).
-type client_verify_type()       :: verify_type().
-doc """
Reuses a specific session. The session should be referred by its session id if
it is earlier saved with the option `{reuse_sessions, save}` since OTP-21.3 or
explicitly specified by its session id and associated data since OTP-22.3. See
also
[SSL's Users Guide, Session Reuse pre TLS 1.3.](using_ssl.md#session-reuse-pre-tls-1-3)
""".
-doc(#{title => <<"TLS/DTLS OPTION DESCRIPTIONS - CLIENT">>}).
-type client_reuse_session()     :: session_id() | {session_id(), SessionData::binary()}.
-doc """
When `save` is specified a new connection will be negotiated and saved for later
reuse. The session ID can be fetched with `connection_information/2` and used
with the client option [reuse_session](`t:client_reuse_session/0`) The boolean
value true specifies that if possible, automated session reuse will be
performed. If a new session is created, and is unique in regard to previous
stored sessions, it will be saved for possible later reuse. Since OTP-21.3.
""".
-doc(#{title => <<"TLS/DTLS OPTION DESCRIPTIONS - CLIENT">>}).
-type client_reuse_sessions()    :: boolean() | save.
-doc """
If set to true, sends the certificate authorities extension in TLS-1.3 client
hello. The default is false. Note that setting it to true may result in a big
overhead if you have many trusted CA certificates. Since OTP-24.3.
""".
-doc(#{title => <<"TLS/DTLS OPTION DESCRIPTIONS - CLIENT">>}).
-type client_certificate_authorities()  :: boolean().
-doc """
The DER-encoded trusted certificates. If this option is supplied it overrides
option `cacertfile`.
""".
-doc(#{title => <<"TLS/DTLS OPTION DESCRIPTIONS - CLIENT">>}).
-type client_cacerts()           :: [public_key:der_encoded()] | [public_key:combined_cert()].
-doc """
Path to a file containing PEM-encoded CA certificates. The CA certificates are
used during server authentication and when building the client certificate
chain.

> #### Note {: .info }
>
> When PEM caching is enabled, files provided with this option will be checked
> for updates at fixed time intervals specified by the
> [ssl_pem_cache_clean](ssl_app.md#configuration) environment parameter.

> #### Note {: .info }
>
> Alternatively, CA certificates can be provided as a DER-encoded binary with
> [client_cacerts](`t:client_cacerts/0`) option.
""".
-doc(#{title => <<"TLS/DTLS OPTION DESCRIPTIONS - CLIENT">>}).
-type client_cafile()            :: file:filename().
-doc(#{title => <<"Types used in TLS/DTLS">>}).
-type app_level_protocol()       :: binary().
-doc """
The list of protocols supported by the client to be sent to the server to be
used for an Application-Layer Protocol Negotiation (ALPN). If the server
supports ALPN then it will choose a protocol from this list; otherwise it will
fail the connection with a "no_application_protocol" alert. A server that does
not support ALPN will ignore this value.

The list of protocols must not contain an empty binary.

The negotiated protocol can be retrieved using the
[`negotiated_protocol/1`](`negotiated_protocol/1`) function.
""".
-doc(#{title => <<"TLS/DTLS OPTION DESCRIPTIONS - CLIENT">>}).
-type client_alpn()              :: [app_level_protocol()].
-doc """
Indicates that the client is to try to perform Next Protocol Negotiation.

If precedence is server, the negotiated protocol is the first protocol to be
shown on the server advertised list, which is also on the client preference
list.

If precedence is client, the negotiated protocol is the first protocol to be
shown on the client preference list, which is also on the server advertised
list.

If the client does not support any of the server advertised protocols or the
server does not advertise any protocols, the client falls back to the first
protocol in its list or to the default protocol (if a default is supplied). If
the server does not support Next Protocol Negotiation, the connection terminates
if no default protocol is supplied.
""".
-doc(#{title => <<"TLS/DTLS OPTION DESCRIPTIONS - CLIENT">>}).
-type client_preferred_next_protocols() :: {Precedence :: server | client, 
                                            ClientPrefs :: [app_level_protocol()]} |
                                           {Precedence :: server | client, 
                                            ClientPrefs :: [app_level_protocol()], 
                                            Default::app_level_protocol()}.
-doc """
Specifies the identity the client presents to the server. The matching secret is
found by calling `user_lookup_fun`
""".
-doc(#{title => <<"TLS/DTLS OPTION DESCRIPTIONS - CLIENT">>}).
-type client_psk_identity()             :: psk_identity().
-doc "Specifies the username and password to use to authenticate to the server.".
-doc(#{title => <<"TLS/DTLS OPTION DESCRIPTIONS - CLIENT">>}).
-type client_srp_identity()             :: srp_identity().
-doc """
Customizes the hostname verification of the peer certificate, as different
protocols that use TLS such as HTTP or LDAP may want to do it differently. For
example the get standard HTTPS handling provide the already implememnted fun
from the public_key application for HTTPS.
`{customize_hostname_check, [{match_fun, public_key:pkix_verify_hostname_match_fun(https)}]}`
For futher description of customize options see
`public_key:pkix_verify_hostname/3`
""".
-doc(#{title => <<"TLS/DTLS OPTION DESCRIPTIONS - CLIENT">>}).
-type customize_hostname_check() :: list().
-doc """
Specify the hostname to be used in TLS Server Name Indication extension. If not
specified it will default to the `Host` argument of
[connect/3,4](`connect/3`) unless it is of type inet:ipaddress().

The `HostName` will also be used in the hostname verification of the peer
certificate using `public_key:pkix_verify_hostname/2`.

The special value `disable` prevents the Server Name Indication extension from
being sent and disables the hostname verification check
`public_key:pkix_verify_hostname/2`
""".
-doc(#{title => <<"TLS/DTLS OPTION DESCRIPTIONS - CLIENT">>}).
-type sni()                      :: inet:hostname() | disable. 
-doc """
Specifies the maximum fragment length the client is prepared to accept from the
server. See [RFC 6066](http://www.ietf.org/rfc/rfc6066.txt)
""".
-doc(#{title => <<"TLS/DTLS OPTION DESCRIPTIONS - CLIENT">>}).
-type max_fragment_length()      :: undefined | 512 | 1024 | 2048 | 4096.
-doc """
Send special cipher suite TLS_FALLBACK_SCSV to avoid undesired TLS version
downgrade. Defaults to false

> #### Warning {: .warning }
>
> Note this option is not needed in normal TLS usage and should not be used to
> implement new clients. But legacy clients that retries connections in the
> following manner
>
> `ssl:connect(Host, Port, [...{versions, ['tlsv2', 'tlsv1.1', 'tlsv1']}])`
>
> `ssl:connect(Host, Port, [...{versions, [tlsv1.1', 'tlsv1']}, {fallback, true}])`
>
> `ssl:connect(Host, Port, [...{versions, ['tlsv1']}, {fallback, true}])`
>
> may use it to avoid undesired TLS version downgrade. Note that
> TLS_FALLBACK_SCSV must also be supported by the server for the prevention to
> work.
""".
-doc(#{title => <<"TLS/DTLS OPTION DESCRIPTIONS - CLIENT">>}).
-type fallback()                 :: boolean().
-doc "Deprecated since OTP-17, has no effect.".
-doc(#{title =>
           <<"TLS/DTLS OPTION DESCRIPTIONS - COMMON for SERVER and CLIENT">>}).
-type ssl_imp()                  :: new | old.
-doc """
If `staple` or a map, OCSP stapling will be enabled, an extension of type
"status_request" will be included in the client hello to indicate the desire to
receive certificate status information. If `no_staple` (the default), OCSP
stapling will be disabled.

When map is used, boolean ocsp_nonce key may indicate if OCSP nonce should be
requested by the client (default is `true`).
""".
-doc(#{title => <<"TLS/DTLS OPTION DESCRIPTIONS - CLIENT">>}).
-type stapling()                 :: staple | no_staple | map().

%% -------------------------------------------------------------------------------------------------------

-doc(#{title => <<"TLS/DTLS OPTION DESCRIPTIONS - SERVER">>}).
-type server_option()        :: {cacerts, server_cacerts()} |
                                {cacertfile, server_cafile()} |
                                {dh, dh_der()} |
                                {dhfile, dh_file()} |
                                {verify, server_verify_type()} |
                                {fail_if_no_peer_cert, fail_if_no_peer_cert()} |
                                {certificate_authorities, server_certificate_authorities()} |
                                {reuse_sessions, server_reuse_sessions()} |
                                {reuse_session, server_reuse_session()} |
                                {alpn_preferred_protocols, server_alpn()} |
                                {next_protocols_advertised, server_next_protocol()} |
                                {psk_identity, server_psk_identity()} |
                                {sni_hosts, sni_hosts()} |
                                {sni_fun, sni_fun()} |
                                {honor_cipher_order, honor_cipher_order()} |
                                {honor_ecc_order, honor_ecc_order()} |
                                {client_renegotiation, client_renegotiation()}|
                                {session_tickets, server_session_tickets()} |
                                {stateless_tickets_seed, stateless_tickets_seed()} |
                                {anti_replay, anti_replay()} |
                                {cookie, cookie()} |
                                {early_data, server_early_data()} |
                                {use_srtp, use_srtp()}.

-doc """
The DER-encoded trusted certificates. If this option is supplied it overrides
option `cacertfile`.
""".
-doc(#{title => <<"TLS/DTLS OPTION DESCRIPTIONS - SERVER">>}).
-type server_cacerts()           :: [public_key:der_encoded()] | [public_key:combined_cert()].
-doc """
Path to a file containing PEM-encoded CA certificates. The CA certificates are
used to build the server certificate chain and for client authentication. The
CAs are also used in the list of acceptable client CAs passed to the client when
a certificate is requested. Can be omitted if there is no need to verify the
client and if there are no intermediate CAs for the server certificate.

> #### Note {: .info }
>
> When PEM caching is enabled, files provided with this option will be checked
> for updates at fixed time intervals specified by the
> [ssl_pem_cache_clean](ssl_app.md#configuration) environment parameter.

> #### Note {: .info }
>
> Alternatively, CA certificates can be provided as a DER-encoded binary with
> [server_cacerts](`t:server_cacerts/0`) option.
""".
-doc(#{title => <<"TLS/DTLS OPTION DESCRIPTIONS - SERVER">>}).
-type server_cafile()            :: file:filename().
-doc """
Indicates the server will try to perform Application-Layer Protocol Negotiation
(ALPN).

The list of protocols is in order of preference. The protocol negotiated will be
the first in the list that matches one of the protocols advertised by the
client. If no protocol matches, the server will fail the connection with a
"no_application_protocol" alert.

The negotiated protocol can be retrieved using the
[`negotiated_protocol/1`](`negotiated_protocol/1`) function.
""".
-doc(#{title => <<"TLS/DTLS OPTION DESCRIPTIONS - SERVER">>}).
-type server_alpn()              :: [app_level_protocol()].
-doc """
List of protocols to send to the client if the client indicates that it supports
the Next Protocol extension. The client can select a protocol that is not on
this list. The list of protocols must not contain an empty binary. If the server
negotiates a Next Protocol, it can be accessed using the
`negotiated_next_protocol/1` method.
""".
-doc(#{title => <<"TLS/DTLS OPTION DESCRIPTIONS - SERVER">>}).
-type server_next_protocol()     :: [app_level_protocol()].
-doc "Specifies the server identity hint, which the server presents to the client.".
-doc(#{title => <<"TLS/DTLS OPTION DESCRIPTIONS - SERVER">>}).
-type server_psk_identity()      :: psk_identity().
-doc """
The DER-encoded Diffie-Hellman parameters. If specified, it overrides option
`dhfile`.

> #### Warning {: .warning }
>
> The `dh_der` option is not supported by TLS 1.3. Use the `supported_groups`
> option instead.
""".
-doc(#{title => <<"TLS/DTLS OPTION DESCRIPTIONS - SERVER">>}).
-type dh_der()                   :: binary().
-doc """
Path to a file containing PEM-encoded Diffie Hellman parameters to be used by
the server if a cipher suite using Diffie Hellman key exchange is negotiated. If
not specified, default parameters are used.

> #### Warning {: .warning }
>
> The `dh_file` option is not supported by TLS 1.3. Use the `supported_groups`
> option instead.
""".
-doc(#{title => <<"TLS/DTLS OPTION DESCRIPTIONS - SERVER">>}).
-type dh_file()                  :: file:filename().
-doc """
Client certificates are an optional part of the TLS protocol. A server only does
x509-certificate path validation in mode `verify_peer`. By default the server is
in `verify_none` mode an hence will not send an certificate request to the
client. When using `verify_peer` you may also want to specify the options
[fail_if_no_peer_cert](`t:fail_if_no_peer_cert/0`) and
[certificate_authorities](`t:server_certificate_authorities/0`).
""".
-doc(#{title => <<"TLS/DTLS OPTION DESCRIPTIONS - SERVER">>}).
-type server_verify_type()       :: verify_type().
-doc """
Used together with `{verify, verify_peer}` by an TLS/DTLS server. If set to
`true`, the server fails if the client does not have a certificate to send, that
is, sends an empty certificate. If set to `false`, it fails only if the client
sends an invalid certificate (an empty certificate is considered valid).
Defaults to false.
""".
-doc(#{title => <<"TLS/DTLS OPTION DESCRIPTIONS - SERVER">>}).
-type fail_if_no_peer_cert()     :: boolean().
-doc """
Enables the TLS/DTLS server to have a local policy for deciding if a session is
to be reused or not. Meaningful only if `reuse_sessions` is set to `true`.
`SuggestedSessionId` is a `t:binary/0`, `PeerCert` is a DER-encoded certificate,
`Compression` is an enumeration integer, and `CipherSuite` is of type
`ciphersuite()`.
""".
-doc(#{title => <<"TLS/DTLS OPTION DESCRIPTIONS - SERVER">>}).
-type server_reuse_session()     :: fun().
-doc """
The boolean value true specifies that the server will agree to reuse sessions.
Setting it to false will result in an empty session table, that is no sessions
will be reused. See also option [reuse_session](`t:server_reuse_session/0`).
""".
-doc(#{title => <<"TLS/DTLS OPTION DESCRIPTIONS - SERVER">>}).
-type server_reuse_sessions()    :: boolean().
-doc """
If the server receives a SNI (Server Name Indication) from the client matching a
host listed in the `sni_hosts` option, the specific options for that host will
override previously specified options. The option `sni_fun`, and `sni_hosts` are
mutually exclusive.
""".
-doc(#{title => <<"TLS/DTLS OPTION DESCRIPTIONS - SERVER">>}).
-type sni_hosts()                :: [{inet:hostname(), [server_option() | common_option()]}].
-doc """
If the server receives a SNI (Server Name Indication) from the client, the given
function will be called to retrieve [\[server_option()]
](`t:server_option/0`)for the indicated server. These options will be merged
into predefined [\[server_option()] ](`t:server_option/0`)list. The function
should be defined as: fun(ServerName :: string()) -> [\[server_option()]
](`t:server_option/0`)and can be specified as a fun or as named
`fun module:function/1` The option `sni_fun`, and `sni_hosts` are mutually
exclusive.
""".
-doc(#{title => <<"TLS/DTLS OPTION DESCRIPTIONS - SERVER">>}).
-type sni_fun()                  :: fun((string()) -> [] | undefined).
-doc """
If set to `true`, use the server preference for cipher selection. If set to
`false` (the default), use the client preference.

If true, use the server's preference for cipher selection. If false (the
default), use the client's preference.
""".
-doc(#{title => <<"TLS/DTLS OPTION DESCRIPTIONS - SERVER">>}).
-type honor_cipher_order()       :: boolean().
-doc """
If true, use the server's preference for ECC curve selection. If false (the
default), use the client's preference.
""".
-doc(#{title => <<"TLS/DTLS OPTION DESCRIPTIONS - SERVER">>}).
-type honor_ecc_order()          :: boolean().
-doc """
In protocols that support client-initiated renegotiation, the cost of resources
of such an operation is higher for the server than the client. This can act as a
vector for denial of service attacks. The SSL application already takes measures
to counter-act such attempts, but client-initiated renegotiation can be strictly
disabled by setting this option to `false`. The default value is `true`. Note
that disabling renegotiation can result in long-lived connections becoming
unusable due to limits on the number of messages the underlying cipher suite can
encipher.
""".
-doc(#{title => <<"TLS/DTLS OPTION DESCRIPTIONS - SERVER">>}).
-type client_renegotiation()     :: boolean().
-doc """
Configures the seed used for the encryption of stateless session tickets.
Allowed values are any randomly generated `t:binary/0`. If this option is not
configured, an encryption seed will be randomly generated.

> #### Warning {: .warning }
>
> Reusing the ticket encryption seed between multiple server instances enables
> stateless session tickets to work across multiple server instances, but it
> breaks anti-replay protection across instances.
>
> Inaccurate time synchronization between server instances can also affect
> session ticket freshness checks, potentially causing false negatives as well
> as false positives.

> #### Note {: .info }
>
> This option is supported by TLS 1.3 and above and only with stateless session
> tickets.
""".
-doc(#{title => <<"TLS/DTLS OPTION DESCRIPTIONS - SERVER">>}).
-type stateless_tickets_seed()   :: binary().
-doc """
If `true` (default), the server sends a cookie extension in its
HelloRetryRequest messages.

> #### Note {: .info }
>
> The cookie extension has two main purposes. It allows the server to force the
> client to demonstrate reachability at their apparent network address (thus
> providing a measure of DoS protection). This is primarily useful for
> non-connection-oriented transports. It also allows to offload the server's
> state to the client. The cookie extension is enabled by default as it is a
> mandatory extension in RFC8446.
""".
-doc(#{title => <<"TLS/DTLS OPTION DESCRIPTIONS - SERVER">>}).
-type cookie()                   :: boolean().
-doc """
Determines if a TLS-1.3 server should include the authorities extension in its
certificate request message that will be sent if the option `verify` is set to
`verify_peer`. Defaults to `true`.

A reason to exclude the extension would be if the server wants to communicate
with clients incapable of sending complete certificate chains that adhere to the
extension, but the server still has the capability to recreate a chain that it
can verify.
""".
-doc(#{title => <<"TLS/DTLS OPTION DESCRIPTIONS - SERVER">>}).
-type server_certificate_authorities() :: boolean().
%% -------------------------------------------------------------------------------------------------------
-doc(#{title => <<"Types used in TLS/DTLS">>}).
-type prf_random() :: client_random | server_random. % exported
-doc(#{title => <<"Types used in TLS/DTLS">>}).
-type protocol_extensions()  :: #{renegotiation_info => binary(),
                                  signature_algs => signature_algs(),
                                  alpn =>  app_level_protocol(),
                                  srp  => binary(),
                                  next_protocol => app_level_protocol(),
                                  max_frag_enum  => 1..4,
                                  ec_point_formats  => [0..2],
                                  elliptic_curves => [public_key:oid()],
                                  sni => inet:hostname()}. % exported
%% -------------------------------------------------------------------------------------------------------
-doc(#{title => <<"TLS/DTLS OPTION DESCRIPTIONS - SERVER">>}).
-type connection_info() :: [common_info() | curve_info() | ssl_options_info() | security_info()].
-doc(#{title => <<"TLS/DTLS OPTION DESCRIPTIONS - SERVER">>}).
-type common_info() :: {protocol, protocol_version()} |
                       {session_id, session_id()} |
                       {session_resumption, boolean()} |
                       {selected_cipher_suite, erl_cipher_suite()} |
                       {sni_hostname, term()} |
                       {srp_username, term()}.
-doc(#{title => <<"TLS/DTLS OPTION DESCRIPTIONS - SERVER">>}).
-type curve_info() :: {ecc, {named_curve, term()}}.
-doc(#{title => <<"TLS/DTLS OPTION DESCRIPTIONS - SERVER">>}).
-type ssl_options_info() :: tls_option().
-doc(#{title => <<"TLS/DTLS OPTION DESCRIPTIONS - SERVER">>}).
-type security_info() :: {client_random, binary()} |
                         {server_random, binary()} |
                         {master_secret, binary()}.
-doc(#{title => <<"TLS/DTLS OPTION DESCRIPTIONS - SERVER">>}).
-type connection_info_items() :: [connection_info_item()].
-doc(#{title => <<"TLS/DTLS OPTION DESCRIPTIONS - SERVER">>}).
-type connection_info_item() :: protocol |
                                session_id |
                                session_resumption |
                                selected_cipher_suite |
                                sni_hostname |
                                srp_username |
                                ecc |
                                client_random |
                                server_random |
                                master_secret |
                                keylog |
                                tls_options_name().
-doc(#{title => <<"TLS/DTLS OPTION DESCRIPTIONS - SERVER">>}).
-type tls_options_name() :: atom().
%% -------------------------------------------------------------------------------------------------------

-define(IS_TIMEOUT(Timeout),
        ((is_integer(Timeout) andalso Timeout >= 0) orelse (Timeout == infinity))).

%%%--------------------------------------------------------------------
%%% API
%%%--------------------------------------------------------------------

%%--------------------------------------------------------------------
%%
%% Description: Utility function that starts the ssl and applications
%% that it depends on.
%% see application(3)
%%--------------------------------------------------------------------
-doc(#{equiv => start/1}).
-doc(#{since => <<"OTP R14B">>}).
-spec start() -> ok  | {error, reason()}.
start() ->
    start(temporary).
-doc "Starts the SSL application. Default type is `temporary`.".
-doc(#{since => <<"OTP R14B">>}).
-spec start(permanent | transient | temporary) -> ok | {error, reason()}.
start(Type) ->
    case application:ensure_all_started(ssl, Type) of
	{ok, _} ->
	    ok;
	Other ->
	    Other
    end.
%%--------------------------------------------------------------------
-doc "Stops the SSL application.".
-doc(#{since => <<"OTP R14B">>}).
-spec stop() -> ok.
%%
%% Description: Stops the ssl application.
%%--------------------------------------------------------------------
stop() ->
    application:stop(ssl).

%%--------------------------------------------------------------------
%%
%% Description: Connect to an ssl server.
%%--------------------------------------------------------------------

-doc(#{equiv => connect/3}).
-doc(#{since => <<"OTP R14B">>}).
-spec connect(TCPSocket, TLSOptions) ->
          {ok, sslsocket()} |
          {error, reason()} |
          {option_not_a_key_value_tuple, any()} when
      TCPSocket :: socket(),
      TLSOptions :: [tls_client_option()].

connect(Socket, SslOptions)
  when is_list(SslOptions) ->
    connect(Socket, SslOptions, infinity).

-doc """
Upgrades a `gen_tcp`, or equivalent, connected socket to a TLS socket, that is,
performs the client-side TLS handshake.

> #### Note {: .info }
>
> If the option `verify` is set to `verify_peer` the option
> `server_name_indication` shall also be specified, if it is not no Server Name
> Indication extension will be sent, and `public_key:pkix_verify_hostname/2`
> will be called with the IP-address of the connection as `ReferenceID`, which
> is probably not what you want.

If the option `{handshake, hello}` is used the handshake is paused after
receiving the server hello message and the success response is
`{ok, SslSocket, Ext}` instead of `{ok, SslSocket}`. Thereafter the handshake is
continued or canceled by calling `handshake_continue/3` or `handshake_cancel/1`.

If the option `active` is set to `once`, `true` or an integer value, the process
owning the sslsocket will receive messages of type `t:active_msgs/0`
""".
-doc(#{since => <<"OTP R14B">>}).
-doc(#{equiv => connect/4}).
-spec connect(TCPSocket, TLSOptions, Timeout) ->
          {ok, sslsocket()} | {error, reason()} when
      TCPSocket :: socket(),
      TLSOptions :: [tls_client_option()],
      Timeout :: timeout();
             (Host, Port, TLSOptions) ->
          {ok, sslsocket()} |
          {ok, sslsocket(),Ext :: protocol_extensions()} |
          {error, reason()} |
          {option_not_a_key_value_tuple, any()} when
      Host :: host(),
      Port :: inet:port_number(),
      TLSOptions :: [tls_client_option()].

connect(Socket, SslOptions0, Timeout)
  when is_list(SslOptions0), ?IS_TIMEOUT(Timeout) ->

    try
        CbInfo = handle_option_cb_info(SslOptions0, tls),
        Transport = element(1, CbInfo),
        {ok, Config} = handle_options(Transport, Socket, SslOptions0, client, undefined),
        tls_socket:upgrade(Socket, Config, Timeout)
    catch
        _:{error, Reason} ->
            {error, Reason}
    end;
connect(Host, Port, Options)
  when is_integer(Port), is_list(Options) ->
    connect(Host, Port, Options, infinity).

-doc """
Opens a TLS/DTLS connection to `Host`, `Port`.

When the option `verify` is set to `verify_peer` the check
`public_key:pkix_verify_hostname/2` will be performed in addition to the usual
x509-path validation checks. If the check fails the error \{bad_cert,
hostname_check_failed\} will be propagated to the path validation fun
[verify_fun](`t:custom_verify/0`), where it is possible to do customized checks
by using the full possibilities of the `public_key:pkix_verify_hostname/3` API.
When the option `server_name_indication` is provided, its value (the DNS name)
will be used as `ReferenceID` to `public_key:pkix_verify_hostname/2`. When no
`server_name_indication` option is given, the `Host` argument will be used as
Server Name Indication extension. The `Host` argument will also be used for the
`public_key:pkix_verify_hostname/2` check and if the `Host` argument is an
[`inet:ip_address()`](`t:inet:ip_address/0`) the `ReferenceID` used for the
check will be `{ip, Host}` otherwise `dns_id` will be assumed with a fallback to
`ip` if that fails.

> #### Note {: .info }
>
> According to good practices certificates should not use IP-addresses as
> "server names". It would be very surprising if this happened outside a closed
> network.

If the option `{handshake, hello}` is used the handshake is paused after
receiving the server hello message and the success response is
`{ok, SslSocket, Ext}` instead of `{ok, SslSocket}`. Thereafter the handshake is
continued or canceled by calling `handshake_continue/3` or `handshake_cancel/1`.

If the option `active` is set to `once`, `true` or an integer value, the process
owning the sslsocket will receive messages of type `t:active_msgs/0`
""".
-spec connect(Host, Port, TLSOptions, Timeout) ->
          {ok, sslsocket()} |
          {ok, sslsocket(),Ext :: protocol_extensions()} |
          {error, reason()} |
          {option_not_a_key_value_tuple, any()} when
      Host :: host(),
      Port :: inet:port_number(),
      TLSOptions :: [tls_client_option()],
      Timeout :: timeout().

connect(Host, Port, Options, Timeout)
  when is_integer(Port), is_list(Options), ?IS_TIMEOUT(Timeout) ->
    try
	{ok, Config} = handle_options(Options, client, Host),
	case Config#config.connection_cb of
	    tls_gen_connection ->
		tls_socket:connect(Host,Port,Config,Timeout);
	    dtls_gen_connection ->
		dtls_socket:connect(Host,Port,Config,Timeout)
	end
    catch
	throw:Error ->
	    Error
    end.

%%--------------------------------------------------------------------
-doc "Creates an SSL listen socket.".
-spec listen(Port, Options) -> {ok, ListenSocket} | {error, reason()} when
      Port::inet:port_number(),
      Options::[tls_server_option()],
      ListenSocket :: sslsocket().

%%
%% Description: Creates an ssl listen socket.
%%--------------------------------------------------------------------
listen(_Port, []) ->
    {error, nooptions};
listen(Port, Options0)
  when is_integer(Port), is_list(Options0) ->
    try
	{ok, Config} = handle_options(Options0, server, undefined),
        do_listen(Port, Config, Config#config.connection_cb)
    catch
	Error = {error, _} ->
	    Error
    end.
%%--------------------------------------------------------------------
%%
%% Description: Performs transport accept on an ssl listen socket
%%--------------------------------------------------------------------
-doc(#{equiv => transport_accept/2}).
-spec transport_accept(ListenSocket) -> {ok, SslSocket} |
          {error, reason()} when
      ListenSocket :: sslsocket(),
      SslSocket :: sslsocket().

transport_accept(ListenSocket) ->
    transport_accept(ListenSocket, infinity).

-doc """
Accepts an incoming connection request on a listen socket. `ListenSocket` must
be a socket returned from `listen/2`. The socket returned is to be passed to
[handshake/2,3](`handshake/2`) to complete handshaking, that is, establishing
the TLS/DTLS connection.

> #### Warning {: .warning }
>
> Most API functions require that the TLS/DTLS connection is established to work
> as expected.

The accepted socket inherits the options set for `ListenSocket` in `listen/2`.

The default value for `Timeout` is `infinity`. If `Timeout` is specified and no
connection is accepted within the given time, `{error, timeout}` is returned.
""".
-spec transport_accept(ListenSocket, Timeout) -> {ok, SslSocket} |
          {error, reason()} when
      ListenSocket :: sslsocket(),
      Timeout :: timeout(),
      SslSocket :: sslsocket().

transport_accept(#sslsocket{pid = {ListenSocket,
				   #config{connection_cb = ConnectionCb} = Config}}, Timeout)
  when ?IS_TIMEOUT(Timeout) ->
    case ConnectionCb of
	tls_gen_connection ->
	    tls_socket:accept(ListenSocket, Config, Timeout);
	dtls_gen_connection ->
	    dtls_socket:accept(ListenSocket, Config, Timeout)
    end.

%%--------------------------------------------------------------------
%%
%% Description: Performs accept on an ssl listen socket. e.i. performs
%%              ssl handshake.
%%--------------------------------------------------------------------

%% Performs the SSL/TLS/DTLS server-side handshake.
-doc(#{equiv => handshake/2}).
-doc(#{since => <<"OTP 21.0">>}).
-spec handshake(HsSocket) -> {ok, SslSocket} | {ok, SslSocket, Ext} | {error, Reason} when
      HsSocket :: sslsocket(),
      SslSocket :: sslsocket(),
      Ext :: protocol_extensions(),
      Reason :: closed | timeout | error_alert().

handshake(ListenSocket) ->
    handshake(ListenSocket, infinity).

-doc """
Performs the TLS/DTLS server-side handshake.

Returns a new TLS/DTLS socket if the handshake is successful.

If the option `active` is set to `once`, `true` or an integer value, the process
owning the sslsocket will receive messages of type `t:active_msgs/0`

> #### Warning {: .warning }
>
> Not setting the timeout makes the server more vulnerable to DoS attacks.
""".
-doc(#{since => <<"OTP 21.0">>}).
-doc(#{equiv => handshake/3}).
-doc(#{since => <<"OTP 21.0">>}).
-spec handshake(HsSocket, Timeout) -> {ok, SslSocket} | {ok, SslSocket, Ext} | {error, Reason} when
      HsSocket :: sslsocket(),
      Timeout :: timeout(),
      SslSocket :: sslsocket(),
      Ext :: protocol_extensions(),
      Reason :: closed | timeout | error_alert();
               (Socket, Options) -> {ok, SslSocket} | {ok, SslSocket, Ext} | {error, Reason} when
      Socket :: socket() | sslsocket(),
      SslSocket :: sslsocket(),
      Options :: [server_option()],
      Ext :: protocol_extensions(),
      Reason :: closed | timeout | error_alert().

handshake(#sslsocket{} = Socket, Timeout)
  when ?IS_TIMEOUT(Timeout) ->
    ssl_gen_statem:handshake(Socket, Timeout);

%% If Socket is a ordinary socket(): upgrades a gen_tcp, or equivalent, socket to
%% an SSL socket, that is, performs the SSL/TLS server-side handshake and returns
%% the SSL socket.
%%
%% If Socket is an sslsocket(): provides extra SSL/TLS/DTLS options to those
%% specified in ssl:listen/2 and then performs the SSL/TLS/DTLS handshake.
handshake(ListenSocket, SslOptions) ->
    handshake(ListenSocket, SslOptions, infinity).
-doc """
If `Socket` is a ordinary `t:socket/0`: upgrades a `gen_tcp`, or equivalent,
socket to an SSL socket, that is, performs the TLS server-side handshake and
returns a TLS socket.

> #### Warning {: .warning }
>
> The ordinary `Socket` shall be in passive mode (\{active, false\}) before
> calling this function, and before the client tries to connect with TLS, or
> else the behavior of this function is undefined. The best way to ensure this
> is to create the ordinary listen socket in passive mode.

If `Socket` is an [sslsocket() ](`t:sslsocket/0`): provides extra TLS/DTLS
options to those specified in `listen/2` and then performs the TLS/DTLS
handshake. Returns a new TLS/DTLS socket if the handshake is successful.

> #### Warning {: .warning }
>
> Not setting the timeout makes the server more vulnerable to DoS attacks.

If option `{handshake, hello}` is specified the handshake is paused after
receiving the client hello message and the success response is
`{ok, SslSocket, Ext}` instead of `{ok, SslSocket}`. Thereafter the handshake is
continued or canceled by calling `handshake_continue/3` or `handshake_cancel/1`.

If the option `active` is set to `once`, `true` or an integer value, the process
owning the sslsocket will receive messages of type `t:active_msgs/0`
""".
-doc(#{since => <<"OTP 21.0">>}).
-spec handshake(Socket, Options, Timeout) ->
          {ok, SslSocket} |
          {ok, SslSocket, Ext} |
          {error, Reason} when
      Socket :: socket() | sslsocket(),
      SslSocket :: sslsocket(),
      Options :: [server_option()],
      Timeout :: timeout(),
      Ext :: protocol_extensions(),
      Reason :: closed | timeout | {options, any()} | error_alert().

handshake(#sslsocket{} = Socket, [], Timeout)
  when ?IS_TIMEOUT(Timeout) ->
    handshake(Socket, Timeout);
handshake(#sslsocket{fd = {_, _, _, Trackers}} = Socket, SslOpts, Timeout)
  when is_list(SslOpts), ?IS_TIMEOUT(Timeout) ->
    try
        Tracker = proplists:get_value(option_tracker, Trackers),
	{ok, EmOpts, _} = tls_socket:get_all_opts(Tracker),
	ssl_gen_statem:handshake(Socket, {SslOpts,
					  tls_socket:emulated_socket_options(EmOpts, #socket_options{})}, Timeout)
    catch
	Error = {error, _Reason} -> Error
    end;
handshake(#sslsocket{pid = [Pid|_], fd = {_, _, _}} = Socket, SslOpts, Timeout)
  when is_list(SslOpts), ?IS_TIMEOUT(Timeout) ->
    try
        {ok, EmOpts, _} = dtls_packet_demux:get_all_opts(Pid),
	ssl_gen_statem:handshake(Socket, {SslOpts,
                                          tls_socket:emulated_socket_options(EmOpts, #socket_options{})}, Timeout)
    catch
	Error = {error, _Reason} -> Error
    end;
handshake(Socket, SslOptions, Timeout)
  when is_list(SslOptions), ?IS_TIMEOUT(Timeout) ->
    try
        CbInfo = handle_option_cb_info(SslOptions, tls),
        Transport = element(1, CbInfo),
        ConnetionCb = connection_cb(SslOptions),
        {ok, #config{transport_info = CbInfo, ssl = SslOpts, emulated = EmOpts}} =
            handle_options(Transport, Socket, SslOptions, server, undefined),
        ok = tls_socket:setopts(Transport, Socket, tls_socket:internal_inet_values()),
        {ok, Port} = tls_socket:port(Transport, Socket),
        {ok, SessionIdHandle} = tls_socket:session_id_tracker(ssl_unknown_listener, SslOpts),
        ssl_gen_statem:handshake(ConnetionCb, Port, Socket,
                                 {SslOpts, 
                                  tls_socket:emulated_socket_options(EmOpts, #socket_options{}),
                                  [{session_id_tracker, SessionIdHandle}]},
                                 self(), CbInfo, Timeout)
    catch
        Error = {error, _Reason} -> Error
    end.   

%%--------------------------------------------------------------------
-doc(#{equiv => handshake_continue/3}).
-doc(#{since => <<"OTP 21.0">>}).
-spec handshake_continue(HsSocket, Options) ->
          {ok, SslSocket} | {error, Reason} when
      HsSocket :: sslsocket(),
      Options :: [tls_client_option() | tls_server_option()],
      SslSocket :: sslsocket(),
      Reason :: closed | timeout | error_alert().
%%
%%
%% Description: Continues the handshake possible with newly supplied options.
%%--------------------------------------------------------------------
handshake_continue(Socket, SSLOptions) ->
    handshake_continue(Socket, SSLOptions, infinity).

%%--------------------------------------------------------------------
-doc "Continue the TLS handshake, possibly with new, additional or changed options.".
-doc(#{since => <<"OTP 21.0">>}).
-spec handshake_continue(HsSocket, Options, Timeout) ->
          {ok, SslSocket} | {error, Reason} when
      HsSocket :: sslsocket(),
      Options :: [tls_client_option() | tls_server_option()],
      Timeout :: timeout(),
      SslSocket :: sslsocket(),
      Reason :: closed | timeout | error_alert().
%%
%%
%% Description: Continues the handshake possible with newly supplied options.
%%--------------------------------------------------------------------
handshake_continue(Socket, SSLOptions, Timeout)
  when is_list(SSLOptions), ?IS_TIMEOUT(Timeout) ->
    ssl_gen_statem:handshake_continue(Socket, SSLOptions, Timeout).

%%--------------------------------------------------------------------
-doc "Cancel the handshake with a fatal `USER_CANCELED` alert.".
-doc(#{since => <<"OTP 21.0">>}).
-spec  handshake_cancel(#sslsocket{}) -> any().
%%
%% Description: Cancels the handshakes sending a close alert.
%%--------------------------------------------------------------------
handshake_cancel(Socket) ->
    ssl_gen_statem:handshake_cancel(Socket).

%%--------------------------------------------------------------------
-doc "Closes a TLS/DTLS connection.".
-spec  close(SslSocket) -> ok | {error, Reason} when
      SslSocket :: sslsocket(),
      Reason :: any().
%%
%% Description: Close an ssl connection
%%--------------------------------------------------------------------
close(#sslsocket{pid = [Pid|_]}) when is_pid(Pid) ->
    ssl_gen_statem:close(Pid, {close, ?DEFAULT_TIMEOUT});
close(#sslsocket{pid = {dtls, #config{dtls_handler = {_, _}}}} = DTLSListen) ->
    dtls_socket:close(DTLSListen);
close(#sslsocket{pid = {ListenSocket, #config{transport_info={Transport,_,_,_,_}}}}) ->
    Transport:close(ListenSocket).

%%--------------------------------------------------------------------
-doc """
Closes or downgrades a TLS connection. In the latter case the transport
connection will be handed over to the `NewController` process after receiving
the TLS close alert from the peer. The returned transport socket will have the
following options set: `[{active, false}, {packet, 0}, {mode, binary}]`.

In case of downgrade, the close function might return some binary data that
should be treated by the user as the first bytes received on the downgraded
connection.
""".
-doc(#{since => <<"OTP 18.1">>}).
-spec  close(SslSocket, How) -> ok | {ok, port()} | {ok, port(), Data} | {error,Reason} when
      SslSocket :: sslsocket(),
      How :: timeout() | {NewController::pid(), timeout()},
      Data :: binary(),
      Reason :: any().
%%
%% Description: Close an ssl connection
%%--------------------------------------------------------------------
close(#sslsocket{pid = [TLSPid|_]}, {Pid, Timeout} = DownGrade)
  when is_pid(TLSPid), is_pid(Pid), ?IS_TIMEOUT(Timeout) ->
    case ssl_gen_statem:close(TLSPid, {close, DownGrade}) of
        ok -> %% In normal close {error, closed} is regarded as ok, as it is not interesting which side
            %% that got to do the actual close. But in the downgrade case only {ok, Port} is a success.
            {error, closed};
        Other ->
            Other
    end;
close(#sslsocket{pid = [TLSPid|_]}, Timeout)
  when is_pid(TLSPid), ?IS_TIMEOUT(Timeout) ->
    ssl_gen_statem:close(TLSPid, {close, Timeout});
close(#sslsocket{pid = {dtls = ListenSocket, #config{transport_info={Transport,_,_,_,_}}}}, _) ->
    dtls_socket:close(Transport, ListenSocket);    
close(#sslsocket{pid = {ListenSocket, #config{transport_info={Transport,_,_,_,_}}}}, _) ->
    tls_socket:close(Transport, ListenSocket).

%%--------------------------------------------------------------------
-doc """
Writes `Data` to `SslSocket`.

A notable return value is `{error, closed}` indicating that the socket is
closed.
""".
-spec send(SslSocket, Data) -> ok | {error, reason()} when
      SslSocket :: sslsocket(),
      Data :: iodata().
%%
%% Description: Sends data over the ssl connection
%%--------------------------------------------------------------------
send(#sslsocket{pid = [Pid]}, Data) when is_pid(Pid) ->
    ssl_gen_statem:send(Pid, Data);
send(#sslsocket{pid = [_, Pid]}, Data) when is_pid(Pid) ->
    tls_sender:send_data(Pid,  erlang:iolist_to_iovec(Data));
send(#sslsocket{pid = {_, #config{transport_info={_, udp, _, _}}}}, _) ->
    {error,enotconn}; %% Emulate connection behaviour
send(#sslsocket{pid = {dtls,_}}, _) ->
    {error,enotconn};  %% Emulate connection behaviour
send(#sslsocket{pid = {ListenSocket, #config{transport_info = Info}}}, Data) ->
    Transport = element(1, Info),
    tls_socket:send(Transport, ListenSocket, Data). %% {error,enotconn}

%%--------------------------------------------------------------------
%%
%% Description: Receives data when active = false
%%--------------------------------------------------------------------
-doc(#{equiv => recv/3}).
-spec recv(SslSocket, Length) -> {ok, Data} | {error, reason()} when
      SslSocket :: sslsocket(),
      Length :: non_neg_integer(),
      Data :: binary() | list() | HttpPacket,
      HttpPacket :: any().

recv(Socket, Length) ->
    recv(Socket, Length, infinity).

-doc """
Receives a packet from a socket in passive mode. A closed socket is indicated by
return value `{error, closed}`.

Argument `Length` is meaningful only when the socket is in mode `raw` and
denotes the number of bytes to read. If `Length` = 0, all available bytes are
returned. If `Length` > 0, exactly `Length` bytes are returned, or an error;
possibly discarding less than `Length` bytes of data when the socket gets closed
from the other side.

Optional argument `Timeout` specifies a time-out in milliseconds. The default
value is `infinity`.
""".
-spec recv(SslSocket, Length, Timeout) -> {ok, Data} | {error, reason()} when
      SslSocket :: sslsocket(),
      Length :: non_neg_integer(),
      Data :: binary() | list() | HttpPacket,
      Timeout :: timeout(),
      HttpPacket :: any().

recv(#sslsocket{pid = [Pid|_]}, Length, Timeout)
  when is_pid(Pid), (is_integer(Length) andalso Length >= 0), ?IS_TIMEOUT(Timeout) ->
    ssl_gen_statem:recv(Pid, Length, Timeout);
recv(#sslsocket{pid = {dtls,_}}, _, _) ->
    {error,enotconn};
recv(#sslsocket{pid = {Listen,
		       #config{transport_info = Info}}},_,_) ->
    Transport = element(1, Info),
    Transport:recv(Listen, 0). %% {error,enotconn}

%%--------------------------------------------------------------------
-doc """
Assigns a new controlling process to the SSL socket. A controlling process is
the owner of an SSL socket, and receives all messages from the socket.
""".
-spec controlling_process(SslSocket, NewOwner) -> ok | {error, Reason} when
      SslSocket :: sslsocket(),
      NewOwner :: pid(),
      Reason :: any().
%%
%% Description: Changes process that receives the messages when active = true
%% or once.
%%--------------------------------------------------------------------
controlling_process(#sslsocket{pid = [Pid|_]}, NewOwner)
  when is_pid(Pid), is_pid(NewOwner) ->
    ssl_gen_statem:new_user(Pid, NewOwner);
controlling_process(#sslsocket{pid = {dtls, _}}, NewOwner)
  when is_pid(NewOwner) ->
    ok; %% Meaningless but let it be allowed to conform with TLS 
controlling_process(#sslsocket{pid = {Listen,
				      #config{transport_info = {Transport,_,_,_,_}}}},
		    NewOwner)
  when is_pid(NewOwner) ->
    %% Meaningless but let it be allowed to conform with normal sockets
    Transport:controlling_process(Listen, NewOwner).

%%--------------------------------------------------------------------
-doc """
Returns the most relevant information about the connection, ssl options that are
undefined will be filtered out. Note that values that affect the security of the
connection will only be returned if explicitly requested by
connection_information/2.

> #### Note {: .info }
>
> The legacy `Item = cipher_suite` was removed in OTP-23. Previously it returned
> the cipher suite on its (undocumented) legacy format. It is replaced by
> `selected_cipher_suite`.
""".
-doc(#{since => <<"OTP 18.0">>}).
-spec connection_information(SslSocket) -> {ok, Result} | {error, reason()} when
      SslSocket :: sslsocket(),
      Result :: connection_info().
%%
%% Description: Return SSL information for the connection
%%--------------------------------------------------------------------
connection_information(#sslsocket{pid = [Pid|_]}) when is_pid(Pid) -> 
    case ssl_gen_statem:connection_information(Pid, false) of
	{ok, Info} ->
	    {ok, [Item || Item = {_Key, Value} <- Info,  Value =/= undefined]};
	Error ->
            Error
    end;
connection_information(#sslsocket{pid = {_Listen, #config{}}}) ->
    {error, enotconn}.
%%--------------------------------------------------------------------
-doc """
Returns the requested information items about the connection, if they are
defined.

Note that client_random, server_random, master_secret and keylog are values that
affect the security of connection. Meaningful atoms, not specified above, are
the ssl option names.

In order to retrieve keylog and other secret information from a TLS 1.3
connection, [keep_secrets](`t:keep_secrets/0`) must be configured in advance and
set to `true`.

> #### Note {: .info }
>
> If only undefined options are requested the resulting list can be empty.
""".
-doc(#{since => <<"OTP 18.0">>}).
-spec connection_information(SslSocket, Items) -> {ok, Result} | {error, reason()} when
      SslSocket :: sslsocket(),
      Items :: connection_info_items(),
      Result :: connection_info().
%%
%% Description: Return SSL information for the connection
%%--------------------------------------------------------------------
connection_information(#sslsocket{pid = [Pid|_]}, Items)
  when is_pid(Pid), is_list(Items) ->
    case ssl_gen_statem:connection_information(Pid, include_security_info(Items)) of
        {ok, Info} ->
            {ok, [Item || Item = {Key, Value} <- Info,  lists:member(Key, Items),
			  Value =/= undefined]};
	Error ->
            Error
    end.

%%--------------------------------------------------------------------
-doc "Returns the address and port number of the peer.".
-spec peername(SslSocket) -> {ok, {Address, Port}} |
          {error, reason()} when
      SslSocket :: sslsocket(),
      Address :: inet:ip_address(),
      Port :: inet:port_number().
%%
%% Description: same as inet:peername/1.
%%--------------------------------------------------------------------
peername(#sslsocket{pid = [Pid|_], fd = {Transport, Socket,_}}) when is_pid(Pid)->
    dtls_socket:peername(Transport, Socket);
peername(#sslsocket{pid = [Pid|_], fd = {Transport, Socket,_,_}}) when is_pid(Pid)->
    tls_socket:peername(Transport, Socket);
peername(#sslsocket{pid = {dtls, #config{dtls_handler = {_Pid,_}}}}) ->
    dtls_socket:peername(dtls, undefined);
peername(#sslsocket{pid = {ListenSocket,  #config{transport_info = {Transport,_,_,_,_}}}}) ->
    tls_socket:peername(Transport, ListenSocket); %% Will return {error, enotconn}
peername(#sslsocket{pid = {dtls,_}}) ->
    {error,enotconn}.

%%--------------------------------------------------------------------
-doc """
The peer certificate is returned as a DER-encoded binary. The certificate can be
decoded with `public_key:pkix_decode_cert/2` Suggested further reading about
certificates is [public_key User's Guide](`e:public_key:public_key_records.md`)
and [ssl User's Guide](standards_compliance.md)
""".
-spec peercert(SslSocket) -> {ok, Cert} | {error, reason()} when
      SslSocket :: sslsocket(),
      Cert :: public_key:der_encoded().
%%
%% Description: Returns the peercert.
%%--------------------------------------------------------------------
peercert(#sslsocket{pid = [Pid|_]}) when is_pid(Pid) ->
    case ssl_gen_statem:peer_certificate(Pid) of
	{ok, undefined} ->
	    {error, no_peercert};
        Result ->
	    Result
    end;
peercert(#sslsocket{pid = {dtls, _}}) ->
    {error, enotconn};
peercert(#sslsocket{pid = {_Listen, #config{}}}) ->
    {error, enotconn}.

%%--------------------------------------------------------------------
-doc "Returns the protocol negotiated through ALPN or NPN extensions.".
-doc(#{since => <<"OTP 18.0">>}).
-spec negotiated_protocol(SslSocket) -> {ok, Protocol} | {error, Reason} when
      SslSocket :: sslsocket(),
      Protocol :: binary(),
      Reason :: protocol_not_negotiated | closed.
%%
%% Description: Returns the protocol that has been negotiated. If no
%% protocol has been negotiated will return {error, protocol_not_negotiated}
%%--------------------------------------------------------------------
negotiated_protocol(#sslsocket{pid = [Pid|_]}) when is_pid(Pid) ->
    ssl_gen_statem:negotiated_protocol(Pid).

%%--------------------------------------------------------------------
-doc """
Lists all possible cipher suites corresponding to `Description` that are
available. The `exclusive` and `exclusive_anonymous` option will exclusively
list cipher suites first supported in `Version` whereas the other options are
inclusive from the lowest possible version to `Version`. The `all` options
includes all suites except the anonymous and no anonymous suites are supported
by default.

> #### Note {: .info }
>
> TLS-1.3 has no overlapping cipher suites with previous TLS versions, that is
> the result of `cipher_suites(all, 'tlsv1.3').` contains a separate set of
> suites that can be used with TLS-1.3 an other set that can be used if a lower
> version is negotiated. PRE TLS-1.3 so called `PSK` and `SRP` suites need extra
> configuration to work see [user lookup function](`t:custom_user_lookup/0`). No
> anonymous suites are supported by TLS-1.3.
>
> Also note that the cipher suites returned by this function are the cipher
> suites that the OTP ssl application can support provided that they are
> supported by the cryptolib linked with the OTP crypto application. Use
> [ssl:filter_cipher_suites(Suites, []).](`filter_cipher_suites/2`) to filter
> the list for the current cryptolib. Note that cipher suites may be filtered
> out because they are too old or too new depending on the cryptolib
""".
-doc(#{since => <<"OTP 20.3">>}).
-spec cipher_suites(Description, Version) -> ciphers() when
      Description :: default | all | exclusive | anonymous | exclusive_anonymous,
      Version :: protocol_version() | ssl_record:ssl_version().

%% Description: Returns all default and all supported cipher suites for a
%% TLS/DTLS version
%%--------------------------------------------------------------------
cipher_suites(Description, Version) when Version == 'tlsv1.3';
                                         Version == 'tlsv1.2';
                                         Version == 'tlsv1.1';
                                         Version == tlsv1 ->
    cipher_suites(Description, tls_record:protocol_version_name(Version));
cipher_suites(Description, Version)  when Version == 'dtlsv1.2';
                                          Version == 'dtlsv1'->
    cipher_suites(Description, dtls_record:protocol_version_name(Version));
cipher_suites(Description, Version) ->
    [ssl_cipher_format:suite_bin_to_map(Suite) || Suite <- supported_suites(Description, Version)].

%%--------------------------------------------------------------------
-doc """
Same as `cipher_suites/2` but lists RFC or OpenSSL string names instead of
`t:erl_cipher_suite/0`
""".
-doc(#{since => <<"OTP 22.0">>}).
-spec cipher_suites(Description, Version, rfc | openssl) -> [string()] when
      Description :: default | all | exclusive | anonymous,
      Version :: protocol_version() | ssl_record:ssl_version().

%% Description: Returns all default and all supported cipher suites for a
%% TLS/DTLS version
%%--------------------------------------------------------------------
cipher_suites(Description, Version, StringType) when  Version == 'tlsv1.3';
                                                      Version == 'tlsv1.2';
                                                      Version == 'tlsv1.1';
                                                      Version == tlsv1 ->
    cipher_suites(Description, tls_record:protocol_version_name(Version), StringType);
cipher_suites(Description, Version, StringType)  when Version == 'dtlsv1.2';
                                                      Version == 'dtlsv1'->
    cipher_suites(Description, dtls_record:protocol_version_name(Version), StringType);
cipher_suites(Description, Version, rfc) ->
    [ssl_cipher_format:suite_map_to_str(ssl_cipher_format:suite_bin_to_map(Suite))
     || Suite <- supported_suites(Description, Version)];
cipher_suites(Description, Version, openssl) ->
    [ssl_cipher_format:suite_map_to_openssl_str(ssl_cipher_format:suite_bin_to_map(Suite))
     || Suite <- supported_suites(Description, Version)].

%%--------------------------------------------------------------------
-doc """
Removes cipher suites if any of the filter functions returns false for any part
of the cipher suite. If no filter function is supplied for some part the default
behaviour regards it as if there was a filter function that returned true. For
examples see
[Customizing cipher suites ](using_ssl.md#customizing-cipher-suites)Additionally,
this function also filters the cipher suites to exclude cipher suites not
supported by the cryptolib used by the OTP crypto application. That is calling
ssl:filter_cipher_suites(Suites, []) will be equivalent to only applying the
filters for cryptolib support.
""".
-doc(#{since => <<"OTP 20.3">>}).
-spec filter_cipher_suites(Suites, Filters) -> Ciphers when
      Suites :: ciphers(),
      Filters :: cipher_filters(),
      Ciphers :: ciphers().

%% Description: Removes cipher suites if any of the filter functions returns false
%% for any part of the cipher suite. This function also calls default filter functions
%% to make sure the cipher suite are supported by crypto.
%%--------------------------------------------------------------------
filter_cipher_suites(Suites, Filters0) ->
    #{key_exchange_filters := KexF,
      cipher_filters := CipherF,
      mac_filters := MacF,
      prf_filters := PrfF}
        = ssl_cipher:crypto_support_filters(),
    Filters = #{key_exchange_filters => add_filter(proplists:get_value(key_exchange, Filters0), KexF),
                cipher_filters => add_filter(proplists:get_value(cipher, Filters0), CipherF),
                mac_filters => add_filter(proplists:get_value(mac, Filters0), MacF),
                prf_filters => add_filter(proplists:get_value(prf, Filters0), PrfF)},
    ssl_cipher:filter_suites(Suites, Filters).
%%--------------------------------------------------------------------
-doc """
Make `Preferred` suites become the most preferred suites that is put them at the
head of the cipher suite list `Suites` after removing them from `Suites` if
present. `Preferred` may be a list of cipher suites or a list of filters in
which case the filters are use on `Suites` to extract the preferred cipher list.
""".
-doc(#{since => <<"OTP 20.3">>}).
-spec prepend_cipher_suites(Preferred, Suites) -> ciphers() when
      Preferred :: ciphers() | cipher_filters(),
      Suites :: ciphers().

%% Description: Make <Preferred> suites become the most preferred
%%      suites that is put them at the head of the cipher suite list
%%      and remove them from <Suites> if present. <Preferred> may be a
%%      list of cipher suites or a list of filters in which case the
%%      filters are use on Suites to extract the the preferred
%%      cipher list.
%% --------------------------------------------------------------------
prepend_cipher_suites([First | _] = Preferred, Suites0) when is_map(First) ->
    Suites = Preferred ++ (Suites0 -- Preferred),
    Suites;
prepend_cipher_suites(Filters, Suites) ->
    Preferred = filter_cipher_suites(Suites, Filters), 
    Preferred ++ (Suites -- Preferred).
%%--------------------------------------------------------------------
-doc """
Make `Deferred` suites become the least preferred suites, that is put them at
the end of the cipher suite list `Suites` after removing them from `Suites` if
present. `Deferred` may be a list of cipher suites or a list of filters in which
case the filters are use on `Suites` to extract the Deferred cipher list.
""".
-doc(#{since => <<"OTP 20.3">>}).
-spec append_cipher_suites(Deferred, Suites) -> ciphers() when
      Deferred :: ciphers() | cipher_filters(),
      Suites :: ciphers().

%% Description: Make <Deferred> suites suites become the 
%% least preferred suites that is put them at the end of the cipher suite list
%% and removed them from <Suites> if present.
%%
%%--------------------------------------------------------------------
append_cipher_suites([First | _] = Deferred, Suites0) when is_map(First)->
    Suites = (Suites0 -- Deferred) ++ Deferred,
    Suites;
append_cipher_suites(Filters, Suites) ->
    Deferred = filter_cipher_suites(Suites, Filters), 
    (Suites -- Deferred) ++  Deferred.

%%--------------------------------------------------------------------
-doc """
Lists all possible signature algorithms corresponding to `Description` that are
available. The `exclusive` option will exclusively list algorithms/schemes for
that protocol version, whereas the `default` and `all` options lists the
combined list to support the range of protocols from (D)TLS-1.2, the first
version to support configuration of the signature algorithms, to `Version`.

Example:

```erlang
      1> ssl:signature_algs(default, 'tlsv1.3').
      [eddsa_ed25519,eddsa_ed448,ecdsa_secp521r1_sha512,
      ecdsa_secp384r1_sha384,ecdsa_secp256r1_sha256,
      rsa_pss_pss_sha512,rsa_pss_pss_sha384,rsa_pss_pss_sha256,
      rsa_pss_rsae_sha512,rsa_pss_rsae_sha384,rsa_pss_rsae_sha256,
      rsa_pkcs1_sha512,rsa_pkcs1_sha384,rsa_pkcs1_sha256,
      {sha512,ecdsa},
      {sha384,ecdsa},
      {sha256,ecdsa}]

      2>ssl:signature_algs(all, 'tlsv1.3').
      [eddsa_ed25519,eddsa_ed448,ecdsa_secp521r1_sha512,
      ecdsa_secp384r1_sha384,ecdsa_secp256r1_sha256,
      rsa_pss_pss_sha512,rsa_pss_pss_sha384,rsa_pss_pss_sha256,
      rsa_pss_rsae_sha512,rsa_pss_rsae_sha384,rsa_pss_rsae_sha256,
      rsa_pkcs1_sha512,rsa_pkcs1_sha384,rsa_pkcs1_sha256,
      {sha512,ecdsa},
      {sha384,ecdsa},
      {sha256,ecdsa},
      {sha224,ecdsa},
      {sha224,rsa},
      {sha,rsa},
      {sha,dsa}]

      3> ssl:signature_algs(exclusive, 'tlsv1.3').
      [eddsa_ed25519,eddsa_ed448,ecdsa_secp521r1_sha512,
      ecdsa_secp384r1_sha384,ecdsa_secp256r1_sha256,
      rsa_pss_pss_sha512,rsa_pss_pss_sha384,rsa_pss_pss_sha256,
      rsa_pss_rsae_sha512,rsa_pss_rsae_sha384,rsa_pss_rsae_sha256]
```

> #### Note {: .info }
>
> Some TLS-1-3 scheme names overlap with TLS-1.2 algorithm-tuple-pair-names and
> then TLS-1.3 names will be used, for example `rsa_pkcs1_sha256` instead of
> `{sha256, rsa}` these are legacy algorithms in TLS-1.3 that apply only to
> certificate signatures in this version of the protocol.
""".
-doc(#{since => <<"OTP 26.0">>}).
-spec signature_algs(Description, Version) -> signature_algs() when
      Description :: default | all | exclusive,
      Version :: protocol_version().

%% Description: Returns possible signature algorithms/schemes
%% for TLS/DTLS version
%%--------------------------------------------------------------------

signature_algs(default, 'tlsv1.3') ->
    tls_v1:default_signature_algs([tls_record:protocol_version_name('tlsv1.3'), 
                                   tls_record:protocol_version_name('tlsv1.2')]);
signature_algs(default, 'tlsv1.2') ->
    tls_v1:default_signature_algs([tls_record:protocol_version_name('tlsv1.2')]);
signature_algs(all, 'tlsv1.3') ->
    tls_v1:default_signature_algs([tls_record:protocol_version_name('tlsv1.3'),
                                   tls_record:protocol_version_name('tlsv1.2')]) ++
        tls_v1:legacy_signature_algs_pre_13();
signature_algs(all, 'tlsv1.2') ->
    tls_v1:default_signature_algs([tls_record:protocol_version_name('tlsv1.2')]) ++ 
        tls_v1:legacy_signature_algs_pre_13();
signature_algs(exclusive, 'tlsv1.3') ->
    tls_v1:default_signature_algs([tls_record:protocol_version_name('tlsv1.3')]);
signature_algs(exclusive, 'tlsv1.2') ->
    Algs = tls_v1:default_signature_algs([tls_record:protocol_version_name('tlsv1.2')]),
    Algs ++ tls_v1:legacy_signature_algs_pre_13();
signature_algs(Description, 'dtlsv1.2') ->
    signature_algs(Description, 'tlsv1.2');
signature_algs(Description, Version) when Description == default;
                                          Description == all;
                                          Description == exclusive->
    erlang:error({signature_algs_not_supported_in_protocol_version, Version});
signature_algs(Description, Version) ->
    erlang:error(badarg, [Description, Version]).

%%--------------------------------------------------------------------
-doc(#{equiv => eccs/1}).
-doc(#{since => <<"OTP 19.2">>}).
-spec eccs() -> NamedCurves when
      NamedCurves :: [named_curve()].
%%--------------------------------------------------------------------
eccs() ->
    tls_v1:ec_curves(all, 'tlsv1.2').

%%--------------------------------------------------------------------
-doc """
Returns a list of supported ECCs. `eccs/0` is equivalent to calling
[`eccs(Protocol)`](`eccs/1`) with all supported protocols and then deduplicating
the output.
""".
-doc(#{since => <<"OTP 19.2">>}).
-spec eccs(Version) -> NamedCurves when
      Version :: 'tlsv1.2' | 'tlsv1.1' | 'tlsv1' | 'dtlsv1.2' | 'dtlsv1',
      NamedCurves :: [named_curve()].
%%--------------------------------------------------------------------
eccs('dtlsv1') ->
    eccs('tlsv1.1');
eccs('dtlsv1.2') ->
    eccs('tlsv1.2');
eccs(Version) when Version == 'tlsv1.2';
                   Version == 'tlsv1.1';
                   Version == tlsv1 ->
    tls_v1:ec_curves(default, Version);
eccs('tlsv1.3') ->
    erlang:error({badarg, not_sup_in, 'tlsv1.3'});
eccs(Other) ->
    erlang:error({badarg, Other}).

%%--------------------------------------------------------------------
-doc false.
-spec groups() -> [group()].
%% Description: returns all supported groups (TLS 1.3 and later)
%%--------------------------------------------------------------------
groups() ->
    tls_v1:groups().

%%--------------------------------------------------------------------
-doc false.
-spec groups(default) -> [group()].
%% Description: returns the default groups (TLS 1.3 and later)
%%--------------------------------------------------------------------
groups(default) ->
    tls_v1:default_groups().

%%--------------------------------------------------------------------
-doc "Gets the values of the specified socket options.".
-spec getopts(SslSocket, OptionNames) ->
          {ok, [gen_tcp:option()]} | {error, reason()} when
      SslSocket :: sslsocket(),
      OptionNames :: [gen_tcp:option_name()].
%%
%% Description: Gets options
%%--------------------------------------------------------------------
getopts(#sslsocket{pid = [Pid|_]}, OptionTags) when is_pid(Pid), is_list(OptionTags) ->
    ssl_gen_statem:get_opts(Pid, OptionTags);
getopts(#sslsocket{pid = {dtls, #config{transport_info = {Transport,_,_,_,_}}}} = ListenSocket,
        OptionTags)
  when is_list(OptionTags) ->
    try dtls_socket:getopts(Transport, ListenSocket, OptionTags) of
        {ok, _} = Result ->
            Result;
	{error, InetError} ->
	    {error, {options, {socket_options, OptionTags, InetError}}}
    catch
	_:Error ->
	    {error, {options, {socket_options, OptionTags, Error}}}
    end;
getopts(#sslsocket{pid = {_,  #config{transport_info = {Transport,_,_,_,_}}}} = ListenSocket,
	OptionTags) when is_list(OptionTags) ->
    try tls_socket:getopts(Transport, ListenSocket, OptionTags) of
	{ok, _} = Result ->
	    Result;
	{error, InetError} ->
	    {error, {options, {socket_options, OptionTags, InetError}}}
    catch
	_:Error ->
	    {error, {options, {socket_options, OptionTags, Error}}}
    end;
getopts(#sslsocket{}, OptionTags) ->
    {error, {options, {socket_options, OptionTags}}}.

%%--------------------------------------------------------------------
-doc "Sets options according to `Options` for socket `SslSocket`.".
-spec setopts(SslSocket, Options) -> ok | {error, reason()} when
      SslSocket :: sslsocket(),
      Options :: [gen_tcp:option()].
%%
%% Description: Sets options
%%--------------------------------------------------------------------
setopts(#sslsocket{pid = [Pid|_]}, [{active, _}] = Active) when is_pid(Pid) ->
    ssl_gen_statem:set_opts(Pid, Active);
setopts(#sslsocket{pid = [Pid, Sender]}, Options0) when is_pid(Pid), is_list(Options0)  ->
    try proplists:expand([{binary, [{mode, binary}]},
			  {list, [{mode, list}]}], Options0) of
        Options ->
            case proplists:get_value(packet, Options, undefined) of
                undefined ->
                    ssl_gen_statem:set_opts(Pid, Options);
                PacketOpt ->
                    case tls_sender:setopts(Sender, [{packet, PacketOpt}]) of
                        ok ->
                            ssl_gen_statem:set_opts(Pid, Options);
                        Error ->
                            Error
                    end
            end
    catch
        _:_ ->
            {error, {options, {not_a_proplist, Options0}}}
    end;
setopts(#sslsocket{pid = [Pid|_]}, Options0) when is_pid(Pid), is_list(Options0)  ->
    try proplists:expand([{binary, [{mode, binary}]},
			  {list, [{mode, list}]}], Options0) of
	Options ->
	    ssl_gen_statem:set_opts(Pid, Options)
    catch
	_:_ ->
	    {error, {options, {not_a_proplist, Options0}}}
    end;
setopts(#sslsocket{pid = {dtls, #config{transport_info = {Transport,_,_,_,_}}}} = ListenSocket,
        Options)
  when is_list(Options) ->
    try dtls_socket:setopts(Transport, ListenSocket, Options) of
	ok ->
	    ok;
	{error, InetError} ->
	    {error, {options, {socket_options, Options, InetError}}}
    catch
	_:Error ->
	    {error, {options, {socket_options, Options, Error}}}
    end;
setopts(#sslsocket{pid = {_, #config{transport_info = {Transport,_,_,_,_}}}} = ListenSocket, Options)
  when is_list(Options) ->
    try tls_socket:setopts(Transport, ListenSocket, Options) of
	ok ->
	    ok;
	{error, InetError} ->
	    {error, {options, {socket_options, Options, InetError}}}
    catch
	_:Error ->
	    {error, {options, {socket_options, Options, Error}}}
    end;
setopts(#sslsocket{}, Options) ->
    {error, {options,{not_a_proplist, Options}}}.

%%---------------------------------------------------------------
-doc(#{equiv => getstat/2}).
-doc(#{since => <<"OTP 19.0">>}).
-spec getstat(SslSocket) ->
          {ok, OptionValues} | {error, inet:posix()} when
      SslSocket :: sslsocket(),
      OptionValues :: [{inet:stat_option(), integer()}].
%%
%% Description: Get all statistic options for a socket.
%%--------------------------------------------------------------------
getstat(Socket) ->
    getstat(Socket, inet:stats()).

%%---------------------------------------------------------------
-doc """
Gets one or more statistic options for the underlying TCP socket.

See inet:getstat/2 for statistic options description.
""".
-doc(#{since => <<"OTP 19.0">>}).
-spec getstat(SslSocket, Options) ->
          {ok, OptionValues} | {error, inet:posix()} when
      SslSocket :: sslsocket(),
      Options :: [inet:stat_option()],
      OptionValues :: [{inet:stat_option(), integer()}].
%%
%% Description: Get one or more statistic options for a socket.
%%--------------------------------------------------------------------
getstat(#sslsocket{pid = {dtls, #config{transport_info = Info,
                                        dtls_handler = {Listener, _}}}},
        Options) when is_list(Options) ->
    Transport = element(1, Info),
    dtls_socket:getstat(Transport, Listener, Options);
getstat(#sslsocket{pid = {Listen,  #config{transport_info = Info}}},
        Options) when is_list(Options) ->
    Transport = element(1, Info),
    tls_socket:getstat(Transport, Listen, Options);
getstat(#sslsocket{pid = [Pid|_], fd = {Transport, Socket, _, _}},
        Options) when is_pid(Pid), is_list(Options) ->
    tls_socket:getstat(Transport, Socket, Options);
getstat(#sslsocket{pid = [Pid|_], fd = {Transport, Socket, _}},
        Options) when is_pid(Pid), is_list(Options) ->
    dtls_socket:getstat(Transport, Socket, Options).

%%---------------------------------------------------------------
-doc """
Immediately closes a socket in one or two directions.

`How == write` means closing the socket for writing, reading from it is still
possible.

To be able to handle that the peer has done a shutdown on the write side, option
`{exit_on_close, false}` is useful.
""".
-doc(#{since => <<"OTP R14B">>}).
-spec shutdown(SslSocket, How) ->  ok | {error, reason()} when
      SslSocket :: sslsocket(),
      How :: read | write | read_write.
%%
%% Description: Same as gen_tcp:shutdown/2
%%--------------------------------------------------------------------
shutdown(#sslsocket{pid = {dtls, #config{transport_info = Info}}}, _) ->
    Transport = element(1, Info),
    %% enotconn is what gen_tcp:shutdown on a listen socket will result with.
    %% shutdown really is handling TCP functionality not present
    %% with gen_udp or gen_sctp, but if a callback wrapper is supplied let
    %% the error be the same as for gen_tcp as a wrapper could have
    %% supplied it own logic and this is backwards compatible.
    case Transport of
        gen_udp ->
            {error, notsup};
        gen_sctp ->
            {error, notsup};
        _  ->
            {error, enotconn}
    end;
shutdown(#sslsocket{pid = {Listen, #config{transport_info = Info}}}, How) ->
    Transport = element(1, Info),
    Transport:shutdown(Listen, How);    
shutdown(#sslsocket{pid = [Pid|_]}, How) when is_pid(Pid) ->
    ssl_gen_statem:shutdown(Pid, How).

%%--------------------------------------------------------------------
-doc "Returns the local address and port number of socket `SslSocket`.".
-spec sockname(SslSocket) ->
          {ok, {Address, Port}} | {error, reason()} when
      SslSocket :: sslsocket(),
      Address :: inet:ip_address(),
      Port :: inet:port_number().
%%
%% Description: Same as inet:sockname/1
%%--------------------------------------------------------------------
sockname(#sslsocket{pid = {dtls, #config{dtls_handler = {Pid, _}}}}) ->
    dtls_packet_demux:sockname(Pid);
sockname(#sslsocket{pid = {Listen,  #config{transport_info = Info}}}) ->
    Transport = element(1, Info),
    tls_socket:sockname(Transport, Listen);
sockname(#sslsocket{pid = [Pid|_], fd = {Transport, Socket,_}}) when is_pid(Pid) ->
    dtls_socket:sockname(Transport, Socket);
sockname(#sslsocket{pid = [Pid| _], fd = {Transport, Socket,_,_}}) when is_pid(Pid) ->
    tls_socket:sockname(Transport, Socket).

%%---------------------------------------------------------------
-doc """
Lists information, mainly concerning TLS/DTLS versions, in runtime for debugging
and testing purposes.

- **`app_vsn`** - The application version of the SSL application.

- **`supported`** - TLS versions supported with current application environment
  and crypto library configuration. Overridden by a version option on
  [connect/2,3,4](`connect/2`), `listen/2`, and
  [handshake/2,3](`handshake/2`). For the negotiated TLS version, see
  [connection_information/1 ](`connection_information/1`).

- **`supported_dtls`** - DTLS versions supported with current application
  environment and crypto library configuration. Overridden by a version option
  on [connect/2,3,4](`connect/2`), `listen/2`, and
  [handshake/2,3](`handshake/2`). For the negotiated DTLS version, see
  [connection_information/1 ](`connection_information/1`).

- **`available`** - All TLS versions supported with the linked crypto library.

- **`available_dtls`** - All DTLS versions supported with the linked crypto
  library.

- **`implemented`** - All TLS versions supported by the SSL application if
  linked with a crypto library with the necessary support.

- **`implemented_dtls`** - All DTLS versions supported by the SSL application if
  linked with a crypto library with the necessary support.
""".
-doc(#{since => <<"OTP R14B">>}).
-spec versions() -> [VersionInfo] when
      VersionInfo :: {ssl_app, string()} |
                     {supported | available | implemented, [tls_version()]} |
                     {supported_dtls | available_dtls | implemented_dtls, [dtls_version()]}.
%%
%% Description: Returns a list of relevant versions.
%%--------------------------------------------------------------------
versions() ->
    ConfTLSVsns = tls_record:supported_protocol_versions(),
    ConfDTLSVsns = dtls_record:supported_protocol_versions(),
    ImplementedTLSVsns =  ?ALL_AVAILABLE_VERSIONS,
    ImplementedDTLSVsns = ?ALL_AVAILABLE_DATAGRAM_VERSIONS,

    TLSCryptoSupported = fun(Vsn) ->
                                 tls_record:sufficient_crypto_support(Vsn)
                         end,
    DTLSCryptoSupported = fun(Vsn) ->
                                  tls_record:sufficient_crypto_support(dtls_v1:corresponding_tls_version(Vsn))
                          end,
    SupportedTLSVsns = [tls_record:protocol_version(Vsn) || Vsn <- ConfTLSVsns,  TLSCryptoSupported(Vsn)],
    SupportedDTLSVsns = [dtls_record:protocol_version(Vsn) || Vsn <- ConfDTLSVsns, DTLSCryptoSupported(Vsn)],

    AvailableTLSVsns = [Vsn || Vsn <- ImplementedTLSVsns, TLSCryptoSupported(tls_record:protocol_version_name(Vsn))],
    AvailableDTLSVsns = [Vsn || Vsn <- ImplementedDTLSVsns, DTLSCryptoSupported(dtls_record:protocol_version_name(Vsn))],

    [{ssl_app, ?VSN}, 
     {supported, SupportedTLSVsns}, 
     {supported_dtls, SupportedDTLSVsns}, 
     {available, AvailableTLSVsns}, 
     {available_dtls, AvailableDTLSVsns},
     {implemented, ImplementedTLSVsns},
     {implemented_dtls, ImplementedDTLSVsns}
    ].

%%---------------------------------------------------------------
-doc """
Initiates a new handshake. A notable return value is
`{error, renegotiation_rejected}` indicating that the peer refused to go through
with the renegotiation, but the connection is still active using the previously
negotiated session.

TLS-1.3 has removed the renegotiate feature of earlier TLS versions and instead
adds a new feature called key update that replaces the most important part of
renegotiate, that is the refreshing of session keys. This is triggered
automatically after reaching a plaintext limit and can be configured by option
[key_update_at](`t:key_update_at/0`).
""".
-doc(#{since => <<"OTP R14B">>}).
-spec renegotiate(SslSocket) -> ok | {error, reason()} when
      SslSocket :: sslsocket().
%%
%% Description: Initiates a renegotiation.
%%--------------------------------------------------------------------
renegotiate(#sslsocket{pid = [Pid, Sender |_]} = Socket) when is_pid(Pid),
                                                              is_pid(Sender) ->
    case ssl:connection_information(Socket, [protocol]) of
        {ok, [{protocol, 'tlsv1.3'}]} ->
            {error, notsup};
        _ ->
            case tls_sender:renegotiate(Sender) of
                {ok, Write} ->
                    tls_dtls_gen_connection:renegotiation(Pid, Write);
                Error ->
                    Error
            end
    end;
renegotiate(#sslsocket{pid = [Pid |_]}) when is_pid(Pid) ->
    tls_dtls_gen_connection:renegotiation(Pid);
renegotiate(#sslsocket{pid = {dtls,_}}) ->
    {error, enotconn};
renegotiate(#sslsocket{pid = {_Listen, #config{}}}) ->
    {error, enotconn}.

%%---------------------------------------------------------------
-doc """
There are cryptographic limits on the amount of plaintext which can be safely
encrypted under a given set of keys. If the amount of data surpasses those
limits, a key update is triggered and a new set of keys are installed. See also
the option [key_update_at](`t:key_update_at/0`).

This function can be used to explicitly start a key update on a TLS 1.3
connection. There are two types of the key update: if _Type_ is set to _write_,
only the writing key is updated; if _Type_ is set to _read_write_, both the
reading and writing keys are updated.
""".
-doc(#{since => <<"OTP 22.3">>}).
-spec update_keys(SslSocket, Type) -> ok | {error, reason()} when
      SslSocket :: sslsocket(),
      Type :: write | read_write.
%%
%% Description: Initiate a key update.
%%--------------------------------------------------------------------
update_keys(#sslsocket{pid = [Pid, Sender |_]}, Type0) when is_pid(Pid) andalso
                                                            is_pid(Sender) andalso
                                                            (Type0 =:= write orelse
                                                             Type0 =:= read_write) ->
    Type = case Type0 of
               write ->
                   update_not_requested;
               read_write ->
                   update_requested
           end,
    tls_gen_connection_1_3:send_key_update(Sender, Type);
update_keys(_, Type) ->
    {error, {illegal_parameter, Type}}.

%%--------------------------------------------------------------------
-doc """
Equivalent to
`export_key_materials(TLSSocket, Labels, Contexts, WantedLengths, true).`

> #### Note {: .info }
>
> For pre TLS-1.3 connection calling this function as
> [`export_key_materials(TLSSocket, [Label], [Context], [WantedLength])`](`export_key_materials/4`)
> is equivalent to legacy function `prf/5` as
> [`prf(TLSSocket, master_secret, Label, [client_random, server_random, Context], WantedLength)`](`prf/5`)
""".
-doc(#{since => <<"OTP 26.3">>}).
-spec export_key_materials(SslSocket, Labels, Contexts, WantedLengths) ->
                 {ok, ExportKeyMaterials} | {error, reason()} when
      SslSocket :: sslsocket(),
      Labels :: [binary()],
      Contexts :: [binary() | no_context],
      WantedLengths :: [non_neg_integer()],
      ExportKeyMaterials :: [binary()].
%%--------------------------------------------------------------------
export_key_materials(#sslsocket{pid = [Pid|_]}, Labels, Contexts, WantedLengths) when is_pid(Pid) ->
    ssl_gen_statem:call(Pid, {export_key_materials, Labels, Contexts, WantedLengths, true});
export_key_materials(#sslsocket{pid = {_Listen, #config{}}}, _,_,_) ->
    {error, enotconn}.

%%--------------------------------------------------------------------
-doc """
Uses the Pseudo-Random Function, PRF (pre TLS-1.3) or HKDF (TLS-1.3), for a TLS
connection to generate and export keying materials. In TLS-1.3 using
`no_context` is equivalent to specifying an empty context, that is an empty
binary, pre TLS-1.3 these will render different results. The last argument is
relevant only in TLS-1.3 and it causes the TLS-1.3 exporter_master_secret to be
consumed that is it will no longer be available, to increase security, and
further attempts to call this function will fail.
""".
-doc(#{since => <<"OTP 26.3">>}).
-spec export_key_materials(SslSocket, Labels, Contexts, WantedLengths, ConsumeSecret) ->
                 {ok, ExportKeyMaterials} | {error, exporter_master_secret_already_consumed | bad_input} when
      SslSocket :: sslsocket(),
      Labels :: [binary()],
      Contexts :: [binary() | no_context],
      WantedLengths :: [non_neg_integer()],
      ConsumeSecret :: boolean(),
      ExportKeyMaterials :: [binary()].
%%--------------------------------------------------------------------
export_key_materials(#sslsocket{pid = [Pid|_]}, Labels, Contexts, WantedLengths, ConsumeSecret) when is_pid(Pid) ->
    ssl_gen_statem:call(Pid, {export_key_materials, Labels, Contexts, WantedLengths, ConsumeSecret});
export_key_materials(#sslsocket{pid = {_Listen, #config{}}}, _,_,_, _) ->
    {error, enotconn}.

%%--------------------------------------------------------------------
-doc """
Uses the Pseudo-Random Function (PRF) of a TLS session to generate extra key
material. It either takes user-generated values for `Secret` and `Seed` or atoms
directing it to use a specific value from the session security parameters.

> #### Note {: .info }
>
> This function is replaced by `export_key_materials/4`, since OTP-26.3, which
> is equivalent to
> [`prf(TLSSocket, master_secret, Label, [client_random, server_random, Context], WantedLength)`](`prf/5`)
> Other ways of calling this function was for testing purposes only and has no
> use case. Called in TLS-1.3 context it will now behave as
> [`export_key_materials(TLSSocket, [Label], [Context], [WantedLength])`](`export_key_materials/4`)
""".
-doc(#{since => <<"OTP R15B01">>}).
-spec prf(SslSocket, Secret, Label, Seed, WantedLength) ->
          {ok, binary()} | {error, reason()} when
      SslSocket :: sslsocket(),
      Secret :: binary() | 'master_secret',
      Label :: binary(),
      Seed :: [binary() | prf_random()],
      WantedLength :: non_neg_integer().
%%
%% Description: use a ssl sessions TLS PRF to generate key material
%%--------------------------------------------------------------------
prf(#sslsocket{pid = [Pid|_]} = Socket,
    master_secret, Label, [client_random, server_random], WantedLength) when is_pid(Pid) ->
    case export_key_materials(Socket, [Label], [no_context], [WantedLength], true) of
        {ok, [KeyMaterial]} ->
            {ok, KeyMaterial};
        Error ->
            Error
    end;
prf(#sslsocket{pid = [Pid|_]} = Socket,
    master_secret, Label, [client_random, server_random, Context], WantedLength) when is_pid(Pid),
                                                                                      is_binary(Context) ->
    case export_key_materials(Socket, [Label], [Context], [WantedLength], true) of
        {ok, [KeyMaterial]} ->
            {ok, KeyMaterial};
        Error ->
            Error
    end;
prf(#sslsocket{pid = {_Listen, #config{}}}, _,_,_,_) ->
    {error, enotconn};
%% Legacy backwards compatible clause. This makes no sense, was probably added for
%% testing purposes by contributor, but these tests does not really test the correct thing.
prf(Socket, Secret, Label, Context, WantedLength) ->
    {ok, [{selected_cipher_suite, #{prf := PRFAlg}}]} = connection_information(Socket, [selected_cipher_suite]),
    {ok, tls_v1:prf(PRFAlg, Secret, Label, erlang:iolist_to_binary(Context), WantedLength)}.

%%--------------------------------------------------------------------
-doc """
PEM files, used by ssl API-functions, are cached for performance reasons. The
cache is automatically checked at regular intervals to see if any cache entries
should be invalidated.

This function provides a way to unconditionally clear the entire cache, thereby
forcing a reload of previously cached PEM files.
""".
-doc(#{since => <<"OTP 17.5">>}).
-spec clear_pem_cache() -> ok.
%%
%% Description: Clear the PEM cache
%%--------------------------------------------------------------------
clear_pem_cache() ->
    ssl_pem_cache:clear().

%%---------------------------------------------------------------
-doc "Presents the error returned by an SSL function as a printable string.".
-spec format_error(Reason | {error, Reason}) -> string() when
      Reason :: any().
%%
%% Description: Creates error string.
%%--------------------------------------------------------------------
format_error({error, Reason}) ->
    do_format_error(Reason);
format_error(Reason) ->
    do_format_error(Reason).

-doc false.
tls_version(Version) when ?TLS_1_X(Version) ->
    Version;
tls_version(Version) when ?DTLS_1_X(Version) ->
    dtls_v1:corresponding_tls_version(Version).

%%--------------------------------------------------------------------
-doc "Converts `t:erl_cipher_suite/0` to RFC name string.".
-doc(#{since => <<"OTP 21.0">>}).
-spec suite_to_str(CipherSuite) -> string() when
      CipherSuite :: erl_cipher_suite();
                  (CipherSuite) -> string() when
      %% For internal use!
      CipherSuite :: #{key_exchange := null,
                       cipher := null,
                       mac := null,
                       prf := null}.
%%
%% Description: Return the string representation of a cipher suite.
%%--------------------------------------------------------------------
suite_to_str(Cipher) ->
    ssl_cipher_format:suite_map_to_str(Cipher).

%%--------------------------------------------------------------------
-doc """
Converts `t:erl_cipher_suite/0` to OpenSSL name string.

PRE TLS-1.3 these names differ for RFC names
""".
-doc(#{since => <<"OTP 22.0">>}).
-spec suite_to_openssl_str(CipherSuite) -> string() when
      CipherSuite :: erl_cipher_suite().                
%%
%% Description: Return the string representation of a cipher suite.
%%--------------------------------------------------------------------
suite_to_openssl_str(Cipher) ->
    ssl_cipher_format:suite_map_to_openssl_str(Cipher).

%%
%%--------------------------------------------------------------------
-doc """
Converts an RFC or OpenSSL name string to an `t:erl_cipher_suite/0` Returns an
error if the cipher suite is not supported or the name is not a valid cipher
suite name.
""".
-doc(#{since => <<"OTP 22.0">>}).
-spec str_to_suite(CipherSuiteName) -> erl_cipher_suite()  | {error, {not_recognized, CipherSuiteName}} when
      CipherSuiteName :: string().
%%
%% Description: Return the map representation of a cipher suite.
%%--------------------------------------------------------------------
str_to_suite(CipherSuiteName) ->
    try
        %% Note in TLS-1.3 OpenSSL conforms to RFC names
        %% so if CipherSuiteName starts with TLS this
        %% function will call ssl_cipher_format:suite_str_to_map
        %% so both RFC names and legacy OpenSSL names of supported
        %% cipher suites will be handled
        ssl_cipher_format:suite_openssl_str_to_map(CipherSuiteName)
    catch
        _:_ ->
            {error, {not_recognized, CipherSuiteName}}
    end.

%%%--------------------------------------------------------------
%%% Internal functions
%%%--------------------------------------------------------------------
supported_suites(exclusive, Version) when ?TLS_1_X(Version) ->
    tls_v1:exclusive_suites(Version);
supported_suites(exclusive, Version) when ?DTLS_1_X(Version) ->
    dtls_v1:exclusive_suites(Version);
supported_suites(default, Version) ->  
    ssl_cipher:suites(Version);
supported_suites(all, Version) ->  
    ssl_cipher:all_suites(Version);
supported_suites(anonymous, Version) ->
    ssl_cipher:anonymous_suites(Version);
supported_suites(exclusive_anonymous, Version) when ?TLS_1_X(Version) ->
    tls_v1:exclusive_anonymous_suites(Version);
supported_suites(exclusive_anonymous, Version) when ?DTLS_1_X(Version) ->
    dtls_v1:exclusive_anonymous_suites(Version).

do_listen(Port, #config{transport_info = {Transport, _, _, _,_}} = Config, tls_gen_connection) ->
    tls_socket:listen(Transport, Port, Config);

do_listen(Port,  Config, dtls_gen_connection) ->
    dtls_socket:listen(Port, Config).

ssl_options() ->
    [
     alpn_advertised_protocols, alpn_preferred_protocols,
     anti_replay,
     beast_mitigation,
     cacertfile, cacerts,
     cert,  certs_keys,certfile,
     certificate_authorities,
     ciphers,
     client_renegotiation,
     cookie,
     crl_cache, crl_check,
     customize_hostname_check,
     depth,
     dh, dhfile,

     early_data,
     eccs,
     erl_dist,
     fail_if_no_peer_cert,
     fallback,
     handshake,
     hibernate_after,
     honor_cipher_order,  honor_ecc_order,
     keep_secrets,
     key, keyfile,
     key_update_at,
     ktls,

     log_level,
     max_handshake_size,
     middlebox_comp_mode,
     max_fragment_length,
     next_protocol_selector,  next_protocols_advertised,
     stapling,
     padding_check,
     partial_chain,
     password,
     protocol,
     psk_identity,
     receiver_spawn_opts,
     renegotiate_at,
     reuse_session, reuse_sessions,

     secure_renegotiate,
     sender_spawn_opts,
     server_name_indication,
     session_tickets,
     stateless_tickets_seed,
     signature_algs,  signature_algs_cert,
     sni_fun,
     sni_hosts,
     srp_identity,
     supported_groups,
     use_ticket,
     use_srtp,
     user_lookup_fun,
     verify, verify_fun,
     versions
    ].

%% Handle ssl options at handshake, handshake_continue
-doc false.
-spec update_options([any()], client | server, map()) -> map().
update_options(Opts, Role, InheritedSslOpts) when is_map(InheritedSslOpts) ->
    {UserSslOpts, _} = split_options(Opts, ssl_options()),
    Env = #{role => Role, validate_certs_or_anon_ciphers => Role == server},
    process_options(UserSslOpts, InheritedSslOpts, Env).

process_options(UserSslOpts, SslOpts0, Env) ->
    %% Reverse option list so we get the last set option if set twice,
    %% users depend on it.
    UserSslOptsMap = proplists:to_map(lists:reverse(UserSslOpts)),
    SslOpts1  = opt_protocol_versions(UserSslOptsMap, SslOpts0, Env),
    SslOpts2  = opt_verification(UserSslOptsMap, SslOpts1, Env),
    SslOpts3  = opt_certs(UserSslOptsMap, SslOpts2, Env),
    SslOpts4  = opt_tickets(UserSslOptsMap, SslOpts3, Env),
    SslOpts5  = opt_stapling(UserSslOptsMap, SslOpts4, Env),
    SslOpts6  = opt_sni(UserSslOptsMap, SslOpts5, Env),
    SslOpts7  = opt_signature_algs(UserSslOptsMap, SslOpts6, Env),
    SslOpts8  = opt_alpn(UserSslOptsMap, SslOpts7, Env),
    SslOpts9  = opt_mitigation(UserSslOptsMap, SslOpts8, Env),
    SslOpts10 = opt_server(UserSslOptsMap, SslOpts9, Env),
    SslOpts11 = opt_client(UserSslOptsMap, SslOpts10, Env),
    SslOpts12 = opt_renegotiate(UserSslOptsMap, SslOpts11, Env),
    SslOpts13 = opt_reuse_sessions(UserSslOptsMap, SslOpts12, Env),
    SslOpts14 = opt_identity(UserSslOptsMap, SslOpts13, Env),
    SslOpts15 = opt_supported_groups(UserSslOptsMap, SslOpts14, Env),
    SslOpts16 = opt_crl(UserSslOptsMap, SslOpts15, Env),
    SslOpts17 = opt_handshake(UserSslOptsMap, SslOpts16, Env),
    SslOpts18 = opt_use_srtp(UserSslOptsMap, SslOpts17, Env),
    SslOpts = opt_process(UserSslOptsMap, SslOpts18, Env),
    validate_server_cert_opts(SslOpts, Env),
    SslOpts.

-doc false.
-spec handle_options([any()], client | server, undefined|host()) -> {ok, #config{}}.
handle_options(Opts, Role, Host) ->
    handle_options(undefined, undefined, Opts, Role, Host).

%% Handle all options in listen, connect and handshake
handle_options(Transport, Socket, Opts0, Role, Host) ->
    {UserSslOptsList, SockOpts0} = split_options(Opts0, ssl_options()),
    NeedValidate = not (Socket == undefined) andalso Role =:= server, %% handshake options
    Env = #{role => Role, host => Host,
            validate_certs_or_anon_ciphers => NeedValidate
           },
    SslOpts = process_options(UserSslOptsList, #{}, Env),

    %% Handle special options
    #{protocol := Protocol} = SslOpts,
    {Sock, Emulated} = emulated_options(Transport, Socket, Protocol, SockOpts0),
    ConnetionCb = connection_cb(Protocol),
    CbInfo = handle_option_cb_info(Opts0, Protocol),

    {ok, #config{
            ssl = SslOpts,
            emulated = Emulated,
            inet_ssl = Sock,
            inet_user = Sock,
            transport_info = CbInfo,
            connection_cb = ConnetionCb
           }}.


opt_protocol_versions(UserOpts, Opts, Env) ->
    {_, PRC} = get_opt_of(protocol, [tls, dtls], tls, UserOpts, Opts),

    LogLevels = [none, all, emergency, alert, critical, error,
                 warning, notice, info, debug],

    DefaultLevel = case logger:get_module_level(?MODULE) of
                       [] -> notice;
                       [{ssl,Level}] -> Level
                   end,

    {_, LL} = get_opt_of(log_level, LogLevels, DefaultLevel, UserOpts, Opts),

    Opts1 = set_opt_bool(keep_secrets, false, UserOpts, Opts),

    {DistW, Dist} = get_opt_bool(erl_dist, false, UserOpts, Opts1),
    option_incompatible(PRC =:= dtls andalso Dist, [{protocol, PRC}, {erl_dist, Dist}]),
    Opts2 = set_opt_new(DistW, erl_dist, false, Dist, Opts1),

    {KtlsW, Ktls} = get_opt_bool(ktls, false, UserOpts, Opts1),
    option_incompatible(PRC =:= dtls andalso Ktls, [{protocol, PRC}, {ktls, Ktls}]),
    Opts3 = set_opt_new(KtlsW, ktls, false, Ktls, Opts2),

    opt_versions(UserOpts, Opts3#{protocol => PRC, log_level => LL}, Env).

opt_versions(UserOpts, #{protocol := Protocol} = Opts, _Env) ->
    Versions = case get_opt(versions, unbound, UserOpts, Opts) of
                   {default, unbound} -> default_versions(Protocol);
                   {new, Vs} -> validate_versions(Protocol, Vs);
                   {old, Vs} -> Vs
               end,

    {Where, MCM} = get_opt_bool(middlebox_comp_mode, true, UserOpts, Opts),
    assert_version_dep(Where =:= new, middlebox_comp_mode, Versions, ['tlsv1.3']),
    Opts1 = set_opt_new(Where, middlebox_comp_mode, true, MCM, Opts),
    Opts1#{versions => Versions}.

default_versions(tls) ->
    Vsns0 = tls_record:supported_protocol_versions(),
    lists:sort(fun tls_record:is_higher/2, Vsns0);
default_versions(dtls) ->
    Vsns0 = dtls_record:supported_protocol_versions(),
    lists:sort(fun dtls_record:is_higher/2, Vsns0).

validate_versions(tls, Vsns0) ->
    Validate =
        fun(Version) ->
                try tls_record:sufficient_crypto_support(Version) of
                    true -> tls_record:protocol_version_name(Version);
                    false -> option_error(insufficient_crypto_support,
                                          {Version, {versions, Vsns0}})
                catch error:function_clause ->
                        option_error(Version, {versions, Vsns0})
                end
        end,
    Vsns = [Validate(V) || V <- Vsns0],
    tls_validate_version_gap(Vsns0),
    option_error([] =:= Vsns, versions, Vsns0),
    lists:sort(fun tls_record:is_higher/2, Vsns);
validate_versions(dtls, Vsns0) ->
    Validate =
        fun(Version) ->
                try tls_record:sufficient_crypto_support(
                      dtls_v1:corresponding_tls_version(
                        dtls_record:protocol_version_name(Version))) of
                    true -> dtls_record:protocol_version_name(Version);
                    false-> option_error(insufficient_crypto_support,
                                         {Version, {versions, Vsns0}})
                catch error:function_clause ->
                        option_error(Version, {versions, Vsns0})
                end
        end,
    Vsns = [Validate(V) || V <- Vsns0],
    option_error([] =:= Vsns, versions, Vsns0),
    lists:sort(fun dtls_record:is_higher/2, Vsns).

opt_verification(UserOpts, Opts0, #{role := Role} = Env) ->
    {Verify, Opts1} =
        case get_opt_of(verify, [verify_none, verify_peer], default_verify(Role), UserOpts, Opts0) of
            {old, Val} ->
                {Val, Opts0};
            {_, verify_none} ->
                {verify_none, Opts0#{verify => verify_none, verify_fun => {none_verify_fun(), []}}};
            {_, verify_peer} ->
                %% If 'verify' is changed from verify_none to verify_peer, (via update_options/3)
                %% the 'verify_fun' must also be changed to undefined.
                %% i.e remove verify_none fun
                Temp = Opts0#{verify => verify_peer, verify_fun => undefined},
                {verify_peer, maps:remove(fail_if_no_peer_cert, Temp)}
        end,
    Opts2 = opt_cacerts(UserOpts, Opts1, Env),
    {_, PartialChain} = get_opt_fun(partial_chain, 1, fun(_) -> unknown_ca end, UserOpts, Opts2),

    DefFailNoPeer = Role =:= server andalso Verify =:= verify_peer,
    {_, FailNoPeerCert} = get_opt_bool(fail_if_no_peer_cert, DefFailNoPeer, UserOpts, Opts2),
    assert_server_only(Role, FailNoPeerCert, fail_if_no_peer_cert),
    option_incompatible(FailNoPeerCert andalso Verify =:= verify_none,
                        [{verify, verify_none}, {fail_if_no_peer_cert, true}]),

    Opts = set_opt_int(depth, 0, 255, ?DEFAULT_DEPTH, UserOpts, Opts2),

    case Role of
        client ->
            opt_verify_fun(UserOpts, Opts#{partial_chain => PartialChain},
                           Env);
        server ->
            opt_verify_fun(UserOpts, Opts#{partial_chain => PartialChain,
                                           fail_if_no_peer_cert => FailNoPeerCert},
                           Env)
    end.

default_verify(client) ->
    %% Server authenication is by default requiered
    verify_peer;
default_verify(server) ->
    %% Client certification is an optional part of the protocol
    verify_none.

opt_verify_fun(UserOpts, Opts, _Env) ->
    %%DefVerifyNoneFun = {default_verify_fun(), []},
    VerifyFun = case get_opt(verify_fun, undefined, UserOpts, Opts) of
                    {_, {F,_} = FA} when is_function(F, 3); is_function(F, 4) ->
                        FA;
                    {_, UserFun} when is_function(UserFun, 1) ->
                        {convert_verify_fun(), UserFun};
                    {_, undefined} ->
                        undefined;
                    {_, Value} ->
                        option_error(verify_fun, Value)
                end,
    Opts#{verify_fun => VerifyFun}.

none_verify_fun() ->
    fun(_, {bad_cert, _}, UserState) ->
            {valid, UserState};
       (_, {extension, #'Extension'{critical = true}}, UserState) ->
            %% This extension is marked as critical, so
            %% certificate verification should fail if we don't
            %% understand the extension.  However, this is
            %% `verify_none', so let's accept it anyway.
            {valid, UserState};
       (_, {extension, _}, UserState) ->
            {unknown, UserState};
       (_, valid, UserState) ->
            {valid, UserState};
       (_, valid_peer, UserState) ->
            {valid, UserState}
    end.

convert_verify_fun() ->
    fun(_,{bad_cert, _} = Reason, OldFun) ->
            case OldFun([Reason]) of
                true ->  {valid, OldFun};
                false -> {fail, Reason}
            end;
       (_,{extension, _}, UserState) ->
            {unknown, UserState};
       (_, valid, UserState) ->
            {valid, UserState};
       (_, valid_peer, UserState) ->
            {valid, UserState}
    end.

opt_certs(UserOpts, #{log_level := LogLevel, versions := Versions} = Opts0, Env) ->
    case get_opt_list(certs_keys, [], UserOpts, Opts0) of
        {Where, []} when Where =/= new ->
            opt_old_certs(UserOpts, #{}, Opts0, Env);
        {old, [CertKey]} ->
            opt_old_certs(UserOpts, CertKey, Opts0, Env);
        {Where, CKs} when is_list(CKs) ->
            warn_override(Where, UserOpts, certs_keys, [cert,certfile,key,keyfile,password], LogLevel),
            Opts0#{certs_keys => [check_cert_key(Versions, CK, #{}, LogLevel) || CK <- CKs]}
    end.

opt_old_certs(UserOpts, CertKeys, #{log_level := LogLevel, versions := Versions}=SSLOpts, _Env) ->
    CK = check_cert_key(Versions, UserOpts, CertKeys, LogLevel),
    case maps:keys(CK) =:= [] of
        true ->
            SSLOpts#{certs_keys => []};
        false ->
            SSLOpts#{certs_keys => [CK]}
    end.

check_cert_key(Versions, UserOpts, CertKeys, LogLevel) ->
    CertKeys0 = case get_opt(cert, undefined, UserOpts, CertKeys) of
                    {Where, Cert} when is_binary(Cert) ->
                        warn_override(Where, UserOpts, cert, [certfile], LogLevel),
                        CertKeys#{cert => [Cert]};
                    {Where, [C0|_] = Certs} when is_binary(C0) ->
                        warn_override(Where, UserOpts, cert, [certfile], LogLevel),
                        CertKeys#{cert => Certs};
                    {new, Err0} ->
                        option_error(cert, Err0);
                    {_, undefined} ->
                        case get_opt_file(certfile, unbound, UserOpts, CertKeys) of
                            {default, unbound} -> CertKeys;
                            {_, CertFile} -> CertKeys#{certfile => CertFile}
                        end
                end,

    CertKeys1 = case get_opt(key, undefined, UserOpts, CertKeys) of
                    {_, undefined} ->
                        case get_opt_file(keyfile, <<>>, UserOpts, CertKeys) of
                            {new, KeyFile} ->
                                CertKeys0#{keyfile => KeyFile};
                            {_, <<>>} ->
                                case maps:get(certfile, CertKeys0, unbound) of
                                    unbound -> CertKeys0;
                                    CF -> CertKeys0#{keyfile => CF}
                                end;
                            {old, _} ->
                                CertKeys0
                        end;
                    {_, {KF, K0} = Key}
                      when is_binary(K0), KF =:= rsa; KF =:= dsa;
                           KF == 'RSAPrivateKey'; KF == 'DSAPrivateKey';
                           KF == 'ECPrivateKey'; KF == 'PrivateKeyInfo' ->
                        CertKeys0#{key => Key};
                    {_, #{engine := _, key_id := _, algorithm := Algo} = Key} ->
                        check_key_algo_version_dep(Versions, Algo),
                        CertKeys0#{key => Key};
                    {_, #{sign_fun := _, algorithm := Algo} = Key} ->
                        check_key_algo_version_dep(Versions, Algo),
                        check_key_legacy_version_dep(Versions, Key, Algo),
                        CertKeys0#{key => Key};
                    {_, #{encrypt_fun := _, algorithm := rsa} = Key} ->
                        check_key_legacy_version_dep(Versions, Key),
                        CertKeys0#{key => Key};
                    {new, Err1} ->
                        option_error(key, Err1)
                end,

    CertKeys2 = case get_opt(password, unbound, UserOpts,CertKeys) of
                    {default, _} -> CertKeys1;
                    {_, Pwd} when is_binary(Pwd); is_list(Pwd) ->
                        CertKeys1#{password => fun() -> Pwd end};
                    {_, Pwd} when is_function(Pwd, 0) ->
                        CertKeys1#{password => Pwd};
                    {_, Err2} ->
                        option_error(password, Err2)
                end,
    CertKeys2.

check_key_algo_version_dep(Versions, eddsa) ->
    assert_version_dep(key, Versions, ['tlsv1.3']);
check_key_algo_version_dep(Versions, rsa_pss_pss) ->
    assert_version_dep(key, Versions, ['tlsv1.3', 'tlsv1.2']);
check_key_algo_version_dep(Versions, dsa) ->
    assert_version_dep(key, Versions, ['tlsv1.2', 'tlsv1.1', 'tlsv1']);
check_key_algo_version_dep(_,_) ->
    true.

check_key_legacy_version_dep(Versions, Key, rsa) ->
    check_key_legacy_version_dep(Versions, Key);
check_key_legacy_version_dep(_,_,_) ->
    true.

check_key_legacy_version_dep(Versions, Key) ->
    EncryptFun = maps:get(encrypt_fun, Key, undefined),
    case EncryptFun of
        undefined ->
            assert_version_dep(key, Versions, ['tlsv1.3', 'tlsv1.2']);
        _  ->
            assert_version_dep(key, Versions, ['tlsv1.1', 'tlsv1'])
    end.

opt_cacerts(UserOpts, #{verify := Verify, log_level := LogLevel, versions := Versions} = Opts,
            #{role := Role}) ->
    {_, CaCerts} = get_opt_list(cacerts, undefined, UserOpts, Opts),

    CaCertFile = case get_opt_file(cacertfile, <<>>, UserOpts, Opts) of
                     {Where1, _FileName} when CaCerts =/= undefined ->
                         warn_override(Where1, UserOpts, cacerts, [cacertfile], LogLevel),
                         <<>>;
                     {new, FileName} -> unambiguous_path(FileName);
                     {_, FileName} -> FileName
                 end,
    option_incompatible(CaCertFile =:= <<>> andalso CaCerts =:= undefined andalso Verify =:= verify_peer,
                        [{verify, verify_peer}, {cacerts, undefined}]),

    {Where2, CA} = get_opt_bool(certificate_authorities, Role =:= server, UserOpts, Opts),
    assert_version_dep(Where2 =:= new, certificate_authorities, Versions, ['tlsv1.3']),

    Opts1 = set_opt_new(new, cacertfile, <<>>, CaCertFile, Opts),
    Opts2 = set_opt_new(Where2, certificate_authorities, Role =:= server, CA, Opts1),
    Opts2#{cacerts => CaCerts}.

opt_tickets(UserOpts, #{versions := Versions} = Opts, #{role := client}) ->
    {_, SessionTickets} = get_opt_of(session_tickets, [disabled,manual,auto], disabled, UserOpts, Opts),
    assert_version_dep(SessionTickets =/= disabled, session_tickets, Versions, ['tlsv1.3']),

    {_, UseTicket} = get_opt_list(use_ticket, undefined, UserOpts, Opts),
    option_error(UseTicket =:= [], use_ticket, UseTicket),
    option_incompatible(UseTicket =/= undefined andalso SessionTickets =/= manual,
                        [{use_ticket, UseTicket}, {session_tickets, SessionTickets}]),

    {_, EarlyData} = get_opt_bin(early_data, undefined, UserOpts, Opts),
    option_incompatible(is_binary(EarlyData) andalso SessionTickets =:= disabled,
                        [early_data, {session_tickets, disabled}]),
    option_incompatible(is_binary(EarlyData) andalso SessionTickets =:= manual andalso UseTicket =:= undefined,
                        [early_data, {session_tickets, manual}, {use_ticket, undefined}]),

    assert_server_only(anti_replay, UserOpts),
    assert_server_only(stateless_tickets_seed, UserOpts),
    Opts#{session_tickets => SessionTickets, use_ticket => UseTicket, early_data => EarlyData};
opt_tickets(UserOpts, #{versions := Versions} = Opts, #{role := server}) ->
    {_, SessionTickets} =
        get_opt_of(session_tickets,
                   [disabled, stateful, stateless, stateful_with_cert, stateless_with_cert],
                   disabled,
                   UserOpts,
                   Opts),
    assert_version_dep(SessionTickets =/= disabled, session_tickets, Versions, ['tlsv1.3']),

    {_, EarlyData} = get_opt_of(early_data, [enabled, disabled], disabled, UserOpts, Opts),
    option_incompatible(SessionTickets =:= disabled andalso EarlyData =:= enabled,
                        [early_data, {session_tickets, disabled}]),

    Stateless = lists:member(SessionTickets, [stateless, stateless_with_cert]),

    AntiReplay =
        case get_opt(anti_replay, undefined, UserOpts, Opts) of
            {_, undefined} -> undefined;
            {_,AR} when not Stateless ->
                option_incompatible([{anti_replay, AR}, {session_tickets, SessionTickets}]);
            {_,'10k'}  -> {10, 5, 72985};  %% n = 10000 p = 0.030003564 (1 in 33) m = 72985 (8.91KiB) k = 5
            {_,'100k'} -> {10, 5, 729845}; %% n = 10000 p = 0.03000428 (1 in 33) m = 729845 (89.09KiB) k = 5
            {_, {_,_,_} = AR} -> AR;
            {_, AR} -> option_error(anti_replay, AR)
        end,

    {_, STS} = get_opt_bin(stateless_tickets_seed, undefined, UserOpts, Opts),
    option_incompatible(STS =/= undefined andalso not Stateless,
                        [stateless_tickets_seed, {session_tickets, SessionTickets}]),

    assert_client_only(use_ticket, UserOpts),
    Opts#{session_tickets => SessionTickets, early_data => EarlyData,
          anti_replay => AntiReplay, stateless_tickets_seed => STS}.

opt_stapling(UserOpts, #{versions := _Versions} = Opts, #{role := client}) ->
    {Stapling, Nonce} =
        case get_opt(stapling, ?DEFAULT_STAPLING_OPT, UserOpts, Opts) of
            {old, StaplingMap} when is_map(StaplingMap) ->
                {true, maps:get(ocsp_nonce, StaplingMap, ?DEFAULT_OCSP_NONCE_OPT)};
            {_, staple} ->
                {true, ?DEFAULT_OCSP_NONCE_OPT};
            {_, no_staple} ->
                {false, ignore};
            {_, Map} when is_map(Map) ->
                {true, maps:get(ocsp_nonce, Map, ?DEFAULT_OCSP_NONCE_OPT)};
            {_, Value} ->
                option_error(stapling, Value)
        end,
    case Stapling of
        true ->
            Opts#{stapling =>
                      #{ocsp_nonce => Nonce}};
        false ->
            Opts
    end;
opt_stapling(UserOpts, Opts, #{role := server}) ->
    assert_client_only(stapling, UserOpts),
    Opts.

opt_sni(UserOpts, #{versions := _Versions} = Opts, #{role := server}) ->
    {_, SniHosts} = get_opt_list(sni_hosts, [], UserOpts, Opts),
    %% Postpone option checking until all other options are checked FIXME
    Check = fun({[_|_], SO}) when is_list(SO) ->
                    case proplists:get_value(sni_hosts, SO, undefined) of
                        undefined -> ok;
                        Recursive -> option_error(sni_hosts, Recursive)
                    end;
               (HostOpts) -> option_error(sni_hosts, HostOpts)
            end,
    [Check(E) || E <- SniHosts],

    {Where, SniFun0} = get_opt_fun(sni_fun, 1, undefined, UserOpts, Opts),

    option_incompatible(is_function(SniFun0) andalso SniHosts =/= [] andalso Where =:= new,
                        [sni_fun, sni_hosts]),
    assert_client_only(server_name_indication, UserOpts),

    SniFun = case SniFun0 =:= undefined of
                 true -> fun(Host) -> proplists:get_value(Host, SniHosts) end;
                 false -> SniFun0
             end,

    Opts#{sni_fun => SniFun};
opt_sni(UserOpts, #{versions := _Versions} = Opts, #{role := client} = Env) ->
    %% RFC 6066, Section 3: Currently, the only server names supported are
    %% DNS hostnames
    %% case inet_parse:domain(Value) of
    %%     false ->
    %%         throw({error, {options, {{Opt, Value}}}});
    %%     true ->
    %%         Value
    %% end;
    %%
    %% But the definition seems very diffuse, so let all strings through
    %% and leave it up to public_key to decide...
    SNI = case get_opt(server_name_indication, unbound, UserOpts, Opts) of
              {_, unbound} -> server_name_indication_default(maps:get(host, Env, undefined));
              {_, [_|_] = SN} -> SN;
              {_, disable} -> disable;
              {_, SN} -> option_error(server_name_indication, SN)
          end,
    assert_server_only(sni_fun, UserOpts),
    assert_server_only(sni_hosts, UserOpts),
    Opts#{server_name_indication => SNI}.

server_name_indication_default(Host) when is_list(Host) ->
    %% SNI should not contain a trailing dot that a hostname may
    string:strip(Host, right, $.);
server_name_indication_default(_) ->
    undefined.

opt_signature_algs(UserOpts, #{versions := Versions} = Opts, _Env) ->
    [TlsVersion|_] = TlsVsns = [tls_version(V) || V <- Versions],
    SA = case get_opt_list(signature_algs, undefined, UserOpts, Opts) of
             {default, undefined} when ?TLS_GTE(TlsVersion, ?TLS_1_2) ->
                 DefAlgs = tls_v1:default_signature_algs(TlsVsns),
                 handle_hashsigns_option(DefAlgs, TlsVersion);
             {new, Algs} ->
                 assert_version_dep(signature_algs, Versions, ['tlsv1.2', 'tlsv1.3']),
                 SA0 = handle_hashsigns_option(Algs, TlsVersion),
                 option_error(SA0 =:= [], no_supported_algorithms, {signature_algs, Algs}),
                 SA0;
             {_, Algs} ->
                 Algs
         end,
    SAC = case get_opt_list(signature_algs_cert, undefined, UserOpts, Opts) of
              {new, Schemes} ->
                  %% Do not send by default
                  assert_version_dep(signature_algs_cert, Versions, ['tlsv1.2', 'tlsv1.3']),
                  SAC0 = handle_signature_algorithms_option(Schemes, TlsVersion),
                  option_error(SAC0 =:= [], no_supported_signature_schemes, {signature_algs_cert, Schemes}),
                  SAC0;
              {_, Schemes} ->
                  Schemes
          end,
    Opts#{signature_algs => SA, signature_algs_cert => SAC}.

opt_alpn(UserOpts, #{versions := Versions} = Opts, #{role := server}) ->
    {_, APP} = get_opt_list(alpn_preferred_protocols, undefined, UserOpts, Opts),
    validate_protocols(is_list(APP), alpn_preferred_protocols, APP),

    {Where, NPA} = get_opt_list(next_protocols_advertised, undefined, UserOpts, Opts),
    validate_protocols(is_list(NPA), next_protocols_advertised, NPA),
    assert_version_dep(is_list(NPA), next_protocols_advertised, Versions, ['tlsv1','tlsv1.1','tlsv1.2']),

    assert_client_only(alpn_advertised_protocols, UserOpts),
    assert_client_only(client_preferred_next_protocols, UserOpts),

    Opts1 = set_opt_new(Where, next_protocols_advertised, undefined, NPA, Opts),
    Opts1#{alpn_preferred_protocols => APP};
opt_alpn(UserOpts, #{versions := Versions} = Opts, #{role := client}) ->
    {_, AAP} = get_opt_list(alpn_advertised_protocols, undefined, UserOpts, Opts),
    validate_protocols(is_list(AAP), alpn_advertised_protocols, AAP),

    {Where, NPS} = case get_opt(client_preferred_next_protocols, undefined, UserOpts, Opts) of
                       {new, CPNP} ->
                           assert_version_dep(client_preferred_next_protocols,
                                              Versions, ['tlsv1','tlsv1.1','tlsv1.2']),
                           {new, make_next_protocol_selector(CPNP)};
                       CPNP ->
                           CPNP
                   end,

    validate_protocols(is_list(NPS), client_preferred_next_protocols, NPS),

    assert_server_only(alpn_preferred_protocols, UserOpts),
    assert_server_only(next_protocols_advertised, UserOpts),

    Opts1 = set_opt_new(Where, next_protocol_selector, undefined, NPS, Opts),
    Opts1#{alpn_advertised_protocols => AAP}.

validate_protocols(false, _Opt, _List) -> ok;
validate_protocols(true, Opt, List) ->
    Check = fun(Bin) ->
                    IsOK = is_binary(Bin) andalso byte_size(Bin) > 0 andalso byte_size(Bin) < 256,
                    option_error(not IsOK, Opt, {invalid_protocol, Bin})
            end,
    lists:foreach(Check, List).

opt_mitigation(UserOpts, #{versions := Versions} = Opts, _Env) ->
    DefBeast = case ?TLS_GT(lists:last(Versions), ?TLS_1_0) of
                   true -> disabled;
                   false -> one_n_minus_one
               end,
    {Where1, BM} = get_opt_of(beast_mitigation, [disabled, one_n_minus_one, zero_n], DefBeast, UserOpts, Opts),
    assert_version_dep(Where1 =:= new, beast_mitigation, Versions, ['tlsv1']),

    {Where2, PC} = get_opt_bool(padding_check, true, UserOpts, Opts),
    assert_version_dep(Where2 =:= new, padding_check, Versions, ['tlsv1']),

    %% Use 'new' we need to check for non default 'one_n_minus_one'
    Opts1 = set_opt_new(new, beast_mitigation, disabled, BM, Opts),
    set_opt_new(Where2, padding_check, true, PC, Opts1).

opt_server(UserOpts, #{versions := Versions, log_level := LogLevel} = Opts, #{role := server}) ->
    {_, ECC} = get_opt_bool(honor_ecc_order, false, UserOpts, Opts),

    {_, Cipher} = get_opt_bool(honor_cipher_order, false, UserOpts, Opts),

    {Where1, Cookie} = get_opt_bool(cookie, true, UserOpts, Opts),
    assert_version_dep(Where1 =:= new, cookie, Versions, ['tlsv1.3']),

    {Where2, ReNeg} = get_opt_bool(client_renegotiation, true, UserOpts, Opts),
    assert_version_dep(Where2 =:= new, client_renegotiation, Versions, ['tlsv1','tlsv1.1','tlsv1.2']),

    Opts1 = case get_opt(dh, undefined, UserOpts, Opts) of
                {Where, DH} when is_binary(DH) ->
                    warn_override(Where, UserOpts, dh, [dhfile], LogLevel),
                    Opts#{dh => DH};
                {new, DH} ->
                    option_error(dh, DH);
                {_, undefined} ->
                    case get_opt_file(dhfile, unbound, UserOpts, Opts) of
                        {default, unbound} -> Opts;
                        {_, DHFile} -> Opts#{dhfile => DHFile}
                    end
            end,

    Opts1#{honor_ecc_order => ECC, honor_cipher_order => Cipher,
           cookie => Cookie, client_renegotiation => ReNeg};
opt_server(UserOpts, Opts, #{role := client}) ->
    assert_server_only(honor_ecc_order, UserOpts),
    assert_server_only(honor_cipher_order, UserOpts),
    assert_server_only(cookie, UserOpts),
    assert_server_only(client_renegotiation, UserOpts),
    assert_server_only(dh, UserOpts),
    assert_server_only(dhfile, UserOpts),
    Opts.

opt_client(UserOpts, #{versions := Versions} = Opts, #{role := client}) ->
    {Where, FB} = get_opt_bool(fallback, false, UserOpts, Opts),
    assert_version_dep(Where =:= new, fallback, Versions, ['tlsv1','tlsv1.1','tlsv1.2']),

    {_, CHC} = get_opt_list(customize_hostname_check, [], UserOpts, Opts),

    ValidMFL = [undefined, ?MAX_FRAGMENT_LENGTH_BYTES_1, ?MAX_FRAGMENT_LENGTH_BYTES_2,  %% RFC 6066, Section 4
                ?MAX_FRAGMENT_LENGTH_BYTES_3, ?MAX_FRAGMENT_LENGTH_BYTES_4],
    {_, MFL} = get_opt_of(max_fragment_length, ValidMFL, undefined, UserOpts, Opts),

    Opts#{fallback => FB, customize_hostname_check => CHC, max_fragment_length => MFL};
opt_client(UserOpts, Opts, #{role := server}) ->
    assert_client_only(fallback, UserOpts),
    assert_client_only(customize_hostname_check, UserOpts),
    assert_client_only(max_fragment_length, UserOpts),
    Opts#{customize_hostname_check => []}.

opt_renegotiate(UserOpts, #{versions := Versions} = Opts, _Env) ->
    {Where1, KUA} = get_opt_pos_int(key_update_at, ?KEY_USAGE_LIMIT_AES_GCM, UserOpts, Opts),
    assert_version_dep(Where1 =:= new, key_update_at, Versions, ['tlsv1.3']),

    %% Undocumented, old ?
    {_, RA0} = get_opt_pos_int(renegotiate_at, ?DEFAULT_RENEGOTIATE_AT, UserOpts, Opts),
    RA = min(RA0, ?DEFAULT_RENEGOTIATE_AT),  %% Override users choice without notifying ??

    {Where3, SR} = get_opt_bool(secure_renegotiate, true, UserOpts, Opts),
    assert_version_dep(Where3 =:= new, secure_renegotiate, Versions, ['tlsv1','tlsv1.1','tlsv1.2']),

    Opts#{secure_renegotiate => SR, key_update_at => KUA, renegotiate_at => RA}.

opt_reuse_sessions(UserOpts, #{versions := Versions} = Opts, #{role := client}) ->
    {Where1, RUSS} = get_opt_of(reuse_sessions, [true, false, save], true, UserOpts, Opts),

    {Where2, RS} = RST = get_opt(reuse_session, undefined, UserOpts, Opts),
    case RST of
        {new, Bin} when is_binary(Bin) -> ok;
        {new, {B1,B2}} when is_binary(B1), is_binary(B2) -> ok;
        {new, Bad} -> option_error(reuse_session, Bad);
        {_, _} -> ok
    end,

    assert_version_dep(Where1 =:= new, reuse_sessions, Versions, ['tlsv1','tlsv1.1','tlsv1.2']),
    assert_version_dep(Where2 =:= new, reuse_session, Versions, ['tlsv1','tlsv1.1','tlsv1.2']),
    Opts#{reuse_sessions => RUSS, reuse_session => RS};
opt_reuse_sessions(UserOpts, #{versions := Versions} = Opts, #{role := server}) ->
    {Where1, RUSS} = get_opt_bool(reuse_sessions, true, UserOpts, Opts),

    DefRS = fun(_, _, _, _) -> true end,
    {Where2, RS} = get_opt_fun(reuse_session, 4, DefRS, UserOpts, Opts),

    assert_version_dep(Where1 =:= new, reuse_sessions, Versions, ['tlsv1','tlsv1.1','tlsv1.2']),
    assert_version_dep(Where2 =:= new, reuse_session, Versions, ['tlsv1','tlsv1.1','tlsv1.2']),
    Opts#{reuse_sessions => RUSS, reuse_session => RS}.

opt_identity(UserOpts, #{versions := Versions} = Opts, _Env) ->
    PSK = case get_opt_list(psk_identity, undefined, UserOpts, Opts) of
              {new, PSK0} ->
                  PSK1 = unicode:characters_to_binary(PSK0),
                  PSKSize = byte_size(PSK1),
                  assert_version_dep(psk_identity, Versions, ['tlsv1','tlsv1.1','tlsv1.2']),
                  option_error(not (0 < PSKSize andalso PSKSize < 65536),
                               psk_identity, {psk_identity, PSK0}),
                  PSK1;
              {_, PSK0} ->
                  PSK0
          end,

    SRP = case get_opt(srp_identity, undefined, UserOpts, Opts) of
              {new, {S1, S2}} when is_list(S1), is_list(S2) ->
                  User = unicode:characters_to_binary(S1),
                  UserSize = byte_size(User),
                  assert_version_dep(srp_identity, Versions, ['tlsv1','tlsv1.1','tlsv1.2']),
                  option_error(not (0 < UserSize andalso UserSize < 65536),
                               srp_identity, {srp_identity, PSK0}),
                  {User, unicode:characters_to_binary(S2)};
              {new, Err} ->
                  option_error(srp_identity, Err);
              {_, SRP0} ->
                  SRP0
          end,

    ULF = case get_opt(user_lookup_fun, undefined, UserOpts, Opts) of
              {new, {Fun, _} = ULF0} when is_function(Fun, 3) ->
                  assert_version_dep(user_lookup_fun, Versions, ['tlsv1','tlsv1.1','tlsv1.2']),
                  ULF0;
              {new, ULF0} ->
                  option_error(user_lookup_fun, ULF0);
              {_, ULF0} ->
                  ULF0
          end,

    Opts#{psk_identity => PSK, srp_identity => SRP, user_lookup_fun => ULF}.

opt_supported_groups(UserOpts, #{versions := TlsVsns} = Opts, _Env) ->
    SG = case get_opt_list(supported_groups,  undefined, UserOpts, Opts) of
             {default, undefined} ->
                 handle_supported_groups_option(groups(default));
             {new, SG0} ->
                 assert_version_dep(supported_groups, TlsVsns, ['tlsv1.3']),
                 handle_supported_groups_option(SG0);
             {old, SG0} ->
                 SG0
         end,

    CPHS = case get_opt_list(ciphers, [], UserOpts, Opts) of
               {old, CPS0} -> CPS0;
               {_, CPS0} -> handle_cipher_option(CPS0, TlsVsns)
           end,

    ECCS =  try assert_version_dep(eccs, TlsVsns, ['tlsv1.2', 'tlsv1.1', 'tlsv1']) of
                _ ->
                    case get_opt_list(eccs, undefined, UserOpts, Opts) of
                        {old, ECCS0} -> ECCS0;
                        {default, _} -> handle_eccs_option(tls_v1:ec_curves(default, 'tlsv1.2'));
                        {new, ECCS0} -> handle_eccs_option(ECCS0)
                    end
            catch
                throw:_ ->
                    []
            end,
    Opts#{ciphers => CPHS, eccs => ECCS, supported_groups => SG}.

opt_crl(UserOpts, Opts, _Env) ->
    {_, Check} = get_opt_of(crl_check, [best_effort, peer, true, false], false, UserOpts, Opts),
    Cache = case get_opt(crl_cache, {ssl_crl_cache, {internal, []}}, UserOpts, Opts) of
                {_, {Cb, {_Handle, Options}} = Value} when is_atom(Cb), is_list(Options) ->
                    Value;
                {_, Err} ->
                    option_error(crl_cache, Err)
            end,
    Opts#{crl_check => Check, crl_cache => Cache}.

opt_handshake(UserOpts, Opts, _Env) ->
    {_, HS} = get_opt_of(handshake, [hello, full], full, UserOpts, Opts),

    {_, MHSS} = get_opt_int(max_handshake_size, 1, ?MAX_UNIT24, ?DEFAULT_MAX_HANDSHAKE_SIZE,
                            UserOpts, Opts),

    Opts#{handshake => HS, max_handshake_size => MHSS}.

opt_use_srtp(UserOpts, #{protocol := Protocol} = Opts, _Env) ->
    UseSRTP = case get_opt_map(use_srtp, undefined, UserOpts, Opts) of
                  {old, UseSRTP0} ->
                      UseSRTP0;
                  {default, undefined} ->
                      undefined;
                  {new, UseSRTP1} ->
                      assert_protocol_dep(use_srtp, Protocol, [dtls]),
                      validate_use_srtp(UseSRTP1)
              end,
    case UseSRTP of
        #{} -> Opts#{use_srtp => UseSRTP};
        _ -> Opts
    end.

validate_use_srtp(#{protection_profiles := [_|_] = PPs} = UseSRTP) ->
    case maps:keys(UseSRTP) -- [protection_profiles, mki] of
        [] -> ok;
        Extra -> option_error(use_srtp, {unknown_parameters, Extra})
    end,
    IsValidProfile = fun(<<_, _>>) -> true; (_) -> false end,
    case lists:all(IsValidProfile, PPs) of
        true -> ok;
        false -> option_error(use_srtp, {invalid_protection_profiles, PPs})
    end,
    case UseSRTP of
        #{mki := MKI} when not is_binary(MKI) ->
            option_error(use_srtp, {invalid_mki, MKI});
        #{mki := _} ->
            UseSRTP;
        #{} ->
            UseSRTP#{mki => <<>>}
    end;

validate_use_srtp(#{} = UseSRTP) ->
    option_error(use_srtp, {no_protection_profiles, UseSRTP}).


opt_process(UserOpts, Opts0, _Env) ->
    Opts1 = set_opt_list(receiver_spawn_opts, [], UserOpts, Opts0),
    Opts2 = set_opt_list(sender_spawn_opts, [], UserOpts, Opts1),
    %% {_, SSO} = get_opt_list(sender_spawn_opts, [], UserOpts, Opts),
    %% Opts = Opts1#{receiver_spawn_opts => RSO, sender_spawn_opts => SSO},
    set_opt_int(hibernate_after, 0, infinity, infinity, UserOpts, Opts2).

%%%%

get_opt(Opt, Default, UserOpts, Opts) ->
    case maps:get(Opt, UserOpts, unbound) of
        unbound ->
            case maps:get(maybe_map_key_internal(Opt), Opts, unbound) of
                unbound -> %% Uses default value
                    {default, Default};
                Value ->   %% Uses already set value (merge)
                    {old, Value}
            end;
        Value ->           %% Uses new user option
            {new, Value}
    end.

get_opt_of(Opt, Valid, Default, UserOpts, Opts) ->
    case get_opt(Opt, Default, UserOpts, Opts) of
        {new, Value} = Res ->
            case lists:member(Value, Valid) of
                true -> Res;
                false -> option_error(Opt, Value)
            end;
        Res ->
            Res
    end.

get_opt_bool(Opt, Default, UserOpts, Opts) ->
    case get_opt(Opt, Default, UserOpts, Opts) of
        {_, Value} = Res when is_boolean(Value) -> Res;
        {_, Value} -> option_error(Opt, Value)
    end.

get_opt_pos_int(Opt, Default, UserOpts, Opts) ->
    get_opt_int(Opt, 1, infinity, Default, UserOpts, Opts).

get_opt_int(Opt, Min, Max, Default, UserOpts, Opts) ->
    case get_opt(Opt, Default, UserOpts, Opts) of
        {_, Value} = Res when is_integer(Value), Min =< Value, Value =< Max ->
            Res;
        {_, Value} = Res when Value =:= infinity, Max =:= infinity ->
            Res;
        {_, Value} ->
            option_error(Opt, Value)
    end.

get_opt_fun(Opt, Arity, Default, UserOpts, Opts) ->
    case get_opt(Opt, Default, UserOpts, Opts) of
        {_, Fun} = Res when is_function(Fun, Arity) -> Res;
        {new, Err} -> option_error(Opt, Err);
        Res -> Res
    end.

get_opt_list(Opt, Default, UserOpts, Opts) ->
    case get_opt(Opt, Default, UserOpts, Opts) of
        {new, Err} when not is_list(Err) -> option_error(Opt, Err);
        Res -> Res
    end.

get_opt_bin(Opt, Default, UserOpts, Opts) ->
    case get_opt(Opt, Default, UserOpts, Opts) of
        {new, Err} when not is_binary(Err) -> option_error(Opt, Err);
        Res -> Res
    end.

get_opt_file(Opt, Default, UserOpts, Opts) ->
    case get_opt(Opt, Default, UserOpts, Opts) of
        {new, File} -> {new, validate_filename(File, Opt)};
        Res -> Res
    end.

set_opt_bool(Opt, Default, UserOpts, Opts) ->
    case maps:get(Opt, UserOpts, Default) of
        Default -> Opts;
        Value when is_boolean(Value) -> Opts#{Opt => Value};
        Value -> option_error(Opt, Value)
    end.

get_opt_map(Opt, Default, UserOpts, Opts) ->
    case get_opt(Opt, Default, UserOpts, Opts) of
        {new, Err} when not is_map(Err) -> option_error(Opt, Err);
        Res -> Res
    end.

set_opt_int(Opt, Min, Max, Default, UserOpts, Opts) ->
    case maps:get(Opt, UserOpts, Default) of
        Default ->
            Opts;
        Value when is_integer(Value), Min =< Value, Value =< Max ->
            Opts#{Opt => Value};
        Value when Value =:= infinity, Max =:= infinity ->
            Opts#{Opt => Value};
        Value ->
            option_error(Opt, Value)
    end.

set_opt_list(Opt, Default, UserOpts, Opts) ->
    case maps:get(Opt, UserOpts, []) of
        Default ->
            Opts;
        List when is_list(List) ->
            Opts#{Opt => List};
        Value ->
            option_error(Opt, Value)
    end.

set_opt_new(new, Opt, Default, Value, Opts)
  when Default =/= Value ->
    Opts#{Opt => Value};
set_opt_new(_, _, _, _, Opts) ->
    Opts.

%%%%

default_cb_info(tls) ->
    {gen_tcp, tcp, tcp_closed, tcp_error, tcp_passive};
default_cb_info(dtls) ->
    {gen_udp, udp, udp_closed, udp_error, udp_passive}.

handle_cb_info({V1, V2, V3, V4}) ->
    {V1,V2,V3,V4, list_to_atom(atom_to_list(V2) ++ "_passive")};
handle_cb_info(CbInfo) when tuple_size(CbInfo) =:= 5 ->
    CbInfo;
handle_cb_info(CbInfo) ->
    option_error(cb_info, CbInfo).

handle_option_cb_info(Options, Protocol) ->
    CbInfo = proplists:get_value(cb_info, Options, default_cb_info(Protocol)),
    handle_cb_info(CbInfo).

maybe_map_key_internal(client_preferred_next_protocols) ->
    next_protocol_selector;
maybe_map_key_internal(K) ->
    K.

split_options(Opts0, AllOptions) ->
    Opts1 = proplists:expand([{binary, [{mode, binary}]},
                              {list, [{mode, list}]}], Opts0),
    Opts2 = handle_option_format(Opts1, []),
    %% Remove deprecated ssl_imp option
    Opts = proplists:delete(ssl_imp, Opts2),

    DeleteUserOpts = fun(Key, PropList) -> proplists:delete(Key, PropList) end,
    AllOpts = [cb_info, client_preferred_next_protocols] ++ AllOptions,
    SockOpts = lists:foldl(DeleteUserOpts, Opts, AllOpts),
    {Opts -- SockOpts, SockOpts}.

assert_server_only(Option, Opts) ->
    Value = maps:get(Option, Opts, undefined),
    role_error(Value =/= undefined, server_only, Option).
assert_client_only(Option, Opts) ->
    Value = maps:get(Option, Opts, undefined),
    role_error(Value =/= undefined, client_only, Option).

assert_server_only(client, Bool, Option) ->
    role_error(Bool, server_only, Option);
assert_server_only(_, _, _) ->
    ok.

role_error(false, _ErrorDesc, _Option) ->
    ok;
role_error(true, ErrorDesc, Option)
  when ErrorDesc =:= client_only; ErrorDesc =:= server_only ->
    throw_error({option, ErrorDesc, Option}).

option_incompatible(false, _Options) -> ok;
option_incompatible(true, Options) -> option_incompatible(Options).

-spec option_incompatible(_) -> no_return().
option_incompatible(Options) ->
    throw_error({options, incompatible, Options}).

option_error(false, _, _What) -> true;
option_error(true, Tag, What) -> option_error(Tag,What).

-spec option_error(_,_) -> no_return().
option_error(Tag, What) ->
    throw_error({options, {Tag, What}}).

-spec throw_error(_) -> no_return().
throw_error(Err) ->
    throw({error, Err}).

assert_protocol_dep(Option, Protocol, AllowedProtos) ->
    case lists:member(Protocol, AllowedProtos) of
        true -> ok;
        false -> option_incompatible([Option, {protocol, Protocol}])
    end.

assert_version_dep(Option, Vsns, AllowedVsn) ->
    assert_version_dep(true, Option, Vsns, AllowedVsn).

assert_version_dep(false, _, _, _) -> true;
assert_version_dep(true, Option, SSLVsns, AllowedVsn) ->
    case is_dtls_configured(SSLVsns) of
        true -> %% TODO: Check option dependency for DTLS
            true;
        false ->
            APIVsns = lists:map(fun tls_record:protocol_version/1, SSLVsns),
            Set1 = sets:from_list(APIVsns),
            Set2 = sets:from_list(AllowedVsn),
            case sets:size(sets:intersection(Set1, Set2)) > 0 of
                true -> ok;
                false -> option_incompatible([Option, {versions, APIVsns}])
            end
    end.

warn_override(new, UserOpts, NewOpt, OldOpts, LogLevel) ->
    Check = fun(Key) -> maps:is_key(Key,UserOpts) end,
    case lists:filter(Check, OldOpts) of
        [] -> ok;
        Ignored ->
            Desc = lists:flatten(io_lib:format("Options ~w are ignored", [Ignored])),
            Reas = lists:flatten(io_lib:format("Option ~w is set", [NewOpt])),
            ssl_logger:log(notice, LogLevel, #{description => Desc, reason => Reas}, ?LOCATION)
    end;
warn_override(_, _UserOpts, _NewOpt, _OldOpts, _LogLevel) ->
    ok.

is_dtls_configured(Versions) ->
    lists:any(fun (Ver) -> ?DTLS_1_X(Ver) end, Versions).

handle_hashsigns_option(Value, Version) ->
    try
        if ?TLS_GTE(Version, ?TLS_1_3) ->
                tls_v1:signature_schemes(Version, Value);
           (Version =:= ?TLS_1_2) ->
                tls_v1:signature_algs(Version, Value);
           true ->
                undefined
        end
    catch error:function_clause ->
            option_error(signature_algs, Value)
    end.

handle_signature_algorithms_option(Value, Version) ->
    try tls_v1:signature_schemes(Version, Value)
    catch error:function_clause ->
            option_error(signature_algs_cert, Value)
    end.

validate_filename(FN, _Option) when is_binary(FN), FN =/= <<>> ->
    FN;
validate_filename([_|_] = FN, _Option) ->
    Enc = file:native_name_encoding(),
    unicode:characters_to_binary(FN, unicode, Enc);
validate_filename(FN, Option) ->
    option_error(Option, FN).

validate_server_cert_opts(_Opts, #{validate_certs_or_anon_ciphers := false}) ->
    ok;
validate_server_cert_opts(#{certs_keys := [_|_]=CertsKeys, ciphers := CPHS, versions := Versions}, _) ->
    validate_certs_or_anon_ciphers(CertsKeys, CPHS, Versions);
validate_server_cert_opts(#{ciphers := CPHS, versions := Versions}, _) ->
    validate_anon_ciphers(CPHS, Versions).

validate_certs_or_anon_ciphers(CertsKeys, Ciphers, Versions) ->
    CheckCertsAndKeys =
        fun(Map) ->
                (maps:is_key(cert, Map) orelse maps:is_key(certfile, Map))
                    andalso (maps:is_key(key, Map) orelse maps:is_key(keyfile, Map))
        end,
    case lists:any(CheckCertsAndKeys, CertsKeys) of
        true -> ok;
        false -> validate_anon_ciphers(Ciphers, Versions)
    end.

validate_anon_ciphers(Ciphers, Versions) ->
    MakeSet = fun(Version, Acc) ->
                      Set = sets:from_list(ssl_cipher:anonymous_suites(Version), [{version, 2}]),
                      sets:union(Set, Acc)
              end,
    Anonymous = lists:foldl(MakeSet, sets:new([{version, 2}]), Versions),
    CiphersSet = sets:from_list(Ciphers, [{version,2}]),
    case sets:is_disjoint(Anonymous, CiphersSet) of
        false -> ok;
        true -> option_error(certs_keys, cert_and_key_required)
    end.

%% Do not allow configuration of TLS 1.3 with a gap where TLS 1.2 is not supported
%% as that configuration can trigger the built in version downgrade protection
%% mechanism and the handshake can fail with an Illegal Parameter alert.
tls_validate_version_gap(Versions) ->
    case lists:member('tlsv1.3', Versions) of
        true when length(Versions) >= 2 ->
            case lists:member('tlsv1.2', Versions) of
                true ->
                    Versions;
                false ->
                    throw({error, {options, missing_version, {'tlsv1.2', {versions, Versions}}}})
            end;
        _ ->
            Versions
    end.

emulated_options(undefined, undefined, Protocol, Opts) ->
    case Protocol of
	tls ->
	    tls_socket:emulated_options(Opts);
	dtls ->
	    dtls_socket:emulated_options(Opts)
    end;
emulated_options(Transport, Socket, Protocol, Opts) ->
    EmulatedOptions = tls_socket:emulated_options(),
    {ok, Original} = tls_socket:getopts(Transport, Socket, EmulatedOptions),
    {Inet, Emulated0} = emulated_options(undefined, undefined, Protocol, Opts),
    {Inet, lists:ukeymerge(1, Emulated0, Original)}.

handle_cipher_option(Value, Versions)  when is_list(Value) ->       
    try binary_cipher_suites(Versions, Value) of
	Suites ->
	    Suites
    catch
	exit:_ ->
	    option_error(ciphers, Value);
	error:_->
	    option_error(ciphers, Value)
    end.

binary_cipher_suites([?TLS_1_3], []) ->
    %% Defaults to all supported suites that does
    %% not require explicit configuration TLS-1.3
    %% only mode.
    default_binary_suites(exclusive, ?TLS_1_3);
binary_cipher_suites([Version| _], []) -> 
    %% Defaults to all supported suites that does
    %% not require explicit configuration
    default_binary_suites(default, Version);
binary_cipher_suites(Versions, [Map|_] = Ciphers0) when is_map(Map) ->
    Ciphers = [ssl_cipher_format:suite_map_to_bin(C) || C <- Ciphers0],
    binary_cipher_suites(Versions, Ciphers);
binary_cipher_suites(Versions, [Tuple|_] = Ciphers0) when is_tuple(Tuple) ->
    Ciphers = [ssl_cipher_format:suite_map_to_bin(tuple_to_map(C)) || C <- Ciphers0],
    binary_cipher_suites(Versions, Ciphers);
binary_cipher_suites(Versions, [Cipher0 | _] = Ciphers0) when is_binary(Cipher0) ->
    All = all_suites(Versions),
    case [Cipher || Cipher <- Ciphers0, lists:member(Cipher, All)] of
	[] ->
	    %% Defaults to all supported suites that does
	    %% not require explicit configuration
	    binary_cipher_suites(Versions, []);
	Ciphers ->
	    Ciphers
    end;
binary_cipher_suites(Versions, [Head | _] = Ciphers0) when is_list(Head) ->
    %% Format: ["RC4-SHA","RC4-MD5"]
    Ciphers = [ssl_cipher_format:suite_openssl_str_to_map(C) || C <- Ciphers0],
    binary_cipher_suites(Versions, Ciphers);
binary_cipher_suites(Versions, Ciphers0)  ->
    %% Format: "RC4-SHA:RC4-MD5"
    Ciphers = [ssl_cipher_format:suite_openssl_str_to_map(C) || C <- string:lexemes(Ciphers0, ":")],
    binary_cipher_suites(Versions, Ciphers).

default_binary_suites(exclusive, Version) ->
    ssl_cipher:filter_suites(tls_v1:exclusive_suites(Version));
default_binary_suites(default, Version) ->
    ssl_cipher:filter_suites(ssl_cipher:suites(Version)).

all_suites([?TLS_1_3]) ->
    tls_v1:exclusive_suites(?TLS_1_3);
all_suites([?TLS_1_3, Version1 |_]) ->
    all_suites([?TLS_1_3]) ++
        ssl_cipher:all_suites(Version1) ++
        ssl_cipher:anonymous_suites(Version1);
all_suites([Version|_]) ->
    ssl_cipher:all_suites(Version) ++
        ssl_cipher:anonymous_suites(Version).

tuple_to_map({Kex, Cipher, Mac}) ->
    #{key_exchange => Kex,
      cipher => Cipher,
      mac => Mac,
      prf => default_prf};
tuple_to_map({Kex, Cipher, Mac, Prf}) ->
    #{key_exchange => Kex,
      cipher => Cipher,
      mac => tuple_to_map_mac(Cipher, Mac),
      prf => Prf}.

%% Backwards compatible
tuple_to_map_mac(aes_128_gcm, _) -> 
    aead;
tuple_to_map_mac(aes_256_gcm, _) -> 
    aead;
tuple_to_map_mac(chacha20_poly1305, _) ->
    aead;
tuple_to_map_mac(_, MAC) ->
    MAC.

handle_eccs_option(Value) when is_list(Value) ->
    try tls_v1:ecc_curves(Value) of
        Curves ->
            option_error(Curves =:= [], eccs, none_valid),
            #elliptic_curves{elliptic_curve_list = Curves}
    catch
        exit:_ -> option_error(eccs, Value);
        error:_ -> option_error(eccs, Value)
    end.

handle_supported_groups_option(Value) when is_list(Value) ->
    try tls_v1:groups(Value) of
        Groups ->
            option_error(Groups =:= [], supported_groups, none_valid),
            #supported_groups{supported_groups = Groups}
    catch
        exit:_ -> option_error(supported_groups, Value);
        error:_ -> option_error(supported_groups, Value)
    end.


-spec do_format_error( string()
                     | closed
                     | {tls_alert, {_, Description :: string()}}
                     | {options, Options :: term()}
                     | {options, {socket_options, Option :: term()}}
                     | {options, {socket_options, Option :: term(), Error}}
                     | {options, {FileType, File :: string(), Error}}
                     | InetError
                     | OtherReason) -> string()
              when
      FileType    :: cacertfile | certfile | keyfile | dhfile,
      OtherReason :: term(),
      Error       :: term(),
      InetError   :: inet:posix() | system_limit.

do_format_error(Reason) when is_list(Reason) ->
    Reason;
do_format_error(closed) ->
    "TLS connection is closed";
do_format_error({tls_alert, {_, Description}}) ->
    Description;
do_format_error({options,{FileType, File, Reason}})
  when FileType == cacertfile;
       FileType == certfile;
       FileType == keyfile;
       FileType == dhfile ->
    Error = file_error_format(Reason),
    file_desc(FileType) ++ File ++ ": " ++ Error;
do_format_error ({options, {socket_options, Option, Error}}) ->
    lists:flatten(io_lib:format("Invalid transport socket option ~p: ~s", [Option, do_format_error(Error)]));
do_format_error({options, {socket_options, Option}}) ->
    lists:flatten(io_lib:format("Invalid socket option: ~p", [Option]));
do_format_error({options, incompatible, Opts}) ->
    lists:flatten(io_lib:format("Options (or their values) can not be combined: ~p", [Opts]));
do_format_error({option, Reason, Opts}) ->
    lists:flatten(io_lib:format("Invalid option ~w ~w", [Opts, Reason]));
do_format_error({options, Reason, Opts}) ->
    lists:flatten(io_lib:format("Invalid option ~w ~w", [Opts, Reason]));
do_format_error({options, {missing_version=R, Opts}}) ->
    lists:flatten(io_lib:format("Invalid option ~w ~w", [Opts, R]));
do_format_error({options, {option_not_a_key_value_tuple=R, Opts}}) ->
    lists:flatten(io_lib:format("Invalid option ~w ~w", [Opts, R]));
do_format_error({options, {no_supported_algorithms=R, Opts}}) ->
    lists:flatten(io_lib:format("Invalid option ~w ~w", [Opts, R]));
do_format_error({options, {no_supported_signature_schemes=R, Opts}}) ->
    lists:flatten(io_lib:format("Invalid option ~w ~w", [Opts, R]));
do_format_error({options, {insufficient_crypto_support=R, Opts}}) ->
    lists:flatten(io_lib:format("Invalid option ~w ~w", [Opts, R]));

do_format_error({options, Options}) ->
    lists:flatten(io_lib:format("Invalid TLS option: ~p", [Options]));

do_format_error(Error) ->
    case inet:format_error(Error) of
        "unknown POSIX" ++ _ ->
            unexpected_format(Error);
        Other ->
            Other
    end.

unexpected_format(Error) ->
    lists:flatten(io_lib:format("Unexpected error: ~p", [Error])).

file_error_format({error, Error})->
    case file:format_error(Error) of
	"unknown POSIX error" ++ _ ->
	    "decoding error";
	Str ->
	    Str
    end;
file_error_format(_) ->
    "decoding error".

file_desc(cacertfile) ->
    "Invalid CA certificate file ";
file_desc(certfile) ->
    "Invalid certificate file ";
file_desc(keyfile) ->
    "Invalid key file ";
file_desc(dhfile) ->
    "Invalid DH params file ".

make_next_protocol_selector(undefined) ->
    undefined;
make_next_protocol_selector({Precedence, PrefProtcol} = V) ->
    option_error(not is_list(PrefProtcol), client_preferred_next_protocols, V),
    make_next_protocol_selector({Precedence, PrefProtcol, ?NO_PROTOCOL});
make_next_protocol_selector({Precedence, AllProtocols, DefP} = V) ->
    option_error(not is_list(AllProtocols), client_preferred_next_protocols, V),
    option_error(not (is_binary(DefP) andalso byte_size(DefP) < 256), client_preferred_next_protocols, V),
    validate_protocols(true, client_preferred_next_protocols, AllProtocols),
    case Precedence of
        client ->                 
            fun(Advertised) ->
                    Search = fun(P) -> lists:member(P, Advertised) end,
                    case lists:search(Search, AllProtocols) of
                        false -> DefP;
                        {value, Preferred} -> Preferred
                    end
            end;
        server ->
            fun(Advertised) ->
                    Search = fun(P) -> lists:member(P, AllProtocols) end,
                    case lists:search(Search, Advertised) of
                        false -> DefP;
                        {value, Preferred} -> Preferred
                    end
            end;
        Value ->
            option_error(client_preferred_next_protocols, {invalid_precedence, Value})
    end;
make_next_protocol_selector(What) ->
    option_error(client_preferred_next_protocols, What).

connection_cb(tls) ->
    tls_gen_connection;
connection_cb(dtls) ->
    dtls_gen_connection;
connection_cb(Opts) ->
    connection_cb(proplists:get_value(protocol, Opts, tls)).


%% Assert that basic options are on the format {Key, Value}
%% with a few exceptions and phase out log_alert 
handle_option_format([], Acc) ->
    lists:reverse(Acc);
handle_option_format([{log_alert, Bool} | Rest], Acc) when is_boolean(Bool) ->
    case proplists:get_value(log_level, Acc ++ Rest, undefined) of
        undefined ->
            handle_option_format(Rest, [{log_level, 
                                         map_log_level(Bool)} | Acc]);
        _ ->
            handle_option_format(Rest, Acc)
    end;
handle_option_format([{Key,_} = Opt | Rest], Acc) when is_atom(Key) ->
    handle_option_format(Rest, [Opt | Acc]);
%% Handle exceptions 
handle_option_format([{raw,_,_,_} = Opt | Rest], Acc) ->
    handle_option_format(Rest,  [Opt | Acc]);
handle_option_format([inet = Opt | Rest], Acc) ->
    handle_option_format(Rest,  [Opt | Acc]);
handle_option_format([inet6 = Opt | Rest], Acc) ->
    handle_option_format(Rest,  [Opt | Acc]);
handle_option_format([Value | _], _) ->
    option_error(option_not_a_key_value_tuple, Value).

map_log_level(true) ->
    notice;
map_log_level(false) ->
    none.

include_security_info([]) ->
    false;
include_security_info([Item | Items]) ->
    case lists:member(Item, [client_random, server_random, master_secret, keylog]) of
        true ->
            true;
        false  ->
            include_security_info(Items)
    end.


add_filter(undefined, Filters) ->
    Filters;
add_filter(Filter, Filters) ->
    [Filter | Filters].

unambiguous_path(Value) ->
    AbsName = filename:absname(Value),
    UP = case file:read_link(AbsName) of
             {ok, PathWithNoLink} ->
                 case filename:pathtype(PathWithNoLink) of
                     relative ->
                         Dirname = filename:dirname(AbsName),
                         filename:join([Dirname, PathWithNoLink]);
                     _ ->
                         PathWithNoLink
                 end;
             _ ->
                 AbsName
         end,
    validate_filename(UP, cacertfile).

%%%################################################################
%%%#
%%%# Tracing
%%%#
-doc false.
handle_trace(csp, {call, {?MODULE, opt_stapling, [UserOpts | _]}}, Stack) ->
    {format_ocsp_params(UserOpts), Stack};
handle_trace(csp, {return_from, {?MODULE, opt_stapling, 3}, Return}, Stack) ->
    {format_ocsp_params(Return), Stack};
handle_trace(rle, {call, {?MODULE, listen, Args}}, Stack0) ->
    Role = server,
    {io_lib:format("(*~w) Args = ~W", [Role, Args, 10]), [{role, Role} | Stack0]};
handle_trace(rle, {call, {?MODULE, connect, Args}}, Stack0) ->
    Role = client,
    {io_lib:format("(*~w) Args = ~W", [Role, Args, 10]), [{role, Role} | Stack0]}.

format_ocsp_params(Map) ->
    Stapling = maps:get(stapling, Map, '?'),
    Nonce = maps:get(ocsp_nonce, Map, '?'),
    io_lib:format("Stapling = ~W Nonce = ~W", [Stapling, 5, Nonce, 5]).<|MERGE_RESOLUTION|>--- conflicted
+++ resolved
@@ -236,63 +236,8 @@
 -type dtls_legacy_version()      :: 'dtlsv1'.
 -doc(#{title => <<"Types used in TLS/DTLS">>}).
 -type verify_type()              :: verify_none | verify_peer.
-<<<<<<< HEAD
+
 -doc(#{title => <<"Types used in TLS/DTLS">>}).
--type cipher()                   :: aes_128_cbc |
-                                    aes_256_cbc |
-                                    aes_128_gcm |
-                                    aes_256_gcm |
-                                    aes_128_ccm |
-                                    aes_256_ccm |
-                                    aes_128_ccm_8 |
-                                    aes_256_ccm_8 |                                    
-                                    chacha20_poly1305 |
-                                    legacy_cipher(). % exported
--doc(#{title => <<"Types used in TLS/DTLS">>}).
--type legacy_cipher()            ::  rc4_128 |
-                                     des_cbc |
-                                     '3des_ede_cbc'.
-
--doc(#{title => <<"Types used in TLS/DTLS">>}).
--type hash()                     :: sha2() |
-                                    legacy_hash(). % exported
-
--doc(#{title => <<"Types used in TLS/DTLS">>}).
--type sha2()                    :: sha256 |
-                                   sha384 |
-                                   sha512.
-
--doc(#{title => <<"Types used in TLS/DTLS">>}).
--type legacy_hash()             :: sha224 | sha | md5.
-
--doc(#{title => <<"Types used in TLS/DTLS">>}).
--type sign_algo()               :: rsa | rsa_pss_pss | dsa | ecdsa | eddsa. % exported
-
--doc """
-Explicitly list acceptable signature schemes (algorithms) in the preferred
-order. Overrides the algorithms supplied in
-[`signature_algs`](`t:signature_algs/0`) option for certificates.
-
-In addition to the `signature_algorithms` extension from TLS 1.2,
-[TLS 1.3 (RFC 5246 Section 4.2.3)](http://www.ietf.org/rfc/rfc8446.txt#section-4.2.3)
-adds the `signature_algorithms_cert` extension which enables having special
-requirements on the signatures used in the certificates that differs from the
-requirements on digital signatures as a whole. If this is not required this
-extension is not need.
-
-The client will send a `signature_algorithms_cert` extension (in the client
-hello message), if TLS version 1.2 (back-ported to TLS 1.2 in 24.1) or later is
-used, and the signature_algs_cert option is explicitly specified. By default,
-only the [signature_algs](`t:signature_algs/0`) extension is sent.
-
-> #### Note {: .info }
->
-> Note that supported signature schemes for TLS-1.2 are `t:sign_scheme_legacy/0`
-> and `t:rsassa_pss_scheme/0`
-""".
--doc(#{title =>
-           <<"TLS/DTLS OPTION DESCRIPTIONS - COMMON for SERVER and CLIENT">>}).
-=======
 -type cipher()                   :: aes_256_gcm
                                   | aes_128_gcm
                                   | aes_256_ccm
@@ -303,27 +248,55 @@
                                   | aes_128_cbc
                                   | aes_256_cbc
                                   |  legacy_cipher(). % exported
+-doc(#{title => <<"Types used in TLS/DTLS">>}).
 -type legacy_cipher()            :: '3des_ede_cbc'
                                   | des_cbc
                                   | rc4_128.
 
+-doc(#{title => <<"Types used in TLS/DTLS">>}).
 -type hash()                     :: sha2()
                                   | legacy_hash(). % exported
 
+-doc(#{title => <<"Types used in TLS/DTLS">>}).
 -type sha2()                    :: sha512
                                  | sha384
                                  | sha256.
 
+-doc(#{title => <<"Types used in TLS/DTLS">>}).
 -type legacy_hash()             :: sha224
                                  | sha
                                  | md5.
 
+-doc(#{title => <<"Types used in TLS/DTLS">>}).
 -type sign_algo()               :: eddsa
                                  | ecdsa
                                  | rsa
                                  | dsa. % exported
 
->>>>>>> 1e774f47
+-doc """
+Explicitly list acceptable signature schemes (algorithms) in the preferred
+order. Overrides the algorithms supplied in
+[`signature_algs`](`t:signature_algs/0`) option for certificates.
+
+In addition to the `signature_algorithms` extension from TLS 1.2,
+[TLS 1.3 (RFC 5246 Section 4.2.3)](http://www.ietf.org/rfc/rfc8446.txt#section-4.2.3)
+adds the `signature_algorithms_cert` extension which enables having special
+requirements on the signatures used in the certificates that differs from the
+requirements on digital signatures as a whole. If this is not required this
+extension is not need.
+
+The client will send a `signature_algorithms_cert` extension (in the client
+hello message), if TLS version 1.2 (back-ported to TLS 1.2 in 24.1) or later is
+used, and the signature_algs_cert option is explicitly specified. By default,
+only the [signature_algs](`t:signature_algs/0`) extension is sent.
+
+> #### Note {: .info }
+>
+> Note that supported signature schemes for TLS-1.2 are `t:sign_scheme_legacy/0`
+> and `t:rsassa_pss_scheme/0`
+""".
+-doc(#{title =>
+           <<"TLS/DTLS OPTION DESCRIPTIONS - COMMON for SERVER and CLIENT">>}).
 -type sign_schemes()            :: [sign_scheme()].
 
 -doc(#{title => <<"Types used in TLS/DTLS">>}).
@@ -335,43 +308,22 @@
                                  | rsassa_pss_scheme()
                                  | sign_scheme_legacy() . % exported
 
-<<<<<<< HEAD
 -doc(#{title => <<"Types used in TLS/DTLS">>}).
--type rsassa_pss_scheme()       :: rsa_pss_rsae_sha256
-=======
 -type rsassa_pss_scheme()       :: rsa_pss_rsae_sha512
->>>>>>> 1e774f47
                                  | rsa_pss_rsae_sha384
                                  | rsa_pss_rsae_sha256
                                  | rsa_pss_pss_sha512
                                  | rsa_pss_pss_sha384
                                  | rsa_pss_pss_sha256.
 
-<<<<<<< HEAD
 -doc(#{title => <<"Types used in TLS/DTLS">>}).
--type sign_scheme_legacy()      :: rsa_pkcs1_sha256
-                                 | rsa_pkcs1_sha384
-                                 | rsa_pkcs1_sha512
-                                 | rsa_pkcs1_sha1
-                                 | ecdsa_sha1.
-
-
--doc(#{title => <<"Types used in TLS/DTLS">>}).
--type kex_algo()                :: rsa |
-                                   dhe_rsa | dhe_dss |
-                                   ecdhe_ecdsa | ecdh_ecdsa | ecdh_rsa |
-                                   srp_rsa| srp_dss |
-                                   psk | dhe_psk | rsa_psk |
-                                   dh_anon | ecdh_anon | srp_anon |
-                                   any. %% TLS 1.3 , exported
--doc(#{title => <<"Types used in TLS/DTLS">>}).
-=======
 -type sign_scheme_legacy()      :: rsa_pkcs1_sha512
                                  | rsa_pkcs1_sha384
                                  | rsa_pkcs1_sha256
                                  | ecdsa_sha1
                                  | rsa_pkcs1_sha1.
 
+-doc(#{title => <<"Types used in TLS/DTLS">>}).
 -type kex_algo()                :: ecdhe_ecdsa
                                  | ecdh_ecdsa
                                  | ecdh_rsa
@@ -388,69 +340,20 @@
                                  | srp_anon
                                  |  any. %% TLS 1.3 (any of TLS-1.3 keyexchanges) , exported
 
->>>>>>> 1e774f47
+
+-doc(#{title => <<"Types used in TLS/DTLS">>}).
 -type erl_cipher_suite()       :: #{key_exchange := kex_algo(),
                                     cipher := cipher(),
                                     mac    := hash() | aead,
                                     prf    := hash() | default_prf %% Old cipher suites, version dependent
                                    }.  
 
-<<<<<<< HEAD
 -doc(#{title => <<"Types used in TLS/DTLS">>}).
--type old_cipher_suite() :: {kex_algo(), cipher(), hash()} % Pre TLS 1.2 
-                            %% TLS 1.2, internally PRE TLS 1.2 will use default_prf
-                          | {kex_algo(), cipher(), hash() | aead, hash()}.
-
--doc(#{title => <<"Types used in TLS/DTLS">>}).
--type named_curve()           :: sect571r1 |
-                                 sect571k1 |
-                                 secp521r1 |
-                                 brainpoolP512r1 |
-                                 sect409k1 |
-                                 sect409r1 |
-                                 brainpoolP384r1 |
-                                 secp384r1 |
-                                 sect283k1 |
-                                 sect283r1 |
-                                 brainpoolP256r1 |
-                                 secp256k1 |
-                                 secp256r1 |
-                                 legacy_named_curve(). % exported
-
--doc(#{title => <<"Types used in TLS/DTLS">>}).
--type legacy_named_curve()  ::   sect239k1 |
-                                 sect233k1 |
-                                 sect233r1 |
-                                 secp224k1 |
-                                 secp224r1 |
-                                 sect193r1 |
-                                 sect193r2 |
-                                 secp192k1 |
-                                 secp192r1 |
-                                 sect163k1 |
-                                 sect163r1 |
-                                 sect163r2 |
-                                 secp160k1 |
-                                 secp160r1 |
-                                 secp160r2.
-
--doc(#{title => <<"Types used in TLS/DTLS">>}).
--type group() :: x25519 | x448 | secp256r1 | secp384r1 | secp521r1 | ffdhe2048 |
-                 ffdhe3072 | ffdhe4096 | ffdhe6144 | ffdhe8192. % exported
-
--doc(#{title => <<"Types used in TLS/DTLS">>}).
--type srp_param_type()        :: srp_1024 |
-                                 srp_1536 |
-                                 srp_2048 |
-                                 srp_3072 |
-                                 srp_4096 |
-                                 srp_6144 |
-                                 srp_8192. % exported
-=======
 -type old_cipher_suite()       :: {kex_algo(), cipher(), hash()} % Pre TLS 1.2
                                   %% TLS 1.2, internally PRE TLS 1.2 will use default_prf
                                 | {kex_algo(), cipher(), hash() | aead, hash()}.
 
+-doc(#{title => <<"Types used in TLS/DTLS">>}).
 -type named_curve()            :: x25519
                                 | x448
                                 | secp521r1
@@ -461,6 +364,7 @@
                                 | secp256r1
                                 | legacy_named_curve(). % exported
 
+-doc(#{title => <<"Types used in TLS/DTLS">>}).
 -type legacy_named_curve()     :: sect571r1
                                 | sect571k1
                                 | sect409k1
@@ -484,6 +388,7 @@
                                 | secp160r1
                                 | secp160r2.
 
+-doc(#{title => <<"Types used in TLS/DTLS">>}).
 -type group()                  :: x25519
                                 | x448
                                 | secp256r1
@@ -494,7 +399,7 @@
                                 | ffdhe4096
                                 | ffdhe6144
                                 | ffdhe8192. % exported
-
+-doc(#{title => <<"Types used in TLS/DTLS">>}).
 -type srp_param_type()        :: srp_8192
                                | srp_6144
                                | srp_4096
@@ -502,7 +407,6 @@
                                | srp_2048
                                | srp_1536
                                | srp_1024. % exported
->>>>>>> 1e774f47
 
 -doc(#{title => <<"Types used in TLS/DTLS">>}).
 -type error_alert()           :: {tls_alert, {tls_alert(), Description::string()}}. % exported
