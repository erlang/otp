--- conflicted
+++ resolved
@@ -1659,7 +1659,11 @@
 validate_option(Opt, Value) ->
     throw({error, {options, {Opt, Value}}}).
 
-<<<<<<< HEAD
+handle_cb_info({V1, V2, V3, V4}, {_,_,_,_,_}) ->
+    {V1,V2,V3,V4, list_to_atom(atom_to_list(V2) ++ "passive")};
+handle_cb_info(CbInfo, _) ->
+    CbInfo.
+
 handle_hashsigns_option(Value, Version) when is_list(Value)
                                              andalso Version >= {3, 4} ->
     case tls_v1:signature_schemes(Version, Value) of
@@ -1670,13 +1674,6 @@
 	_ ->
 	    Value
     end;
-=======
-handle_cb_info({V1, V2, V3, V4}, {_,_,_,_,_}) ->
-    {V1,V2,V3,V4, list_to_atom(atom_to_list(V2) ++ "passive")};
-handle_cb_info(CbInfo, _) ->
-    CbInfo.
-
->>>>>>> dbe7c461
 handle_hashsigns_option(Value, Version) when is_list(Value) 
                                              andalso Version =:= {3, 3} ->
     case tls_v1:signature_algs(Version, Value) of
