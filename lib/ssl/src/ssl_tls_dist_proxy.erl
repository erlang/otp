%%
%% %CopyrightBegin%
%%
%% Copyright Ericsson AB 2011-2013. All Rights Reserved.
%%
%% Licensed under the Apache License, Version 2.0 (the "License");
%% you may not use this file except in compliance with the License.
%% You may obtain a copy of the License at
%%
%%     http://www.apache.org/licenses/LICENSE-2.0
%%
%% Unless required by applicable law or agreed to in writing, software
%% distributed under the License is distributed on an "AS IS" BASIS,
%% WITHOUT WARRANTIES OR CONDITIONS OF ANY KIND, either express or implied.
%% See the License for the specific language governing permissions and
%% limitations under the License.
%%
%% %CopyrightEnd%
%%
-module(ssl_tls_dist_proxy).


-export([listen/2, accept/2, connect/3, get_tcp_address/1]).
-export([init/1, start_link/0, handle_call/3, handle_cast/2, handle_info/2, 
	 terminate/2, code_change/3, ssl_options/2]).

-include_lib("kernel/include/net_address.hrl").

-record(state, 
	{listen,
	 accept_loop
	}).

-define(PPRE, 4).
-define(PPOST, 4).


%%====================================================================
%% Internal application API
%%====================================================================

listen(Driver, Name) ->
    gen_server:call(?MODULE, {listen, Driver, Name}, infinity).

accept(Driver, Listen) ->
    gen_server:call(?MODULE, {accept, Driver, Listen}, infinity).

connect(Driver, Ip, Port) ->
    gen_server:call(?MODULE, {connect, Driver, Ip, Port}, infinity).


do_listen(Options) ->
    {First,Last} = case application:get_env(kernel,inet_dist_listen_min) of
                        {ok,N} when is_integer(N) ->
                            case application:get_env(kernel,
                                                    inet_dist_listen_max) of
                               {ok,M} when is_integer(M) ->
                                   {N,M};
                               _ ->
                                   {N,N}
                            end;
                        _ ->
                            {0,0}
                   end,
    do_listen(First, Last, listen_options([{backlog,128}|Options])).

do_listen(First,Last,_) when First > Last ->
    {error,eaddrinuse};
do_listen(First,Last,Options) ->
    case gen_tcp:listen(First, Options) of
        {error, eaddrinuse} ->
            do_listen(First+1,Last,Options);
        Other ->
            Other
    end.

listen_options(Opts0) ->
    Opts1 =
        case application:get_env(kernel, inet_dist_use_interface) of
            {ok, Ip} ->
                [{ip, Ip} | Opts0];
            _ ->
                Opts0
        end,
    case application:get_env(kernel, inet_dist_listen_options) of
        {ok,ListenOpts} ->
            ListenOpts ++ Opts1;
        _ ->
            Opts1
    end.

connect_options(Opts) ->
    case application:get_env(kernel, inet_dist_connect_options) of
	{ok,ConnectOpts} ->
	    lists:ukeysort(1, ConnectOpts ++ Opts);
	_ ->
	    Opts
    end.

%%====================================================================
%% gen_server callbacks
%%====================================================================

start_link() ->
    gen_server:start_link({local, ?MODULE}, ?MODULE, [], []).

init([]) ->
    process_flag(priority, max),
    {ok, #state{}}.

<<<<<<< HEAD
handle_call({listen, Name}, _From, State) ->
    case gen_tcp:listen(0, [{active, false}, {packet,?PPRE}, {ip, loopback}]) of
=======
handle_call({listen, Driver, Name}, _From, State) ->
    case gen_tcp:listen(0, [{active, false}, {packet,?PPRE}]) of
>>>>>>> fac6b245
	{ok, Socket} ->
	    {ok, World} = do_listen([{active, false}, binary, {packet,?PPRE}, {reuseaddr, true},
                                     Driver:family()]),
	    {ok, TcpAddress} = get_tcp_address(Socket),
	    {ok, WorldTcpAddress} = get_tcp_address(World),
	    {_,Port} = WorldTcpAddress#net_address.address,
	    case erl_epmd:register_node(Name, Port) of
		{ok, Creation} ->
		    {reply, {ok, {Socket, TcpAddress, Creation}},
		     State#state{listen={Socket, World}}};
		{error, _} = Error ->
		    {reply, Error, State}
	    end;
	Error ->
	    {reply, Error, State}
    end;

handle_call({accept, _Driver, Listen}, {From, _}, State = #state{listen={_, World}}) ->
    Self = self(),
    ErtsPid = spawn_link(fun() -> accept_loop(Self, erts, Listen, From) end),
    WorldPid = spawn_link(fun() -> accept_loop(Self, world, World, Listen) end),
    {reply, ErtsPid, State#state{accept_loop={ErtsPid, WorldPid}}};

handle_call({connect, Driver, Ip, Port}, {From, _}, State) ->
    Me = self(),
    Pid = spawn_link(fun() -> setup_proxy(Driver, Ip, Port, Me) end),
    receive 
	{Pid, go_ahead, LPort} -> 
	    Res = {ok, Socket} = try_connect(LPort),
	    case gen_tcp:controlling_process(Socket, From) of
		{error, badarg} = Error -> {reply, Error, State};   % From is dead anyway.
		ok ->
		    flush_old_controller(From, Socket),
		    {reply, Res, State}
	    end;
	{Pid, Error} ->
	    {reply, Error, State}
    end;

handle_call(_What, _From, State) ->
    {reply, ok, State}.

handle_cast(_What, State) ->
    {noreply, State}.

handle_info(_What, State) ->
    {noreply, State}.

terminate(_Reason, _St) ->
    ok.

code_change(_OldVsn, St, _Extra) ->
    {ok, St}.

%%--------------------------------------------------------------------
%%% Internal functions
%%--------------------------------------------------------------------
get_tcp_address(Socket) ->
    case inet:sockname(Socket) of
	{ok, Address} ->
	    {ok, Host} = inet:gethostname(),
	    NetAddress = #net_address{
			    address = Address,
			    host = Host,
			    protocol = proxy,
			    family = inet
			   },
	    {ok, NetAddress};
	{error, _} = Error -> Error
    end.

accept_loop(Proxy, erts = Type, Listen, Extra) ->
    process_flag(priority, max),
    case gen_tcp:accept(Listen) of
	{ok, Socket} ->
	    Extra ! {accept,self(),Socket,inet,proxy},
	    receive 
		{_Kernel, controller, Pid} ->
		    inet:setopts(Socket, [nodelay()]),
		    ok = gen_tcp:controlling_process(Socket, Pid),
		    flush_old_controller(Pid, Socket),
		    Pid ! {self(), controller};
		{_Kernel, unsupported_protocol} ->
		    exit(unsupported_protocol)
	    end;
	Error ->
	    exit(Error)
    end,
    accept_loop(Proxy, Type, Listen, Extra);

accept_loop(Proxy, world = Type, Listen, Extra) ->
    process_flag(priority, max),
    case gen_tcp:accept(Listen) of
	{ok, Socket} ->
	    Opts = get_ssl_options(server),
	    wait_for_code_server(),
	    case ssl:ssl_accept(Socket, Opts) of
		{ok, SslSocket} ->
		    PairHandler =
			spawn_link(fun() ->
					   setup_connection(SslSocket, Extra)
				   end),
		    ok = ssl:controlling_process(SslSocket, PairHandler),
		    flush_old_controller(PairHandler, SslSocket);
		{error, {options, _}} = Error ->
		    %% Bad options: that's probably our fault.  Let's log that.
		    error_logger:error_msg("Cannot accept TLS distribution connection: ~s~n",
					   [ssl:format_error(Error)]),
		    gen_tcp:close(Socket);
		_ ->
		    gen_tcp:close(Socket)
	    end;
	Error ->
	    exit(Error)
    end,
    accept_loop(Proxy, Type, Listen, Extra).

wait_for_code_server() ->
    %% This is an ugly hack.  Upgrading a socket to TLS requires the
    %% crypto module to be loaded.  Loading the crypto module triggers
    %% its on_load function, which calls code:priv_dir/1 to find the
    %% directory where its NIF library is.  However, distribution is
    %% started earlier than the code server, so the code server is not
    %% necessarily started yet, and code:priv_dir/1 might fail because
    %% of that, if we receive an incoming connection on the
    %% distribution port early enough.
    %%
    %% If the on_load function of a module fails, the module is
    %% unloaded, and the function call that triggered loading it fails
    %% with 'undef', which is rather confusing.
    %%
    %% Thus, the ssl_tls_dist_proxy process will terminate, and be
    %% restarted by ssl_dist_sup.  However, it won't have any memory
    %% of being asked by net_kernel to listen for incoming
    %% connections.  Hence, the node will believe that it's open for
    %% distribution, but it actually isn't.
    %%
    %% So let's avoid that by waiting for the code server to start.
    case whereis(code_server) of
	undefined ->
	    timer:sleep(10),
	    wait_for_code_server();
	Pid when is_pid(Pid) ->
	    ok
    end.

try_connect(Port) ->
    case gen_tcp:connect({127,0,0,1}, Port, [{active, false}, {packet,?PPRE}, nodelay()]) of
	R = {ok, _S} ->
	    R;
	{error, _R} ->
	    try_connect(Port)
    end.

setup_proxy(Driver, Ip, Port, Parent) ->
    process_flag(trap_exit, true),
    Opts = connect_options(get_ssl_options(client)),
    case ssl:connect(Ip, Port, [{active, true}, binary, {packet,?PPRE}, nodelay(),
                                Driver:family()] ++ Opts) of
	{ok, World} ->
	    {ok, ErtsL} = gen_tcp:listen(0, [{active, true}, {ip, loopback}, binary, {packet,?PPRE}]),
	    {ok, #net_address{address={_,LPort}}} = get_tcp_address(ErtsL),
	    Parent ! {self(), go_ahead, LPort},
	    case gen_tcp:accept(ErtsL) of
		{ok, Erts} ->
		    %% gen_tcp:close(ErtsL),
		    loop_conn_setup(World, Erts);
		Err ->
		    Parent ! {self(), Err}
	    end;
	{error, {options, _}} = Err ->
	    %% Bad options: that's probably our fault.  Let's log that.
	    error_logger:error_msg("Cannot open TLS distribution connection: ~s~n",
				   [ssl:format_error(Err)]),
	    Parent ! {self(), Err};
	Err ->
	    Parent ! {self(), Err}
    end.


%% we may not always want the nodelay behaviour
%% %% for performance reasons

nodelay() ->
    case application:get_env(kernel, dist_nodelay) of
  undefined ->
      {nodelay, true};
  {ok, true} ->
      {nodelay, true};
  {ok, false} ->
      {nodelay, false};
  _ ->
      {nodelay, true}
    end.

setup_connection(World, ErtsListen) ->
    process_flag(trap_exit, true),
    {ok, TcpAddress} = get_tcp_address(ErtsListen),
    {_Addr,Port} = TcpAddress#net_address.address,
    {ok, Erts} = gen_tcp:connect({127,0,0,1}, Port, [{active, true}, binary, {packet,?PPRE}, nodelay()]),
    ssl:setopts(World, [{active,true}, {packet,?PPRE}, nodelay()]),
    loop_conn_setup(World, Erts).

loop_conn_setup(World, Erts) ->
    receive 
	{ssl, World, Data = <<$a, _/binary>>} ->
	    gen_tcp:send(Erts, Data),
	    ssl:setopts(World, [{packet,?PPOST}, nodelay()]),
	    inet:setopts(Erts, [{packet,?PPOST}, nodelay()]),
	    loop_conn(World, Erts);
	{tcp, Erts, Data = <<$a, _/binary>>} ->
	    ssl:send(World, Data),
	    ssl:setopts(World, [{packet,?PPOST}, nodelay()]),
	    inet:setopts(Erts, [{packet,?PPOST}, nodelay()]),
	    loop_conn(World, Erts);
	{ssl, World, Data = <<_, _/binary>>} ->
	    gen_tcp:send(Erts, Data),
	    loop_conn_setup(World, Erts);
	{tcp, Erts, Data = <<_, _/binary>>} ->
	    ssl:send(World, Data),
	    loop_conn_setup(World, Erts);
	{ssl, World, Data} ->
	    gen_tcp:send(Erts, Data),
	    loop_conn_setup(World, Erts);
	{tcp, Erts, Data} ->
	    ssl:send(World, Data),
	    loop_conn_setup(World, Erts);
	{tcp_closed, Erts} ->
	    ssl:close(World);
	{ssl_closed,  World} ->
	    gen_tcp:close(Erts);
	{ssl_error, World, _} ->

	    ssl:close(World)
    end.

loop_conn(World, Erts) ->
    receive 
	{ssl, World, Data} ->
	    gen_tcp:send(Erts, Data),
	    loop_conn(World, Erts);
	{tcp, Erts, Data} ->
	    ssl:send(World, Data),
	    loop_conn(World, Erts);
	{tcp_closed, Erts} ->
	    ssl:close(World);
	{ssl_closed,  World} ->
	    gen_tcp:close(Erts);
	{ssl_error, World, _} ->
	    ssl:close(World)
    end.

get_ssl_options(Type) ->
    case init:get_argument(ssl_dist_opt) of
	{ok, Args} ->
	    [{erl_dist, true} | ssl_options(Type, lists:append(Args))];
	_ ->
	    [{erl_dist, true}]
    end.

ssl_options(_,[]) ->
    [];
ssl_options(server, ["client_" ++ _, _Value |T]) ->
    ssl_options(server,T);
ssl_options(client, ["server_" ++ _, _Value|T]) ->
    ssl_options(client,T);
ssl_options(server, ["server_certfile", Value|T]) ->
    [{certfile, Value} | ssl_options(server,T)];
ssl_options(client, ["client_certfile", Value | T]) ->
    [{certfile, Value} | ssl_options(client,T)];
ssl_options(server, ["server_cacertfile", Value|T]) ->
    [{cacertfile, Value} | ssl_options(server,T)];
ssl_options(client, ["client_cacertfile", Value|T]) ->
    [{cacertfile, Value} | ssl_options(client,T)];
ssl_options(server, ["server_keyfile", Value|T]) ->
    [{keyfile, Value} | ssl_options(server,T)];
ssl_options(client, ["client_keyfile", Value|T]) ->
    [{keyfile, Value} | ssl_options(client,T)];
ssl_options(server, ["server_password", Value|T]) ->
    [{password, Value} | ssl_options(server,T)];
ssl_options(client, ["client_password", Value|T]) ->
    [{password, Value} | ssl_options(client,T)];
ssl_options(server, ["server_verify", Value|T]) ->
    [{verify, atomize(Value)} | ssl_options(server,T)];
ssl_options(client, ["client_verify", Value|T]) ->
    [{verify, atomize(Value)} | ssl_options(client,T)];
ssl_options(server, ["server_reuse_sessions", Value|T]) ->
    [{reuse_sessions, atomize(Value)} | ssl_options(server,T)];
ssl_options(client, ["client_reuse_sessions", Value|T]) ->
    [{reuse_sessions, atomize(Value)} | ssl_options(client,T)];
ssl_options(server, ["server_secure_renegotiate", Value|T]) ->
    [{secure_renegotiate, atomize(Value)} | ssl_options(server,T)];
ssl_options(client, ["client_secure_renegotiate", Value|T]) ->
    [{secure_renegotiate, atomize(Value)} | ssl_options(client,T)];
ssl_options(server, ["server_depth", Value|T]) ->
    [{depth, list_to_integer(Value)} | ssl_options(server,T)];
ssl_options(client, ["client_depth", Value|T]) ->
    [{depth, list_to_integer(Value)} | ssl_options(client,T)];
ssl_options(server, ["server_hibernate_after", Value|T]) ->
    [{hibernate_after, list_to_integer(Value)} | ssl_options(server,T)];
ssl_options(client, ["client_hibernate_after", Value|T]) ->
    [{hibernate_after, list_to_integer(Value)} | ssl_options(client,T)];
ssl_options(server, ["server_ciphers", Value|T]) ->
    [{ciphers, Value} | ssl_options(server,T)];
ssl_options(client, ["client_ciphers", Value|T]) ->
    [{ciphers, Value} | ssl_options(client,T)];
ssl_options(server, ["server_dhfile", Value|T]) ->
    [{dhfile, Value} | ssl_options(server,T)];
ssl_options(server, ["server_fail_if_no_peer_cert", Value|T]) ->
    [{fail_if_no_peer_cert, atomize(Value)} | ssl_options(server,T)];
ssl_options(_,_) ->
    exit(malformed_ssl_dist_opt).

atomize(List) when is_list(List) ->
    list_to_atom(List);
atomize(Atom) when is_atom(Atom) ->
    Atom.

flush_old_controller(Pid, Socket) ->
    receive
	{tcp, Socket, Data} ->
	    Pid ! {tcp, Socket, Data},
	    flush_old_controller(Pid, Socket);
	{tcp_closed, Socket} ->
	    Pid ! {tcp_closed, Socket},
	    flush_old_controller(Pid, Socket);
	{ssl, Socket, Data} ->
	    Pid ! {ssl, Socket, Data},
	    flush_old_controller(Pid, Socket);
	{ssl_closed, Socket} ->
	    Pid ! {ssl_closed, Socket},
	    flush_old_controller(Pid, Socket)
    after 0 ->
	    ok
    end.<|MERGE_RESOLUTION|>--- conflicted
+++ resolved
@@ -108,13 +108,8 @@
     process_flag(priority, max),
     {ok, #state{}}.
 
-<<<<<<< HEAD
-handle_call({listen, Name}, _From, State) ->
+handle_call({listen, Driver, Name}, _From, State) ->
     case gen_tcp:listen(0, [{active, false}, {packet,?PPRE}, {ip, loopback}]) of
-=======
-handle_call({listen, Driver, Name}, _From, State) ->
-    case gen_tcp:listen(0, [{active, false}, {packet,?PPRE}]) of
->>>>>>> fac6b245
 	{ok, Socket} ->
 	    {ok, World} = do_listen([{active, false}, binary, {packet,?PPRE}, {reuseaddr, true},
                                      Driver:family()]),
