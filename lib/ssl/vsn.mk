<<<<<<< HEAD
SSL_VSN = 11.3
=======
SSL_VSN = 11.3.1
>>>>>>> d9454dbc

# %CopyrightBegin%
#
# SPDX-License-Identifier: Apache-2.0
#
# Copyright Ericsson AB 1996-2025. All Rights Reserved.
#
# %CopyrightEnd%<|MERGE_RESOLUTION|>--- conflicted
+++ resolved
@@ -1,8 +1,4 @@
-<<<<<<< HEAD
-SSL_VSN = 11.3
-=======
 SSL_VSN = 11.3.1
->>>>>>> d9454dbc
 
 # %CopyrightBegin%
 #
