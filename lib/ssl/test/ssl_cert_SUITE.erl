%%
%% %CopyrightBegin%
%%
%% Copyright Ericsson AB 2019-2024. All Rights Reserved.
%%
%% Licensed under the Apache License, Version 2.0 (the "License");
%% you may not use this file except in compliance with the License.
%% You may obtain a copy of the License at
%%
%%     http://www.apache.org/licenses/LICENSE-2.0
%%
%% Unless required by applicable law or agreed to in writing, software
%% distributed under the License is distributed on an "AS IS" BASIS,
%% WITHOUT WARRANTIES OR CONDITIONS OF ANY KIND, either express or implied.
%% See the License for the specific language governing permissions and
%% limitations under the License.
%%
%% %CopyrightEnd%
%%

%%
-module(ssl_cert_SUITE).

-behaviour(ct_suite).

-include_lib("common_test/include/ct.hrl").
-include_lib("public_key/include/public_key.hrl").
-include("ssl_record.hrl").

%% Common test
-export([all/0,
         groups/0,
         init_per_suite/1,
         init_per_group/2,
         init_per_testcase/2,
         end_per_suite/1,
         end_per_group/2,
         end_per_testcase/2
        ]).

%% Test cases
-export([no_auth/0,
         no_auth/1,
         auth/0,
         auth/1,
         client_auth_custom_key/0,
         client_auth_custom_key/1,
         client_auth_empty_cert_accepted/0,
         client_auth_empty_cert_accepted/1,
         client_auth_empty_cert_rejected/0,
         client_auth_empty_cert_rejected/1,
         client_auth_no_suitable_chain/0,
         client_auth_no_suitable_chain/1,
         client_auth_use_partial_chain/0,
         client_auth_use_partial_chain/1,
         client_auth_do_not_use_partial_chain/0,
         client_auth_do_not_use_partial_chain/1,
         client_auth_partial_chain_fun_fail/0,
         client_auth_partial_chain_fun_fail/1,
         client_auth_sni/0,
         client_auth_sni/1,
         client_auth_seelfsigned_peer/0,
         client_auth_seelfsigned_peer/1,
         missing_root_cert_no_auth/0,
         missing_root_cert_no_auth/1,
         missing_root_cert_auth/0,
         missing_root_cert_auth/1,
         missing_root_cert_auth_user_verify_fun_accept/0,
         missing_root_cert_auth_user_verify_fun_accept/1,
         missing_root_cert_auth_user_verify_fun_reject/0,
         missing_root_cert_auth_user_verify_fun_reject/1,
         missing_root_cert_auth_user_old_verify_fun_accept/0,
         missing_root_cert_auth_user_old_verify_fun_accept/1,
         verify_fun_always_run_client/0,
         verify_fun_always_run_client/1,
         verify_fun_always_run_server/0,
         verify_fun_always_run_server/1,
         incomplete_chain_auth/0,
         incomplete_chain_auth/1,
         no_chain_client_auth/0,
         no_chain_client_auth/1,
         invalid_signature_client/0,
         invalid_signature_client/1,
         invalid_signature_server/0,
         invalid_signature_server/1,
         critical_extension_auth/0,
         critical_extension_auth/1,
         critical_extension_client_auth/0,
         critical_extension_client_auth/1,
         critical_extension_no_auth/0,
         critical_extension_no_auth/1,
         extended_key_usage_auth/0,
         extended_key_usage_auth/1,
         extended_key_usage_client_auth/0,
         extended_key_usage_client_auth/1,
         cert_expired/0,
         cert_expired/1,
         no_auth_key_identifier_ext/0,
         no_auth_key_identifier_ext/1,
         no_auth_key_identifier_ext_keyEncipherment/0,
         no_auth_key_identifier_ext_keyEncipherment/1,
         unsupported_sign_algo_client_auth/0,
         unsupported_sign_algo_client_auth/1,
         unsupported_sign_algo_cert_client_auth/0,
         unsupported_sign_algo_cert_client_auth/1,
         longer_chain/0,
         longer_chain/1,
         cross_signed_chain/0,
         cross_signed_chain/1,
         expired_root_with_cross_signed_root/0,
         expired_root_with_cross_signed_root/1,
         key_auth_ext_sign_only/0,
         key_auth_ext_sign_only/1,
         hello_retry_request/0,
         hello_retry_request/1,
         custom_groups/0,
         custom_groups/1,
         hello_retry_client_auth/0,
         hello_retry_client_auth/1,
         hello_retry_client_auth_empty_cert_accepted/0,
         hello_retry_client_auth_empty_cert_accepted/1,
         hello_retry_client_auth_empty_cert_rejected/0,
         hello_retry_client_auth_empty_cert_rejected/1,
         basic_rsa_1024/0,
         basic_rsa_1024/1,
         signature_algorithms_bad_curve_secp256r1/0,
         signature_algorithms_bad_curve_secp256r1/1,
         signature_algorithms_bad_curve_secp384r1/0,
         signature_algorithms_bad_curve_secp384r1/1,
         signature_algorithms_bad_curve_secp521r1/0,
         signature_algorithms_bad_curve_secp521r1/1,
         server_certificate_authorities_disabled/0,
         server_certificate_authorities_disabled/1,
         cert_auth_in_first_ca/0,
         cert_auth_in_first_ca/1
         ]).

%%--------------------------------------------------------------------
%% Common Test interface functions -----------------------------------
%%--------------------------------------------------------------------

all() ->
    [
     {group, 'tlsv1.3'},
     {group, 'tlsv1.2'},
     {group, 'tlsv1.1'},
     {group, 'tlsv1'},
     {group, 'dtlsv1.2'},
     {group, 'dtlsv1'}
    ].

groups() ->
    [
     {'tlsv1.3', [], tls_1_3_protocol_groups()}, 
     {'tlsv1.2', [], tls_1_2_protocol_groups()},
     {'tlsv1.1', [], ssl_protocol_groups()},
     {'tlsv1', [], ssl_protocol_groups()},
     {'dtlsv1.2', [], tls_1_2_protocol_groups()},
     {'dtlsv1', [], ssl_protocol_groups()},
     {rsa, [], all_version_tests() ++ rsa_tests() ++ pre_tls_1_3_rsa_tests() ++ [client_auth_seelfsigned_peer]},
     {ecdsa, [], all_version_tests()},
     {dsa, [], all_version_tests()},
     {rsa_1_3, [], all_version_tests() ++ rsa_tests() ++
          tls_1_3_tests() ++ tls_1_3_rsa_tests() ++ [client_auth_seelfsigned_peer, basic_rsa_1024]},
     {rsa_pss_rsae, [], all_version_tests() ++ tls_1_2_rsa_tests()},
     {rsa_pss_rsae_1_3, [], all_version_tests() ++ rsa_tests() ++ tls_1_3_tests() ++ tls_1_3_rsa_tests()},
     {rsa_pss_pss, [], all_version_tests()},
     {rsa_pss_pss_1_3, [], all_version_tests() ++ rsa_tests() ++ tls_1_3_tests() ++ tls_1_3_rsa_tests()},
     {ecdsa_1_3, [], all_version_tests() ++ tls_1_3_tests() ++
          [signature_algorithms_bad_curve_secp256r1,
           signature_algorithms_bad_curve_secp384r1,
           signature_algorithms_bad_curve_secp521r1]},
     {eddsa_1_3, [], all_version_tests() ++ tls_1_3_tests()}
    ].

ssl_protocol_groups() ->
    [{group, rsa},
     {group, dsa}].

tls_1_2_protocol_groups() ->
    [{group, rsa},
     {group, ecdsa},
     {group, dsa},
     {group, rsa_pss_rsae},
     {group, rsa_pss_pss}
    ].

tls_1_3_protocol_groups() ->
    [{group, rsa_1_3},
     {group, ecdsa_1_3},
     {group, eddsa_1_3},
     {group, rsa_pss_rsae_1_3},
     {group, rsa_pss_pss_1_3}
    ].

tls_1_3_tests() ->
    [
     hello_retry_request,
     custom_groups,
     client_auth_no_suitable_chain,
     cert_auth_in_first_ca,
     hello_retry_client_auth,
     hello_retry_client_auth_empty_cert_accepted,
     hello_retry_client_auth_empty_cert_rejected,
     server_certificate_authorities_disabled
    ].

pre_tls_1_3_rsa_tests() ->
    [
     key_auth_ext_sign_only
    ].

rsa_tests() ->
   [
    longer_chain,
    cross_signed_chain,
    expired_root_with_cross_signed_root
   ].

tls_1_3_rsa_tests() ->
     [
      unsupported_sign_algo_client_auth,
      unsupported_sign_algo_cert_client_auth
     ].

tls_1_2_rsa_tests() ->
     [
      unsupported_sign_algo_client_auth,
      unsupported_sign_algo_cert_client_auth
     ].

all_version_tests() ->
    [
     no_auth,
     auth,
     client_auth_custom_key,
     client_auth_empty_cert_accepted,
     client_auth_empty_cert_rejected,
     client_auth_use_partial_chain,
     client_auth_do_not_use_partial_chain,
     client_auth_partial_chain_fun_fail,
     client_auth_sni,
     missing_root_cert_no_auth,
     missing_root_cert_auth,
     missing_root_cert_auth_user_verify_fun_accept,
     missing_root_cert_auth_user_verify_fun_reject,
     missing_root_cert_auth_user_old_verify_fun_accept,
     verify_fun_always_run_client,
     verify_fun_always_run_server,
     incomplete_chain_auth,
     no_chain_client_auth,
     invalid_signature_client,
     invalid_signature_server,
     critical_extension_auth,
     critical_extension_client_auth,
     critical_extension_no_auth,
     extended_key_usage_auth,
     extended_key_usage_client_auth,
     cert_expired,
     no_auth_key_identifier_ext,
     no_auth_key_identifier_ext_keyEncipherment
    ].

init_per_suite(Config) ->
    catch crypto:stop(),
    try crypto:start() of
	ok ->
            Config
    catch _:_ ->
	    {skip, "Crypto did not start"}
    end.

end_per_suite(_Config) ->
    ssl:stop(),
    application:unload(ssl),
    application:stop(crypto).


init_per_group(GroupName, Config) ->
    case ssl_test_lib:is_protocol_version(GroupName) of
        true  ->
            ssl_test_lib:clean_start(),
            ssl_test_lib:init_per_group(GroupName,
                                        [{client_type, erlang},
                                         {server_type, erlang},
                                         {version, GroupName} | Config]);
        false ->
            do_init_per_group(GroupName, Config)
    end.

do_init_per_group(Group, Config0) when Group == rsa;
                                       Group == rsa_1_3 ->
    Config1 = ssl_test_lib:make_rsa_cert(Config0),
    Config = ssl_test_lib:make_rsa_1024_cert(Config1),
    COpts = proplists:get_value(client_rsa_verify_opts, Config),
    SOpts = proplists:get_value(server_rsa_opts, Config),
    Version = proplists:get_value(version, Config),
    [{cert_key_alg, rsa},
     {extra_client, ssl_test_lib:sig_algs(rsa, Version)},
     {extra_server, ssl_test_lib:sig_algs(rsa, Version)} |
     lists:delete(cert_key_alg,
                  [{client_cert_opts, COpts},
                   {server_cert_opts, SOpts} |
                   lists:delete(server_cert_opts,
                                lists:delete(client_cert_opts, Config))])];
do_init_per_group(Alg, Config) when Alg == rsa_pss_rsae;
                                    Alg == rsa_pss_pss ->
    Supports = crypto:supports(),
    RSAOpts = proplists:get_value(rsa_opts, Supports),
    Version = ssl_test_lib:n_version(proplists:get_value(version, Config)),

    case lists:member(rsa_pkcs1_pss_padding, RSAOpts)
        andalso lists:member(rsa_pss_saltlen, RSAOpts)
        andalso lists:member(rsa_mgf1_md, RSAOpts) of
        true ->
            #{client_config := COpts,
              server_config := SOpts} = ssl_test_lib:make_rsa_pss_pem(rsa_alg(Alg), [], Config, ""),
            [{cert_key_alg, Alg},
             {extra_client, ssl_test_lib:sig_algs(Alg, Version)},
             {extra_server, ssl_test_lib:sig_algs(Alg, Version)} |
             lists:delete(cert_key_alg,
                          [{client_cert_opts, COpts},
                           {server_cert_opts, SOpts} |
                           lists:delete(server_cert_opts,
                                        lists:delete(client_cert_opts, Config))])];
        false ->
            {skip, "Missing EC crypto support"}
    end;
do_init_per_group(Alg, Config) when Alg == rsa_pss_rsae_1_3;
                                    Alg == rsa_pss_pss_1_3 ->

    Supports = crypto:supports(),
    RSAOpts = proplists:get_value(rsa_opts, Supports),
    
    case lists:member(rsa_pkcs1_pss_padding, RSAOpts) 
        andalso lists:member(rsa_pss_saltlen, RSAOpts) 
        andalso lists:member(rsa_mgf1_md, RSAOpts) of
        true ->
            #{client_config := COpts,
              server_config := SOpts} = ssl_test_lib:make_rsa_pss_pem(rsa_alg(Alg), [], Config, ""),
            [{cert_key_alg, rsa_alg(Alg)} |
             lists:delete(cert_key_alg,
                          [{client_cert_opts, COpts},
                           {server_cert_opts, SOpts} |
                           lists:delete(server_cert_opts,
                                        lists:delete(client_cert_opts, Config))])];
        false ->
            {skip, "Missing EC crypto support"}
    end;
do_init_per_group(Group, Config0) when Group == ecdsa;
                                       Group == ecdsa_1_3 ->

    PKAlg = crypto:supports(public_keys),
    case lists:member(ecdsa, PKAlg) andalso (lists:member(ecdh, PKAlg) orelse lists:member(dh, PKAlg)) of
        true ->
            Config = ssl_test_lib:make_ecdsa_cert(Config0),
            COpts = proplists:get_value(client_ecdsa_verify_opts, Config),
            SOpts = proplists:get_value(server_ecdsa_opts, Config),
            [{cert_key_alg, ecdsa} |
             lists:delete(cert_key_alg,
                          [{client_cert_opts, COpts},
                           {server_cert_opts, SOpts} |
                           lists:delete(server_cert_opts,
                                        lists:delete(client_cert_opts, Config))]
                         )];
        false ->
            {skip, "Missing EC crypto support"}
    end;
do_init_per_group(eddsa_1_3, Config0) ->
    PKAlg = crypto:supports(public_keys),
    PrivDir = proplists:get_value(priv_dir, Config0),
    case lists:member(eddsa, PKAlg) andalso (lists:member(ecdh, PKAlg)) of
        true ->
            Conf = public_key:pkix_test_data(#{server_chain => #{root => ssl_test_lib:eddsa_conf(),
                                                                 intermediates => [ssl_test_lib:eddsa_conf()],
                                                                 peer =>  ssl_test_lib:eddsa_conf()},
                                               client_chain => #{root => ssl_test_lib:eddsa_conf(),
                                                                 intermediates => [ssl_test_lib:eddsa_conf()],
                                                                 peer =>  ssl_test_lib:eddsa_conf()}}),
            [{server_config, SOpts},
             {client_config, COpts}] = x509_test:gen_pem_config_files(Conf, filename:join(PrivDir, "client_eddsa"),
                                                                      filename:join(PrivDir, "server_eddsa")),

            [{cert_key_alg, eddsa} |
             lists:delete(cert_key_alg,
                          [{client_cert_opts, COpts},
                           {server_cert_opts, SOpts} |
                           lists:delete(server_cert_opts,
                                        lists:delete(client_cert_opts, Config0))]
                         )];
        false ->
            {skip, "Missing EC crypto support"}
    end;
do_init_per_group(dsa = Alg, Config0) ->
    PKAlg = crypto:supports(public_keys),
    Version = ssl_test_lib:n_version(proplists:get_value(version, Config0)),
    case lists:member(dss, PKAlg) andalso lists:member(dh, PKAlg) of
        true ->
            Config = ssl_test_lib:make_dsa_cert(Config0),
            COpts = proplists:get_value(client_dsa_opts, Config),
            SOpts = proplists:get_value(server_dsa_opts, Config),
            [{cert_key_alg, dsa},
             {extra_client, ssl_test_lib:sig_algs(Alg, Version) ++
                  [{ciphers, ssl_test_lib:dsa_suites(Version)}]},
             {extra_server, ssl_test_lib:sig_algs(Alg, Version) ++
                  [{ciphers, ssl_test_lib:dsa_suites(Version)}]} |
             lists:delete(cert_key_alg,
                          [{client_cert_opts, COpts},
                           {server_cert_opts, SOpts} |
                           lists:delete(server_cert_opts,
                                        lists:delete(client_cert_opts, Config))])];
        false ->
            {skip, "Missing DSS crypto support"}
    end;
do_init_per_group(_Group, Config) ->
    Config.

end_per_group(GroupName, Config) ->
  ssl_test_lib:end_per_group(GroupName, Config).

init_per_testcase(signature_algorithms_bad_curve_secp256r1, Config) ->
    init_ecdsa_opts(Config, secp256r1);
init_per_testcase(signature_algorithms_bad_curve_secp384r1, Config) ->
    init_ecdsa_opts(Config, secp384r1);
init_per_testcase(signature_algorithms_bad_curve_secp521r1, Config) ->
    init_ecdsa_opts(Config, secp521r1);
init_per_testcase(_TestCase, Config) ->
    ssl_test_lib:ct_log_supported_protocol_versions(Config),
    ct:timetrap({seconds, 15}),
    Config.

end_per_testcase(_TestCase, Config) ->
    Config.

init_ecdsa_opts(Config0, Curve) ->
    Version = ssl_test_lib:n_version(proplists:get_value(version, Config0)),
    PKAlg = crypto:supports(public_keys),
    case lists:member(ecdsa, PKAlg) andalso (lists:member(ecdh, PKAlg) orelse lists:member(dh, PKAlg)) of
        true ->
            Config = ssl_test_lib:make_rsa_ecdsa_cert(Config0, Curve),
            COpts = proplists:get_value(client_ecdsa_verify_opts, Config),
            SOpts = proplists:get_value(server_ecdsa_opts, Config),
            [{cert_key_alg, ecdsa} |
             lists:delete(cert_key_alg,
                          [{client_cert_opts, ssl_test_lib:sig_algs(ecdsa, Version) ++ COpts},
                           {server_cert_opts, ssl_test_lib:sig_algs(ecdsa, Version) ++ SOpts} |
                           lists:delete(server_cert_opts,
                                        lists:delete(client_cert_opts, Config))]
                         )];
        false ->
            {skip, "Missing EC crypto support"}
    end.

%%--------------------------------------------------------------------
%% Test Cases --------------------------------------------------------
%%--------------------------------------------------------------------
no_auth() ->
     ssl_cert_tests:no_auth().

no_auth(Config) ->
      ssl_cert_tests:no_auth(Config).
%%--------------------------------------------------------------------
auth() ->
    ssl_cert_tests:auth().
auth(Config) ->
    ssl_cert_tests:auth(Config).
%%--------------------------------------------------------------------
client_auth_custom_key() ->
    ssl_cert_tests:client_auth_custom_key().
client_auth_custom_key(Config) ->
    ssl_cert_tests:client_auth_custom_key(Config).
%%--------------------------------------------------------------------
client_auth_empty_cert_accepted() ->
    ssl_cert_tests:client_auth_empty_cert_accepted().
client_auth_empty_cert_accepted(Config) ->
    ssl_cert_tests:client_auth_empty_cert_accepted(Config).
%%--------------------------------------------------------------------
client_auth_empty_cert_rejected() ->
    ssl_cert_tests:client_auth_empty_cert_rejected().
client_auth_empty_cert_rejected(Config) ->
    ssl_cert_tests:client_auth_empty_cert_rejected(Config).
%%--------------------------------------------------------------------
client_auth_no_suitable_chain() ->
    ssl_cert_tests:client_auth_no_suitable_chain().
client_auth_no_suitable_chain(Config) when is_list(Config) ->
    ssl_cert_tests:client_auth_no_suitable_chain(Config).

%%--------------------------------------------------------------------
client_auth_use_partial_chain() ->
    ssl_cert_tests:client_auth_use_partial_chain().
client_auth_use_partial_chain(Config) when is_list(Config) ->
    ssl_cert_tests:client_auth_use_partial_chain(Config).
%%--------------------------------------------------------------------
client_auth_do_not_use_partial_chain() ->
   ssl_cert_tests:client_auth_do_not_use_partial_chain().
client_auth_do_not_use_partial_chain(Config) when is_list(Config) ->
    ssl_cert_tests:client_auth_do_not_use_partial_chain(Config).

%%--------------------------------------------------------------------
client_auth_partial_chain_fun_fail() ->
   ssl_cert_tests:client_auth_partial_chain_fun_fail().
client_auth_partial_chain_fun_fail(Config) when is_list(Config) ->
    ssl_cert_tests:client_auth_partial_chain_fun_fail(Config).

%%--------------------------------------------------------------------
client_auth_sni() ->
   ssl_cert_tests:client_auth_sni().
client_auth_sni(Config) when is_list(Config) ->
    ssl_cert_tests:client_auth_sni(Config).
%%--------------------------------------------------------------------
client_auth_seelfsigned_peer() ->
   ssl_cert_tests:client_auth_seelfsigned_peer().
client_auth_seelfsigned_peer(Config) when is_list(Config) ->
    ssl_cert_tests:client_auth_seelfsigned_peer(Config).

%%--------------------------------------------------------------------
missing_root_cert_no_auth() ->
   ssl_cert_tests:missing_root_cert_no_auth().
missing_root_cert_no_auth(Config) when is_list(Config) ->
    ssl_cert_tests:missing_root_cert_no_auth(Config).

%%--------------------------------------------------------------------
missing_root_cert_auth() ->
    [{doc,"Must have ROOT certs to be able to verify verify peer"}].
missing_root_cert_auth(Config) when is_list(Config) ->
    ServerOpts =  proplists:delete(cacertfile, ssl_test_lib:ssl_options(extra_server, server_cert_opts, Config)),
    {ClientNode, ServerNode, _} = ssl_test_lib:run_where(Config),
    Version = ssl_test_lib:n_version(proplists:get_value(version, Config)),
    Server = ssl_test_lib:start_server_error([{node, ServerNode}, {port, 0},
					      {from, self()},
					      {options, no_reuse(Version) ++ [{verify, verify_peer}
                                                                             | ServerOpts]}]),

    Error = {error, {options, incompatible,
                     [{verify,verify_peer},{cacerts,undefined}]}},
    ssl_test_lib:check_result(Server, Error),
    
    ClientOpts =  proplists:delete(cacertfile, ssl_test_lib:ssl_options(extra_client, client_cert_opts, Config)),
    Client = ssl_test_lib:start_client_error([{node, ClientNode}, {port, 0},
					      {from, self()},
					      {options, [{verify, verify_peer}
							 | ClientOpts]}]),

    ssl_test_lib:check_result(Client, Error).
    
%%--------------------------------------------------------------------
missing_root_cert_auth_user_verify_fun_accept() ->
    [{doc, "Test that the client succeeds if the ROOT CA is unknown in verify_peer mode"
     " with a verify_fun that accepts the unknown CA error"}].

missing_root_cert_auth_user_verify_fun_accept(Config) ->
    ServerOpts = ssl_test_lib:ssl_options(extra_server, server_cert_opts, Config),
    ClientCaCerts = public_key:cacerts_get(),
    FunAndState =  {fun(_,{bad_cert, unknown_ca}, UserState) ->
			    {valid, UserState};
		       (_,{bad_cert, _} = Reason, _) ->
			    {fail, Reason};
		       (_,{extension, _}, UserState) ->
			    {unknown, UserState};
		       (_, valid, UserState) ->
			    {valid, UserState};
		       (_, valid_peer, UserState) ->
			    {valid, UserState}
		    end, []},
    ClientOpts = ssl_test_lib:ssl_options(extra_client,
                                          [{verify, verify_peer}, {verify_fun, FunAndState},
                                           {cacerts, ClientCaCerts}],
                                          Config),
    ssl_test_lib:basic_test(ClientOpts, ServerOpts, Config).

%%--------------------------------------------------------------------
missing_root_cert_auth_user_old_verify_fun_accept() ->
    [{doc, "Test old style verify fun"}].

missing_root_cert_auth_user_old_verify_fun_accept(Config) ->
    ServerOpts = ssl_test_lib:ssl_options(extra_server, server_cert_opts, Config),
    ClientCaCerts = public_key:cacerts_get(),
    AcceptBadCa = fun({bad_cert,unknown_ca}, Acc) ->  Acc;
                     (Other, Acc) -> [Other | Acc]
		  end,
    VerifyFun =
	fun(ErrorList) ->
		case lists:foldl(AcceptBadCa, [], ErrorList) of
		    [] ->    true;
		    [_|_] -> false
		end
	end,
    ClientOpts = ssl_test_lib:ssl_options(extra_client,
                                          [{verify, verify_peer},
                                           {verify_fun, VerifyFun},
                                           {cacerts, ClientCaCerts}], Config),
    ssl_test_lib:basic_test(ClientOpts, ServerOpts, Config).

%%--------------------------------------------------------------------
missing_root_cert_auth_user_verify_fun_reject() ->
    [{doc, "Test that the client fails if the ROOT CA is unknown in verify_peer mode"
     " with a verify_fun that rejects the unknown CA error"}].

missing_root_cert_auth_user_verify_fun_reject(Config) ->
    ServerOpts = ssl_test_lib:ssl_options(extra_server, server_cert_opts, Config),
    ClientCaCerts = public_key:cacerts_get(),
    FunAndState =  {fun(_,{bad_cert, unknown_ca} = Reason, _UserState) ->
			    {fail, Reason};
		       (_,{bad_cert, _} = Reason, _) ->
			    {fail, Reason};
		       (_,{extension, UserState}, _) ->
			    {unknown, UserState};
		       (_, valid, UserState) ->
			    {valid, UserState};
		       (_, valid_peer, UserState) ->
			    {valid, UserState}
		    end, []},
    ClientOpts = ssl_test_lib:ssl_options(extra_client,
                                          [{verify, verify_peer},
                                           {verify_fun, FunAndState},
                                           {cacerts, ClientCaCerts}],
                                          Config),
    ssl_test_lib:basic_alert(ClientOpts, ServerOpts, Config, unknown_ca).


%%--------------------------------------------------------------------
incomplete_chain_auth() ->
    [{doc,"Test that we can verify an incompleat chain when we have the certs to rebuild it"}].
incomplete_chain_auth(Config) when is_list(Config) ->
    Prop = proplists:get_value(tc_group_properties, Config),
    Group = proplists:get_value(name, Prop),
    DefaultCertConf = ssl_test_lib:default_ecc_cert_chain_conf(Group),
    #{client_config := ClientOpts0,
      server_config := ServerOpts0} = ssl_test_lib:make_cert_chains_der(proplists:get_value(cert_key_alg, Config),
                                                                        [{server_chain, DefaultCertConf},
                                                                         {client_chain, DefaultCertConf}]),   
    [ServerRoot| _] = ServerCas = proplists:get_value(cacerts, ServerOpts0),
    ClientCas = proplists:get_value(cacerts, ClientOpts0),
    ClientOpts = ssl_test_lib:ssl_options(extra_client, [{verify, verify_peer},
                                                         {cacerts,  ServerCas ++ ClientCas} |
                                                         proplists:delete(cacerts, ClientOpts0)], Config),
    ServerOpts = ssl_test_lib:ssl_options(extra_server, [{verify, verify_peer},
                                                         {cacerts, [ServerRoot]} |
                                                         proplists:delete(cacerts, ServerOpts0)], Config),
    ssl_test_lib:basic_test(ClientOpts, ServerOpts, Config).

%%--------------------------------------------------------------------
no_chain_client_auth() ->
    [{doc,"In TLS-1.3 test that we allow sending only peer cert if chain CAs are missing and hence"
      " we can not determine if client is in servers auth domain or not, so send and hope"
      " that the cert chain is in the auth domain and that the server possess "
      " intermediates to recreate the chain."}].
no_chain_client_auth(Config) when is_list(Config) ->
    Prop = proplists:get_value(tc_group_properties, Config),
    Group = proplists:get_value(name, Prop),
    DefaultCertConf = ssl_test_lib:default_ecc_cert_chain_conf(Group),
    #{client_config := ClientOpts0,
      server_config := ServerOpts0} = ssl_test_lib:make_cert_chains_der(proplists:get_value(cert_key_alg, Config),
                                                                        [{server_chain, DefaultCertConf},
                                                                         {client_chain, DefaultCertConf}]),
    ServerCas = proplists:get_value(cacerts, ServerOpts0),
    [ClientRoot| _] = ClientCas = proplists:get_value(cacerts, ClientOpts0),
    ClientOpts = ssl_test_lib:ssl_options(extra_client, [{verify, verify_peer},
                                                         {cacerts, [ClientRoot]} |
                                                         proplists:delete(cacerts, ClientOpts0)], Config),
    ServerOpts = ssl_test_lib:ssl_options(extra_server, [{verify, verify_peer},
                                                         {fail_if_no_peer_cert, true},
                                                         {cacerts,  ClientCas ++ ServerCas} |
                                                         proplists:delete(cacerts, ServerOpts0)], Config),
    ssl_test_lib:basic_test(ClientOpts, ServerOpts, Config).

%%--------------------------------------------------------------------
verify_fun_always_run_client() ->
    [{doc,"Verify that user verify_fun is always run (for valid and "
      "valid_peer not only unknown_extension)"}].

verify_fun_always_run_client(Config) when is_list(Config) ->
    ClientOpts =  ssl_test_lib:ssl_options(extra_client, client_cert_opts, Config),
    ServerOpts =  ssl_test_lib:ssl_options(extra_server, server_cert_opts, Config),
    {ClientNode, ServerNode, Hostname} = ssl_test_lib:run_where(Config),
    Version = proplists:get_value(version, Config),
    Server = ssl_test_lib:start_server_error([{node, ServerNode}, {port, 0},
					      {from, self()},
					      {mfa, {ssl_test_lib,
						     no_result, []}},
					      {options, no_reuse(ssl_test_lib:n_version(Version)) ++ ServerOpts}]),
    Port  = ssl_test_lib:inet_port(Server),

    %% If user verify fun is called correctly we fail the connection.
    %% otherwise we cannot tell this case apart form where we miss
    %% to call users verify fun
    FunAndState =  {fun(_, Der, {extension, _}, UserState) ->
                            true = is_binary(Der),
			    {unknown, UserState};
		       (_, Der, valid, [ChainLen]) ->
                            true = is_binary(Der),
			    {valid, [ChainLen + 1]};
		       (_, Der, valid_peer, [1]) ->
                            true = is_binary(Der),
			    {fail, "verify_fun_was_always_run"};
		       (_, Der, valid_peer, UserState) ->
                            true = is_binary(Der),
			    {valid, UserState}
		    end, [0]},

    Client = ssl_test_lib:start_client_error([{node, ClientNode}, {port, Port},
					      {host, Hostname},
					      {from, self()},
					      {mfa, {ssl_test_lib,
						     no_result, []}},
					      {options,
					       [{verify, verify_peer},
						{verify_fun, FunAndState}
						| ClientOpts]}]),

    ssl_test_lib:check_client_alert(Server, Client, handshake_failure).

%%--------------------------------------------------------------------
verify_fun_always_run_server() ->
    [{doc,"Verify that user verify_fun is always run (for valid and "
      "valid_peer not only unknown_extension)"}].
verify_fun_always_run_server(Config) when is_list(Config) ->
    ClientOpts =  ssl_test_lib:ssl_options(extra_client, client_cert_opts, Config),
    ServerOpts =  ssl_test_lib:ssl_options(extra_server, server_cert_opts, Config),
    {ClientNode, ServerNode, Hostname} = ssl_test_lib:run_where(Config),

    %% If user verify fun is called correctly we fail the connection.
    %% otherwise we cannot tell this case apart form where we miss
    %% to call users verify fun
    FunAndState =  {fun(_, Der, {extension, _}, UserState) ->
                            true = is_binary(Der),
			    {unknown, UserState};
		       (_, Der, valid, [ChainLen]) ->
                            true = is_binary(Der),
			    {valid, [ChainLen + 1]};
		       (_, Der, valid_peer, [1]) ->
                            true = is_binary(Der),
			    {fail, "verify_fun_was_always_run"};
		       (_, Der, valid_peer, UserState) ->
                            true = is_binary(Der),
			    {valid, UserState}
		    end, [0]},

    Version = proplists:get_value(version, Config),
    Server = ssl_test_lib:start_server_error([{node, ServerNode}, {port, 0},
					      {from, self()},
					      {mfa, {ssl_test_lib,
						     no_result, []}},
					      {options,
                                               no_reuse(ssl_test_lib:n_version(Version)) ++ [{verify, verify_peer},
                                                                                {verify_fun, FunAndState} |
                                                                                ServerOpts]}]),
    Port  = ssl_test_lib:inet_port(Server),

    Client = ssl_test_lib:start_client_error([{node, ClientNode}, {port, Port},
					      {host, Hostname},
					      {from, self()},
					      {mfa, {ssl_test_lib,
						     no_result, []}},
					      {options, ClientOpts}]),
    
    ssl_test_lib:check_client_alert(Server, Client, handshake_failure).

%%--------------------------------------------------------------------
invalid_signature_client() ->
    ssl_cert_tests:invalid_signature_client().
invalid_signature_client(Config) when is_list(Config) ->
    ssl:clear_pem_cache(),
    ssl_cert_tests:invalid_signature_client(Config).
%%--------------------------------------------------------------------
invalid_signature_server() ->
    ssl_cert_tests:invalid_signature_server().
invalid_signature_server(Config) when is_list(Config) ->
    ssl:clear_pem_cache(),
    ssl_cert_tests:invalid_signature_server(Config).

%%--------------------------------------------------------------------
critical_extension_auth() ->
    [{doc,"Test cert that has a critical unknown extension in verify_peer mode"}].

critical_extension_auth(Config) when is_list(Config) ->
    Prop = proplists:get_value(tc_group_properties, Config),
    DefaultCertConf = ssl_test_lib:default_ecc_cert_chain_conf(proplists:get_value(name, Prop)),
    Ext = x509_test:extensions([{{2,16,840,1,113730,1,1}, <<3,2,6,192>>, true}]),
    #{client_config := ClientOpts0,
      server_config := ServerOpts0}  = ssl_test_lib:make_cert_chains_der(proplists:get_value(cert_key_alg, Config),
                                                                         [{server_chain, 
                                                                           [[],[],[{extensions, Ext}]]},
                                                                          {client_chain, DefaultCertConf}]),
    ClientOpts = ssl_test_lib:ssl_options(extra_client, ClientOpts0, Config),
    ServerOpts = ssl_test_lib:ssl_options(extra_server, ServerOpts0, Config),
 
    {ClientNode, ServerNode, Hostname} = ssl_test_lib:run_where(Config),
    Version = proplists:get_value(version, Config),
    Server = ssl_test_lib:start_server_error(
               [{node, ServerNode}, {port, 0},
                {from, self()},
                {mfa, {ssl_test_lib,  no_result, []}},
                {options, no_reuse(ssl_test_lib:n_version(Version)) ++ [{verify, verify_none} | ServerOpts]}]),
    Port = ssl_test_lib:inet_port(Server),
    Client = ssl_test_lib:start_client_error(
               [{node, ClientNode}, {port, Port},
                {host, Hostname},
                {from, self()},
                {mfa, {ssl_test_lib, no_result, []}},
                {options, [{verify, verify_peer} | ClientOpts]}]),

    ssl_test_lib:check_client_alert(Server, Client, unsupported_certificate).

%%--------------------------------------------------------------------
critical_extension_client_auth() ->
    [{doc,"Test cert that has a critical unknown extension in verify_peer mode"}].

critical_extension_client_auth(Config) when is_list(Config) ->
    DefaultCertConf = ssl_test_lib:default_cert_chain_conf(),
    Ext = x509_test:extensions([{{2,16,840,1,113730,1,1}, <<3,2,6,192>>, true}]),
     #{client_config := ClientOpts0,
      server_config := ServerOpts0}  = ssl_test_lib:make_cert_chains_der(proplists:get_value(cert_key_alg, Config),
                                                                         [{client_chain, 
                                                                           [[],[],[{extensions, Ext}]]},
                                                                          {server_chain, DefaultCertConf}]),
    ClientOpts = ssl_test_lib:ssl_options(extra_client, ClientOpts0, Config),
    ServerOpts = ssl_test_lib:ssl_options(extra_server, ServerOpts0, Config),
    
    {ClientNode, ServerNode, Hostname} = ssl_test_lib:run_where(Config),
    Version = proplists:get_value(version, Config),
    Server = ssl_test_lib:start_server_error(
               [{node, ServerNode}, {port, 0},
                {from, self()},
                {mfa, {ssl_test_lib, no_result, []}},
                {options, no_reuse(ssl_test_lib:n_version(Version)) ++ [{verify, verify_peer} | ServerOpts]}]),
    Port = ssl_test_lib:inet_port(Server),
    Client = ssl_test_lib:start_client_error(
               [{node, ClientNode}, {port, Port},
                {host, Hostname},
                {from, self()},
                {mfa, {ssl_test_lib, no_result, []}},
                {options, [{verify, verify_none} | ClientOpts]}]),

    %% This certificate has a critical extension that we don't
    %% understand.  Therefore, verification should fail.          
    ssl_test_lib:check_server_alert(Server, Client, unsupported_certificate).

%%--------------------------------------------------------------------
critical_extension_no_auth() ->
    [{doc,"Test cert that has a critical unknown extension in verify_none mode"}].

critical_extension_no_auth(Config) when is_list(Config) ->
    Prop = proplists:get_value(tc_group_properties, Config),
    DefaultCertConf = ssl_test_lib:default_ecc_cert_chain_conf(proplists:get_value(name, Prop)),
    Ext = x509_test:extensions([{{2,16,840,1,113730,1,1}, <<3,2,6,192>>, true}]),
    #{client_config := ClientOpts0,
      server_config := ServerOpts0}  = ssl_test_lib:make_cert_chains_der(proplists:get_value(cert_key_alg, Config),
                                                                            [{server_chain, 
                                                                              [[],[], [{extensions, Ext}]]},
                                                                             {client_chain, DefaultCertConf}]),
    ClientOpts = [{verify, verify_none} | ssl_test_lib:ssl_options(extra_client, ClientOpts0, Config)],
    ServerOpts = [{verify, verify_none} | ssl_test_lib:ssl_options(extra_server, ServerOpts0, Config)],
    
     ssl_test_lib:basic_test(ClientOpts, ServerOpts, Config).


%%--------------------------------------------------------------------
extended_key_usage_auth() ->
    [{doc,"Test cert that has a critical extended_key_usage extension in server cert"}].

extended_key_usage_auth(Config) when is_list(Config) -> 
    Prop = proplists:get_value(tc_group_properties, Config),
    DefaultCertConf = ssl_test_lib:default_ecc_cert_chain_conf(proplists:get_value(name, Prop)),
    Ext = x509_test:extensions([{?'id-ce-extKeyUsage',
                                 [?'id-kp-serverAuth'], true}]),
    #{client_config := ClientOpts0,
      server_config := ServerOpts0} = ssl_test_lib:make_cert_chains_der(proplists:get_value(cert_key_alg, Config),
                                                                        [{server_chain, 
                                                                          [[],[], [{extensions, Ext}]]},
                                                                         {client_chain, DefaultCertConf}
                                                                        ]),
    ClientOpts = ssl_test_lib:ssl_options(extra_client, ClientOpts0, Config),
    ServerOpts = ssl_test_lib:ssl_options(extra_server, ServerOpts0, Config),

    {ClientNode, ServerNode, Hostname} = ssl_test_lib:run_where(Config),
    Version = proplists:get_value(version, Config),
    Server = ssl_test_lib:start_server([{node, ServerNode}, {port, 0},
					{from, self()},
                                        {mfa, {ssl_test_lib, send_recv_result_active, []}},
			   {options, no_reuse(ssl_test_lib:n_version(Version)) ++ [{verify, verify_none} | ServerOpts]}]),
    Port = ssl_test_lib:inet_port(Server),
    Client = ssl_test_lib:start_client([{node, ClientNode}, {port, Port},
					{host, Hostname},
			   {from, self()},
                                        {mfa, {ssl_test_lib, send_recv_result_active, []}},
					{options, [{verify, verify_peer} |
						   ClientOpts]}]),
    
    ssl_test_lib:check_result(Server, ok, Client, ok),

    ssl_test_lib:close(Server),
    ssl_test_lib:close(Client).

%%--------------------------------------------------------------------
extended_key_usage_client_auth() ->
    [{doc,"Test cert that has a critical extended_key_usage extension in client and server cert"}].

extended_key_usage_client_auth(Config) when is_list(Config) ->
    ServerExt = x509_test:extensions([{?'id-ce-extKeyUsage',
                                       [?'id-kp-serverAuth'], true}]),
    ClientExt = x509_test:extensions([{?'id-ce-extKeyUsage',
                                       [?'id-kp-clientAuth'], true}]),
    #{client_config := ClientOpts0,
      server_config := ServerOpts0} = ssl_test_lib:make_cert_chains_der(proplists:get_value(cert_key_alg, Config),
                                                                        [{client_chain, [[],[],[{extensions, ClientExt}]]},
                                                                         {server_chain, [[],[],[{extensions, ServerExt}]]}]),
    ClientOpts = ssl_test_lib:ssl_options(extra_client, ClientOpts0, Config),
    ServerOpts = ssl_test_lib:ssl_options(extra_server, ServerOpts0, Config),
   
    {ClientNode, ServerNode, Hostname} = ssl_test_lib:run_where(Config),
    Version = proplists:get_value(version, Config),
    Server = ssl_test_lib:start_server([{node, ServerNode}, {port, 0},
					{from, self()},
                                        {mfa, {ssl_test_lib, send_recv_result_active, []}},
                                        {options, no_reuse(ssl_test_lib:n_version(Version)) ++ [{verify, verify_peer} | ServerOpts]}]),
    Port = ssl_test_lib:inet_port(Server),
    Client = ssl_test_lib:start_client([{node, ClientNode}, {port, Port},
					{host, Hostname},
			   {from, self()},
			   {mfa, {ssl_test_lib, send_recv_result_active, []}},
					{options, [{verify, verify_peer} | ClientOpts]}]),
    
    ssl_test_lib:check_result(Server, ok, Client, ok),

    ssl_test_lib:close(Server),
    ssl_test_lib:close(Client).

%%--------------------------------------------------------------------
cert_expired() ->
    [{doc,"Test server with expired certificate"}].

cert_expired(Config) when is_list(Config) ->
    Prop = proplists:get_value(tc_group_properties, Config),
    DefaultCertConf = ssl_test_lib:default_ecc_cert_chain_conf(proplists:get_value(name, Prop)),
    {Year, Month, Day} = date(),
    #{client_config := ClientOpts0,
      server_config := ServerOpts0} = ssl_test_lib:make_cert_chains_der(proplists:get_value(cert_key_alg, Config),
                                                                        [{server_chain,
                                                                          [[],
                                                                           [{validity, {{Year-2, Month, Day},
                                                                                        {Year-1, Month, Day}}}],
                                                                           []
                                                                     ]},
                                                                         {client_chain, DefaultCertConf}]),
    ClientOpts = ssl_test_lib:ssl_options(extra_client, ClientOpts0, Config),
    ServerOpts = ssl_test_lib:ssl_options(extra_server, ServerOpts0, Config),
    
    {ClientNode, ServerNode, Hostname} = ssl_test_lib:run_where(Config),
    Version = proplists:get_value(version, Config),
    Server = ssl_test_lib:start_server_error([{node, ServerNode}, {port, 0},
					      {from, self()},
					      {options, no_reuse(ssl_test_lib:n_version(Version)) ++ ServerOpts}]),
    Port = ssl_test_lib:inet_port(Server),
    Client = ssl_test_lib:start_client_error([{node, ClientNode}, {port, Port},
					      {host, Hostname},
					      {from, self()},
					      {options, [{verify, verify_peer} | ClientOpts]}]),    
    
    ssl_test_lib:check_client_alert(Server, Client, certificate_expired).

%%--------------------------------------------------------------------
no_auth_key_identifier_ext() ->
    [{doc, "Test cert that does not have authorityKeyIdentifier extension"}].

no_auth_key_identifier_ext(Config) when is_list(Config) ->
    DefaultCertConf = ssl_test_lib:default_cert_chain_conf(),
      #{client_config := ClientOpts0,
        server_config := ServerOpts0} = 
        ssl_test_lib:make_cert_chains_der(proplists:get_value(cert_key_alg, Config),
                                          [{client_chain, DefaultCertConf},
                                           {server_chain, DefaultCertConf}]),
    ClientOpts = [{verify, verify_peer} | ssl_test_lib:ssl_options(extra_client, ClientOpts0, Config)],
    ServerOpts = [{verify, verify_peer} | ssl_test_lib:ssl_options(extra_server, ServerOpts0, Config)],
 
    ssl_test_lib:basic_test(ClientOpts, ServerOpts, Config).
    
%%--------------------------------------------------------------------
no_auth_key_identifier_ext_keyEncipherment() ->
    [{doc, "Test cert with keyEncipherment key_usage an no"
      " authorityKeyIdentifier extension"}].

no_auth_key_identifier_ext_keyEncipherment(Config) when is_list(Config) ->
    DefaultCertConf = ssl_test_lib:default_cert_chain_conf(),
    ClientExt = x509_test:extensions([{key_usage, [digitalSignature, keyEncipherment]}]),
    #{client_config := ClientOpts0,
        server_config := ServerOpts0} = 
        ssl_test_lib:make_cert_chains_der(proplists:get_value(cert_key_alg, Config),
                                          [{client_chain, 
                                            [[],[],[{extensions, ClientExt}]]},
                                           {server_chain, DefaultCertConf}
                                          ]),
    ClientOpts =   [{verify, verify_peer} | ssl_test_lib:ssl_options(extra_client, ClientOpts0, Config)],
    ServerOpts =   [{verify, verify_peer} | ssl_test_lib:ssl_options(extra_server, ServerOpts0, Config)],
    
    ssl_test_lib:basic_test(ClientOpts, ServerOpts, Config).

%%--------------------------------------------------------------------
key_auth_ext_sign_only() ->
    [{doc, "Test that client with a certificate without keyEncipherment usage "
    " extension can connect to a server with restricted cipher suites "}].
key_auth_ext_sign_only(Config) when is_list(Config) ->
    DefaultCertConf = ssl_test_lib:default_cert_chain_conf(),
    ClientExt = x509_test:extensions([{key_usage, [digitalSignature]}]),
    #{client_config := ClientOpts0,
      server_config := ServerOpts0} = 
        ssl_test_lib:make_cert_chains_der(proplists:get_value(cert_key_alg, Config),
                                          [{client_chain, 
                                            [[],[],[{extensions, ClientExt}]]},
                                           {server_chain, DefaultCertConf}
                                          ]),
    Version = proplists:get_value(version, Config),
    ClientOpts =  [{verify, verify_peer} | ssl_test_lib:ssl_options(extra_client, ClientOpts0, Config)],
    ServerOpts = [{verify, verify_peer}, {ciphers, 
                                          ssl_test_lib:rsa_non_signed_suites(ssl_test_lib:n_version(Version))} 
                 | ssl_test_lib:ssl_options(extra_server, ServerOpts0, Config)],
    
    ssl_test_lib:basic_test(ClientOpts, ServerOpts, Config).

%%--------------------------------------------------------------------
cert_auth_in_first_ca() ->
    [{doc,"Test cert auth will be available in first ca in chain, make it happen by only having one"}].
cert_auth_in_first_ca(Config) when is_list(Config) ->
    #{server_config := ServerOpts0,
      client_config := ClientOpts0} =
        public_key:pkix_test_data(#{server_chain => #{root => [{key, ssl_test_lib:hardcode_rsa_key(1)}],
                                                      intermediates => [[]],
                                                      peer => [{key, ssl_test_lib:hardcode_rsa_key(5)}]},
                                    client_chain => #{root => [{key, ssl_test_lib:hardcode_rsa_key(3)}], 
                                                      intermediates => [[]],
                                                      peer => [{key, ssl_test_lib:hardcode_rsa_key(1)}]}}), 
    ClientOpts = [{verify, verify_peer} | ssl_test_lib:ssl_options(extra_client, client_cert_opts, Config)],
    ServerOpts =  [{verify, verify_peer} | ssl_test_lib:ssl_options(extra_server, server_cert_opts, Config)],

    ssl_test_lib:basic_test(ClientOpts, ServerOpts, Config).

%%--------------------------------------------------------------------


longer_chain() ->
    [{doc,"Test depth option"}].
longer_chain(Config) when is_list(Config) ->
    #{server_config := ServerOpts0,
      client_config := ClientOpts0} =
        public_key:pkix_test_data(#{server_chain => #{root => [{key, ssl_test_lib:hardcode_rsa_key(1)}],
                                                      intermediates => [[{key, ssl_test_lib:hardcode_rsa_key(2)}],
                                                                        [{key, ssl_test_lib:hardcode_rsa_key(3)}],
                                                                        [{key, ssl_test_lib:hardcode_rsa_key(4)}]],
                                                      peer => [{key, ssl_test_lib:hardcode_rsa_key(5)}]},
                                    client_chain => #{root => [{key, ssl_test_lib:hardcode_rsa_key(3)}],
                                                      intermediates => [[{key, ssl_test_lib:hardcode_rsa_key(2)}]],
                                                      peer => [{key, ssl_test_lib:hardcode_rsa_key(1)}]}}),
    [ServerRoot| _] = ServerCas = proplists:get_value(cacerts, ServerOpts0),
    ClientCas = proplists:get_value(cacerts, ClientOpts0),
    Version = ssl_test_lib:n_version(proplists:get_value(version, Config)),
    
    ServerOpts = ssl_test_lib:ssl_options(extra_server, [{verify, verify_peer}, {cacerts, [ServerRoot]} |
                                           proplists:delete(cacerts, ServerOpts0)] ++ ssl_test_lib:sig_algs(rsa, Version), Config),
    ClientOpts = ssl_test_lib:ssl_options(extra_client, [{verify, verify_peer},
                                           {depth, 5},
                                           {cacerts,  ServerCas ++ ClientCas} |
                                           proplists:delete(cacerts, ClientOpts0)]++ ssl_test_lib:sig_algs(rsa, Version) , Config),
    ssl_test_lib:basic_test(ClientOpts, ServerOpts, Config).

cross_signed_chain() ->
    [{doc, "Manual test of chain with duplicate entries that is cross signing certs are present."}].
cross_signed_chain(Config)
  when is_list(Config) ->
    Key1 = ssl_test_lib:hardcode_rsa_key(1),
    Key2 = ssl_test_lib:hardcode_rsa_key(2),
    Key3 = ssl_test_lib:hardcode_rsa_key(3),
    Key4 = ssl_test_lib:hardcode_rsa_key(4),
    Key5 = ssl_test_lib:hardcode_rsa_key(5),

    #{server_config := ServerOpts0, client_config := ClientOpts0} =
        public_key:pkix_test_data(#{server_chain => #{root => [{key, Key1}],
                                                      peer => [{key, Key5}]},
                                    client_chain => #{root => [{key, Key3}],
                                                      intermediates => [[{key, Key2}], [{key, Key3}]],
                                                      peer => [{key, Key1}]}}),

    #{client_config := ClientOptsNew} =
        public_key:pkix_test_data(#{server_chain => #{root => [{key, Key1}],
                                                      peer => [{key, Key5}]},
                                    client_chain => #{root => [{key, Key4}],
                                                      intermediates => [[{key, Key2}], [{key, Key1}]],
                                                      peer => [{key, Key1}]}}),

    ServerCas0 = proplists:get_value(cacerts, ServerOpts0),
    ClientCas0 = proplists:get_value(cacerts, ClientOpts0),
    Version = ssl_test_lib:n_version(proplists:get_value(version, Config)),

    {[Peer,CI1,CI2,CROld], CROld} = chain_and_root(ClientOpts0),
    {[_Peer,CI1New,CI2New,CRNew], CRNew} = chain_and_root(ClientOptsNew),

    ServerCas = [CRNew|ServerCas0 -- [CROld]],
    ServerOpts = ssl_test_lib:ssl_options(extra_server, [{verify, verify_peer} |
                                                         lists:keyreplace(cacerts, 1, ServerOpts0, {cacerts, ServerCas})]
                                          ++ ssl_test_lib:sig_algs(rsa, Version),
                                          Config),
    ClientOpts = ssl_test_lib:ssl_options(extra_client, [{verify, verify_peer} |
                                                         lists:keyreplace(cacerts, 1,
                                                                          lists:keyreplace(cert, 1, ClientOpts0,
                                                                             {cert, [Peer,CI1New,CI2New,CI1,CI2,CRNew,CROld]}),
                                                                          {cacerts, ClientCas0})] ++ ssl_test_lib:sig_algs(rsa, Version),
                                          Config),
    ssl_test_lib:basic_test(ClientOpts, ServerOpts, Config),
    ClientOpts2 = ssl_test_lib:ssl_options(extra_client, [{verify, verify_peer} |
                                                          lists:keyreplace(cacerts, 1,
                                                                           lists:keyreplace(cert, 1, ClientOpts0,
                                                                                            {cert, [Peer,CI1,CI1New,CI2,CI2New,CROld,CRNew]}),
                                                                           {cacerts, ClientCas0})] ++ ssl_test_lib:sig_algs(rsa, Version),
                                           Config),
    ssl_test_lib:basic_test(ClientOpts2, ServerOpts, Config),
    ok.

expired_root_with_cross_signed_root() ->
    [{doc,"Test that we can verify a chain with an expired Root Cert if there is an alternative chain with"
      " a cross signed Root CA further down the chain that is however not present in the sent chain"}].
expired_root_with_cross_signed_root(Config) when is_list(Config) ->

    Key1 = ssl_test_lib:hardcode_rsa_key(1),
    Key2 = ssl_test_lib:hardcode_rsa_key(2),
    Key3 = ssl_test_lib:hardcode_rsa_key(3),
    Key4 = ssl_test_lib:hardcode_rsa_key(4),
    Key5 = ssl_test_lib:hardcode_rsa_key(5),
    Key6 = ssl_test_lib:hardcode_rsa_key(6),
    {Year, Month, Day} = date(),

    %% Create expired ROOT
    #{cert := Root} = SRoot = public_key:pkix_test_root_cert("OTP test server ROOT", [{key, Key1},
                                                                    {validity, {{Year-2, Month, Day},
                                                                                {Year-1, Month, Day}}}]),
    #{server_config := ServerOpts0, client_config := ClientOpts0} =
        public_key:pkix_test_data(#{server_chain => #{root => SRoot,
                                                      intermediates => [[{key, Key2}], [{key, Key3}]],
                                                      peer => [{key, Key4}]},
                                    client_chain => #{root => [{key, Key5}],
                                                      peer => [{key, Key6}]}}),
    Version = ssl_test_lib:n_version(proplists:get_value(version, Config)),
    ClientOpts = ssl_test_lib:sig_algs(rsa, Version) ++ ClientOpts0,
    ServerOpts = ssl_test_lib:sig_algs(rsa, Version) ++ ServerOpts0,

    SCert = proplists:get_value(cert, ServerOpts),
    SCerts = proplists:get_value(cacerts, ServerOpts),

    {ok, ExtractedCAs} = ssl_pkix_db:extract_trusted_certs({der, SCerts}),
    {ok, Root, [_Peer, CA1, CA2, Root]} = ssl_certificate:certificate_chain(SCert, ets:new(foo, []), 
                                                                            ExtractedCAs, [], encoded),

    OTPCA1 = public_key:pkix_decode_cert(CA1, otp),
    OTPCA2 = public_key:pkix_decode_cert(CA2, otp),

    TBS1 = OTPCA1#'OTPCertificate'.tbsCertificate,
    TBS2 = OTPCA2#'OTPCertificate'.tbsCertificate,

    Issuer = TBS1#'OTPTBSCertificate'.issuer,

    SubjectPublicKeyInfo = TBS2#'OTPTBSCertificate'.subjectPublicKeyInfo,

    AltCrossRoot = public_key:pkix_sign(TBS1#'OTPTBSCertificate'{subject = Issuer,
                                                                 subjectPublicKeyInfo = SubjectPublicKeyInfo}, Key2),

    ClientCas0 = proplists:get_value(cacerts, ClientOpts),

    %% Only expired ROOT present
    ssl_test_lib:basic_alert([{verify, verify_peer} | ClientOpts], ServerOpts, Config, certificate_expired),
    %% Only CROSS ROOT present
    ssl_test_lib:basic_test([{verify, verify_peer},
                             {cacerts, [AltCrossRoot]} | proplists:delete(cacerts, ClientOpts)], ServerOpts, Config),
    %% Both expired ROOT and CROSS ROOT present
    ssl_test_lib:basic_test([{verify, verify_peer},
                             {cacerts, [AltCrossRoot | ClientCas0]} | proplists:delete(cacerts, ClientOpts)],
                            ServerOpts, Config).

%%--------------------------------------------------------------------
%% TLS 1.3 Test cases  -----------------------------------------------
%%--------------------------------------------------------------------
hello_retry_request() ->
    [{doc,"Test that ssl server can request a new group when the client's first key share"
      "is not supported"}].

hello_retry_request(Config) ->
    ClientOpts0 = ssl_test_lib:ssl_options(client_cert_opts, Config),
    ServerOpts0 = ssl_test_lib:ssl_options(server_cert_opts, Config),
    ServerOpts = [{versions, ['tlsv1.2','tlsv1.3']},
                  {supported_groups, [x448, x25519]}|ServerOpts0],
    ClientOpts = [{versions, ['tlsv1.2','tlsv1.3']},
                  {supported_groups, [secp256r1, x25519]} | ClientOpts0],
    ssl_test_lib:basic_test(ClientOpts, ServerOpts, Config).
%%--------------------------------------------------------------------
custom_groups() ->
    [{doc,"Test that ssl server can select a common group for key-exchange"}].

custom_groups(Config) ->
    ClientOpts0 = ssl_test_lib:ssl_options(client_cert_opts, Config),
    ServerOpts0 = ssl_test_lib:ssl_options(server_cert_opts, Config),

    %% Set versions
    ServerOpts = [{versions, ['tlsv1.2','tlsv1.3']},
                  {supported_groups, [x448, secp256r1, secp384r1]}|ServerOpts0],
    ClientOpts1 = [{versions, ['tlsv1.2','tlsv1.3']}|ClientOpts0],
    ClientOpts = [{supported_groups,[secp384r1, secp256r1, x25519]}|ClientOpts1],
    ssl_test_lib:basic_test(ClientOpts, ServerOpts, Config).

%%--------------------------------------------------------------------
%% Triggers a Server Alert as ssl client does not have a certificate with a
%% signature algorithm supported by the server (signature_algorithms_cert extension
%% of CertificateRequest does not contain the algorithm of the client certificate).
%% ssl client sends an empty certificate.
unsupported_sign_algo_cert_client_auth() ->
     [{doc,"TLS 1.3 (backported to TLS-1.2) : Test client authentication with unsupported signature_algorithm_cert"}].

unsupported_sign_algo_cert_client_auth(Config) ->
    ClientOpts = ssl_test_lib:ssl_options(client_cert_opts, Config),
    ServerOpts0 = ssl_test_lib:ssl_options(server_cert_opts, Config),
    ServerOpts = [{verify, verify_peer},
                  {signature_algs, [rsa_pkcs1_sha256, rsa_pkcs1_sha384, rsa_pss_rsae_sha256, rsa_pss_pss_sha256]},
                  %% Skip rsa_pkcs1_sha256!
                  {signature_algs_cert, [rsa_pkcs1_sha384, rsa_pkcs1_sha512]},
                  {fail_if_no_peer_cert, true}|ServerOpts0],
    Version = proplists:get_value(version, Config),
    case Version of
        'tlsv1.3' ->
            ssl_test_lib:basic_alert(ClientOpts, ServerOpts, Config, certificate_required);
        _  ->
<<<<<<< HEAD
            ssl_test_lib:basic_alert(ClientOpts, ServerOpts, Config, unsupported_certificate)
=======
            ssl_test_lib:basic_alert(ClientOpts, ServerOpts, Config, insufficient_security)
>>>>>>> e57bfe6d
    end.

%%--------------------------------------------------------------------
unsupported_sign_algo_client_auth() ->
     [{doc,"TLS 1.3 (backported to TLS-1.2): Test client authentication with unsupported signature_algorithm"}].

unsupported_sign_algo_client_auth(Config) ->
    ClientOpts0 = ssl_test_lib:ssl_options(client_cert_opts, Config),
    ServerOpts0 = ssl_test_lib:ssl_options(server_cert_opts, Config),
    ClientOpts = [{signature_algs, [rsa_pkcs1_sha256, rsa_pss_rsae_sha256]} | ClientOpts0],
    ServerOpts = [{verify, verify_peer},
                  {signature_algs, [ecdsa_sha1, rsa_pss_pss_sha256]},
                  {fail_if_no_peer_cert, true}|ServerOpts0],
    ssl_test_lib:basic_alert(ClientOpts, ServerOpts, Config, insufficient_security).
%%--------------------------------------------------------------------
hello_retry_client_auth() ->
    [{doc, "TLS 1.3 (HelloRetryRequest): Test client authentication."}].

hello_retry_client_auth(Config) ->
    ClientOpts0 = ssl_test_lib:ssl_options(client_cert_opts, Config),
    ServerOpts0 = ssl_test_lib:ssl_options(server_cert_opts, Config),
    ServerOpts1 = [{versions, ['tlsv1.2','tlsv1.3']},
                  {supported_groups, [x448, x25519]}|ServerOpts0],
    ClientOpts = [{versions, ['tlsv1.2','tlsv1.3']},
                  {supported_groups, [secp256r1, x25519]}|ClientOpts0],
    ServerOpts = [{verify, verify_peer},
                  {fail_if_no_peer_cert, true} | ServerOpts1],

    ssl_test_lib:basic_test(ClientOpts, ServerOpts, Config).
%%--------------------------------------------------------------------
hello_retry_client_auth_empty_cert_accepted() ->
     [{doc,"TLS 1.3 (HelloRetryRequest): Test client authentication when client sends an empty " 
       "certificate and fail_if_no_peer_cert is set to true."}].

hello_retry_client_auth_empty_cert_accepted(Config) ->
    ClientOpts0 = ssl_test_lib:ssl_options(client_cert_opts, Config),
    %% Delete Client Cert and Key
    ClientOpts1 = proplists:delete(certfile, ClientOpts0),
    ClientOpts2 = proplists:delete(keyfile, ClientOpts1),

    ServerOpts0 = ssl_test_lib:ssl_options(server_cert_opts, Config),
    %% Set versions
    ServerOpts = [{versions, ['tlsv1.2','tlsv1.3']},
                  {verify, verify_peer},
                  {fail_if_no_peer_cert, false},
                  {supported_groups, [x448, x25519]}|ServerOpts0],
    ClientOpts = [{versions, ['tlsv1.2','tlsv1.3']},
                  {supported_groups, [secp256r1, x25519]}|ClientOpts2],
    ssl_test_lib:basic_test(ClientOpts, ServerOpts, Config).
%%--------------------------------------------------------------------
hello_retry_client_auth_empty_cert_rejected() ->
     [{doc,"TLS 1.3 (HelloRetryRequest): Test client authentication when client "
       "sends an empty certificate and fail_if_no_peer_cert is set to true."}].

hello_retry_client_auth_empty_cert_rejected(Config) ->
    ClientOpts0 = ssl_test_lib:ssl_options(client_cert_opts, Config),
    %% Delete Client Cert and Key
    ClientOpts1 = proplists:delete(certfile, ClientOpts0),
    ClientOpts2 = proplists:delete(keyfile, ClientOpts1),

    ServerOpts0 = ssl_test_lib:ssl_options(server_cert_opts, Config),
    %% Set versions
    ServerOpts = [{versions, ['tlsv1.2','tlsv1.3']},
                  {verify, verify_peer},
                  {fail_if_no_peer_cert, true},
                  {supported_groups, [x448, x25519]}|ServerOpts0],
    ClientOpts = [{versions, ['tlsv1.2','tlsv1.3']},
                  {supported_groups, [secp256r1, x25519]}|ClientOpts2],
   
    ssl_test_lib:basic_alert(ClientOpts, ServerOpts, Config, certificate_required).

%%--------------------------------------------------------------------
signature_algorithms_bad_curve_secp256r1() ->
     [{doc,"TLS 1.3: Test that the the client fails to connect "
       "if server's certificate has a key using an unsupported curve."}].

signature_algorithms_bad_curve_secp256r1(Config) ->
    ClientOpts0 = ssl_test_lib:ssl_options(client_cert_opts, Config),
    ServerOpts0 = ssl_test_lib:ssl_options(server_cert_opts, Config),
    %% Set versions
    ServerOpts = [{versions, ['tlsv1.2','tlsv1.3']} | ServerOpts0],
    ClientOpts = [{versions, ['tlsv1.2','tlsv1.3']},
                  {signature_algs, [ecdsa_secp384r1_sha384,
                                    ecdsa_secp521r1_sha512,
                                    {sha256,rsa}]}|ClientOpts0],

    ssl_test_lib:basic_alert(ClientOpts, ServerOpts, Config, insufficient_security).

%%--------------------------------------------------------------------
signature_algorithms_bad_curve_secp384r1() ->
     [{doc,"TLS 1.3: Test that the the client fails to connect "
       "if server's certificate has a key using an unsupported curve."}].

signature_algorithms_bad_curve_secp384r1(Config) ->
    ClientOpts0 = ssl_test_lib:ssl_options(client_cert_opts, Config),
    ServerOpts0 = ssl_test_lib:ssl_options(server_cert_opts, Config),
    %% Set versions
    ServerOpts = [{versions, ['tlsv1.2','tlsv1.3']} | ServerOpts0],
    ClientOpts = [{versions, ['tlsv1.2','tlsv1.3']},
                  {signature_algs, [ecdsa_secp256r1_sha256,
                                    ecdsa_secp521r1_sha512,
                                    {sha256,rsa}]}|ClientOpts0],

    ssl_test_lib:basic_alert(ClientOpts, ServerOpts, Config, insufficient_security).

%%--------------------------------------------------------------------
signature_algorithms_bad_curve_secp521r1() ->
     [{doc,"TLS 1.3: Test that the the client fails to connect "
       "if server's certificate has a key using an unsupported curve."}].

signature_algorithms_bad_curve_secp521r1(Config) ->
    ClientOpts0 = ssl_test_lib:ssl_options(client_cert_opts, Config),
    ServerOpts0 = ssl_test_lib:ssl_options(server_cert_opts, Config),
    %% Set versions
    ServerOpts = [{versions, ['tlsv1.2','tlsv1.3']},
                  {signature_algs, [ecdsa_secp512r1_sha256,
                                    {sha256,rsa}]}
                 | ServerOpts0],
    ClientOpts = [{versions, ['tlsv1.2','tlsv1.3']},
                  {signature_algs, [ecdsa_secp256r1_sha256,
                                    ecdsa_secp384r1_sha384,
                                    {sha256,rsa}]}|ClientOpts0],
    ssl_test_lib:basic_alert(ClientOpts, ServerOpts, Config, insufficient_security).

%%--------------------------------------------------------------------
basic_rsa_1024() ->
    [{doc, "TLS 1.3 (Basic): Test if connection can be established using 1024 bits RSA keys in certificates."}].

basic_rsa_1024(Config) ->
    ClientOpts0 = ssl_test_lib:ssl_options(client_rsa_1024_opts, Config),
    ServerOpts0 = ssl_test_lib:ssl_options(server_rsa_1024_opts, Config),
    ServerOpts1 = [{versions, ['tlsv1.2','tlsv1.3']}|ServerOpts0],
    ClientOpts = [{versions, ['tlsv1.2','tlsv1.3']}|ClientOpts0],
    ServerOpts = [{verify, verify_peer},
                  {fail_if_no_peer_cert, true} | ServerOpts1],
    ssl_test_lib:basic_test(ClientOpts, ServerOpts, Config).

%%--------------------------------------------------------------------
server_certificate_authorities_disabled() ->
     [{doc,"TLS 1.3: Disabling certificate_authorities extension on the server when verify_peer is set to true"
       " allows the client to send a chain that could be verifiable by the server but that would not adhere to"
       " the certificate_authorities extension as it is not part of the regular trusted certificate set"}].

server_certificate_authorities_disabled(Config) ->
    ClientOpts0 = ssl_test_lib:ssl_options(client_cert_opts, Config),
    ServerOpts0 = ssl_test_lib:ssl_options(server_cert_opts, Config),

    % Strip out the ClientRoot to simulate cases where the they are manually managed and
    % not expected to be included in certificate requests during mutual authentication.
    {ok, CACerts0} = ssl_pkix_db:decode_pem_file(proplists:get_value(cacertfile, ServerOpts0)),
    [_ClientRoot | ServerCACerts] = [CertDER || {_, CertDER, _} <- CACerts0],

    FunAndState =  {fun(_,{extension, _}, UserState) ->
                            {unknown, UserState};
                       (_, valid, UserState) ->
                            {valid, UserState};
                       % Because this is a manually managed setup, we also need to manually verify
                       % an unknown_ca (ClientCert) as expected. Typically you would have custom logic
                       % here to decide if you know the cert (like looking up pinned values in a DB)
                       % but for testing purposes, we'll allow everything
                       (_, {bad_cert, unknown_ca}, UserState) ->
                            {valid, UserState};
                       (_, valid_peer, UserState) ->
                            {valid, UserState}
                    end, [0]},

    ClientOpts = [{versions, ['tlsv1.3']}, {verify, verify_peer} | ClientOpts0],
    ServerOpts = [{versions, ['tlsv1.3']}, {verify, verify_peer},
                  {fail_if_no_peer_cert, true}, {cacerts, ServerCACerts},
                  {verify_fun, FunAndState} | ServerOpts0],
    ssl_test_lib:basic_alert(ClientOpts, ServerOpts, Config, certificate_required),
    ssl_test_lib:basic_test(ClientOpts, [{certificate_authorities, false} | ServerOpts], Config).

%%--------------------------------------------------------------------
%% Internal functions  -----------------------------------------------
%%--------------------------------------------------------------------
rsa_alg(rsa_pss_rsae_1_3) ->
    rsa_pss_rsae;
rsa_alg(rsa_pss_pss_1_3) ->
    rsa_pss_pss;
rsa_alg(Atom) ->
    Atom.

no_reuse(?TLS_1_3) ->
    [];
no_reuse(_) ->
    [{reuse_sessions, false}].

chain_and_root(Config) ->
    OwnCert = proplists:get_value(cert, Config),
    {ok, ExtractedCAs} = ssl_pkix_db:extract_trusted_certs({der, proplists:get_value(cacerts, Config)}),
    {ok, Root, Chain} = ssl_certificate:certificate_chain(OwnCert, ets:new(foo, []), ExtractedCAs, [], encoded),
    {Chain, Root}.
<|MERGE_RESOLUTION|>--- conflicted
+++ resolved
@@ -1224,11 +1224,7 @@
         'tlsv1.3' ->
             ssl_test_lib:basic_alert(ClientOpts, ServerOpts, Config, certificate_required);
         _  ->
-<<<<<<< HEAD
-            ssl_test_lib:basic_alert(ClientOpts, ServerOpts, Config, unsupported_certificate)
-=======
             ssl_test_lib:basic_alert(ClientOpts, ServerOpts, Config, insufficient_security)
->>>>>>> e57bfe6d
     end.
 
 %%--------------------------------------------------------------------
