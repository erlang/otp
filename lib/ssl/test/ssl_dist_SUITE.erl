%%
%% %CopyrightBegin%
%%
%% Copyright Ericsson AB 2007-2022. All Rights Reserved.
%%
%% Licensed under the Apache License, Version 2.0 (the "License");
%% you may not use this file except in compliance with the License.
%% You may obtain a copy of the License at
%%
%%     http://www.apache.org/licenses/LICENSE-2.0
%%
%% Unless required by applicable law or agreed to in writing, software
%% distributed under the License is distributed on an "AS IS" BASIS,
%% WITHOUT WARRANTIES OR CONDITIONS OF ANY KIND, either express or implied.
%% See the License for the specific language governing permissions and
%% limitations under the License.
%%
%% %CopyrightEnd%
%%

-module(ssl_dist_SUITE).

-behaviour(ct_suite).

-include_lib("kernel/include/net_address.hrl").
-include_lib("common_test/include/ct.hrl").
-include_lib("public_key/include/public_key.hrl").
-include("ssl_dist_test_lib.hrl").

%% Common test
-export([all/0,
         init_per_suite/1,
         init_per_testcase/2,
         end_per_suite/1,
         end_per_testcase/2
        ]).

%% Test cases
-export([basic/0,
         basic/1,
         embedded/0,
         embedded/1,
         ktls_encrypt_decrypt/0,
         ktls_encrypt_decrypt/1,
         ktls_verify/0,
         ktls_verify/1,
         monitor_nodes/1,
         payload/0,
         payload/1,
         dist_port_overload/0,
         dist_port_overload/1,
         plain_options/0,
         plain_options/1,
         plain_verify_options/0,
         plain_verify_options/1,
         nodelay_option/0,
         nodelay_option/1,
         listen_port_options/0,
         listen_port_options/1,
         listen_options/0,
         listen_options/1,
         connect_options/0,
         connect_options/1,
         net_ticker_spawn_options/0,
         net_ticker_spawn_options/1,
         use_interface/0,
         use_interface/1,
         verify_fun_fail/0,
         verify_fun_fail/1,
         verify_fun_pass/0,
         verify_fun_pass/1,
         epmd_module/0,
         epmd_module/1
         ]).

%% Apply export
-export([basic_test/3,
         monitor_nodes_test/3,
         payload_test/3,
         plain_options_test/3,
         plain_verify_options_test/3,
         do_listen_options/2,
         listen_options_test/3,
         do_connect_options/2,
         connect_options_test/3,
         net_ticker_spawn_options_test/3,
         verify_fun_fail_test/3,
         verify_fun_pass_test/3,
         verify_pass_always/3,
         verify_fail_always/3]).

%% Epmd module export
-export([start_link/0,
         register_node/2,
         register_node/3,
         port_please/2,
         address_please/3]).

-define(DEFAULT_TIMETRAP_SECS, 240).
-define(AWAIT_SSL_NODE_UP_TIMEOUT, 30000).

-import(ssl_dist_test_lib,
        [tstsrvr_format/2, send_to_tstcntrl/1,
         apply_on_ssl_node/4, apply_on_ssl_node/2,
         stop_ssl_node/1]).

start_ssl_node_name(Name, Args) ->
    Pa = filename:dirname(code:which(?MODULE)),
    ssl_dist_test_lib:start_ssl_node(Name, "-pa " ++ Pa ++ " " ++ Args).

%%--------------------------------------------------------------------
%% Common Test interface functions -----------------------------------
%%--------------------------------------------------------------------
all() ->
    [basic,
     embedded,
     ktls_encrypt_decrypt,
     ktls_verify,
     monitor_nodes,
     payload,
     dist_port_overload,
     plain_options,
     plain_verify_options,
     nodelay_option,
     listen_port_options,
     listen_options,
     connect_options,
     net_ticker_spawn_options,
     use_interface,
     verify_fun_fail,
     verify_fun_pass,
     epmd_module
    ].

init_per_suite(Config0) ->
    _ = end_per_suite(Config0),
    try crypto:start() of
	ok ->
	    %% Currently no ct function available for is_cover!
	    case test_server:is_cover() of
		false ->
		    Config = add_ssl_opts_config(Config0),
		    setup_certs(Config),
		    Config;
		true ->
		    {skip, "Can not be covered"}
	    end
    catch _:_ ->
	    {skip, "Crypto did not start"}
    end.

end_per_suite(_Config) ->
    application:stop(crypto).

init_per_testcase(Case, Config)
  when Case =:= ktls_verify, is_list(Config) ->
    %% We need a connected socket
    {ok, Listen} = gen_tcp:listen(0, [{active, false}]),
    {ok, Port} = inet:port(Listen),
    {ok, Client} =
        gen_tcp:connect({127,0,0,1}, Port, [{active, false}]),
    {ok, Server} = gen_tcp:accept(Listen),
    try ktls_encrypt_decrypt(Client, Server, false) of
        ok ->
            common_init(Case, Config);
        Other ->
            Other
    after
        _ = gen_tcp:close(Server),
        _ = gen_tcp:close(Client),
        _ = gen_tcp:close(Listen)
    end;
%%
init_per_testcase(Case, Config) when is_list(Config) ->
    common_init(Case, Config).

common_init(Case, Config) ->
    ct:timetrap({seconds, ?DEFAULT_TIMETRAP_SECS}),
    [{testcase, Case}|Config].

end_per_testcase(_, _Config) ->
    ok.

%%--------------------------------------------------------------------
%% Test Cases --------------------------------------------------------
%%--------------------------------------------------------------------

basic() ->
    [{doc,"Test that two nodes can connect via ssl distribution"}].
basic(Config) when is_list(Config) ->
    gen_dist_test(basic_test, Config).

embedded() ->
    [{doc,"Test that two nodes can connect via ssl distribution in embedded mode"}].
embedded(Config) when is_list(Config) ->
    ReleaseDir = filename:join(proplists:get_value(priv_dir,Config), "embedded"),
    EbinDir = filename:join(ReleaseDir,"ebin/"),

    %% Create an application for the test modules
    Modules = [ssl_dist_test_lib, ?MODULE],
    App = {application, tls_test,
           [{description, "Erlang/OTP SSL test application"},
            {vsn, "1.0"},
            {modules, Modules},
            {registered,[]},
            {applications, [kernel, stdlib]}]},
    ok = filelib:ensure_path(EbinDir),
    [{ok,_} = file:copy(code:which(Mod), filename:join(EbinDir, atom_to_list(Mod)++".beam"))
     || Mod <- Modules],
    ok = file:write_file(filename:join(EbinDir,"tls_test.app"),
                         io_lib:format("~p.",[App])),

    %% Create a release that we can boot from
    Rel = {release, {"tls","1.0"}, {erts, get_app_vsn(erts)},
           [{tls_test, "1.0"},
            {kernel, get_app_vsn(kernel)},
            {stdlib, get_app_vsn(stdlib)},
            {public_key, get_app_vsn(public_key)},
            {asn1, get_app_vsn(asn1)},
            {sasl, get_app_vsn(sasl)},
            {crypto, get_app_vsn(crypto)},
            {ssl, get_app_vsn(ssl)}]},
    TlsRel = filename:join(ReleaseDir, "tls"),
    ok = file:write_file(TlsRel ++ ".rel", io_lib:format("~p.",[Rel])),
    code:add_patha(EbinDir),
    ok = systools:make_script(TlsRel),
    ok = systools:script2boot(TlsRel),

    %% Start two nodes in embedded mode and make sure they can connect
    %% There used to be a bug here where crypto was not loaded early enough
    %% for the distributed connection to work.
    NodeConfig = [{app_opts, "-boot "++TlsRel++" -mode embedded -pa "++EbinDir++" "} | Config],
    Node1 = peer:random_name(),
    Node2 = peer:random_name(),

    NH1 = start_ssl_node([{node_name,Node1}|NodeConfig]),
    %% The second node does `sync_nodes_mandatory` with the first in order for
    %% a connection to be established very early in the boot sequence
    ok = file:write_file(
           filename:join(ReleaseDir,"node2.config"),
           io_lib:format(
             "~p.",[[{kernel,
                      [{sync_nodes_timeout,infinity},
                       {sync_nodes_mandatory,
                        [list_to_atom(Node1++"@"++inet_db:gethostname())]}]}]])),
    NH2 = start_ssl_node([{node_name,Node2}|NodeConfig],
                         " -config " ++ filename:join(ReleaseDir,"node2")),

    try
        basic_test(NH1, NH2, Config)
    catch
	_:Reason ->
	    stop_ssl_node(NH1),
	    stop_ssl_node(NH2),
	    ct:fail(Reason)
    end,
    stop_ssl_node(NH1),
    stop_ssl_node(NH2),
    success(Config).

%%--------------------------------------------------------------------
ktls_encrypt_decrypt() ->
    [{doc,"Test that kTLS encryption offloading works"}].
ktls_encrypt_decrypt(Config) when is_list(Config) ->
    %% We need a connected socket
    {ok, Listen} = gen_tcp:listen(0, [{active, false}]),
    {ok, Port} = inet:port(Listen),
    {ok, Client} =
        gen_tcp:connect({127,0,0,1}, Port, [{active, false}]),
    {ok, Server} = gen_tcp:accept(Listen),
    try ktls_encrypt_decrypt(Client, Server, true)
    after
        _ = gen_tcp:close(Server),
        _ = gen_tcp:close(Client),
        _ = gen_tcp:close(Listen)
    end.

ktls_encrypt_decrypt(Client, Server, Test) ->
    Done = make_ref(),
    try
        case {os:type(), os:version()} of
            {{unix,linux}, OsVersion} when {5,2,0} =< OsVersion ->
                ok;
            OS ->
                throw({Done, skip, {os,OS}})
        end,
        %%
        %% Test and verify setup of Client TX encryption
        %%
        SOL_TCP = 6, TCP_ULP = 31,
        TLS_VER    = ((3 bsl 8) bor 4),
        TLS_CIPHER = 52,
        TLS_SALT   = <<1,1,1,1>>,
        TLS_IV     = <<2,2,2,2,2,2,2,2>>,
        TLS_KEY    =
            <<3,3,3,3,3,3,3,3,3,3,3,3,3,3,3,3,
              3,3,3,3,3,3,3,3,3,3,3,3,3,3,3,3>>,
        TLS_crypto_info =
            <<TLS_VER:16/native, TLS_CIPHER:16/native,
              TLS_IV/binary, TLS_KEY/binary, TLS_SALT/binary,
              0:64/native>>,
        SOL_TLS = 282, TLS_TX = 1, TLS_RX = 2,
        %%
        inet:setopts(Client, [{raw, SOL_TCP, TCP_ULP, <<"tls">>}])
            =:= ok
            orelse
            throw({Done, skip, set_ulp}),
        (GetULP =
             inet:getopts(Client, [{raw, SOL_TCP, TCP_ULP, 4}]))
            =:= {ok, [{raw, SOL_TCP, TCP_ULP, <<"tls",0>>}]}
            orelse
            throw({Done, skip, {get_ulp, GetULP}}),
        %%
        RawOptTX = {raw, SOL_TLS, TLS_TX, TLS_crypto_info},
        RawOptRX = {raw, SOL_TLS, TLS_RX, TLS_crypto_info},
        (SetoptsResult = inet:setopts(Client, [RawOptTX])) =:= ok
            orelse throw({Done, skip, {setopts_error,SetoptsResult}}),
        (GetCryptoInfo =
             inet:getopts(
               Client,
               [{raw, SOL_TLS, TLS_TX, byte_size(TLS_crypto_info)}]))
            =:= {ok, [RawOptTX]}
            orelse throw({Done, skip, {get_crypto_info,GetCryptoInfo}}),
        %%
        %%
        %%
        Test orelse throw(Done),
        %%
        %%
        %%
        %% Test to transfer encrypted data,
        %% and also to not activate RX encryption and transfer data.
        %%
        Data = "The quick brown fox jumps over a lazy dog 0123456789",
        %% Send encrypted from Client before Server has activated decryption
        ok = gen_tcp:send(Client, Data),
        receive after 500 -> ok end, % Give time for data to arrive
        %%
        %% Activate Server TX encryption
        ok = inet:setopts(Server, [{raw, SOL_TCP, TCP_ULP, <<"tls">>}]),
        ok = inet:setopts(Server, [RawOptTX]),
        %% Send encrypted from Server
        ok = gen_tcp:send(Server, Data),
        %% Receive encrypted data without decryption
        case gen_tcp:recv(Client, 0, 1000) of
            {ok, Data} ->
                ct:fail(recv_cleartext_data);
            {ok, RandomData} when length(Data) < length(RandomData) ->
                %% A TLS block should be longer than Data
                ok
        end,
        %% Finally, activate Server decryption
        ok = inet:setopts(Server, [RawOptRX]),
        %% Receive and decrypt the data that was first sent
        {ok, Data} = gen_tcp:recv(Server, 0, 1000),
        ok
    catch
        Done ->
            ok;
        {Done, skip,SkipReason} ->
            {skip,
             lists:flatten(
               io_lib:format("kTLS not supported: ~p", [SkipReason]))}
    end.




%%--------------------------------------------------------------------
ktls_verify() ->
    [{doc,
      "Test that two nodes can connect via ssl distribution over kTLS"}].
ktls_verify(Config) ->
    KTLSOpts = "-ssl_dist_opt "
        "client_versions tlsv1.3 "
        "server_versions tlsv1.3 "
        "client_ciphers TLS_AES_256_GCM_SHA384 "
        "server_ciphers TLS_AES_256_GCM_SHA384 "
        "client_ktls true "
        "server_ktls true ",
    KTLSConfig = [{tls_verify_opts, KTLSOpts} | Config],
    gen_dist_test(
      fun (NH1, NH2) ->
              basic_test(NH1, NH2, KTLSConfig),
              0 = ktls_count_tls_dist(NH1),
              0 = ktls_count_tls_dist(NH2),
              ok
      end, KTLSConfig).

%% Verify that kTLS was activated (whitebox verification);
%% check that a specific supervisor has no child supervisor
%% which indicates that ssl_gen_statem:ktls_handover/1 has succeeded
%%
ktls_count_tls_dist(Node) ->
    Key = supervisors,
    case
        lists:keyfind(
          Key, 1,
          apply_on_ssl_node(
            Node, supervisor, count_children,
            [tls_dist_connection_sup]))
    of
        {Key, N} ->
            N;
        false ->
            0
    end.

%%--------------------------------------------------------------------
%% Test net_kernel:monitor_nodes with nodedown_reason (OTP-17838)
monitor_nodes(Config) when is_list(Config) ->
    gen_dist_test(monitor_nodes_test, Config).

%%--------------------------------------------------------------------
payload() ->
    [{doc,"Test that send a lot of data between the ssl distributed nodes"}].
payload(Config) when is_list(Config) ->
    gen_dist_test(payload_test, Config).

%%--------------------------------------------------------------------
dist_port_overload() ->
    [{doc, "Test that TLS distribution connections can be accepted concurrently"}].
dist_port_overload(Config) when is_list(Config) ->
    %% Start a node, and get the port number it's listening on.
    #node_handle{nodename = NodeName} = NH1 = start_ssl_node(Config),
    [Name, Host] = string:lexemes(atom_to_list(NodeName), "@"),
    {ok, NodesPorts} = apply_on_ssl_node(NH1, fun net_adm:names/0),
    {Name, Port} = lists:keyfind(Name, 1, NodesPorts),
    %% Run 4 connections concurrently. When TLS handshake is not concurrent,
    %%  and with default net_setuptime of 7 seconds, only one connection per 7
    %%  seconds is closed from server side. With concurrent accept, all 7 will
    %%  be dropped in 7 seconds
    RequiredConcurrency = 4,
    Started = [connect(self(), Host, Port) || _ <- lists:seq(1, RequiredConcurrency)],
    %% give 10 seconds (more than 7, less than 2x7 seconds)
    Responded = barrier(RequiredConcurrency, [], erlang:system_time(millisecond) + 10000),
    %% clean up
    stop_ssl_node(NH1),
    [R ! exit || R <- Responded],
    [exit(P, kill) || P <- Started -- Responded],
    %% Ensure some amount of concurrency was reached.
    (length(Responded) >= RequiredConcurrency) orelse
        ct:fail({actual, length(Responded), expected, RequiredConcurrency}),
    success(Config).

barrier(0, Responded, _Until) ->
    Responded;
barrier(RequiredConcurrency, Responded, Until) ->
    Timeout = Until - erlang:system_time(millisecond),
    receive
        {waiting, Pid} ->
            barrier(RequiredConcurrency - 1, [Pid | Responded], Until);
        {error, Error} ->
            ct:fail(Error)
    after
        Timeout -> Responded
    end.

connect(Control, Host, Port) ->
    spawn(
        fun () ->
            case gen_tcp:connect(Host, Port, [{active, true}]) of
                {ok, Sock} ->
                    receive
                        {tcp_closed, Sock} ->
                            Control ! {waiting, self()};
                        exit ->
                            gen_tcp:close(Sock)
                    end;
                Error ->
                    Control ! {error, Error}
            end
        end).

%%--------------------------------------------------------------------
plain_options() ->
    [{doc,"Test specifying tls options not related to certificate verification"}].
plain_options(Config) when is_list(Config) ->
    TLSOpts = "-ssl_dist_opt server_secure_renegotiate true "
	"client_secure_renegotiate true "
	"server_hibernate_after 500 client_hibernate_after 500",
    gen_dist_test(plain_options_test, [{tls_only_basic_opts, TLSOpts} | Config]).


%%--------------------------------------------------------------------
plain_verify_options() ->
    [{doc,"Test specifying tls options including certificate verification options"}].
plain_verify_options(Config) when is_list(Config) ->
    TLSOpts = "-ssl_dist_opt "
        "server_secure_renegotiate true "
        "client_secure_renegotiate true "
        "server_hibernate_after 500 "
        "client_hibernate_after 500 "
        "server_reuse_sessions true "
        "client_reuse_sessions true "
        "server_depth 1 "
        "client_depth 1 ",
    gen_dist_test(plain_verify_options_test, [{tls_verify_opts, TLSOpts} | Config]).

%%--------------------------------------------------------------------
nodelay_option() ->
    [{doc,"Test specifying dist_nodelay option"}].
nodelay_option(Config) ->
    try
	%% The default is 'true', so try setting it to 'false'.
	application:set_env(kernel, dist_nodelay, false),
	basic(Config)
    after
	application:unset_env(kernel, dist_nodelay)
    end.
%%--------------------------------------------------------------------

listen_port_options() ->
    [{doc, "Test specifying listening ports"}].
listen_port_options(Config) when is_list(Config) ->
    %% Set up the probably most supported scenario
    %% for {reuseaddr,true}, i.e, the listening socket
    %% is closed, but an accepted server side socket
    %% blocks the server port, unless {reuseaddr,true}
    %% is used.
    %%
    %% Set up a server socket and close the listening socket
    {ok, L}    = gen_tcp:listen(0, [{reuseaddr,true}]),
    {ok, Port} = inet:port(L),
    {ok, C}    = gen_tcp:connect({127,0,0,1}, Port, []),
    {ok, S}    = gen_tcp:accept(L),
    ok         = gen_tcp:close(L),
    ct:pal("Port: ~w", [Port]),
    %%
    %% Start a node on the server port, {reuseaddr,true}
    %% is used per default on the listening socket
    %% since it is a server - see inet_tcp_dist:gen_listen/3
    PortOpts =
        "-kernel"
        " inet_dist_listen_min " ++ integer_to_list(Port) ++
        " inet_dist_listen_max " ++ integer_to_list(Port),
    %% basic_test/3 connects NH1 -> NH2 so it is NH2 that should
    %% act as server to make use of PortOpts
    NH1 = start_ssl_node(Config),
    NH2 = start_ssl_node(Config, PortOpts),
    try
        basic_test(NH1, NH2, Config),
        Node2 = NH2#node_handle.nodename,
        {ok,NodeInfo2} =
            apply_on_ssl_node(NH1, net_kernel, node_info, [Node2]),
        {address,#net_address{address = {_,Port}, protocol = tls}} =
            lists:keyfind(address, 1, NodeInfo2),
        ok
    after
        gen_tcp:close(C),
        gen_tcp:close(S),
        stop_ssl_node(NH1),
        stop_ssl_node(NH2)
    end.

%%--------------------------------------------------------------------
listen_options() ->
    [{doc, "Test inet_dist_listen_options"}].
listen_options(Config) when is_list(Config) ->
    try_setting_priority(fun do_listen_options/2, Config).

%%--------------------------------------------------------------------
connect_options() ->
    [{doc, "Test inet_dist_connect_options"}].
connect_options(Config) when is_list(Config) ->
    try_setting_priority(fun do_connect_options/2, Config).

%%--------------------------------------------------------------------
net_ticker_spawn_options() ->
    [{doc, "Test net_ticker_spawn_options"}].
net_ticker_spawn_options(Config) when is_list(Config) ->
    FullsweepString = maybe_quote_tuple_list("[{fullsweep_after,0}]"),
    Options = "-kernel net_ticker_spawn_options "++FullsweepString,
    gen_dist_test(net_ticker_spawn_options_test, [{tls_only_basic_opts, Options} | Config]).


%%--------------------------------------------------------------------
use_interface() ->
    [{doc, "Test inet_dist_use_interface"}].
use_interface(Config) when is_list(Config) ->
    %% Force the node to listen only on the loopback interface.
    IpString = localhost_ipstr(inet_ver()),
    Options = "-kernel inet_dist_use_interface " ++ IpString,

    %% Start a node, and get the port number it's listening on.
    NH1 = start_ssl_node([{tls_verify_opts, Options} | Config]),
  
    try
	Node1 = NH1#node_handle.nodename,
	Name = lists:takewhile(fun(C) -> C =/= $@ end, atom_to_list(Node1)),
	{ok, NodesPorts} = apply_on_ssl_node(NH1, fun net_adm:names/0),
	{Name, Port} = lists:keyfind(Name, 1, NodesPorts),
	
	%% Now find the socket listening on that port, and check its sockname.
	Sockets = apply_on_ssl_node(
		    NH1,
		    fun() ->
			    [inet:sockname(P) ||
				P <- inet_ports(),
				{ok, Port} =:= (catch inet:port(P))]
		    end),
	%% And check that it's actually listening on localhost.
        IP = localhost_ip(inet_ver()),
        [{ok,{IP,Port}}] = Sockets
    catch 
	_:Reason ->
	    stop_ssl_node(NH1),
	    ct:fail(Reason)
    end,
    stop_ssl_node(NH1),
    success(Config).
%%--------------------------------------------------------------------
verify_fun_fail() ->
    [{doc,"Test specifying verify_fun with a function that always fails"}].
verify_fun_fail(Config) when is_list(Config) ->
      AddTLSVerifyOpts = "-ssl_dist_opt "
        "server_verify_fun "
	"\"{ssl_dist_SUITE,verify_fail_always,{}}\" "
        "client_verify_fun "
	"\"{ssl_dist_SUITE,verify_fail_always,{}}\" ",
    gen_dist_test(verify_fun_fail_test, [{tls_verify_opts, AddTLSVerifyOpts} | Config]).


%%--------------------------------------------------------------------
verify_fun_pass() ->
    [{doc,"Test specifying verify_fun with a function that always succeeds"}].
verify_fun_pass(Config) when is_list(Config) ->
    AddTLSVerifyOpts = "-ssl_dist_opt "
        "server_verify_fun "
	"\"{ssl_dist_SUITE,verify_pass_always,{}}\" "
        "client_verify_fun "
	"\"{ssl_dist_SUITE,verify_pass_always,{}}\" ",
    gen_dist_test(verify_fun_pass_test, [{tls_verify_opts, AddTLSVerifyOpts} | Config]).

%%--------------------------------------------------------------------
epmd_module() ->
    [{doc,"Test that custom epmd_modules work"}].
epmd_module(Config0) when is_list(Config0) ->
    Config = [{hostname, "dummy"} | Config0],
    NH1 = start_ssl_node(Config, "-epmd_module " ++ atom_to_list(?MODULE)),
    NH2 = start_ssl_node(Config, "-epmd_module " ++ atom_to_list(?MODULE)),

    {ok, Port1} = apply_on_ssl_node(NH1, fun() -> application:get_env(kernel, dist_listen_port) end),
    {ok, Port2} = apply_on_ssl_node(NH2, fun() -> application:get_env(kernel, dist_listen_port) end),
    apply_on_ssl_node(NH1, fun() -> application:set_env(kernel, dist_connect_port, Port2) end),
    apply_on_ssl_node(NH2, fun() -> application:set_env(kernel, dist_connect_port, Port1) end),

    try
        basic_test(NH1, NH2, Config)
    catch
	_:Reason ->
	    stop_ssl_node(NH1),
	    stop_ssl_node(NH2),
	    ct:fail(Reason)
    end,
    stop_ssl_node(NH1),
    stop_ssl_node(NH2),	
    success(Config).

start_link() ->
    ignore.

register_node(Name, Port) ->
    register_node(Name, Port, inet_tcp).
register_node(_Name, Port, _Driver) ->
    %% Save the port number we're listening on.
    application:set_env(kernel, dist_listen_port, Port),
    Creation = rand:uniform(3),
    {ok, Creation}.

port_please(_Name, _Ip) ->
    {ok, Port} = application:get_env(kernel, dist_connect_port),
    {port, Port, 5}.

address_please(_Name, "dummy", AddressFamily) ->
    %% Use localhost.
    {ok,Host} = inet:gethostname(),
    inet:getaddr(Host, AddressFamily);
address_please(_, _, _) ->
    {error, nxdomain}.

%%--------------------------------------------------------------------
%%% Internal functions -----------------------------------------------
%%--------------------------------------------------------------------
gen_dist_test(Test, Config) ->
    NH1 = start_ssl_node(Config),
    NH2 = start_ssl_node(Config),
    try
        if
            is_atom(Test) ->
                ?MODULE:Test(NH1, NH2, Config);
            is_function(Test, 2) ->
                Test(NH1, NH2)
        end
    catch
	Class:Reason:Stacktrace ->
	    ct:fail({Class,Reason,Stacktrace})
    after
        stop_ssl_node(NH1),
        stop_ssl_node(NH2)
    end,
    success(Config).

%% ssl_node side api
%%

try_setting_priority(TestFun, Config) ->
    Prio = 1,
    case gen_udp:open(0, [{priority,Prio}]) of
	{ok,Socket} ->
	    case inet:getopts(Socket, [priority]) of
		{ok,[{priority,Prio}]} ->
		    ok = gen_udp:close(Socket),
		    TestFun(Prio, Config);
		_ ->
		    ok = gen_udp:close(Socket),
		    {skip,
		     "Can not set priority "++integer_to_list(Prio)++
			 " on socket"}
	    end;
	{error,_} ->
	    {skip, "Can not set priority on socket"}
    end.

basic_test(NH1, NH2, _) ->
    Node1 = NH1#node_handle.nodename,
    Node2 = NH2#node_handle.nodename,
    pong = apply_on_ssl_node(NH1, fun () -> net_adm:ping(Node2) end),
    [Node2] = apply_on_ssl_node(NH1, fun () -> nodes() end),
    [Node1] = apply_on_ssl_node(NH2, fun () -> nodes() end),

    verify_tls(NH1, NH2),

    %% The test_server node has the same cookie as the ssl nodes
    %% but it should not be able to communicate with the ssl nodes
    %% via the erlang distribution.
    pang = net_adm:ping(Node1),
    pang = net_adm:ping(Node2),

    %% SSL nodes should not be able to communicate with the test_server node
    %% either (and ping should return eventually).
    TestServer = node(),
    pang = apply_on_ssl_node(NH1, fun () -> net_adm:ping(TestServer) end),
    pang = apply_on_ssl_node(NH2, fun () -> net_adm:ping(TestServer) end),

    %%
    %% Check that we are able to communicate over the erlang
    %% distribution between the ssl nodes.
    %%
    Ref = make_ref(),
    spawn(fun () ->
		  apply_on_ssl_node(
		    NH1,
		    fun () ->
			    tstsrvr_format(
                              "Hi from ~p!~n", [node()]),
			    send_to_tstcntrl(
                              {Ref, self()}),
			    receive
				{From, ping} ->
				    tstsrvr_format(
                                      "Received ping ~p!~n", [node()]),
				    From ! {self(), pong}
			    end
		    end)
	  end),
     receive
	 {Ref, SslPid} ->
	     ok = apply_on_ssl_node(
		    NH2,
		    fun () ->
			    tstsrvr_format(
                              "Hi from ~p!~n", [node()]),
			    SslPid ! {self(), ping},
			    receive
				{SslPid, pong} ->
				    ok
			    end
		    end)
     end.

monitor_nodes_test(NH1, NH2, _) ->
    Node2 = NH2#node_handle.nodename,

    Ref = make_ref(),
    MonitorNodesFun =
        fun() ->
                tstsrvr_format("Hi from ~p!~n", [node()]),
                ok = net_kernel:monitor_nodes(true, [nodedown_reason]),
                send_to_tstcntrl({self(), ready, Ref}),
                NodeUp = receive_any(),
                send_to_tstcntrl({self(), got, NodeUp}),
                NodeDown = receive_any(),
                send_to_tstcntrl({self(), got, NodeDown}),
                ok = net_kernel:monitor_nodes(false, [nodedown_reason])
        end,
    spawn_link(fun () ->
                       ok = apply_on_ssl_node(NH1, MonitorNodesFun)
               end),
    {SslPid, ready, Ref} = receive_any(),

    %% Setup connection and expect 'nodeup'
    pong = apply_on_ssl_node(NH1, fun () -> net_adm:ping(Node2) end),
    {SslPid, got, {nodeup, Node2, []}} = receive_any(),

    %% Disconnect and expect 'nodedown' with correct reason
    true = apply_on_ssl_node(NH1, fun () ->
                                          net_kernel:disconnect(Node2)
                                  end),
    {SslPid, got, {nodedown, Node2, [{nodedown_reason, disconnect}]}} = receive_any(),
    ok.


receive_any() ->
    receive M -> M end.

payload_test(NH1, NH2, _) ->
    Node1 = NH1#node_handle.nodename,
    Node2 = NH2#node_handle.nodename,

    pong = apply_on_ssl_node(NH1, fun () -> net_adm:ping(Node2) end),

    verify_tls(NH1, NH2),

    [Node2] = apply_on_ssl_node(NH1, fun () -> nodes() end),
    [Node1] = apply_on_ssl_node(NH2, fun () -> nodes() end),

    Ref = make_ref(),
    spawn(fun () ->
		  apply_on_ssl_node(
		    NH1,
		    fun () ->
			    send_to_tstcntrl(
                              {Ref, self()}),
			    receive
				{From, Msg} ->
				    From ! {self(), Msg}
			    end
		    end)
	  end),
     receive
	 {Ref, SslPid} ->
	     ok = apply_on_ssl_node(
		    NH2,
		    fun () ->
			    Msg = crypto:strong_rand_bytes(100000),
			    SslPid ! {self(), Msg},
			    receive
				{SslPid, Msg} ->
				    ok
			    end
		    end)
     end.

plain_options_test(NH1, NH2, _) ->
    Node1 = NH1#node_handle.nodename,
    Node2 = NH2#node_handle.nodename,

    pong = apply_on_ssl_node(NH1, fun () -> net_adm:ping(Node2) end),

    verify_tls(NH1, NH2),

    [Node2] = apply_on_ssl_node(NH1, fun () -> nodes() end),
    [Node1] = apply_on_ssl_node(NH2, fun () -> nodes() end).

plain_verify_options_test(NH1, NH2, _) ->
    Node1 = NH1#node_handle.nodename,
    Node2 = NH2#node_handle.nodename,

    pong = apply_on_ssl_node(NH1, fun () -> net_adm:ping(Node2) end),

    verify_tls(NH1, NH2),

    [Node2] = apply_on_ssl_node(NH1, fun () -> nodes() end),
    [Node1] = apply_on_ssl_node(NH2, fun () -> nodes() end).

do_listen_options(Prio, Config) ->
    PriorityString =
        maybe_quote_tuple_list("[{priority,"++integer_to_list(Prio)++"}]"),
    Options = "-kernel inet_dist_listen_options " ++ PriorityString,
    gen_dist_test(listen_options_test, [{prio, Prio}, {tls_only_basic_opts, Options} | Config]).

listen_options_test(NH1, NH2, Config) ->
    Prio = proplists:get_value(prio, Config),
    Node2 = NH2#node_handle.nodename,
    pong = apply_on_ssl_node(NH1, fun () -> net_adm:ping(Node2) end),

    PrioritiesNode1 =
	apply_on_ssl_node(NH1, fun get_socket_priorities/0),
    PrioritiesNode2 =
	apply_on_ssl_node(NH2, fun get_socket_priorities/0),

    Elevated1 = [P || P <- PrioritiesNode1, P =:= Prio],
    ct:pal("Elevated1: ~p~n", [Elevated1]),
    Elevated2 = [P || P <- PrioritiesNode2, P =:= Prio],
    ct:pal("Elevated2: ~p~n", [Elevated2]),
    [_|_] = Elevated1,
    [_|_] = Elevated2.

do_connect_options(Prio, Config) ->
    PriorityString =
        maybe_quote_tuple_list("[{priority,"++integer_to_list(Prio)++"}]"),
    Options = "-kernel inet_dist_connect_options " ++ PriorityString,
    gen_dist_test(connect_options_test,
		  [{prio, Prio}, {tls_only_basic_opts, Options} | Config]).

connect_options_test(NH1, NH2, Config) ->
    Prio = proplists:get_value(prio, Config),
    Node2 = NH2#node_handle.nodename,

    pong = apply_on_ssl_node(NH1, fun () -> net_adm:ping(Node2) end),

    PrioritiesNode1 =
	apply_on_ssl_node(NH1, fun get_socket_priorities/0),
    PrioritiesNode2 =
	apply_on_ssl_node(NH2, fun get_socket_priorities/0),

    Elevated1 = [P || P <- PrioritiesNode1, P =:= Prio],
    ct:pal("Elevated1: ~p~n", [Elevated1]),
    Elevated2 = [P || P <- PrioritiesNode2, P =:= Prio],
    ct:pal("Elevated2: ~p~n", [Elevated2]),
    %% Node 1 will have a socket with elevated priority.
    [_|_] = Elevated1,
    %% Node 2 will not, since it only applies to outbound connections.
    [] = Elevated2.

net_ticker_spawn_options_test(NH1, NH2, _Config) ->
    Node1 = NH1#node_handle.nodename,
    Node2 = NH2#node_handle.nodename,

    pong = apply_on_ssl_node(NH1, fun () -> net_adm:ping(Node2) end),

    FullsweepOptionNode1 =
        apply_on_ssl_node(NH1, fun () -> get_dist_util_fullsweep_option(Node2) end),
    FullsweepOptionNode2 =
        apply_on_ssl_node(NH2, fun () -> get_dist_util_fullsweep_option(Node1) end),

    ct:pal("FullsweepOptionNode1: ~p~n", [FullsweepOptionNode1]),
    ct:pal("FullsweepOptionNode2: ~p~n", [FullsweepOptionNode2]),

    0 = FullsweepOptionNode1,
    0 = FullsweepOptionNode2.


verify_fun_fail_test(NH1, NH2, _) ->
    Node2 = NH2#node_handle.nodename,

    pang = apply_on_ssl_node(NH1, fun () -> net_adm:ping(Node2) end),

    [] = apply_on_ssl_node(NH1, fun () -> nodes() end),
    [] = apply_on_ssl_node(NH2, fun () -> nodes() end),

    %% Check that the function ran on the client node.
    [{verify_fail_always_ran, true}] =
        apply_on_ssl_node(NH1, fun () -> ets:tab2list(verify_fun_ran) end),
    %% On the server node, it wouldn't run, because the server didn't
    %% request a certificate from the client.
    undefined =
        apply_on_ssl_node(NH2, fun () -> ets:info(verify_fun_ran) end).

verify_fun_pass_test(NH1, NH2, _) ->
    Node1 = NH1#node_handle.nodename,
    Node2 = NH2#node_handle.nodename,

    pong = apply_on_ssl_node(NH1, fun () -> net_adm:ping(Node2) end),

    [Node2] = apply_on_ssl_node(NH1, fun () -> nodes() end),
    [Node1] = apply_on_ssl_node(NH2, fun () -> nodes() end),

    %% Check that the function ran on the client node.
    [{verify_pass_always_ran, true}] =
        apply_on_ssl_node(NH1, fun () -> ets:tab2list(verify_fun_ran) end),
    %% Check that it ran on the server node as well.  The server
    %% requested and verified the client's certificate because we
    %% passed fail_if_no_peer_cert.
    [{verify_pass_always_ran, true}] =
        apply_on_ssl_node(NH2, fun () -> ets:tab2list(verify_fun_ran) end).


get_socket_priorities() ->
    [Priority ||
	{ok,[{priority,Priority}]} <-
	    [inet:getopts(Port, [priority]) || Port <- inet_ports()]].

get_dist_util_fullsweep_option(Node) ->
    SenderPid = proplists:get_value(Node, erlang:system_info(dist_ctrl)),
    {links, Links1} = erlang:process_info(SenderPid, links),
    {links, Links2} = erlang:process_info(whereis(net_kernel), links),
    [DistUtilPid] = [X || X <- Links1, Y <- Links2, X =:= Y],
    {garbage_collection, GCOpts} = erlang:process_info(DistUtilPid, garbage_collection),
    proplists:get_value(fullsweep_after, GCOpts).

inet_ports() ->
     [Port || Port <- erlang:ports(),
              element(2, erlang:port_info(Port, name)) =:= "tcp_inet"].

start_ssl_node(Config) ->
    start_ssl_node(Config, "").

start_ssl_node(Config, XArgs) ->
    Name = mk_node_name(Config),
    App = proplists:get_value(app_opts, Config),
    SSLOpts = setup_tls_opts(Config),
    start_ssl_node_name(
      Name, App ++ " " ++ SSLOpts ++ " " ++ XArgs).


mk_node_name(Config) ->
    case proplists:get_value(node_name, Config) of
        undefined ->
            N = erlang:unique_integer([positive]),
            Case = proplists:get_value(testcase, Config),
            Hostname =
                case proplists:get_value(hostname, Config) of
                    undefined -> "";
                    Host -> "@" ++ Host
                end,
            atom_to_list(?MODULE)
                ++ "_"
                ++ atom_to_list(Case)
                ++ "_"
                ++ integer_to_list(N) ++ Hostname;
        Name ->
            Name
    end.

setup_certs(Config) ->
    {ok,Host} = inet:gethostname(),
    Extensions =
        {extensions,
         [#'Extension'{
             extnID = ?'id-ce-subjectAltName',
             extnValue = [{dNSName, Host}],
             critical = false}]},
    PrivDir = proplists:get_value(priv_dir, Config),
    DerConfig =
        public_key:pkix_test_data(
          #{server_chain =>
                #{root => [rsa_root_key(1)],
                  intermediates => [rsa_intermediate_conf(2)],
                  peer => [rsa_peer_key(3), Extensions]},
            client_chain =>
                #{root => [rsa_root_key(1)],
                  intermediates => [rsa_intermediate_conf(5)],
                  peer => [rsa_peer_key(6), Extensions]}}),
    ClientBase = filename:join([PrivDir, "rsa"]),
    ServerBase =  filename:join([PrivDir, "rsa"]),
    _  = x509_test:gen_pem_config_files(DerConfig, ClientBase, ServerBase).

setup_tls_opts(Config) ->    
    PrivDir = proplists:get_value(priv_dir, Config),
    SC = filename:join([PrivDir, "rsa_server_cert.pem"]),
    SK = filename:join([PrivDir, "rsa_server_key.pem"]),
    SCA = filename:join([PrivDir, "rsa_server_cacerts.pem"]),
    CC = filename:join([PrivDir, "rsa_client_cert.pem"]),
    CK = filename:join([PrivDir, "rsa_client_key.pem"]),
    CCA = filename:join([PrivDir, "rsa_client_cacerts.pem"]),

    case proplists:get_value(tls_only_basic_opts, Config, []) of
        [_|_] = BasicOpts -> %% No verify but server still need to have cert
            "-proto_dist inet_tls " ++ "-ssl_dist_opt server_certfile " ++ SC ++ " "
                ++ "-ssl_dist_opt server_keyfile " ++ SK ++ " " ++ BasicOpts;
        [] -> %% Verify
            TlsVerifyOpts = proplists:get_value(tls_verify_opts, Config, []),
             case TlsVerifyOpts of
                 [_|_] ->
                     "-proto_dist inet_tls "
                         ++ "-ssl_dist_opt server_certfile " ++ SC ++ " "
                         ++ "-ssl_dist_opt server_keyfile " ++ SK ++ " "
                         ++ "-ssl_dist_opt server_cacertfile " ++ SCA ++ " "
                         ++ "-ssl_dist_opt server_verify verify_peer "
                         ++ "-ssl_dist_opt server_fail_if_no_peer_cert true "
                         ++ "-ssl_dist_opt client_certfile " ++ CC ++ " "
                         ++ "-ssl_dist_opt client_keyfile " ++ CK ++ " "
                         ++ "-ssl_dist_opt client_cacertfile " ++ CCA ++ " "
                         ++ "-ssl_dist_opt client_verify verify_peer "
                         ++  TlsVerifyOpts;
                 _ ->  %% No verify, no extra opts
                     "-proto_dist inet_tls " ++ "-ssl_dist_opt server_certfile " ++ SC ++ " "
                         ++ "-ssl_dist_opt server_keyfile " ++ SK ++ " "
             end
    end.

%%
%% Start scripts etc...
%%

add_ssl_opts_config(Config) ->
    %%
    %% Start with boot scripts if on an installed system; otherwise,
    %% just point out ssl ebin with -pa.
    %%
    try
	Dir = proplists:get_value(priv_dir, Config),
	LibDir = code:lib_dir(),
	Apps = application:which_applications(),
	{value, {stdlib, _, STDL_VSN}} = lists:keysearch(stdlib, 1, Apps),
	{value, {kernel, _, KRNL_VSN}} = lists:keysearch(kernel, 1, Apps),
	StdlDir = filename:join([LibDir, "stdlib-" ++ STDL_VSN]),
	KrnlDir = filename:join([LibDir, "kernel-" ++ KRNL_VSN]),
	{ok, _} = file:read_file_info(StdlDir),
	{ok, _} = file:read_file_info(KrnlDir),
	SSL_VSN = get_app_vsn(ssl),
	VSN_CRYPTO = get_app_vsn(crypto),
	VSN_PKEY = get_app_vsn(public_key),

	SslDir = filename:join([LibDir, "ssl-" ++ SSL_VSN]),
	{ok, _} = file:read_file_info(SslDir),
	%% We are using an installed otp system, create the boot script.
	Script = filename:join(Dir, atom_to_list(?MODULE)),
	{ok, RelFile} = file:open(Script ++ ".rel", [write]),
        io:format(RelFile,
		  "{release, ~n"
		  " {\"SSL distribution test release\", \"~s\"},~n"
		  " {erts, \"~s\"},~n"
		  " [{kernel, \"~s\"},~n"
		  "  {stdlib, \"~s\"},~n"
		  "  {crypto, \"~s\"},~n"
		  "  {public_key, \"~s\"},~n"
		  "  {ssl, \"~s\"}]}.~n",
		  [case catch erlang:system_info(otp_release) of
		       {'EXIT', _} -> "R11B";
		       Rel -> Rel
		   end,
		   erlang:system_info(version),
		   KRNL_VSN,
		   STDL_VSN,
		   VSN_CRYPTO,
		   VSN_PKEY,
		   SSL_VSN]),
	ok = file:close(RelFile),
	ok = systools:make_script(Script, []),
	[{app_opts, "-boot " ++ Script} | Config]
    catch
	_:_ ->
	    [{app_opts, "-pa \"" ++ filename:dirname(code:which(ssl))++"\""}
	     | add_comment_config(
		 "Bootscript wasn't used since the test wasn't run on an "
		 "installed OTP system.",
		 Config)]
    end.

add_comment_config(Comment, []) ->
    [{comment, Comment}];
add_comment_config(Comment, [{comment, OldComment} | Cs]) ->
    [{comment, Comment ++ " " ++ OldComment} | Cs];
add_comment_config(Comment, [C|Cs]) ->
    [C|add_comment_config(Comment, Cs)].


success(Config) ->
    case lists:keysearch(comment, 1, Config) of
	{value, {comment, _} = Res} -> Res;
	_ -> ok
    end.

get_app_vsn(erts) ->
    erlang:system_info(version);
get_app_vsn(App) ->
    application:load(App),
    {ok, AppKeys} = application:get_all_key(App),
    proplists:get_value(vsn, AppKeys).

verify_fail_always(_Certificate, _Event, _State) ->
    %% Create an ETS table, to record the fact that the verify function ran.
    %% Spawn a new process, to avoid the ETS table disappearing.
    Parent = self(),
    spawn(
      fun() ->
              catch ets:delete(verify_fun_ran),
	      ets:new(verify_fun_ran, [public, named_table]),
	      ets:insert(verify_fun_ran, {verify_fail_always_ran, true}),
	      Parent ! go_ahead,
	      timer:sleep(infinity)
      end),
    receive go_ahead -> ok end,
    {fail, bad_certificate}.

verify_pass_always(_Certificate, _Event, State) ->
    %% Create an ETS table, to record the fact that the verify function ran.
    %% Spawn a new process, to avoid the ETS table disappearing.
    Parent = self(),
    spawn(
      fun() ->
              catch ets:delete(verify_fun_ran),
	      ets:new(verify_fun_ran, [public, named_table]),
	      ets:insert(verify_fun_ran, {verify_pass_always_ran, true}),
	      Parent ! go_ahead,
	      timer:sleep(infinity)
      end),
    receive go_ahead -> ok end,
    {valid, State}.

verify_tls(NH1, NH2) ->
    %% Verify that distribution protocol between nodes is TLS
    Node1 = NH1#node_handle.nodename,
    Node2 = NH2#node_handle.nodename,
    {ok,NodeInfo2} = apply_on_ssl_node(NH1, net_kernel, node_info, [Node2]),
    {ok,NodeInfo1} = apply_on_ssl_node(NH2, net_kernel, node_info, [Node1]),
    {address,#net_address{protocol = tls}} =
        lists:keyfind(address, 1, NodeInfo1),
    {address,#net_address{protocol = tls}} =
        lists:keyfind(address, 1, NodeInfo2),
    ok.

localhost_ip(InetVer) ->
    {ok, Addr} = inet:getaddr(net_adm:localhost(), InetVer),
    Addr.

localhost_ipstr(InetVer) ->
    {ok, Addr} = inet:getaddr(net_adm:localhost(), InetVer),
    Str = case InetVer of
              inet ->
                  io_lib:format("{~p,~p,~p,~p}", erlang:tuple_to_list(Addr));
              inet6 ->
                  io_lib:format("{~p,~p,~p,~p,~p,~p,~p,~p}", erlang:tuple_to_list(Addr))
          end,
    Qouted = case os:type() of
                 {win32, _} -> Str;
                 _ -> [$',Str,$']
             end,
    lists:flatten(Qouted).

inet_ver() ->
    inet.

rsa_root_key(N) ->
    %% As rsa keygen is not guaranteed to be fast
    {key, ssl_test_lib:hardcode_rsa_key(N)}.

rsa_peer_key(N) ->
    %% As rsa keygen is not guaranteed to be fast
    {key, ssl_test_lib:hardcode_rsa_key(N)}.

<<<<<<< HEAD
rsa_intermediate_conf(N) ->
=======
rsa_intermediate(N) ->
>>>>>>> 5b0d1561
    [{key, ssl_test_lib:hardcode_rsa_key(N)}].


maybe_quote_tuple_list(String) ->
    case os:cmd("echo [{a,1}]") of
        "[{a,1}]"++_ ->
            String;
        _ ->
            %% Some shells need quoting of [{}]
            "'"++String++"'"
    end.<|MERGE_RESOLUTION|>--- conflicted
+++ resolved
@@ -1232,11 +1232,7 @@
     %% As rsa keygen is not guaranteed to be fast
     {key, ssl_test_lib:hardcode_rsa_key(N)}.
 
-<<<<<<< HEAD
 rsa_intermediate_conf(N) ->
-=======
-rsa_intermediate(N) ->
->>>>>>> 5b0d1561
     [{key, ssl_test_lib:hardcode_rsa_key(N)}].
 
 
