--- conflicted
+++ resolved
@@ -1,8 +1,4 @@
-<<<<<<< HEAD
-ASN1_VSN = 5.4
-=======
 ASN1_VSN = 5.4.1
->>>>>>> d9454dbc
 
 # %CopyrightBegin%
 #
