<?xml version="1.0" encoding="utf-8" ?>
<!DOCTYPE chapter SYSTEM "chapter.dtd">

<chapter>
  <header>
    <copyright>
      <year>2004</year><year>2020</year>
      <holder>Ericsson AB. All Rights Reserved.</holder>
    </copyright>
    <legalnotice>
      Licensed under the Apache License, Version 2.0 (the "License");
      you may not use this file except in compliance with the License.
      You may obtain a copy of the License at
 
          http://www.apache.org/licenses/LICENSE-2.0

      Unless required by applicable law or agreed to in writing, software
      distributed under the License is distributed on an "AS IS" BASIS,
      WITHOUT WARRANTIES OR CONDITIONS OF ANY KIND, either express or implied.
      See the License for the specific language governing permissions and
      limitations under the License.

    </legalnotice>

    <title>asn1 Release Notes</title>
    <prepared>otp_appnotes</prepared>
    <docno>nil</docno>
    <date>nil</date>
    <rev>nil</rev>
    <file>notes.xml</file>
  </header>
  <p>This document describes the changes made to the asn1 application.</p>


<<<<<<< HEAD
<section><title>Asn1 5.0.16</title>
=======
<section><title>Asn1 5.0.15.1</title>
>>>>>>> 9e79f720

    <section><title>Fixed Bugs and Malfunctions</title>
      <list>
        <item>
          <p>
<<<<<<< HEAD
	    Fixed a bug in the <c>asn1</c> compiler that potentially
	    could cause it to fail to open a file.</p>
          <p>
	    Own Id: OTP-17387 Aux Id: OTP-17123 </p>
=======
	    A parameterized type with a SEQUENCE with extension
	    ("...") made the compiler backend to crash. The previous
	    fix for this in GH-4514 was not complete.</p>
          <p>
	    Own Id: OTP-17522 Aux Id: GH-4902 </p>
>>>>>>> 9e79f720
        </item>
      </list>
    </section>

</section>

<section><title>Asn1 5.0.15</title>

    <section><title>Fixed Bugs and Malfunctions</title>
      <list>
        <item>
          <p>
	    A parameterized type with a SEQUENCE with extension
	    ("...") made the compiler backend to crash.</p>
          <p>
	    Own Id: OTP-17227 Aux Id: GH-4514 </p>
        </item>
        <item>
          <p>
	    For JER encoding rules an INTEGER value outside the
	    declared range is now reported as error during decode.</p>
          <p>
	    Own Id: OTP-17306 Aux Id: ERIERL-506 </p>
        </item>
      </list>
    </section>


    <section><title>Improvements and New Features</title>
      <list>
        <item>
          <p>
	    For the JER encoding rules, the declared order of the
	    fields in a SEQUENCE is now maintained in the resulting
	    JSON object. Previously a map was used which caused an
	    undefined order of the fields which was not friendly for
	    debugging.</p>
          <p>
	    Own Id: OTP-17297 Aux Id: ERIERL-607 </p>
        </item>
      </list>
    </section>

</section>

<section><title>Asn1 5.0.14</title>

    <section><title>Improvements and New Features</title>
      <list>
        <item>
          <p>
	    Changes in order to build on the Haiku operating system.</p>
          <p>
	    Thanks to Calvin Buckley</p>
          <p>
	    Own Id: OTP-16707 Aux Id: PR-2638 </p>
        </item>
      </list>
    </section>

</section>

<section><title>Asn1 5.0.13</title>

    <section><title>Fixed Bugs and Malfunctions</title>
      <list>
        <item>
          <p>
	    Adhere to the ASN.1 specification for hstring &amp;
	    bstring lexical items. That is they may include white
	    space.</p>
          <p>
	    Own Id: OTP-16490</p>
        </item>
      </list>
    </section>


    <section><title>Improvements and New Features</title>
      <list>
        <item>
	    <p>Refactored the internal handling of deprecated and
	    removed functions.</p>
          <p>
	    Own Id: OTP-16469</p>
        </item>
        <item>
          <p>
	    Improve handling of ellipsis in a CHOICE</p>
          <p>
	    Own Id: OTP-16554 Aux Id: ERL-1189 </p>
        </item>
      </list>
    </section>

</section>

<section><title>Asn1 5.0.12</title>

    <section><title>Improvements and New Features</title>
      <list>
        <item>
          <p>
	    Dialyzer warnings of type <c>no_match</c> are now
	    suppressed in the generated files.</p>
          <p>
	    Own Id: OTP-16636 Aux Id: ERIERL-145 </p>
        </item>
      </list>
    </section>

</section>

<section><title>Asn1 5.0.11</title>

    <section><title>Improvements and New Features</title>
      <list>
        <item>
          <p>
	    The compiler now has limited support for the JSON
	    encoding rules (ITU-T X.697 ASN.1 encoding rules:
	    Specification of JavaScript Object Notation Encoding
	    Rules).</p>
          <p>
	    Own Id: OTP-16030</p>
        </item>
      </list>
    </section>

</section>

<section><title>Asn1 5.0.10</title>

    <section><title>Improvements and New Features</title>
      <list>
        <item>
          <p>
	    Fix 'DEFAULT' with 'OCTET STRING' and 'SEQUENCE OF
	    CHOICE' with extensions.</p>
          <p>
	    Own Id: OTP-16542 Aux Id: PR-2159 </p>
        </item>
      </list>
    </section>

</section>

<section><title>Asn1 5.0.9</title>

    <section><title>Fixed Bugs and Malfunctions</title>
      <list>
        <item>
          <p>
	    All incorrect (that is, all) uses of "can not" has been
	    corrected to "cannot" in source code comments,
	    documentation, examples, and so on.</p>
          <p>
	    Own Id: OTP-14282 Aux Id: PR-1891 </p>
        </item>
        <item>
	    <p>Corrected problems with the following value
	    definitions:</p> <list> <item>value of SEQUENCE OF CHOICE
	    with extensions</item> <item>value of CHOICE with
	    extensions</item> <item>DEFAULT used with OCTET
	    STRING</item> </list>
          <p>
	    Own Id: OTP-15697 Aux Id: PR-2159 </p>
        </item>
      </list>
    </section>

</section>

<section><title>Asn1 5.0.8</title>

    <section><title>Fixed Bugs and Malfunctions</title>
      <list>
        <item>
          <p>
	    Handle erroneous length during decode (BER only) without
	    crashing.</p>
          <p>
	    Own Id: OTP-15470 Aux Id: ERIERL-278 </p>
        </item>
      </list>
    </section>

</section>

<section><title>Asn1 5.0.7</title>

    <section><title>Fixed Bugs and Malfunctions</title>
      <list>
        <item>
	    <p>A bug in ASN.1 BER decoding has been fixed. When
	    decoding a recursively enclosed term the length was not
	    propagated to that term decoding, so if the length of the
	    enclosed term was longer than the enclosing that error
	    was not detected.</p> <p>A hard coded C stack limitation
	    for decoding recursive ASN.1 terms has been introduced.
	    This is currently set to 8 kWords giving a nesting depth
	    of about 1000 levels. Deeper terms can not be decoded,
	    which should not be much of a real world limitation.</p>
          <p>
	    Own Id: OTP-14440 Aux Id: ERIERL-220 </p>
        </item>
      </list>
    </section>

</section>

<section><title>Asn1 5.0.6</title>

    <section><title>Improvements and New Features</title>
      <list>
        <item>
          <p>
	    Update to use the new string api instead of the old.</p>
          <p>
	    Own Id: OTP-15036</p>
        </item>
      </list>
    </section>

</section>

<section><title>Asn1 5.0.5.2</title>

    <section><title>Fixed Bugs and Malfunctions</title>
      <list>
        <item>
          <p>
	    Handle erroneous length during decode (BER only) without
	    crashing.</p>
          <p>
	    Own Id: OTP-15470 Aux Id: ERIERL-278 </p>
        </item>
      </list>
    </section>

</section>

<section><title>Asn1 5.0.5.1</title>

    <section><title>Known Bugs and Problems</title>
      <list>
        <item>
	    <p>A bug in ASN.1 BER decoding has been fixed. When
	    decoding a recursively enclosed term the length was not
	    propagated to that term decoding, so if the length of the
	    enclosed term was longer than the enclosing that error
	    was not dectected</p> <p>A hard coded C stack limitation
	    for decoding recursive ASN.1 terms has been introduced.
	    This is currently set to 8 kWords giving a nesting depth
	    of about 1000 levels. Deeper terms can not be decoded,
	    which should not be much of a real world limitation.</p>
          <p>
	    Own Id: OTP-14440 Aux Id: ERIERL-220 </p>
        </item>
      </list>
    </section>

</section>

<section><title>Asn1 5.0.5</title>

    <section><title>Fixed Bugs and Malfunctions</title>
      <list>
        <item>
          <p>
	    Dialyzer suppression has been added for the generated
	    ASN.1 helper function to_bitstring/1 that previously
	    created irrelevant warnings.</p>
          <p>
	    Own Id: OTP-13882 Aux Id: ERIERL-144 </p>
        </item>
      </list>
    </section>

</section>

<section><title>Asn1 5.0.4</title>

    <section><title>Fixed Bugs and Malfunctions</title>
      <list>
        <item>
          <p>
	    There was a issue with BER encoding and the
	    <c>undec_rest</c> option in generated decoders. An
	    exception could be thrown instead of returning an error
	    tuple.</p>
          <p>
	    Own Id: OTP-14786 Aux Id: ERL-518 </p>
        </item>
        <item>
          <p>
	    The asn1ct:test functions crashed on decoders generated
	    with options <c>no_ok_wrapper</c>, <c>undec_rest</c>.</p>
          <p>
	    Own Id: OTP-14787 Aux Id: ERL-518 </p>
        </item>
      </list>
    </section>

</section>

<section><title>Asn1 5.0.3</title>

    <section><title>Fixed Bugs and Malfunctions</title>
      <list>
        <item>
          <p>
	    Compiling an ASN.1 module using the option {n2n,
	    EnumTypeName} when EnumTypeName contains a hypen like for
	    example Cause-Misc caused syntax errors when compiling
	    the generated Erlang code. This is now corrected.</p>
          <p>
	    Own Id: OTP-14495 Aux Id: ERL-437 </p>
        </item>
      </list>
    </section>

</section>

<section><title>Asn1 5.0.2</title>

    <section><title>Fixed Bugs and Malfunctions</title>
      <list>
        <item>
          <p>
	    Default values now work in extension for PER, so if you
	    give the atom <c>asn1_DEFAULT</c> instead of a value it
	    will become the default value.</p>
          <p>
	    Own Id: OTP-13011 Aux Id: ERIERL-60 </p>
        </item>
      </list>
    </section>

</section>

<section><title>Asn1 5.0.1</title>

    <section><title>Fixed Bugs and Malfunctions</title>
      <list>
        <item>
          <p>
	    Fixed compilation error of generated code caused by a
	    missing quotation of function names as part of an
	    external call for encoding.</p>
          <p>
	    Own Id: OTP-14519 Aux Id: ERIERL-49 </p>
        </item>
      </list>
    </section>

</section>

<section><title>Asn1 5.0</title>

    <section><title>Fixed Bugs and Malfunctions</title>
      <list>
        <item>
          <p>
	    Add compile option <c>-compile(no_native)</c> in modules
	    with <c>on_load</c> directive which is not yet supported
	    by HiPE.</p>
          <p>
	    Own Id: OTP-14316 Aux Id: PR-1390 </p>
        </item>
      </list>
    </section>


    <section><title>Improvements and New Features</title>
      <list>
        <item>
	    <p>The <c>error</c> tuple returned from the <c>encode</c>
	    and <c>decode</c> functions will now include the stack
	    backtrace to make it easier to understand what went
	    wrong.</p>
          <p>
	    Own Id: OTP-13961</p>
        </item>
        <item>
	    <p>The deprecated module <c>asn1rt</c> has been removed.
	    The deprecated functions <c>asn1ct:encode/3</c> and
	    <c>asn1ct:decode/3</c> have been removed. The
	    undocumented function <c>asn1ct:encode/2</c> has been
	    removed.</p>
          <p>
	    *** POTENTIAL INCOMPATIBILITY ***</p>
          <p>
	    Own Id: OTP-14146</p>
        </item>
        <item>
	    <p>The new '<c>maps</c>' option changes the
	    representation of the types <c>SEQUENCE</c> and
	    <c>SET</c> to be maps (instead of records).</p>
          <p>
	    Own Id: OTP-14219</p>
        </item>
      </list>
    </section>

</section>

<section><title>Asn1 4.0.4</title>

    <section><title>Fixed Bugs and Malfunctions</title>
      <list>
        <item>
          <p>
	    Compiling multiple ASN.1 modules in the same directory
	    with parallel make (make -j) should now be safe.</p>
          <p>
	    Own Id: OTP-13624</p>
        </item>
      </list>
    </section>

</section>

<section><title>Asn1 4.0.3</title>

    <section><title>Improvements and New Features</title>
      <list>
        <item>
          <p>
	    Internal changes</p>
          <p>
	    Own Id: OTP-13551</p>
        </item>
      </list>
    </section>

</section>

<section><title>Asn1 4.0.2</title>

    <section><title>Fixed Bugs and Malfunctions</title>
      <list>
        <item>
          <p>
	    When compiling to the PER format, the ASN.1 compiler
	    would crash when attempting to compile an ASN.1 module
	    with a constrained INTEGER with more than 65536 values
	    and named values. (Thanks to Ingars for reporting this
	    bug.)</p>
          <p>
	    Own Id: OTP-13257</p>
        </item>
        <item>
	    <p>The ASN.1 compiler will now emit Dialyzer suppressions
	    for improper lists. Thus, there is no longer any need to
	    use <c>--Wno_improper_lists</c> when analyzing modules
	    generated by the ASN.1 compiler.</p>
          <p>
	    Own Id: OTP-13324</p>
        </item>
      </list>
    </section>

</section>

<section><title>Asn1 4.0.1</title>

    <section><title>Fixed Bugs and Malfunctions</title>
      <list>
        <item>
          <p>
	    Trying to encode an empty named BIT STRING in BER would
	    fail with a <c>function_clause</c> exception. (Thanks to
	    Svilen Ivanov for reporting this bug.)</p>
          <p>
	    Own Id: OTP-13149</p>
        </item>
      </list>
    </section>

</section>

<section><title>Asn1 4.0</title>

    <section><title>Fixed Bugs and Malfunctions</title>
      <list>
        <item>
          <p>
	    Many bugs have been eliminated in the the ASN.1 compiler
	    so that it can now successfully compile many more ASN.1
	    specifications. Error messages have also been improved.</p>
          <p>
	    Own Id: OTP-12395</p>
        </item>
      </list>
    </section>


    <section><title>Improvements and New Features</title>
      <list>
        <item>
	    <p>The documentation for <c>asn1ct:test/1,2,3</c> and
	    <c>asn1ct:value/2</c> has been updated with information
	    about the limitations of the functions.</p>
          <p>
	    Own Id: OTP-12765 Aux Id: seq12866, seq12867 </p>
        </item>
      </list>
    </section>

</section>

<section><title>Asn1 3.0.4</title>

    <section><title>Fixed Bugs and Malfunctions</title>
      <list>
        <item>
	    <p>The ASN.1 compiler would crash if a SEQUENCE ended
	    with a double set of ellipses (<c>...</c>).</p>
          <p>
	    Own Id: OTP-12546 Aux Id: seq12815 </p>
        </item>
      </list>
    </section>

</section>

<section><title>Asn1 3.0.3</title>

    <section><title>Fixed Bugs and Malfunctions</title>
      <list>
        <item>
          <p>
	    When decoding BER, primitives with an indefinite length
	    will be immediately rejected. (Thanks to Simon Cornish
	    for reporting this bug.)</p>
          <p>
	    Own Id: OTP-12205</p>
        </item>
        <item>
          <p>
	    BER: A bug with compliance to X.680 (200811) s31.2.7 has
	    been fixed. Basically, when TagDefault is AUTOMATIC then
	    tags are IMPLICIT unless EXPLICIT is given.</p>
          <p>
	    Own Id: OTP-12318</p>
        </item>
        <item>
          <p>
	    Usage of the <c>EXTERNAL</c> 1994 variant type was
	    broken.</p>
          <p>
	    Own Id: OTP-12326</p>
        </item>
      </list>
    </section>

</section>

<section><title>Asn1 3.0.2</title>

    <section><title>Fixed Bugs and Malfunctions</title>
      <list>
        <item>
          <p>
	    Several problems where the ASN.1 compiler would crash
	    when attempting to compile correct specifications have
	    been corrected.</p>
          <p>
	    Own Id: OTP-12125</p>
        </item>
        <item>
          <p>
	    Robustness when decoding incorrect BER messages has been
	    improved.</p>
          <p>
	    Own Id: OTP-12145</p>
        </item>
      </list>
    </section>

</section>

<section><title>Asn1 3.0.1</title>

    <section><title>Fixed Bugs and Malfunctions</title>
      <list>
        <item>
          <p>
	    The ASN.1 compiler now generates code that don't trigger
	    Dialyzer warnings. Along the way, a few minor bugs were
	    fixed.</p>
          <p>
	    Own Id: OTP-11372 Aux Id: seq12397 </p>
        </item>
      </list>
    </section>

</section>

<section><title>Asn1 3.0</title>

    <section><title>Fixed Bugs and Malfunctions</title>
      <list>
        <item>
          <p>
	    Subtyping an extensible ENUMERATED would cause an
	    compilation error. (Thanks to Morten Nygaard Åsnes for
	    reporting this bug.)</p>
          <p>
	    Own Id: OTP-11700</p>
        </item>
        <item>
	    <p>When specifying the value for an OCTET STRING in a
	    specification, the ASN.1 standard clearly states that the
	    value must be either a bstring or an hstring, but NOT a
	    cstring. The ASN.1 compiler will now generate a
	    compilation error if the value of an OCTET STRING is
	    given as a character string.</p>
	    <p>That is, the following example is now illegal:</p>
	    <p><c>string OCTET STRING ::= "Now illegal"</c></p>
          <p>
	    *** POTENTIAL INCOMPATIBILITY ***</p>
          <p>
	    Own Id: OTP-11727</p>
        </item>
        <item>
          <p>
	    Application upgrade (appup) files are corrected for the
	    following applications: </p>
          <p>
	    <c>asn1, common_test, compiler, crypto, debugger,
	    dialyzer, edoc, eldap, erl_docgen, et, eunit, gs, hipe,
	    inets, observer, odbc, os_mon, otp_mibs, parsetools,
	    percept, public_key, reltool, runtime_tools, ssh,
	    syntax_tools, test_server, tools, typer, webtool, wx,
	    xmerl</c></p>
          <p>
	    A new test utility for testing appup files is added to
	    test_server. This is now used by most applications in
	    OTP.</p>
          <p>
	    (Thanks to Tobias Schlager)</p>
          <p>
	    Own Id: OTP-11744</p>
        </item>
      </list>
    </section>


    <section><title>Improvements and New Features</title>
      <list>
        <item>
          <p>
	    By giving --enable-static-{nifs,drivers} to configure it
	    is now possible to statically linking of nifs and drivers
	    to the main Erlang VM binary. At the moment only the asn1
	    and crypto nifs of the Erlang/OTP nifs and drivers have
	    been prepared to be statically linked. For more details
	    see the Installation Guide in the System documentation.</p>
          <p>
	    Own Id: OTP-11258</p>
        </item>
        <item>
	    <p>Code generation for the <c>per</c> and <c>uper</c>
	    backends has been somewhat improved.</p>
          <p>
	    Own Id: OTP-11573</p>
        </item>
        <item>
	    <p>The OCTET STRING and BIT STRING types now have a more
	    natural mapping to Erlang types (binary and bitstring,
	    respectively), which is more efficient and will avoid
	    useless conversions between lists and
	    binaries/bitstrings.</p>
	    <p>This is an incompatible change. To revert to the old
	    mapping to support existing applications, use the
	    <c>legacy_erlang_types</c> option.</p>
	    <p>Impact: There is a potential for better performance,
	    as it is now possible to avoid conversions between lists
	    and binaries both in the generated ASN.1 encode/decode
	    code and in the application itself.</p>
          <p>
	    *** POTENTIAL INCOMPATIBILITY ***</p>
          <p>
	    Own Id: OTP-11594</p>
        </item>
        <item>
	    <p>All functions in the <c>asn1rt</c> module, as well as
	    <c>asn1ct:decode/3</c> and <c>asn1ct:encode/3</c>, are
	    now deprecated.</p>
          <p>
	    Own Id: OTP-11731</p>
        </item>
        <item>
          <p>
	    Generated .hrl files are now protected from being
	    included more than once.</p>
          <p>
	    Own Id: OTP-11804</p>
        </item>
      </list>
    </section>

</section>

<section><title>Asn1 2.0.4</title>

    <section><title>Fixed Bugs and Malfunctions</title>
      <list>
        <item>
          <p>
	    The default value for a <c>BIT STRING</c> would not
	    always be recognized, causing the encoding to be
	    incorrect for the DER/PER/UPER encodings.</p>
          <p>
	    Own Id: OTP-11319</p>
        </item>
        <item>
          <p>
	    The ASN.1 application would fail to build if the
	    <c>.erlang</c> file printed something to standard output.</p>
          <p>
	    Own Id: OTP-11360</p>
        </item>
        <item>
	    <p>An union of integer ranges in an INTEGER constraint
	    could sometimes be interpreted as the intersection of the
	    range.</p>
          <p>
	    Own Id: OTP-11411 Aux Id: seq12443 </p>
        </item>
        <item>
          <p>
	    Extensible, multiple single value constraints (such as
	    <c>INTEGER (1|17, ...)</c>) would be incorrectly encoded.</p>
          <p>
	    Own Id: OTP-11415</p>
        </item>
        <item>
          <p>
	    The ASN.1 compiler would fail to compile a constraint
	    with values given for for the extension part (such as
	    <c>INTEGER (1..10, ..., 11..20)</c>).</p>
          <p>
	    Own Id: OTP-11504</p>
        </item>
      </list>
    </section>


    <section><title>Improvements and New Features</title>
      <list>
        <item>
          <p>
	    The new option '<c>no_ok_wrapper</c>' generates
	    M:encode/2 and M:decode/2 functions that don't wrap the
	    return value in an {ok,...} tuple.</p>
          <p>
	    Own Id: OTP-11314</p>
        </item>
      </list>
    </section>

</section>

<section><title>Asn1 2.0.3</title>

    <section><title>Fixed Bugs and Malfunctions</title>
      <list>
        <item>
          <p>
	    Open types greater than 16383 bytes will now be correctly
	    encoded and decoded.</p>
          <p>
	    Own Id: OTP-11262 Aux Id: seq12386, OTP-11223 </p>
        </item>
      </list>
    </section>


    <section><title>Improvements and New Features</title>
      <list>
        <item>
	    <p>For the PER and UPER formats, code generation
	    especially for encoding has been improved.</p>
	    <p>When encoding BIT STRINGs, values longer than the
	    maximum size for the BIT STRING type would be truncated
	    silently - they now cause an exception.</p>
	    <p>Open types greater than 16383 bytes will now be
	    correctly encoded and decoded.</p>
	    <p>IMPORTANT NOTE: For ASN.1 specifications that depend
	    on each other, such as the S1AP-* specifications, it is
	    important to recompile all specifications (compiling some
	    with this version of the compiler and some with an older
	    version will not work).</p>
          <p>
	    Own Id: OTP-11300</p>
        </item>
      </list>
    </section>

</section>

<section><title>Asn1 2.0.2</title>

    <section><title>Fixed Bugs and Malfunctions</title>
      <list>
        <item>
          <p>
	    Fix some Makefile rules that didn't support silent rules.
	    Thanks to Anthony Ramine.</p>
          <p>
	    Own Id: OTP-11111</p>
        </item>
        <item>
	    <p>PER/UPER: A semi-constrained INTEGER with a non-zero
	    lower bound would be incorrectly decoded. This bug was
	    introduced in R16.</p>
	    <p>PER/UPER: Given <c>INTEGER (10..MAX, ...)</c>,
	    attempting to decode any integer below 10 would cause the
	    encoder to enter an infinite loop.</p>
	    <p>PER/UPER: For a type with an extensible SIZE
	    constraint, sizes outside of the root range were
	    incorrectly encoded.</p>
	    <p>Given a constraint such as <c>(SIZE (5, ...))</c>,
	    encoding a size less than 5 would fail (PER/UPER).
	    Similarly, for BER decoding would fail.</p>
	    <p>PER: The encoder did not align a known multiplier
	    string (such as IA5String) of length 16 bits (exactly) to
	    an octet boundary.</p>
	    <p>In rare circumstances, DEFAULT values for the UPER
	    backend could be wrongly encoded.</p>
          <p>
	    Own Id: OTP-11134</p>
        </item>
        <item>
	    <p>UPER: The compiler would crash when compiling an
	    ENUMERATED having more than 63 extended values.</p>
	    <p>PER/UPER: A SEQUENCE with more 64 extended values
	    could not be decoded.</p>
          <p>
	    Own Id: OTP-11153</p>
        </item>
        <item>
          <p>
	    When decoding a SEQUENCE defined inline inside a an
	    extension addition group, the record named generated by
	    the decoding code would not match the name in the
	    generated .hrl file.</p>
          <p>
	    Own Id: OTP-11154 Aux Id: seq12339 </p>
        </item>
      </list>
    </section>


    <section><title>Improvements and New Features</title>
      <list>
        <item>
	    <p> Postscript files no longer needed for the generation
	    of PDF files have been removed. </p>
          <p>
	    Own Id: OTP-11016</p>
        </item>
      </list>
    </section>

</section>

<section><title>Asn1 2.0.1.2</title>

    <section><title>Fixed Bugs and Malfunctions</title>
      <list>
        <item>
          <p>
	    When an object set is an actual parameter, the extension
	    marker for the object set could get lost (which would
	    cause the decoding of unknown values to fail).</p>
          <p>
	    Own Id: OTP-10995 Aux Id: seq12290 </p>
        </item>
      </list>
    </section>

</section>

<section><title>Asn1 2.0.1.1</title>

    <section><title>Fixed Bugs and Malfunctions</title>
      <list>
        <item>
	    <p>The generated decoder for the 'per' and 'uper'
	    backends did not correctly decode ENUMERATEDs with a
	    single value.</p>
	    <p>The generated encoder for the 'per' and 'uper'
	    backends generated an empty binary for a top-level type
	    that did not need to be encoded (such as an ENUMERATED
	    with a single value). The correct result should be a
	    binary containing a 0 byte.</p>
          <p>
	    Own Id: OTP-10916 Aux Id: seq12270 </p>
        </item>
      </list>
    </section>

</section>

<section><title>Asn1 2.0.1</title>

    <section><title>Fixed Bugs and Malfunctions</title>
      <list>
        <item>
          <p>
	    Fixed broken table constraints within a SET OF or
	    SEQUENCE OF for the BER backend.</p>
          <p>
	    Own Id: OTP-10853 Aux Id: seq12245 </p>
        </item>
      </list>
    </section>

</section>

<section><title>Asn1 2.0</title>

    <section><title>Fixed Bugs and Malfunctions</title>
      <list>
        <item>
          <p>
	    Encoding SEQUENCEs with multiple extension addition
	    groups with optional values could fail (depending both on
	    the specification and whether all values were provided).</p>
          <p>
	    Own Id: OTP-10664</p>
        </item>
      </list>
    </section>


    <section><title>Improvements and New Features</title>
      <list>
        <item>
	    <p>The options for the ASN.1 compiler has been
	    drastically simplified. The backend is chosen by using
	    <c>ber</c>, <c>per</c>, or <c>uper</c>. The options
	    <c>optimize</c>, <c>nif</c>, and <c>driver</c> are no
	    longer needed. The old options will still work, but will
	    issue a warning.</p>
	    <p>Another change is that generated <c>encode/2</c>
	    function will always return a binary (some backends used
	    to return an iolist).</p>
          <p>
	    *** POTENTIAL INCOMPATIBILITY ***</p>
          <p>
	    Own Id: OTP-10410 Aux Id: kunagi-254 [165] </p>
        </item>
        <item>
          <p>
	    The ASN.1 compiler generates faster decode functions for
	    PER and UPER. Some minor improvements have also been made
	    for PER/UPER encoding, and to the BER backend.</p>
          <p>
	    Own Id: OTP-10519 Aux Id: kunagi-322 [233] </p>
        </item>
        <item>
	    <p>The ASN.1 compiler will now always include necessary
	    run-time functions in the generated Erlang modules
	    (except for <c>asn1rt_nif</c> which is still neeeded). If
	    the option '<c>inline</c>' is used the ASN.1 compiler
	    will generate a warning. But if
	    '<c>{inline,OutputFile}</c>' is use, the ASN.1 compiler
	    will refuse to compile the file. (Use a <c>.set.asn</c>
	    file if you need to remove the output file.)</p>
	    <p>The '<c>BIT STRING</c>' type will now be decoded as
	    Erlang bitstrings by default. Use the new
	    <c>legacy_bit_string</c> option to encode as lists of
	    ones and zeroes. (The <c>compact_bit_string</c> option
	    still works as before.)</p>
	    <p>Open types are now always returned as binaries (when
	    there is no information allowing them to be decoded).</p>
          <p>
	    *** POTENTIAL INCOMPATIBILITY ***</p>
          <p>
	    Own Id: OTP-10588 Aux Id: kunagi-341 [252] </p>
        </item>
      </list>
    </section>

</section>

<section><title>Asn1 1.8.1</title>

    <section><title>Fixed Bugs and Malfunctions</title>
      <list>
        <item>
          <p>
	    ASN.1 decoders generated with the options <c>-bber_bin
	    +optimize +nif</c> would decode open types with a size
	    larger than 511 incorrectly. That bug could cause
	    decoding by <c>public_key</c> to fail. The bug was in the
	    NIF library <c>asn1_erl_nif.so</c>; therefore there is no
	    need re-compile ASN.1 specifications that had the
	    problem.</p>
          <p>
	    Own Id: OTP-10805 Aux Id: seq12244 </p>
        </item>
        <item>
          <p>
	    Encoding SEQUENCEs with multiple extension addition
	    groups with optional values could fail (depending both on
	    the specification and whether all values were provided).</p>
          <p>
	    Own Id: OTP-10811 Aux Id: OTP-10664 </p>
        </item>
      </list>
    </section>

</section>

<section><title>Asn1 1.8</title>

    <section><title>Fixed Bugs and Malfunctions</title>
      <list>
        <item>
          <p>
	    Encoding and decoding of integer ranges can now be done
	    with an upper bound larger than the previous limit of
	    16^10. The new upper bound in per encoding and decodings
	    for constrained whole numbers is 2^2040 (close to 16^508)</p>
          <p>
	    Own Id: OTP-10128</p>
        </item>
        <item>
          <p>
	    Per encoding/decoding now works correctly for single
	    value subtyping of an integer type where a subtype is a
	    predefined value. Previously a predefined value could
	    cause a non-valid range-check in the generated Erlang
	    code for per encoding/decoding due to a bug in the
	    constraint checking.</p>
          <p>
	    Own Id: OTP-10139</p>
        </item>
        <item>
          <p>
	    Fix typo error in selected decode function (Thanks to
	    Artem Teslenko)</p>
          <p>
	    Own Id: OTP-10152</p>
        </item>
        <item>
          <p>
	    Better error indication when detecting unexpected tags
	    during decoding of BER encoded data.</p>
          <p>
	    Own Id: OTP-10186</p>
        </item>
        <item>
          <p>
	    asn1rt_check: Fix transform_to_EXTERNAL1990 for binary
	    input (Thanks to Harald Welte)</p>
          <p>
	    Own Id: OTP-10233</p>
        </item>
      </list>
    </section>


    <section><title>Improvements and New Features</title>
      <list>
        <item>
          <p>
	    Add support for multiple ExtensionAdditionGroups</p>
          <p>
	    Own Id: OTP-10058</p>
        </item>
        <item>
          <p>
	    Add support for extensible enumeration types in n2n
	    generated functions.</p>
          <p>
	    Own Id: OTP-10144</p>
        </item>
      </list>
    </section>

</section>

<section><title>Asn1 1.7</title>

    <section><title>Improvements and New Features</title>
      <list>
        <item>
          <p>
	    Some ASN.1 INTEGER type and SEQUENCE constructor variants
	    previously not handled by the ASN.1 compiler are now
	    correctly handled</p>
          <p>
	    Own Id: OTP-9688</p>
        </item>
        <item>
          <p>
	    An INTEGER with a value constraint where unions are used
	    e.g. X1 ::= INTEGER (1..4 | 6 | 8 | 10 | 20) is not
	    handled correctly. For PER the value is encoded in wrong
	    number of bits.</p>
          <p>
	    Own Id: OTP-9946</p>
        </item>
      </list>
    </section>

</section>

<section><title>Asn1 1.6.19</title>

    <section><title>Improvements and New Features</title>
      <list>
        <item>
          <p>
	    The linked-in driver used for ber decode and per encode
	    has been replaced with nifs. To enable the usage of nifs
	    pass the nif option to erlc or asn1rt:compile when
	    compiling. If you previously used the linked-in driver,
	    you have to recompile your ASN1 modules with the current
	    version of asn1 application as the linked-in driver
	    modules have been removed.</p>
          <p>
	    *** POTENTIAL INCOMPATIBILITY ***</p>
          <p>
	    Own Id: OTP-9419</p>
        </item>
        <item>
          <p>
	    A few of the heavy calculations which are done for
	    encoding and decoding operations when dealing with
	    SEQUENCE OF and DEFAULT in runtime have been moved to be
	    done in compile time instead.</p>
          <p>
	    Own Id: OTP-9440</p>
        </item>
        <item>
          <p>
	    When compiling an ASN.1 ber module with the +nif option,
	    the module will use a new nif for ber encoding,
	    increasing performance by about 5%.</p>
          <p>
	    Own Id: OTP-9441</p>
        </item>
        <item>
          <p>
	    Tuple funs (a two-element tuple with a module name and a
	    function) are now officially deprecated and will be
	    removed in R16. Use '<c>fun M:F/A</c>' instead. To make
	    you aware that your system uses tuple funs, the very
	    first time a tuple fun is applied, a warning will be sent
	    to the error logger.</p>
          <p>
	    Own Id: OTP-9649</p>
        </item>
      </list>
    </section>

</section>

<section><title>Asn1 1.6.18</title>

    <section><title>Fixed Bugs and Malfunctions</title>
      <list>
        <item>
          <p>
	    Implement or fix -Werror option</p>
          <p>
	    If -Werror is enabled and there are warnings no output
	    file is written. Also make sure that error/warning
	    reporting is consistent. (Thanks to Tuncer Ayaz)</p>
          <p>
	    Own Id: OTP-9536</p>
        </item>
      </list>
    </section>

</section>

<section><title>Asn1 1.6.17</title>

    <section><title>Fixed Bugs and Malfunctions</title>
      <list>
        <item>
          <p>
	    Test cases which started failing when timer:tc was
	    changed to not catch are corrected.</p>
          <p>
	    Own Id: OTP-9286</p>
        </item>
        <item>
          <p>
	    The bounds checking in the asn1_erl_driver when the
	    length value of a TLV is a Long Definite Length is
	    corrected. Thanks to Vance Shipley.</p>
          <p>
	    Own Id: OTP-9303</p>
        </item>
      </list>
    </section>

</section>

<section><title>Asn1 1.6.16</title>

    <section><title>Fixed Bugs and Malfunctions</title>
      <list>
        <item>
          <p>
	    asn1ct: Make formatting of errors and warnings consistent</p>
          <p>
	    Consistently format warning and error reports. Warning
	    and error options from erlc now also work in asnc1ct.
	    (thanks to Tuncer Ayaz)</p>
          <p>
	    Own Id: OTP-9062</p>
        </item>
        <item>
          <p>
	    Shut off some dialyzer warnings</p>
          <p>
	    Own Id: OTP-9063</p>
        </item>
      </list>
    </section>


    <section><title>Improvements and New Features</title>
      <list>
        <item>
          <p>
	    Crash in asn1ct_check, componentrelation_leadingattr
	    fixed. (Thanks to Stephane Pamelard for finding the bug)</p>
          <p>
	    Own Id: OTP-9092</p>
        </item>
      </list>
    </section>

</section>

<section><title>Asn1 1.6.15</title>

    <section><title>Fixed Bugs and Malfunctions</title>
      <list>
        <item>
          <p>
	    The encoding of ExtensionAdditionGroup (for PER and UPER)
	    is corrected.</p>
          <p>
	    Own Id: OTP-8866 Aux Id: OTP-8797, SEQ-11557 </p>
        </item>
        <item>
          <p>
	    A race condition when several processes in parallel start
	    to do encode/decode using the driver could cause an error
	    log regarding crashing port owner process. This race is
	    now eliminated.</p>
          <p>
	    Own Id: OTP-8948 Aux Id: seq11733 </p>
        </item>
      </list>
    </section>

</section>

<section><title>Asn1 1.6.14.1</title>

    <section><title>Fixed Bugs and Malfunctions</title>
      <list>
        <item>
          <p>
	    Extension Addition Groups are now supported by the parser
	    and in all backends.</p>
          <p>
	    Own Id: OTP-8598 Aux Id: seq-11557 </p>
        </item>
        <item>
          <p>
	    Extension Addition Groups are now supported in nested
	    types within a SEQUENCE and CHOICE as well (missed that
	    in previous fix)</p>
          <p>
	    Own Id: OTP-8797 Aux Id: seq-11557 </p>
        </item>
      </list>
    </section>


    <section><title>Improvements and New Features</title>
      <list>
        <item>
          <p>
	    Bug in UNALIGNED PER regarding encoding and decoding of
	    constrained numbers with a valuerange > 1024. (Thanks to
	    Vincent de Phily)</p>
          <p>
	    Own Id: OTP-8779</p>
        </item>
        <item>
          <p>
	    Minor corrections in the User Guide.</p>
          <p>
	    Own Id: OTP-8829</p>
        </item>
      </list>
    </section>

</section>

<section><title>Asn1 1.6.14</title>

    <section><title>Improvements and New Features</title>
      <list>
        <item>
          <p>
	    By default, the ASN.1 compiler is now silent in the
	    absence of warnings or errors. The new '<c>verbose</c>'
	    option or the '<c>-v</c>' option for <c>erlc</c> can be
	    given to show extra information (for instance, about the
	    files that are generated). (Thanks to Tuncer Ayaz.)</p>
          <p>
	    Own Id: OTP-8565</p>
        </item>
      </list>
    </section>

</section>

<section><title>Asn1 1.6.13</title>

    <section><title>Fixed Bugs and Malfunctions</title>
      <list>
        <item>
          <p>
	    Harmless buffer overflow by one byte in asn1 and
	    ram_file_drv.</p>
          <p>
	    Own Id: OTP-8451</p>
        </item>
      </list>
    </section>


    <section><title>Improvements and New Features</title>
      <list>
        <item>
	    <p>Cross compilation improvements and other build system
	    improvements.</p>
	    <p>Most notable:</p> <list><item> Lots of cross
	    compilation improvements. The old cross compilation
	    support was more or less non-existing as well as broken.
	    Please, note that the cross compilation support should
	    still be considered as experimental. Also note that old
	    cross compilation configurations cannot be used without
	    modifications. For more information on cross compiling
	    Erlang/OTP see the <c>$ERL_TOP/INSTALL-CROSS.md</c> file.
	    </item><item> Support for staged install using <url
	    href="http://www.gnu.org/prep/standards/html_node/DESTDIR.html">DESTDIR</url>.
	    The old broken <c>INSTALL_PREFIX</c> has also been fixed.
	    For more information see the <c>$ERL_TOP/INSTALL.md</c>
	    file. </item><item> Documentation of the <c>release</c>
	    target of the top <c>Makefile</c>. For more information
	    see the <c>$ERL_TOP/INSTALL.md</c> file. </item><item>
	    <c>make install</c> now by default creates relative
	    symbolic links instead of absolute ones. For more
	    information see the <c>$ERL_TOP/INSTALL.md</c> file.
	    </item><item> <c>$ERL_TOP/configure --help=recursive</c>
	    now works and prints help for all applications with
	    <c>configure</c> scripts. </item><item> Doing <c>make
	    install</c>, or <c>make release</c> directly after
	    <c>make all</c> no longer triggers miscellaneous
	    rebuilds. </item><item> Existing bootstrap system is now
	    used when doing <c>make install</c>, or <c>make
	    release</c> without a preceding <c>make all</c>.
	    </item><item> The <c>crypto</c> and <c>ssl</c>
	    applications use the same runtime library path when
	    dynamically linking against <c>libssl.so</c> and
	    <c>libcrypto.so</c>. The runtime library search path has
	    also been extended. </item><item> The <c>configure</c>
	    scripts of <c>erl_interface</c> and <c>odbc</c> now
	    search for thread libraries and thread library quirks the
	    same way as ERTS do. </item><item> The
	    <c>configure</c> script of the <c>odbc</c> application
	    now also looks for odbc libraries in <c>lib64</c> and
	    <c>lib/64</c> directories when building on a 64-bit
	    system. </item><item> The <c>config.h.in</c> file in the
	    <c>erl_interface</c> application is now automatically
	    generated in instead of statically updated which reduces
	    the risk of <c>configure</c> tests without any effect.
	    </item></list>
	    <p>(Thanks to Henrik Riomar for suggestions and
	    testing)</p>
	    <p>(Thanks to Winston Smith for the AVR32-Linux cross
	    configuration and testing)</p>
          <p>
	    *** POTENTIAL INCOMPATIBILITY ***</p>
          <p>
	    Own Id: OTP-8323</p>
        </item>
        <item>
          <p>
	    Add support for prefixing macro names generated by the
	    compiler</p>
          <p>
	    This is useful when multiple protocols that contains
	    macros with identical names are included in a single
	    module.</p>
          <p>
	    Add the missing <c>record_name_prefix</c> compiler option
	    to the documentation.</p>
          <p>
	    Own Id: OTP-8453</p>
        </item>
        <item>
          <p>
	    Cleanups suggested by tidier and modernization of types
	    and specs.</p>
          <p>
	    Own Id: OTP-8455</p>
        </item>
        <item>
          <p>
	    Support for <c>EXTENSIBILITY IMPLIED</c> and <c>SET/SEQ
	    OF NamedType</c> is added.</p>
          <p>
	    Own Id: OTP-8463</p>
        </item>
      </list>
    </section>

</section>

<section><title>Asn1 1.6.12</title>

    <section><title>Improvements and New Features</title>
      <list>
        <item>
          <p>
            The documentation is now built with open source tools
            (xsltproc and fop) that exists on most platforms. One
            visible change is that the frames are removed.</p>
          <p>
            Own Id: OTP-8256</p>
        </item>
      </list>
    </section>

</section>


<section><title>Asn1 1.6.11</title>

    <section><title>Improvements and New Features</title>
      <list>
        <item>
          <p>
            A new option <c>{n2n,TypeName}</c> can be used to
	    enable generation of conversion functions from name to number 
	    and vice versa for selected ENUMERATION types. 
	    The option can be repeated many times in order to specify several 
	    types in the same file.<br/>
	    If the <c>TypeName</c> specified does not exists or is not an 
	    ENUMERATION type, the compilation will be terminated with an 
	    error code.<br/>
	    Below follows an example on how to use the option from the command line with <c>erlc</c>:<br/>
	    <c>erlc -bper+"{n2n,'CauseMisc'}" +"{n2n,'CausePcl'}" MyModyle.asn</c>
	  </p>
          <p>
            Own Id: OTP-8136 Aux Id: seq11347 </p>
        </item>
        <item>
          <p>
            Range checks added for BIT STRING with fixed SIZE
            constraint.</p>
          <p>
            Own Id: OTP-7972 Aux Id: seq11280 </p>
        </item>
        <item>
          <p>
            Now support multiple-line comments in asn1-specs as
            specified in ASN1 X.680 (07/2002), section 11.6.4</p>
          <p>
            Own Id: OTP-8043</p>
        </item>
        <item>
          <p>
            Now parses and adds abstract syntax for PATTERN subtype
            constraint. No other action is taken on this type of
            constraint.</p>
          <p>
            Own Id: OTP-8046</p>
        </item>
        <item>
          <p>
            The ASN1 subtype constraint <c>CONTAINING Type</c>,
            <c>CONTAINING Type ENCODED BY Value</c> and <c>ENCODED BY
            Value</c> now is parsed. Abstract syntax is added but no
            further action in generated code is taken.</p>
          <p>
            Own Id: OTP-8047</p>
        </item>
      </list>
    </section>

</section>

<section><title>Asn1 1.6.10</title>

    <section><title>Fixed Bugs and Malfunctions</title>
      <list>
        <item>
          <p>
            A faulty receive case that catch-ed all messages in the
            initialization of the driver has been removed, the
            initialization has been restructured.</p>
          <p>
            Own Id: OTP-7954 Aux Id: seq11220 </p>
        </item>
      </list>
    </section>


    <section><title>Improvements and New Features</title>
      <list>
        <item>
          <p>
            The anonymous part of the decode that splits the ASN1 TLV
            into Tag Value tuples has been optimized.</p>
          <p>
            Own Id: OTP-7953</p>
        </item>
      </list>
    </section>

</section>

<section><title>Asn1 1.6.9</title>

    <section><title>Fixed Bugs and Malfunctions</title>
      <list>
        <item>
          <p>
            Error that caused crash when drivers were loaded is now
            corrected. Parallel driver for asn1 now enabled.</p>
          <p>
            Own Id: OTP-7904 Aux Id: seq11220 </p>
        </item>
      </list>
    </section>


    <section><title>Improvements and New Features</title>
      <list>
        <item>
          <p>
            Optimized code for ENUMERATION type in encoder/decoder.</p>
          <p>
            Own Id: OTP-7909</p>
        </item>
      </list>
    </section>

</section>

<section><title>Asn1 1.6.8.1</title>

    <section><title>Fixed Bugs and Malfunctions</title>
      <list>
        <item>
          <p>
            Removed parallel-driver functionality due to failure
            when loading the driver.</p>
          <p>
            Own Id: OTP-7900 Aux Id: seq11220 </p>
        </item>
      </list>
    </section>


    <section><title>Improvements and New Features</title>
      <list>
        <item>
          <p>
            Generated code now uses guards that is not obsolete, e.g.
            <c>is_integer/1</c> instead of <c>integer/1</c>.</p>
          <p>
            Own Id: OTP-7910</p>
        </item>
      </list>
    </section>

</section>

 
<section><title>Asn1 1.6.8</title>

    <section><title>Fixed Bugs and Malfunctions</title>
      <list>
        <item>
          <p>
            A BIT STRING with a size constraint that has a single
            value and an extension as in <c> BIT STRING (SIZE
            (16,...))</c> was erroneous encoded/decoded. This is now
            corrected and follows X.691 Section 15.6.</p>
          <p>
            Own Id: OTP-7876 Aux Id: seq11220 </p>
        </item>
      </list>
    </section>

</section>
 <section><title>Asn1 1.6.7</title>

    <section><title>Improvements and New Features</title>
      <list>
        <item>
          <p>
            Now asn1 starts multiple drivers to enable simultaneous
            encode/decode in different processes for the
            asn1-backends using linked-in driver.</p>
          <p>
            Own Id: OTP-7801</p>
        </item>
      </list>
    </section>

</section>

<section><title>Asn1 1.6.6</title>

    <section><title>Fixed Bugs and Malfunctions</title>
      <list>
        <item>
          <p>
	    Decode of an open_type when the value was empty tagged
	    type encoded with indefinite length failed. This is now
	    corrected.</p>
          <p>
	    Own Id: OTP-7759 Aux Id: seq11166 </p>
        </item>
        <item>
          <p>
	    Encode of BIT STRING with size of exact length, on
	    compact_bit_string format in UNALIGNED PER failed when
	    value had the right size, i.e. no padding needed.</p>
          <p>
	    Own Id: OTP-7763 Aux Id: seq11182 </p>
        </item>
      </list>
    </section>

</section>

<section><title>Asn1 1.6.5</title>

    <section><title>Fixed Bugs and Malfunctions</title>
      <list>
        <item>
          <p>
            For a BIT STRING with SIZE constraint higher than 255
            compiled with <c>[per_bin,optimize,
            compact_bit_string]</c> an improper io-list was created
            and sent to the c-driver for complete encoding. This
            error has been resolved.</p>
          <p>
            Own Id: OTP-7734 Aux Id: seq11170 </p>
        </item>
      </list>
    </section>

</section>

<section><title>Asn1 1.6.4</title>

    <section><title>Fixed Bugs and Malfunctions</title>
      <list>
        <item>
          <p>
            A a SEQUENCE OF with a type that is a CHOICE with
            ellipses occurred falsely a compile error. The error
            causing that is now removed.</p>
          <p>
            Own Id: OTP-7708 Aux Id: seq11136 </p>
        </item>
      </list>
    </section>

</section>
 
<section><title>Asn1 1.6.3</title>

    <section><title>Fixed Bugs and Malfunctions</title>
      <list>
        <item>
          <p>
            constrained number with a value-range greater than 512 now
            has the proper interpretation of the values that causes
            shift to the next number of units (bits), According to
            limit condition <c>2^m &lt; "range" =&lt; 2^(m + 1)</c> then the
            number of bits are m + 1.</p>
          <p>
            Own Id: OTP-7681 Aux Id: seq11114 </p>
        </item>
      </list>
    </section>


    <section><title>Improvements and New Features</title>
      <list>
        <item>
          <p>
            Can now handle default values of simple types that is
            provided on its own format, i.e. not just as
            asn1_DEFAULT.</p>
          <p>
            Own Id: OTP-7678 Aux Id: seq11114 </p>
        </item>
      </list>
    </section>

</section>

<section><title>Asn1 1.6.2</title>

    <section><title>Fixed Bugs and Malfunctions</title>
      <list>
        <item>
          <p>
            comparison of two value definitions failed due to new
            module name field in valuedef record. It is now
            corrected.</p>
          <p>
            Own Id: OTP-7608</p>
        </item>
      </list>
    </section>

</section>
 
<section><title>Asn1 1.6.1</title>

    <section><title>Fixed Bugs and Malfunctions</title>
      <list>
        <item>
          <p>
            Bug regarding propagation of parameters of parameterized
            type fixed.</p>
          <p>
            Own Id: OTP-7174 Aux Id: seq10864 </p>
        </item>
        <item>
          <p>
            A bug, related to instantiation of a parameterized type
            with a type definition in the parameter-list, has been
            removed. The definition of the parameter type was in
            another module than the instance definition causing
            limited module info.</p>
          <p>
            Own Id: OTP-7299 Aux Id: seq10864 </p>
        </item>
        <item>
          <p>
            Removed hard-coded name that may cause name collision.</p>
          <p>
            Own Id: OTP-7322 Aux Id: seq10864 </p>
        </item>
        <item>
          <p>
            Object set of a class with id with properties UNIQUE
            OPTIONAL and the id field is lacking in the object is for
            now treated as a object without a unique identifier, i.e.
            no table is generated for this object.</p>
          <p>
            Own Id: OTP-7332 Aux Id: seq10864 </p>
        </item>
        <item>
          <p>
            Compiler crashed when failed to handle a OID as
            ValueFromObject.</p>
          <p>
            Own Id: OTP-7476 Aux Id: seq10999 </p>
        </item>
        <item>
          <p>
            A corrupted encoding may cause a loop when a buffer of at
            least two bytes of zero matches tag and length of a SET
            component. This behavior occurred only with decoder
            generated with <c>ber</c> or <c>ber_bin</c> options. Now a
            control breaks the loop.</p>
          <p>
            Own Id: OTP-7533</p>
        </item>
        <item>
          <p>
            Encode of BIT STRING longer than 255 bits with a
            <c>SIZE(integer())</c> constraint caused a crash when
            spec was compiled with <c>per_bin, optimize</c> options.</p>
          <p>
            Own Id: OTP-7602 Aux Id: seq11079 </p>
        </item>
      </list>
    </section>


    <section><title>Improvements and New Features</title>
      <list>
        <item>
          <p>
            Now supports REAL type of base 2 and 10</p>
          <p>
            Own Id: OTP-7166 Aux Id: seq10864 </p>
        </item>
        <item>
          <p>
            By the asn1 compiler option <c>{record_name_prefix
            Name}</c> a prefix is chosen to the name of the record
            generated in the .hrl and used in the generated .erl
            files.</p>
          <p>
            Own Id: OTP-7204 Aux Id: seq10853 </p>
        </item>
        <item>
          <p>
            The TypeFromObject production now covered</p>
          <p>
            Own Id: OTP-7295 Aux Id: seq10468 </p>
        </item>
        <item>
          <p>
            Extended support for ObjectSetFromObjects. Production
            occurred as a part of the RootElementSetSpec of the
            ObjectSetSpec. Added also support for Exclusion of
            Element in ObjectSetSpec.</p>
          <p>
            Own Id: OTP-7306 Aux Id: seq10864 </p>
        </item>
        <item>
          <p>
            Now implements RELATIVE-OID</p>
          <p>
            Own Id: OTP-7334 Aux Id: seq10864 </p>
        </item>
      </list>
    </section>

</section>

<section><title>Asn1 1.6</title>
 
    <section><title>Fixed Bugs and Malfunctions</title>
      <list>
        <item>
          <p>
            Now is ordering, according to the canonical order, of
            components in a SET added. Canonical order is described
            in X.691 9.2 and X.680 8.6</p>
          <p>
            Own Id: OTP-7375 Aux Id: unaligned PER </p>
        </item>
        <item>
          <p>
            The precedence rules for extended constraints have been
            misinterpreted. The rule says for instance that if there
            are more than one constraint on a type that have
            extension-mark, only the last of the extension-marks would
            be kept. This affects the encoding of PER and is now
            corrected.</p>
          <p>
            Own Id: OTP-7400 Aux Id: OTP-7335 </p>
        </item>
        <item>
          <p>
            A constrained number with a single-value constraint that
            is extensible was falsely encoded/decoded in
            aligned/unaligned PER. This is now corrected.</p>
          <p>
            Own Id: OTP-7403</p>
        </item>
      </list>
    </section>
 
 
    <section><title>Improvements and New Features</title>
      <list>
        <item>
          <p>
            The ASN.1 compiler has got a new backend supporting PER
            UNALIGNED. Previously it was only support for PER
            ALIGNED.</p>
          <p>
            Own Id: OTP-7335</p>
        </item>
        <item>
          <p>
            Now the asn1-compiler handles unions and intersections of
            PermittedAlphabet constraints.</p>
          <p>
            Own Id: OTP-7374 Aux Id: unaligned PER </p>
        </item>
	<item>
          <p>
            With the undocumented option <c>no_final_padding</c> the
            whole encoded message is not padded to a border of a
            byte. Thus the returned encoded message is a
            <c>bitstring</c>.</p>
          <p>
            Own Id: OTP-7407</p>
        </item>
      </list>
    </section>
 
</section>

<section><title>Asn1 1.5.2</title>
 
    <section><title>Fixed Bugs and Malfunctions</title>
      <list>
        <item>
          <p>
            When duplicates of object fields were removed only one
            table access function for each unique identifier value
            was generated. This can occur when several object sets
            are merged by use of ObjectSetFromObjects.</p>
          <p>
            Own Id: OTP-7263 Aux Id: seq10864 </p>
        </item>
        <item>
          <p>
            DER: For some complex types and components with reference
            to type in several steps the default value check function
            was not generated. This is now fixed.</p>
          <p>
            Own Id: OTP-7268 Aux Id: seq10684 </p>
        </item>
        <item>
          <p>
            Now is the tag in a tagged type as parameter propagated
            to the instance.</p>
          <p>
            Own Id: OTP-7273 Aux Id: seq10864 </p>
        </item>
      </list>
    </section>
 
 
    <section><title>Improvements and New Features</title>
      <list>
        <item>
          <p>
            Added type T61String that is similar to TeletexString</p>
          <p>
            Own Id: OTP-7264 Aux Id: seq10864 </p>
        </item>
      </list>
    </section>
 
</section>


<section><title>Asn1 1.5.1</title>
 
    <section><title>Fixed Bugs and Malfunctions</title>
      <list>
        <item>
          <p>
            A bug related to renaming of types has been fixed.This
            occurred using the .set.asn functionality.</p>
          <p>
            Own Id: OTP-7149 Aux Id: seq10853 </p>
        </item>
        <item>
          <p>
            syntax error in ASN1 value now correctly shown</p>
          <p>
            Own Id: OTP-7154 Aux Id: seq10864 </p>
        </item>
        <item>
          <p>
            Now a COMPONENTS OF construct in a parameterized type
            is expanded correctly</p>
          <p>
            Own Id: OTP-7155 Aux Id: seq10864 </p>
        </item>
        <item>
          <p>
            Now the asn1-compiler also handles empty SEQUENCE DEFAULT
            values as <c>{}</c>.</p>
          <p>
            Own Id: OTP-7169 Aux Id: seq10864 </p>
        </item>
        <item>
          <p>
            Now SelectionType gets the tag of the selected type.</p>
          <p>
            Own Id: OTP-7171 Aux Id: seq10864 </p>
        </item>
        <item>
          <p>
            Correction of generated code for decode of an open type
            in a SEQUECNE OF/ SET OF</p>
          <p>
            Own Id: OTP-7193 Aux Id: seq10875 </p>
        </item>
      </list>
    </section>

    <section><title>Improvements and New Features</title>
      <list>
        <item>
          <p>
            Misc improvements and bug corrections regarding default
            values.</p>
          <p>
            Own Id: OTP-7199 Aux Id: seq10864 </p>
        </item>
      </list>
    </section>
 

 
</section>
                                                                                
<section><title>Asn1 1.5</title>

    <section><title>Improvements and New Features</title>
      <list>
        <item>
          <p>
            Now generating records in .hrl file for instances of
            parameterized SEQUENCE or SET.</p>
          <p>
            Own Id: OTP-6835</p>
        </item>
        <item>
          <p>
            Optimization using bitstr in encode/decode functions. Active with
            <c>[per_bin, optimize]</c> options.</p>
          <p>
            *** POTENTIAL INCOMPATIBILITY ***</p>
          <p>
            Own Id: OTP-6882</p>
        </item>
      </list>
    </section>

</section>

<section><title>Asn1 1.4.6</title>

    <section><title>Fixed Bugs and Malfunctions</title>
      <list>
        <item>
          <p>
            Parsing and encoding/decoding of type constrained with
            SIZE with extension is now recovered.</p>
          <p>
            Own Id: OTP-6763</p>
        </item>
        <item>
          <p>
            <c>inline</c> failed because trying to use a removed
            module.</p>
          <p>
            Own Id: OTP-6769</p>
        </item>
        <item>
          <p>
            Fixed problem with a reference to a type from an object.
            The failure was caused bye change of type name when using
            <c>inline</c> option.</p>
          <p>
            Own Id: OTP-6770</p>
        </item>
        <item>
          <p>
            Handling of decode pattern for exclusive decode was false
            in the case when an un-decoded component had more than one
            following elements that should be decoded.</p>
          <p>
            Own Id: OTP-6786</p>
        </item>
      </list>
    </section>


    <section><title>Improvements and New Features</title>
      <list>
        <item>
          <p>
            Now the asn1-compiler supports two root lists in SEQUENCE
            and SET according to alternative three in
            ComponentTypeLists (X.680 07/2002 section 24.1), i.e.
            with an extension list between two ellipses.</p>
          <p>
            Own Id: OTP-5067 Aux Id: seq8452 </p>
        </item>
      </list>
    </section>

</section>

  <section>
    <title>Asn1 1.4.5</title>

    <section>
      <title>Fixed Bugs and Malfunctions</title>
      <list type="bulleted">
        <item>
          <p>Merging modules by <c>inline</c> earlier disabled the
            driver (used in modules generated with
            [optimized]/[optimized,driver] options). Now this is
            repaired.</p>
          <p>Own Id: OTP-6601</p>
        </item>
        <item>
          <p>Checking phase now aware of which module an INSTANCE OF
            is declared in.</p>
          <p>Own Id: OTP-6702</p>
        </item>
      </list>
    </section>

    <section>
      <title>Improvements and New Features</title>
      <list type="bulleted">
        <item>
          <p>The compiler now handle all forms of ObjectSetSpec
            according to ITU-T recommendation X.681 (ISO/IEC
            8824-2:2002).</p>
          <p>Own Id: OTP-6698</p>
        </item>
        <item>
          <p>Enhanced support of referencing object sets by
            ObjectSetFromObjects.</p>
          <p>Own Id: OTP-6707</p>
        </item>
        <item>
          <p>Support for parameterized object in an object set.</p>
          <p>Own Id: OTP-6717</p>
        </item>
      </list>
    </section>

    <!-- p>There are also release notes for <url href="notes_history.html">older versions</url>.</p -->
  </section>
</chapter><|MERGE_RESOLUTION|>--- conflicted
+++ resolved
@@ -32,28 +32,33 @@
   <p>This document describes the changes made to the asn1 application.</p>
 
 
-<<<<<<< HEAD
 <section><title>Asn1 5.0.16</title>
-=======
-<section><title>Asn1 5.0.15.1</title>
->>>>>>> 9e79f720
-
-    <section><title>Fixed Bugs and Malfunctions</title>
-      <list>
-        <item>
-          <p>
-<<<<<<< HEAD
+
+    <section><title>Fixed Bugs and Malfunctions</title>
+      <list>
+        <item>
+          <p>
 	    Fixed a bug in the <c>asn1</c> compiler that potentially
 	    could cause it to fail to open a file.</p>
           <p>
 	    Own Id: OTP-17387 Aux Id: OTP-17123 </p>
-=======
+        </item>
+      </list>
+    </section>
+
+</section>
+
+<section><title>Asn1 5.0.15.1</title>
+
+    <section><title>Fixed Bugs and Malfunctions</title>
+      <list>
+        <item>
+          <p>
 	    A parameterized type with a SEQUENCE with extension
 	    ("...") made the compiler backend to crash. The previous
 	    fix for this in GH-4514 was not complete.</p>
           <p>
 	    Own Id: OTP-17522 Aux Id: GH-4902 </p>
->>>>>>> 9e79f720
         </item>
       </list>
     </section>
