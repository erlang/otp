%%
%% %CopyrightBegin%
%% 
%% Copyright Ericsson AB 2004-2023. All Rights Reserved.
%% 
%% Licensed under the Apache License, Version 2.0 (the "License");
%% you may not use this file except in compliance with the License.
%% You may obtain a copy of the License at
%%
%%     http://www.apache.org/licenses/LICENSE-2.0
%%
%% Unless required by applicable law or agreed to in writing, software
%% distributed under the License is distributed on an "AS IS" BASIS,
%% WITHOUT WARRANTIES OR CONDITIONS OF ANY KIND, either express or implied.
%% See the License for the specific language governing permissions and
%% limitations under the License.
%% 
%% %CopyrightEnd%
%%
-module(snmpa_net_if).

-behaviour(snmpa_network_interface).

-export([start_link/4,
	 info/1, 
	 verbosity/2]).
-export([get_log_type/1,  set_log_type/2]).
-export([get_request_limit/1, set_request_limit/2]).
-export([system_continue/3, system_terminate/4, system_code_change/4]).
-export([init/5]).
-export([filter_reset/1]).

-include("snmp_types.hrl").
-include("snmpa_internal.hrl").
-include("snmpa_atl.hrl").
-include("snmp_debug.hrl").
-include("snmp_verbosity.hrl").


%% Regarding Trap/Notification transport(s),
%% it *should* be possible to specify either:
%% 1) A fixed set of transport(s) used for sending.
%%    For instance, one for IPv4 and one for IPv6.
%% 2) A single one-shot ephemeral port.
%%    That is, a port is created, used once, and then closed.
%% 3) A pool of ephemeral ports, used for "a time"
%%    (a configurable number of sends, a set number of bytes
%%     or time based) thar is cycled through.
%% Though, we do *not* currently implement ephemeral sockets,
%% so case 2 and 3 are not possible at the moment.

%% Also, the request-reponder and trap-sender transport(s),
%% has different needs.
%% The trap-sender transport will send more data then it will receive.
%% Therefore, we should be able to specify;
%% bind_to, no_reuse_address, recbuf and sndbuf individually:
%% {intAgentTransports,
%%  [{transportDomainUdpIpv4, {{141,213,11,24},   PortInfo},
%%    req_responder, Opts},
%%   {transportDomainUdpIpv4, {{141,213,11,24},   PortInfo},
%%    trap_sender,   Opts},
%%   {transportDomainUdpIpv6, {{0,0,0,0,0,0,0,1}, Portinfo},
%%    req_responder, Opts},
%%   {transportDomainUdpIpv6, {{0,0,0,0,0,0,0,1}, Portinfo},
%%    trap_sender,   Opts}]}.
%% Opts is basically "socket options" for this transport (the same
%% options as for net-if).
%% Also, always give the option to provide a port range:
%%    Port     :: pos_integer() | system | range() || ranges()
%%                system => Let the system choose
%%                (0 is unfortunately already used as 'default',
%%                 so we can't use that for 'system').
%%    range()  :: {Min :: pos_integer(), Max :: pos_integer()} when Min < Max
%%    ranges() :: [pos_integer() | range()]
%%                Examples:
%%                      [{2000, 2004}]
%%                      [2000, 2001, 2002, 2003, 2004]
%%                      [2000, 2001, {2002, 2004}]
%%                      [{5000, 5100}, {6000, 6100}]

%% <EPHEMERAL-FOR-FUTUR-USE>
%% , *but*
%% may also contain the tuple, {ephemeral, EphmOpts}.
%% Ephm sockets are created on the fly, used for the specified
%% time (number of sends, number of bytes sent, used time, ...).
%% </EPHEMERAL-FOR-FUTUR-USE>

-record(state,
	{parent,
	 note_store,
	 master_agent,
	 transports  = [],
	 mpd_state,
	 log,
	 reqs  = [],
	 debug = false,
	 limit = infinity,
	 filter}).

-type transport_kind() :: req_responder | trap_sender.
-type port_info() :: non_neg_integer() |
                     system |
                     {pos_integer(), pos_integer()}.

%% <EPHEMERAL-FOR-FUTUR-USE>
%% How would 'ephemeral' effect this?
%% What kind of usage would we have for emphemeral ports?
%%    once (send and maybe receive reply (inform)) |
%%    {sends, pos_integer()} (number of sends) |
%%    {data,  pos_integer()} (number of bytes sent) |
%%    {alive_time, pos_integer()} (once used for the first time, alive time)
%% You can't combine a ephemeral info with a fixed port (pos_integer())
%% The port_info() is used when creating a port, even an ephemeral port.
%% But it must either be 'system' or a range in that (ephemeral) case.
%% Also, ephemeral transports are only allowed if kind = trap_sender
%% -type ephemeral() :: none |
%%                      once |
%%                      {sends,      pos_integer()} |
%%                      {data,       pos_integer()} |
%%                      {alive_time, pos_integer()}.

%% Note that since informs require confirmation,
%% an ephemeral socket cannot be removed immediately
%% when it has been "used up".
%% We need to keep it for some time to receive responses
%% and in case a resend is needed!.
%% </EPHEMERAL-FOR-FUTUR-USE>

-record(transport,
	{socket,
         mref,
         kind         = all :: all | transport_kind(),
	 domain       = snmpUDPDomain,
         address   :: inet:ip_address(),
         port_no   :: pos_integer(),
         port_info :: port_info(),
         %% <EPHEMERAL-FOR-FUTUR-USE>
         ephm         = none, %%  :: ephemeral(),
         ephm_info    = undefined, % Only used if ephm =/= none and once
         %% </EPHEMERAL-FOR-FUTUR-USE>
         inet_backend = [],
	 opts         = [],
	 req_refs     = [] % Not used for trap/notification transports
        }).

-ifndef(default_verbosity).
-define(default_verbosity,silence).
-endif.

-define(DEFAULT_FILTER_MODULE, snmpa_net_if_filter).
-define(DEFAULT_FILTER_OPTS,   [{module, ?DEFAULT_FILTER_MODULE}]).

-define(ATL_SEQNO_INITIAL, 1).
-define(ATL_SEQNO_MAX,     2147483647).


%%%-----------------------------------------------------------------
%%% This module implements the default Network Interface part
%%% of the SNMP agent. It uses UDP, and read the agent.conf to find
%%% the UDP port.
%%%
%%% Opts = [Opt]
%%% Opt  = {verbosity,silence | log | debug} | 
%%%        {bind_to, bool()} |
%%%        {recbuf,integer()} |
%%%        {no_reuse, bool()} |
%%%        {req_limit, integer() | infinity}
%%%-----------------------------------------------------------------
start_link(Prio, NoteStore, MasterAgent, Opts) ->
    ?d("start_link -> entry with"
	"~n   Prio:        ~p"
	"~n   NoteStore:   ~p"
	"~n   MasterAgent: ~p"
	"~n   Opts:        ~p", [Prio, NoteStore, MasterAgent, Opts]),
    Args = [Prio, NoteStore, MasterAgent, self(), Opts],
    proc_lib:start_link(?MODULE, init, Args).

    
info(Pid) ->
    case call(Pid, info) of
	Info when is_list(Info) ->
	    Info;
	_ ->
	    []
    end.

verbosity(Pid, Verbosity) -> 
    Pid ! {verbosity, Verbosity}.

get_log_type(Pid) ->
    call(Pid, get_log_type).

set_log_type(Pid, NewType) ->
    call(Pid, {set_log_type, NewType}).

get_request_limit(Pid) ->
    call(Pid, get_request_limit).

set_request_limit(Pid, NewLimit) ->
    call(Pid, {set_request_limit, NewLimit}).

get_transports() ->
    {value, Transports} = snmp_framework_mib:intAgentTransports(get),
    Transports.

filter_reset(Pid) ->
    Pid ! filter_reset.


%%-----------------------------------------------------------------
%%-----------------------------------------------------------------

init(Prio, NoteStore, MasterAgent, Parent, Opts) ->
    ?d("init -> entry with"
      "~n   Prio:        ~p"
      "~n   NoteStore:   ~p"
      "~n   MasterAgent: ~p"
      "~n   Parent:      ~p"
      "~n   Opts:        ~p", [Prio, NoteStore, MasterAgent, Parent, Opts]),
    case (catch do_init(Prio, NoteStore, MasterAgent, Parent, Opts)) of
	{ok, State} ->
	    proc_lib:init_ack({ok, self()}),
	    try loop(State)
	    catch
		C:E:S when C =/= exit, E =/= shutdown ->
		    Fmt =
			"loop/1 EXCEPTION ~w:~w~n"
			"   ~p",
		    case C of
			exit ->
			    %% Externally killed, root cause is elsewhere
			    info_msg(Fmt, [C, E, S]);
			_ ->
			    error_msg(Fmt, [C, E, S])
		    end,
		    erlang:raise(C, E, S)
	    end;
<<<<<<< HEAD
	{error, Reason} ->
	    config_err("failed starting net-if: ~n~p", [Reason]),
	    proc_lib:init_fail({error, Reason}, {exit, normal});
	Error ->
	    config_err("failed starting net-if: ~n~p", [Error]),
	    proc_lib:init_fail({error, Error}, {exit, normal})
=======
	{error, {udp_open, {open, PortNo, Reason}}} ->
            OEFilters = get_open_err_filters(Opts),
            Class =
                case lists:member(Reason, OEFilters) of
                    false ->
                        error;
                    true ->
                        info
            end,
            proc_lib:init_ack({error, {Class, udp_open, PortNo, Reason}});
        {error, Reason} ->
            %% config_err("failed starting net-if: ~n~p", [Reason]),
            proc_lib:init_ack({error, Reason});
	Error ->
	    %% config_err("failed starting net-if: ~n~p", [Error]),
	    proc_lib:init_ack({error, Error})
>>>>>>> 2454b14e
    end.

do_init(Prio, NoteStore, MasterAgent, Parent, Opts) ->
    process_flag(trap_exit, true),
    process_flag(priority,  Prio),

    %% -- Verbosity --
    put(sname,     nif),
    put(verbosity, get_verbosity(Opts)),
    ?vlog("starting",[]),

    %% -- Versions --
    Vsns = get_vsns(Opts),
    ?vdebug("vsns: ~w",[Vsns]),

    %% -- Flow control --
    Limit      = get_req_limit(Opts),
    ?vdebug("Limit: ~w", [Limit]),
    FilterOpts = get_filter_opts(Opts),
    FilterMod  = create_filter(FilterOpts),
    ?vdebug("FilterMod: ~w FilterOpts: ~p", [FilterMod,FilterOpts]),

    %% -- Audit trail log
    Log = create_log(),
    ?vdebug("Log: ~w",[Log]),

    RawTransports = get_transports(),
    ?vdebug("Raw Transports: "
            "~n   ~p", [RawTransports]),
    try
	[begin
             %% Any socket option not explicitly configured for the transport
             %% will be taken from the "global" socket options (which serve as
             %% default values).
             %% Also, note that Ephm are not actually used at this time.
	     {Ephm, IpAddr, PortInfo, InetBackend, SocketOpts} =
                 socket_opts(Domain, Address, RawSocketOpts, Opts),
             ?vtrace("socket opts processed:"
                     "~n      Ephm:         ~p"
                     "~n      Port Info:    ~p"
                     "~n      Inet Backend: ~p"
                     "~n      Socket Opts:  ~p",
                     [Ephm, PortInfo, InetBackend, SocketOpts]),
	     {Socket, IpPort}             = socket_open(Domain, PortInfo,
                                                        InetBackend,
                                                        SocketOpts),
             SockMRef = inet:monitor(Socket),
             ?vtrace("socket opened:"
                     "~n      Socket:   ~p"
                     "~n      Port No:  ~p"
                     "~n      Info:     ~p",
                     [Socket, IpPort, inet:info(Socket)]),

             %% Should we really do this here?
             %% If Kind =:= trap_sender, we only need to receive after 
             %% we have sent an inform!
	     active_once(Socket),
             ?vtrace("socket activated:"
                     "~n      Info: ~p", [inet:info(Socket)]),
	     #transport{
                socket       = Socket,
                mref         = SockMRef,
                kind         = Kind,
                domain       = Domain,
                %% We may not have explicitly specified the port ('system'
                %% or a range), so it could have been "generated".
                %% Also, shall we push this into the transport (handled by the
                %% FRAMEWORK MIB)? Would not work for ephemeral sockets.
                address      = IpAddr,
                port_no      = IpPort,
                port_info    = PortInfo,
                ephm         = Ephm,
                inet_backend = InetBackend,
                opts         = SocketOpts}
             %% We need to fix this also
	 end || {Domain, Address, Kind, RawSocketOpts} <- RawTransports]
    of
	[] ->
	    ?vinfo("No transports configured: ~p", [RawTransports]),
	    {error, {no_transports, RawTransports}};
	Transports ->
	    MpdState = snmpa_mpd:init(Vsns),
	    init_counters(),
	    S = #state{parent       = Parent,
		       note_store   = NoteStore,
		       master_agent = MasterAgent, 
		       mpd_state    = MpdState,
		       transports   = Transports,
		       log          = Log,
		       limit        = Limit,
		       filter       = FilterMod},
	    ?vdebug("started with MpdState: ~p", [MpdState]),
	    {ok, S}
    catch
	Error ->
	    ?vinfo("Failed to initialize socket(s): ~p", [Error]),
	    {error, Error}
    end.


create_log() ->
    case ets:lookup(snmp_agent_table, audit_trail_log) of
	[] ->
	    {undefined, []};
	[{audit_trail_log, AtlOpts}] ->
	    ?vtrace("AtlOpts: ~p", [AtlOpts]),
	    Type   = get_atl_type(AtlOpts),
	    Dir    = get_atl_dir(AtlOpts),
	    Size   = get_atl_size(AtlOpts),
	    Repair = get_atl_repair(AtlOpts),
	    Name   = ?audit_trail_log_name,
	    File   = filename:absname(?audit_trail_log_file, Dir),
	    case get_atl_seqno(AtlOpts) of
		true ->
		    Initial  = ?ATL_SEQNO_INITIAL,
		    Max      = ?ATL_SEQNO_MAX, 
		    Module   = snmpa_agent, 
		    Function = increment_counter, 
		    Args     = [atl_seqno, Initial, Max], 
		    SeqNoGen = {Module, Function, Args}, 
		    case snmp_log:create(Name, File, 
					 SeqNoGen, Size, Repair, true) of
			{ok, Log} ->
			    ?vdebug("log created: ~w", [Log]),
			    {Log, Type};
			{error, Reason} ->
			    throw({error, {create_log, Reason}})
		    end;
		_ ->
		    case snmp_log:create(Name, File, Size, Repair, true) of
			{ok, Log} ->
			    ?vdebug("log created: ~w", [Log]),
			    {Log, Type};
			{error, Reason} ->
			    throw({error, {create_log, Reason}})
		    end
	    end
    end.


create_filter(Opts) when is_list(Opts) ->
    case get_filter_module(Opts) of
	?DEFAULT_FILTER_MODULE = Mod ->
	    Mod;
	Module ->
	    snmpa_network_interface_filter:verify(Module),
	    Module
    end;
create_filter(BadOpts) ->
    throw({error, {bad_filter_opts, BadOpts}}).


log({_, []}, _, _, _) ->
    ok;
log({Log, Types}, 'set-request', Packet, Address) ->
    case lists:member(write, Types) of
	true ->
	    snmp_log:log(Log, Packet, format_address(Address));
	false ->
	    ok
    end;
log({Log, Types}, _, Packet, Address) ->
     case lists:member(read, Types) of
	true ->
	    snmp_log:log(Log, Packet, format_address(Address));
	false ->
	    ok
    end.

format_address(Address) ->
    iolist_to_binary(snmp_conf:mk_addr_string(Address)).


socket_open(snmpUDPDomain = Domain, IpPort, InetBackend, Opts) ->
    ?vdebug("socket_open(~p) -> entry with"
            "~n   Port: ~p"
            "~n   Opts: ~p", [Domain, IpPort, Opts]),
    case init:get_argument(snmp_fd) of
	{ok, [[FdStr]]} ->
	    FD = list_to_integer(FdStr),
	    ?vdebug("socket_open(~p) -> open with fd - "
                    "(old) snmp_fd command line argument provided: "
                    "~n   FD:   ~p"
                    "~n   Port: ~p"
                    "~n   Opts: ~p", [Domain, FD, IpPort, Opts]),
	    gen_udp_open(0, InetBackend ++ [{fd, FD} | Opts]);
	error ->
	    case init:get_argument(snmpa_fd) of
		{ok, [[FdStr]]} ->
		    FD = list_to_integer(FdStr),
                    ?vdebug("socket_open(~p) -> open with fd - "
                            "snmpa_fd command line argument provided: "
                            "~n   FD:   ~p"
                            "~n   Port: ~p"
                            "~n   Opts: ~p", [Domain, FD, IpPort, Opts]),
		    gen_udp_open(0, InetBackend ++ [{fd, FD} | Opts]);
		error ->
		    ?vdebug("socket_open(~p) -> plain open"
                            "~n   Port: ~p"
                            "~n   Opts: ~p", [Domain, IpPort, Opts]),
		    gen_udp_open(IpPort, InetBackend ++ Opts)
	    end
    end;
socket_open(Domain, PortInfo, InetBackend, Opts)
  when (Domain =:= transportDomainUdpIpv4) orelse
       (Domain =:= transportDomainUdpIpv6) ->
    ?vdebug("socket_open(~p) -> entry with"
            "~n      PortInfo:    ~p"
            "~n      InetBackend: ~p"
            "~n      Opts:        ~p", [Domain, PortInfo, InetBackend, Opts]),
    gen_udp_open(PortInfo, InetBackend ++ Opts);
socket_open(Domain, PortInfo, InetBackend, Opts) ->
    ?vinfo("socket_open(~p) -> entry when invalid with"
           "~n   PortInfo:    ~p"
           "~n   InetBackend: ~p"
           "~n   Opts:        ~p", [Domain, PortInfo, InetBackend, Opts]),
    throw({socket_open, Domain, InetBackend, Opts}).


%% Make the system choose!
gen_udp_open(system, Opts) ->
    ?vtrace("gen_udp_open(system) -> entry"),
    case gen_udp:open(0, Opts) of
	{ok, Socket} ->
            case inet:port(Socket) of
                {ok, PortNo} ->
                    ?vtrace("gen_udp_open(system) -> created: "
                            "~n      ~p (~w)", [Socket, PortNo]),
                    {Socket, PortNo};
                {error, PReason} ->
                    (catch gen_udp:close(Socket)),
                    throw({udp_open, {port, PReason}})
            end;
	{error, OReason} ->
            throw({udp_open, {open, 0, OReason}})
    end;
%% This is for "future compat" since we cannot actually config '0'...
gen_udp_open(IpPort, Opts) when (IpPort =:= 0) ->
    ?vtrace("gen_udp_open(0) -> entry with"
            "~n   Opts: ~p", [Opts]),
    case gen_udp:open(IpPort, Opts) of
	{ok, Socket} ->
            case inet:port(Socket) of
                {ok, PortNo} ->
                    ?vtrace("gen_udp_open(0) -> created: "
                            "~n      ~p (~w)", [Socket, PortNo]),
                    {Socket, PortNo};
                {error, PReason} ->
                    (catch gen_udp:close(Socket)),
                    throw({udp_open, {port, PReason}})
            end;
	{error, Reason} ->
	    throw({udp_open, {open, IpPort, Reason}})
    end;
gen_udp_open(IpPort, Opts) when is_integer(IpPort) ->
    ?vtrace("gen_udp_open(~w) -> entry with"
            "~n   Opts: ~p", [IpPort, Opts]),
    case gen_udp:open(IpPort, Opts) of
	{ok, Socket} ->
            ?vtrace("gen_udp_open(~w) -> created: "
                    "~n      ~p", [Socket]),
	    {Socket, IpPort};
	{error, Reason} ->
	    throw({udp_open, {open, IpPort, Reason}})
    end;
%% A range is "pointless" if we allow reuseaddr...
%% ...but we leave that to the user...
gen_udp_open({Min, Max}, Opts) ->
    ?vtrace("gen_udp_open(~w,~w) -> entry", [Min, Max]),
    gen_udp_range_open(Min, Max, Opts);
%% A range is "pointless" if we allow reuseaddr...
%% ...but we leave that to the user...
gen_udp_open(Ranges, Opts) when is_list(Ranges) ->
    gen_udp_ranges_open(Ranges, Opts).

gen_udp_range_open(Min, Max, _Opts) when (Min > Max) ->
    ?vinfo("gen_udp_range_open -> entry when no available ports"),
    throw({udp_open, no_available_ports});
gen_udp_range_open(Min, Max, Opts) ->
    ?vtrace("gen_udp_range_open -> entry with"
            "~n      Min: ~w"
            "~n      Max: ~w", [Min, Max]),
    try gen_udp:open(Min, Opts) of
        {ok, Socket} ->
            ?vtrace("gen_udp_range_open(~w,~w) -> created: "
                    "~n      ~p", [Min, Max, Socket]),
            {Socket, Min};
        {error, eaddrinuse} ->
            ?vdebug("gen_udp_range_open(~w,~w) -> eaddrinuse"),
            gen_udp_range_open(Min+1, Max, Opts);
        {error, Reason} ->
            ?vdebug("gen_udp_range_open(~w,~w) -> ~w", [Reason]),
            throw({udp_open, {open, Min, Reason}})
    catch
        C:E:S ->
            ?vinfo("gen_udp_range_open(~w,~w) -> failed open socket: "
                   "~n      C: ~p"
                   "~n      E: ~p"
                   "~n      S: ~p", [Min, Max, C, E, S]),
            erlang:raise(C, E, S)
    end.

gen_udp_ranges_open([], _Opts) ->
    ?vinfo("gen_udp_ranges_open -> entry when no available ports"),
    throw({udp_open, no_available_ports});
gen_udp_ranges_open([PortNo|Ranges], Opts) when is_integer(PortNo) andalso
                                                (PortNo > 0) ->
    ?vtrace("gen_udp_ranges_open(~w) -> entry", [PortNo]),
    try gen_udp_open(PortNo, Opts) of
        {_Sock, PortNo} = SUCCESS when is_integer(PortNo) ->
            SUCCESS
    catch
        throw:{udp_open, _} ->
            gen_udp_ranges_open(Ranges, Opts)
    end;
gen_udp_ranges_open([{Min, Max}|Ranges], Opts) ->
    ?vtrace("gen_udp_ranges_open(~w,~w) -> entry", [Min, Max]),
    try gen_udp_range_open(Min, Max, Opts) of
        {_Sock, PortNo} = SUCCESS when is_integer(PortNo) ->
            SUCCESS
    catch
        throw:{udp_open, _} ->
            gen_udp_ranges_open(Ranges, Opts)
    end.


loop(#state{transports = Transports,
            limit      = Limit,
            parent     = Parent} = S) ->
    ?vdebug("loop(~p)", [S]),
    receive
        {udp, Socket, IpAddr, IpPort, Packet} = Msg ->
	    ?vlog("got packet from ~w:~w on ~w", [IpAddr, IpPort, Socket]),
	    case lists:keyfind(Socket, #transport.socket, Transports) of
		#transport{socket = Socket, domain = Domain} = Transport ->
		    From =
			case Domain of
			    snmpUDPDomain ->
				{IpAddr, IpPort};
			    _ ->
				{Domain, {IpAddr, IpPort}}
			end,
		    loop(maybe_handle_recv(S, Transport, From, Packet));
		false ->
		    error_msg("Packet on unknown socket: "
                              "~n   ~p", [Msg]),
		    loop(S)
	    end;

	{udp_error, Socket, Error} ->
	    ?vinfo("got udp-error on ~p: ~w", [Socket, Error]),
	    case lists:keyfind(Socket, #transport.socket, Transports) of
		#transport{socket = Socket} = Transport ->
		    loop(handle_udp_error(S, Transport, Error));
		false ->
		    loop(handle_udp_error_unknown(S, Socket, Error))
	    end;

	{info, ReplyRef, Pid} ->
	    Info = get_info(S),
	    Pid ! {ReplyRef, Info, self()},
	    loop(S);

	%% response (to get/get_next/get_bulk/set requests)
	{snmp_response, Vsn, RePdu, Type, ACMData, To, Extra} ->
	    ?vlog("reply pdu: "
		  "~n   ~s", 
		  [?vapply(snmp_misc, format, [256, "~w", [RePdu]])]),
	    {_, ReqRef} = lists:keyfind(request_ref, 1, Extra),
	    case
		case
		    (Limit =/= infinity) andalso
		    select_transport(ReqRef, Transports)
		of
		    false ->
			select_transport(address_to_domain(To), Type,
                                         Transports);
		    T ->
			T
		end
	    of
		false ->
		    error_msg(
		      "Can not find transport for response PDU to: ~s",
		      [format_address(To)]),
		    loop(S);
		Transport ->
		    NewS = update_req_counter_outgoing(S, Transport, ReqRef),
		    maybe_handle_reply_pdu(
		      NewS, Transport, Vsn, RePdu, Type, ACMData, To),
		    loop(NewS)
	    end;

	%% Traps/notification
	{send_pdu, Vsn, Pdu, MsgData, TDomAddrs} ->
	    ?vdebug("send pdu:~n"
		    "   Pdu:       ~p~n"
		    "   TDomAddrs: ~p", [Pdu, TDomAddrs]),
	    NewS =
		maybe_handle_send_pdu(
		  S, Vsn, Pdu, MsgData, TDomAddrs, undefined),
	    loop(NewS);

	%% We dont use the extra-info at this time, ...
	{send_pdu, Vsn, Pdu, MsgData, TDomAddrs, _ExtraInfo} ->
	    ?vdebug("send pdu:~n"
		    "   Pdu:        ~p~n"
		    "   TDomAddrs: ~p", [Pdu, TDomAddrs]),
	    NewS =
		maybe_handle_send_pdu(
		  S, Vsn, Pdu, MsgData, TDomAddrs, undefined),
	    loop(NewS);

	%% Informs
	{send_pdu_req, Vsn, Pdu, MsgData, TDomAddrs, From} ->
	    ?vdebug("send pdu request:~n"
		    "   Pdu:       ~p~n"
		    "   TDomAddrs: ~p~n"
		    "   From:      ~p",
		    [Pdu, TDomAddrs, toname(From)]),
	    NewS =
		maybe_handle_send_pdu(
		  S, Vsn, Pdu, MsgData, TDomAddrs, From),
	    loop(NewS);

	%% We dont use the extra-info at this time, ...
	{send_pdu_req, Vsn, Pdu, MsgData, TDomAddrs, From, _ExtraInfo} ->
	    ?vdebug("send pdu request:~n"
		    "   Pdu:       ~p~n"
		    "   TDomAddrs: ~p~n"
		    "   From:      ~p",
		    [Pdu, TDomAddrs, toname(From)]),
	    NewS =
		maybe_handle_send_pdu(
		  S, Vsn, Pdu, MsgData, TDomAddrs, From),
	    loop(NewS);

	%% Discovery Inform
	{send_discovery, Pdu, MsgData, To, From, ExtraInfo} ->
	    ?vdebug("received send discovery request: "
		    "~n   Pdu:       ~p"
		    "~n   To:        ~p"
		    "~n   From:      ~p"
		    "~n   ExtraInfo: ~p", 
		    [Pdu, To, toname(From), ExtraInfo]),
	    NewS = handle_send_discovery(S, Pdu, MsgData, To, From),
	    loop(NewS);

	{discarded_pdu, _Vsn, ReqId, _ACMData, Variable, Extra} ->
	    ?vdebug("discard PDU: ~p - ~p - ~p",
		    [Variable, Extra, Transports]),
	    snmpa_mpd:discarded_pdu(Variable),
	    {_, ReqRef} = lists:keyfind(request_ref, 1, Extra),
	    if
		Limit =:= infinity ->
		    %% The incoming PDU was not registered
		    loop(update_req_counter_outgoing(S, false, ReqRef));
		true ->
		    case
			select_transport(ReqRef, Transports)
		    of
			false ->
			    error_msg(
			      "Can not find transport for discarded PDU: ~p",
			      [ReqId]),
			    loop(S);
			Transport ->
			    loop(
			      update_req_counter_outgoing(
				S, Transport, ReqRef))
		    end
	    end;

	{get_log_type, ReplyRef, Pid} ->
	    ?vdebug("get log type: ~p", []),
	    {_, LogType} = S#state.log,
	    Pid ! {ReplyRef, {ok, LogType}, self()},
	    loop(S);

	{{set_log_type, NewType}, ReplyRef, Pid} ->
	    ?vdebug("set log type: ~p", [NewType]),
	    {NewState, Reply} = (catch handle_set_log_type(S, NewType)),
	    Pid ! {ReplyRef, Reply, self()},
	    loop(NewState);

	{get_request_limit, ReplyRef, Pid} ->
	    ?vdebug("get request limit: ~p", []),
	    Pid ! {ReplyRef, {ok, Limit}, self()},
	    loop(S);

	{{set_request_limit, NewLimit}, ReplyRef, Pid} ->
	    ?vdebug("set request limit: ~p", [NewLimit]),
	    {NewState, Reply} = (catch handle_set_request_limit(S, NewLimit)),
	    Pid ! {ReplyRef, Reply, self()},
	    loop(NewState);

	{disk_log, _Node, Log, Info} ->
	    ?vdebug("disk log event: ~p, ~p", [Log, Info]),
	    NewS = handle_disk_log(Log, Info, S),
	    loop(NewS);

	{verbosity, Verbosity} ->
	    ?vlog("verbosity: ~p -> ~p", [get(verbosity), Verbosity]),
	    put(verbosity, snmp_verbosity:validate(Verbosity)),
	    loop(S);

	filter_reset ->
	    reset_counters(),
	    loop(S);

	{'EXIT', Parent, Reason} ->
	    ?vlog("parent (~p) exited: "
		  "~n   ~p", [Parent, Reason]),
	    exit(Reason);

        {'DOWN', _SockMRef, Type, Socket, Reason} when (Type =:= port) orelse
                                                       (Type =:= socket) ->
	    case lists:keyfind(Socket, #transport.socket, Transports) of
		#transport{
                   socket       = Socket,
                   domain       = Domain,
                   port_info    = PortInfo,
                   inet_backend = InetBackend,
                   opts         = SocketOpts,
                   req_refs     = ReqRefs} = Transport ->
		    try socket_open(Domain, PortInfo, InetBackend, SocketOpts) of
			{NewSocket, PortNo} ->
			    error_msg(
			      "Socket ~p exited for reason"
			      "~n     ~p"
			      "~n     Re-opened (~p, ~w)",
			      [Socket, Reason, NewSocket, PortNo]),
			    (length(ReqRefs) < Limit) andalso
				active_once(NewSocket),
                            NewSockMRef = inet:monitor(NewSocket),
			    S#state{
			      transports =
				  lists:keyreplace(
				    Socket, #transport.socket, Transports,
				    Transport#transport{socket  = NewSocket,
                                                        mref    = NewSockMRef,
                                                        port_no = PortNo})}
		    catch
			ReopenReason ->
			    error_msg(
			      "Socket ~p exited for reason"
			      "~n     ~p"
			      "~n     Re-open failed with reason"
			      "~n     ~p",
			      [Socket, Reason, ReopenReason]),
			    exit(ReopenReason)
		    end;
		false ->
		    error_msg(
		      "Exit message from socket ~p for reason ~p~n",
		      [Socket, Reason]),
		    loop(S)
	    end;

	{'EXIT', Pid, Reason} when is_pid(Pid) ->
	    ?vlog("~p exited: "
		  "~n   ~p", [Pid, Reason]),
	    NewS = clear_reqs(Pid, S),
	    loop(NewS);

	{system, From, Msg} ->
	    ?vdebug("system event ~p from ~p", [Msg, From]),
	    sys:handle_system_msg(Msg, From, Parent, ?MODULE, [], S);

	_ ->
	    loop(S)
    end.

handle_udp_error(S, #transport{socket = Socket,
                               kind   = Kind}, Error) ->
    try inet:sockname(Socket) of
        {ok, {IP, Port}} ->
            error_msg("UDP Error for transport: "
                      "~n      Socket: ~p (~p, ~p)"
                      "~n      Kind:   ~p"
                      "~n      Error:  ~p", [Socket, IP, Port, Kind, Error]);
        {error, _} ->
            error_msg("UDP Error for transport: "
                      "~n      Socket: ~p"
                      "~n      Kind:   ~p"
                      "~n      Error:  ~p", [Socket, Kind, Error])
    catch
        _:_:_ ->
            error_msg("UDP Error for transport: "
                      "~n      Socket: ~p"
                      "~n      Kind:   ~p"
                      "~n      Error:  ~p", [Socket, Kind, Error])
    end,
    S.

handle_udp_error_unknown(S, Socket, Error) ->
    try inet:sockname(Socket) of
        {ok, {IP, Port}} ->
            warning_msg("UDP Error for unknown transport: "
                        "~n      Socket: ~p (~p, ~p)"
                        "~n      Error:  ~p", [Socket, IP, Port, Error]);
        {error, _} ->
            warning_msg("UDP Error for unknown transport: "
                        "~n      Socket: ~p"
                        "~n      Error:  ~p", [Socket, Error])
    catch
        _:_:_ ->
            warning_msg("UDP Error for transport: "
                        "~n      Socket: ~p"
                        "~n      Error:  ~p", [Socket, Error])
    end,
    S.


update_req_counter_incoming(
  #state{limit = infinity} = S,
  #transport{socket = Socket},
  _ReqRef) ->
    active_once(Socket), %% No limit so activate directly
    S; 
update_req_counter_incoming(
  #state{limit = Limit} = S,
  #transport{socket = Socket, req_refs = ReqRefs} = T,
  ReqRef) when length(ReqRefs) + 1 >= Limit ->
    %% Ok, one more and we are at the limit.
    %% Just make sure we are not already processing this one...
    case lists:member(ReqRef, ReqRefs) of
	false ->
	    %% We are at the limit, do _not_ activate socket
	    update_transport_req_refs(S, T, [ReqRef | ReqRefs]);
	true ->
	    active_once(Socket),
	    S
    end;
update_req_counter_incoming(
  #state{} = S,
  #transport{socket = Socket, req_refs = ReqRefs} = T,
  ReqRef) ->
    active_once(Socket),
    case lists:member(ReqRef, ReqRefs) of
	false ->
	    update_transport_req_refs(S, T, [ReqRef | ReqRefs]);
	true ->
	    S
    end.

update_req_counter_outgoing(
  #state{limit = infinity} = S,
  _Transport, _ReqRef) ->
    %% Already activated (in the incoming function)
    S;
update_req_counter_outgoing(
  #state{limit = Limit} = S,
  #transport{socket = Socket, req_refs = ReqRefs} = Transport,
  ReqRef) ->
    LengthReqRefs = length(ReqRefs),
    ?vtrace("update_req_counter_outgoing() -> entry with~n"
	    "   Limit:           ~w~n"
	    "   ReqRef:          ~w~n"
	    "   length(ReqRefs): ~w", [Limit, ReqRef, LengthReqRefs]),
    NewReqRefs = lists:delete(ReqRef, ReqRefs),
    (LengthReqRefs >= Limit) andalso (length(NewReqRefs) < Limit) andalso
	begin
	    ?vtrace("update_req_counter_outgoing -> "
		    "passed below limit: activate", []),
	    active_once(Socket)
	end,
    update_transport_req_refs(S, Transport, NewReqRefs).

update_transport_req_refs(
  #state{transports = Transports} = S,
  #transport{socket = Socket} = T,
  ReqRefs) ->
    S#state{
      transports =
	  lists:keyreplace(
	    Socket, #transport.socket, Transports,
	    T#transport{req_refs = ReqRefs})}.


maybe_handle_recv(
  #state{filter = FilterMod} = S,
  #transport{socket = Socket} = Transport,
  From, Packet) ->
    {From_1, From_2} = From,
    case
	try FilterMod:accept_recv(From_1, From_2)
	catch
	    Class:Exception:StackTrace ->
		error_msg(
		  "FilterMod:accept_recv(~p, ~p) crashed: ~w:~w~n    ~p",
		  [From_1, From_2, Class, Exception, StackTrace]),
		true
	end
    of
	false ->
	    %% Drop the received packet
            %% What if this is an expected (inform) reply
            %% on an ephemeral socket?
	    inc(netIfMsgInDrops),
	    active_once(Socket),
	    S;
	Other ->
	    case Other of
		true ->
		    ok;
		_ ->
		    error_msg(
		      "FilterMod:accept_recv(~p, ~p) returned: ~p",
		      [From_1,From_2,Other])
	    end,
	    handle_recv(S, Transport, From, Packet)
    end.

handle_recv(
  #state{mpd_state  = MpdState, note_store = NS, log = Log} = S,
  #transport{socket = Socket} = Transport,
  From, Packet) ->
    put(n1, erlang:monotonic_time(micro_seconds)),
    LogF =
	fun(Type, Data) ->
		log(Log, Type, Data, From)
	end,
    case (catch snmpa_mpd:process_packet(
		  Packet, From, MpdState, NS, LogF)) of
	{ok, _Vsn, Pdu, _PduMS, {discovery, ManagerEngineId}} ->
	    handle_discovery_response(
	      S, Transport, From, Pdu, ManagerEngineId);

	{ok, _Vsn, Pdu, _PduMS, discovery} ->
	    handle_discovery_response(
	      S, Transport, From, Pdu, undefined);

	{ok, Vsn, Pdu, PduMS, ACMData} ->
	    ?vlog("got pdu ~s", 
		  [?vapply(snmp_misc, format, [256, "~w", [Pdu]])]),
	    %% handle_recv_pdu(S, Transport, From, Vsn, Pdu, PduMS, ACMData);
	    maybe_handle_recv_pdu(
	      S, Transport, From, Vsn, Pdu, PduMS, ACMData);

	{discarded, Reason} ->
	    ?vlog("packet discarded for reason: ~s",
		  [?vapply(snmp_misc, format, [256, "~w", [Reason]])]),
	    active_once(Socket),
	    S;

	{discarded, Reason, ReportPacket} ->
	    ?vlog("sending report for reason: "
		"~n   ~s", 
		[?vapply(snmp_misc, format, [256, "~w", [Reason]])]),
	    (catch udp_send(Socket, From, ReportPacket)),
	    active_once(Socket),
	    S;
	
	{discovery, ReportPacket} ->
	    ?vlog("sending discovery report", []),
	    (catch udp_send(Socket, From, ReportPacket)),
	    active_once(Socket),
	    S;
	
	Error ->
	    error_msg("processing of received message failed: "
                      "~n   ~p", [Error]),
	    active_once(Socket),
	    S
    end.

handle_discovery_response(
  #state{reqs = Reqs} = S,
  #transport{socket = Socket},
  _From,
  #pdu{request_id = ReqId} = Pdu,
  ManagerEngineId) ->
    active_once(Socket),
    case lists:keyfind(ReqId, 1, S#state.reqs) of
	{ReqId, Pid} ->
	    Pid ! {snmp_discovery_response_received, Pdu, ManagerEngineId},
	    %% XXX Strange... Reqs from this Pid should be reaped
	    %% at process exit by clear_reqs/2 so the following
	    %% should be redundant.
            NReqs = lists:keydelete(ReqId, 1, Reqs -- [{0, Pid}]), % ERIERL-427
	    S#state{reqs = NReqs};

        %% <OTP-16207>
        %% For some reason 'snmptrapd' response in stage 2 with request-id
        %% of zero.
        false when (ReqId =:= 0) ->
            DiscoReqs = [X|| {0, From1}     <- S#state.reqs,
                             {_, From2} = X <- S#state.reqs, From1 =:= From2],
            case (length(DiscoReqs) =:= 2) of
                true ->
                    [{_, Pid}, _] = DiscoReqs,
                    Pid ! {snmp_discovery_response_received, Pdu,
                           ManagerEngineId},
                    NReqs = S#state.reqs -- DiscoReqs,
                    S#state{reqs = NReqs};
                false ->
                    S
            end;
        %% </OTP-16207>

	false ->
	    %% Ouch, timeout? resend?
	    S
    end.

maybe_handle_recv_pdu(
  #state{filter = FilterMod} = S,
  #transport{socket = Socket} = Transport,
  From, Vsn,
  #pdu{type = Type} = Pdu, PduMS, ACMData) ->
    {From_1, From_2} = From,
    case
	try FilterMod:accept_recv_pdu(From_1, From_2, Type)
	catch
	    Class:Exception:StackTrace ->
		error_msg(
		  "FilterMod:accept_recv_pdu(~p, ~p, ~p) crashed: ~w:~w~n"
		  "    ~p",
		  [From_1, From_2, Type, Class, Exception, StackTrace]),
		true
	end
    of
	false ->
	    inc(netIfPduInDrops),
	    active_once(Socket),
	    S;
	Other ->
	    case Other of
		true ->
		    ok;
		_ ->
		    error_msg(
		      "FilterMod:accept_recv_pdu(~p, ~p, ~p) returned: ~p",
		      [From_1,From_2,Type,Other])
	    end,
	    handle_recv_pdu(S, Transport, From, Vsn, Pdu, PduMS, ACMData)
    end.

handle_recv_pdu(
  #state{reqs = Reqs} = S,
  #transport{socket = Socket},
  From, Vsn,
  #pdu{type = 'get-response', request_id = ReqId} = Pdu,
  _PduMS, _ACMData) ->
    active_once(Socket),
    case lists:keyfind(ReqId, 1, Reqs) of
	{ReqId, Pid} ->
	    ?vdebug("handle_recv_pdu -> "
		    "~n   send response to receiver ~p", [Pid]),
	    Pid ! {snmp_response_received, Vsn, Pdu, From};
	false ->
	    ?vdebug("handle_recv_pdu -> "
		    "~n   No receiver available for response pdu", [])
    end,
    S;
handle_recv_pdu(
  #state{master_agent = Pid} = S,
  #transport{} = Transport,
  From, Vsn,
  #pdu{type = Type} = Pdu,
  PduMS, ACMData)
  when Type =:= 'set-request';
       Type =:= 'get-request';
       Type =:= 'get-next-request';
       Type =:= 'get-bulk-request' ->
    ?vtrace("handle_recv_pdu -> received request (~w)", [Type]),
    ReqRef = make_ref(),
    Extra = [{request_ref, ReqRef}],
    Pid ! {snmp_pdu, Vsn, Pdu, PduMS, ACMData, From, Extra},
    NewS = update_req_counter_incoming(S, Transport, ReqRef),
    ?vdebug("handle_recv_pdu -> ~p", [NewS]),
    NewS;
handle_recv_pdu(
  #state{master_agent = Pid} = S,
  #transport{socket = Socket},
  From, Vsn, Pdu, PduMS, ACMData) ->
    ?vtrace("handle_recv_pdu -> received other request", []),
    active_once(Socket),
    Pid ! {snmp_pdu, Vsn, Pdu, PduMS, ACMData, From, []},
    S.


maybe_handle_reply_pdu(
  #state{filter = FilterMod, transports = Transports} = S,
  #transport{} = Transport,
  Vsn,
  #pdu{} = Pdu,
  Type, ACMData, To) ->
    %%
    Addresses = [fix_filter_address(Transports, To)],
    case
	try
	    FilterMod:accept_send_pdu(Addresses, Type)
	catch
	    Class:Exception:StackTrace ->
		error_msg(
		  "FilterMod:accept_send_pdu(~p, ~p) crashed: ~w:~w~n    ~p",
		  [Addresses, Type, Class, Exception, StackTrace]),
		true
	end
    of
	false ->
	    inc(netIfPduOutDrops),
	    ok;
	Other ->
	    case Other of
		true ->
		    ok;
		_ ->
		    error_msg(
		      "FilterMod:accept_send_pdu(~p, ~p) returned: ~p",
		      [Addresses,Type,Other])
	    end,
	    handle_reply_pdu(S, Transport, Vsn, Pdu, Type, ACMData, To)
    end.

handle_reply_pdu(
  #state{log = Log} = S,
  #transport{} = Transport,
  Vsn,
  #pdu{} = Pdu,
  Type, ACMData, To) ->
    %%
    LogF =
	fun(Type2, Data) ->
		log(Log, Type2, Data, To)
	end,
    case (catch snmpa_mpd:generate_response_msg(Vsn, Pdu, Type,
						ACMData, LogF)) of
	{ok, Packet} ->
	    ?vinfo("time in agent: ~w mysec", [time_in_agent()]),
	    try maybe_udp_send_wo_log(S, Transport, To, Packet)
	    catch
		{Reason, Sz} ->
		    error_msg("Cannot send message "
			      "~n   size:   ~p"
			      "~n   reason: ~p"
			      "~n   pdu:    ~p",
			      [Sz, Reason, Pdu])
	    end;
	{discarded, Reason} ->
	    ?vlog("handle_reply_pdu -> "
		  "~n   reply discarded for reason: ~s", 
		[?vapply(snmp_misc, format, [256, "~w", [Reason]])]),
	    ok;
	{'EXIT', Reason} ->
	    user_err("failed generating response message: "
		     "~nPDU: ~p~n~p", [Pdu, Reason])
    end.



maybe_handle_send_pdu(#state{filter     = FilterMod,
                             transports = Transports} = S,
                       Vsn, Pdu, MsgData, TDomAddrSecs, From) ->
    
    ?vtrace("maybe_handle_send_pdu -> entry with"
	    "~n   FilterMod:    ~p"
	    "~n   TDomAddrSecs: ~p", [FilterMod, TDomAddrSecs]),

    DomAddrSecs = snmpa_mpd:process_taddrs(TDomAddrSecs),
    AddressesToFilter =
	case is_legacy_transports(Transports) of
	    true ->
		[fix_filter_legacy_mpd_address(DAS)
		 || DAS <- DomAddrSecs];
	    false ->
		[fix_filter_mpd_address(DAS)
		 || DAS <- DomAddrSecs]
	end,

    Type = pdu_type_of(Pdu),

    case
	try FilterMod:accept_send_pdu(AddressesToFilter, Type)
	catch
	    Class:Exception:StackTrace ->
		error_msg(
		  "FilterMod:accept_send_pdu(~p, ~p) crashed: ~w:~w~n    ~p",
		  [AddressesToFilter, Type, Class, Exception, StackTrace]),
		true
	end
    of
	false ->
	    inc(netIfPduOutDrops),
	    ok;
	true ->
	    handle_send_pdu(S, Vsn, Pdu, MsgData, DomAddrSecs, From);
	FilteredAddresses when is_list(FilteredAddresses) ->
	    FilteredDomAddrSecs =
		case is_legacy_transports(Transports) of
		    true ->
			[DAS ||
			    DAS <- DomAddrSecs,
			    lists:member(
				fix_filter_legacy_mpd_address(DAS),
				FilteredAddresses)];
		    false ->
			[DAS ||
			    DAS <- DomAddrSecs,
			    lists:member(
				fix_filter_mpd_address(DAS),
				FilteredAddresses)]
		end,
	    ?vtrace("maybe_handle_send_pdu -> FilteredDomAddrSecs:~n"
		    "   ~p", [FilteredDomAddrSecs]),
	    handle_send_pdu(S, Vsn, Pdu, MsgData, FilteredDomAddrSecs, From);
	Other ->
	    error_msg(
	      "FilterMod:accept_send_pdu(~p, ~p) returned: ~p",
	      [AddressesToFilter,Type,Other]),
	    handle_send_pdu(S, Vsn, Pdu, MsgData, DomAddrSecs, From)
    end.

handle_send_pdu(
  #state{note_store = NS} = S,
  Vsn, Pdu, MsgData, DomAddrSecs, From) ->
    %%
    ?vtrace("handle_send_pdu -> entry with~n"
	    "   Pdu:         ~p~n"
	    "   DomAddrSecs: ~p", [Pdu, DomAddrSecs]),

    case (catch snmpa_mpd:generate_msg(
		  Vsn, NS, Pdu, MsgData, DomAddrSecs)) of
	{ok, Addresses} ->
	    do_handle_send_pdu(S, Pdu, Addresses);
	{discarded, Reason} ->
	    ?vlog("handle_send_pdu -> "
		  "~n   PDU ~p not sent due to ~p", [Pdu, Reason]),
	    ok;
        {'EXIT', Reason} ->
            user_err("failed generating message: "
                     "~nPDU: ~p~n~p", [Pdu, Reason]),
            ok
    end,
    case From of
	undefined ->
	    S;
	Pid when is_pid(Pid) ->
	    ?vtrace("link to ~p and add to request list", [Pid]),
	    link(Pid),
	    NReqs =
		snmp_misc:keyreplaceadd(
		  Pid, 2, S#state.reqs, {Pdu#pdu.request_id, From}),
	    S#state{reqs = NReqs}
    end.


handle_send_discovery(
  #state{
     note_store = NS,
     log        = Log,
     reqs       = Reqs,
     transports = Transports} = S,
  #pdu{type = Type, request_id = ReqId} = Pdu,
  MsgData, To, From) when is_pid(From) ->
    
    ?vtrace("handle_send_discovery -> entry with"
	    "~n   Pdu:     ~p"
	    "~n   MsgData: ~p"
	    "~n   To:      ~p"
	    "~n   From:    ~p", [Pdu, MsgData, To, From]),

    case (catch snmpa_mpd:generate_discovery_msg(NS, Pdu, MsgData, To)) of
	{ok, {Domain, Address, Packet}} ->
	    case select_transport(Domain, Type, Transports) of
		false ->
		    error_msg(
		      "Can not find transport to: ~s",
		      [format_address(To)]),
		    S;
		#transport{socket = Socket} ->
		    log(Log, Type, Packet, {Domain, Address}),
		    udp_send(Socket, {Domain, Address}, Packet),
		    ?vtrace("handle_send_discovery -> sent (~w)", [ReqId]),
                    link(From),
		    NReqs  = snmp_misc:keyreplaceadd(From, 2, Reqs, {ReqId, From}),
                    NReqs2 = (NReqs -- [{0, From}]) ++ [{0, From}], % OTP-16207
		    S#state{reqs = NReqs2}
	    end;
	{discarded, Reason} ->
	    ?vlog("handle_send_discovery -> "
		  "~n   Discovery PDU ~p not sent due to ~p", [Pdu, Reason]),
	    S;
        {'EXIT', Reason} ->
            user_err("failed generating discovery message: "
                     "~n   PDU:    ~p"
		     "~n   Reason: ~p", [Pdu, Reason]),
            S
    end.


do_handle_send_pdu(S, #pdu{type = Type} = Pdu, Addresses) ->
    do_handle_send_pdu(S, Type, Pdu, Addresses);
do_handle_send_pdu(S, Trap, Addresses) ->
    do_handle_send_pdu(S, trappdu, Trap, Addresses).

do_handle_send_pdu(S, Type, Pdu, Addresses) ->
    try do_handle_send_pdu1(S, Type, Addresses)
    catch
	{Reason, Sz} ->
	    error_msg(
	      "Can not send message~n"
	      "   size:   ~p~n"
	      "   reason: ~p~n"
	      "   pdu:    ~p",
	      [Sz, Reason, Pdu])
    end.

%% Because of the ephemeral sockets used by some transports,
%% the list of transports may be update for each send...
do_handle_send_pdu1(S, _Type, []) ->
    S;
do_handle_send_pdu1(S, Type, [{Domain, Address, Pkg}|Addresses])
  when is_binary(Pkg) ->
    NewS = do_handle_send_pdu2(S, Type, Domain, Address,
                               Pkg, Pkg, ""),
    do_handle_send_pdu1(NewS, Type, Addresses);
do_handle_send_pdu1(S, Type, [{Domain, Address, {Pkg, LogPkg}}|Addresses])
  when is_binary(Pkg) ->
    NewS = do_handle_send_pdu2(S, Type, Domain, Address,
                               Pkg, LogPkg, " encrypted"),
    do_handle_send_pdu1(NewS, Type, Addresses).


do_handle_send_pdu2(#state{transports = Transports} = S,
                    Type, Domain, Address, Pkg, LogPkg, EncrStr) ->
    ?vdebug("[~w] sending~s packet:"
            "~n   size: ~p"
            "~n   to:   ~p", [Domain, EncrStr, sz(Pkg), Address]),
    To = {Domain, Address},
    case select_transport(Domain, Type, Transports) of
	false ->
	    error_msg("Transport not found: "
                      "~n   size: ~p"
                      "~n   to:   ~s",
                      [sz(Pkg), format_address(To)]),
            S;
	#transport{ephm = none} = Transport ->
            ?vtrace("do_handle_send_pdu2 -> transport(ephm = none) selected: "
                    "~n      ~p", [Transport]),
	    maybe_udp_send_w_log(S, Transport, To, Pkg, LogPkg, Type),
            S%;

            %% <EPHEMERAL-FOR-FUTUR-USE>
            %% #transport{} = Transport ->
            %% ?vtrace("do_handle_send_pdu2 -> transport selected: "
            %%         "~n      ~p", [Transport]),
	    %% case maybe_udp_send_w_log(S, Transport, To, Pkg, LogPkg, Type) of
            %%     {ok, Sz} -> % we actually sent something
            %%        maybe_update_ephm_transport(S, Transport, Type, Sz);
            %%     _ -> % Non-fatal error -> Nothing sent
            %%         S
            %% end
            %% </EPHEMERAL-FOR-FUTUR-USE>
    end.


%% <EPHEMERAL-FOR-FUTUR-USE>

%% For inform:
%% This will have a reply, so we cannot close it directly!
%% Also, we will resend (a couple of times), if we don't
%% get a reply in time.
%% So, how do we handle this transport in this case?
%% Shall we create a list of used sockets? Tagged with a key
%% so we can reuse the correct socket for a resend?

%%
%% Or shall we used the same socket for all the sends for this
%% trap/inform? That is, we send the trap/inform to a number of
%% targets (the Addresses list), and *that* is considered *one*
%% use?
%% That would mean that we would potentially need to wait for
%% replies from a large number of targets?
%% But it may be better in the long term, because we will not
%% use of so many sockets.
%%

%% maybe_update_ephm_transport(S, #transport{ephm = once} = _Transport,
%%                             'inform-request' = _Type, _Sz) ->
%%     S; % Figure out the above first!

%% %% Before we close the current socket, create the new.
%% %% This is done in case we fail to create a new socket
%% %% (if we first close the current and then fail to create
%% %%  the new, we are stuck).
%% %% If we fail to create the new socket, we keep the current.
%% %% Better then nothing!
%% maybe_update_ephm_transport(S, #transport{socket    = OldSocket,
%%                                           ephm      = once,
%%                                           port_info = PortInfo,
%%                                           opts      = Opts} = Transport,
%%                             _Type, _Sz) ->
%%     try
%%         begin
%%             {Socket, PortNo} = gen_udp_open(PortInfo, Opts),
%%             (catch gen_udp:close(OldSocket)),
%%             T2 = Transport#transport{socket  = Socket,
%%                                      port_no = PortNo},
%%             TS  = S#state.transports,
%%             TS2 = lists:keyreplace(OldSocket, #transport.socket, TS, T2),
%%             S#state{transports = TS2}
%%         end
%%     catch
%%         _:_:_ ->
%%             %% We need to identify which transport!
%%             error_msg("Failed creating new ephemeral socket for transport"),
%%             S
%%     end;

%% %% Note that we do not currently handle inform:s, as that adds a whole
%% %% set of issues. See above for more info.
%% maybe_update_ephm_transport(S, #transport{socket    = Socket,
%%                                           ephm      = {sends, MaxSends},
%%                                           ephm_info = NumSends,
%%                                           port_info = _PortInfo,
%%                                           opts      = _Opts} = Transport,
%%                             _Type, _Sz) when (MaxSends > NumSends) ->
%%     T2  = Transport#transport{ephm_info = NumSends + 1},
%%     TS  = S#state.transports,
%%     TS2 = lists:keyreplace(Socket, #transport.socket, TS, T2),
%%     S#state{transports = TS2};
%% maybe_update_ephm_transport(S, #transport{socket    = OldSocket,
%%                                           ephm      = {sends, _MaxSends},
%%                                           ephm_info = _NumSends,
%%                                           port_info = PortInfo,
%%                                           opts      = Opts} = Transport,
%%                             _Type, _Sz) ->
%%     try
%%         begin
%%             {Socket, PortNo} = gen_udp_open(PortInfo, Opts),
%%             (catch gen_udp:close(OldSocket)),
%%             T2 = Transport#transport{socket    = Socket,
%%                                      ephm_info = 0,
%%                                      port_no   = PortNo},
%%             TS  = S#state.transports,
%%             TS2 = lists:keyreplace(OldSocket, #transport.socket, TS, T2),
%%             S#state{transports = TS2}
%%         end
%%     catch
%%         _:_:_ ->
%%             %% We need to identify which transport!
%%             error_msg("Failed creating new ephemeral socket for transport"),
%%             S
%%     end;

%% %% Note that we do not currently handle inform:s, as that adds a whole
%% %% set of issues. See above for more info.
%% maybe_update_ephm_transport(S, #transport{socket    = Socket,
%%                                           ephm      = {data, MaxData},
%%                                           ephm_info = AccSent,
%%                                           port_info = _PortInfo,
%%                                           opts      = _Opts} = Transport,
%%                             _Type, Sz) when (MaxData > (AccSent + Sz)) ->
%%     T2 = Transport#transport{ephm_info = AccSent + Sz},
%%     TS  = S#state.transports,
%%     TS2 = lists:keyreplace(Socket, #transport.socket, TS, T2),
%%     S#state{transports = TS2};
%% maybe_update_ephm_transport(S, #transport{socket    = OldSocket,
%%                                           ephm      = {data, _MaxData},
%%                                           ephm_info = _AccSent,
%%                                           port_info = PortInfo,
%%                                           opts      = Opts} = Transport,
%%                             _Type, _Sz) ->
%%     try
%%         begin
%%             {Socket, PortNo} = gen_udp_open(PortInfo, Opts),
%%             (catch gen_udp:close(OldSocket)),
%%             T2 = Transport#transport{socket    = Socket,
%%                                      ephm_info = 0,
%%                                      port_no   = PortNo},
%%             TS  = S#state.transports,
%%             TS2 = lists:keyreplace(OldSocket, #transport.socket, TS, T2),
%%             S#state{transports = TS2}
%%         end
%%     catch
%%         _:_:_ ->
%%             %% We need to identify which transport!
%%             error_msg("Failed creating new ephemeral socket for transport"),
%%             S
%%     end;

%% %% Note that we do not currently handle inform:s, as that adds a whole
%% %% set of issues. See above for more info.
%% maybe_update_ephm_transport(S, #transport{socket    = Socket,
%%                                           ephm      = {alive_time, AliveTime},
%%                                           ephm_info = undefined} = Transport,
%%                             _Type, _Sz) ->
%%     AliveEnd = erlang:monotonic_time(micro_seconds) + AliveTime,
%%     T2 = Transport#transport{ephm_info = AliveEnd},
%%     TS  = S#state.transports,
%%     TS2 = lists:keyreplace(Socket, #transport.socket, TS, T2),
%%     S#state{transports = TS2};
%% maybe_update_ephm_transport(S, #transport{socket    = OldSocket,
%%                                           ephm      = {alive_time, _AliveTime},
%%                                           ephm_info = AliveEnd,
%%                                           port_info = PortInfo,
%%                                           opts      = Opts} = Transport,
%%                             _Type, _Sz) ->
%%     TS = erlang:monotonic_time(micro_seconds),
%%     if
%%         (TS > AliveEnd) ->
%%             try
%%                 begin
%%                     {Socket, PortNo} = gen_udp_open(PortInfo, Opts),
%%                     (catch gen_udp:close(OldSocket)),
%%                     T2 = Transport#transport{socket    = Socket,
%%                                              %% This will be set when the transport
%%                                              %% is first used
%%                                              ephm_info = undefined,
%%                                              port_no   = PortNo},
%%                     TS  = S#state.transports,
%%                     TS2 = lists:keyreplace(OldSocket, #transport.socket, TS, T2),
%%                     S#state{transports = TS2}
%%                 end
%%             catch
%%                 _:_:_ ->
%%                     %% We need to identify which transport!
%%                     error_msg("Failed creating new ephemeral socket for transport"),
%%                     S
%%             end;
%%         true ->
%%             S
%%     end;

%% maybe_update_ephm_transport(S, _Transport, _Type, _Sz) ->
%%     S.

%% </EPHEMERAL-FOR-FUTUR-USE>


%% This function is used when logging has already been done!
maybe_udp_send_wo_log(
  #state{filter = FilterMod, transports = Transports},
  #transport{socket = Socket},
  To, Packet) ->
    {To_1, To_2} = fix_filter_address(Transports, To),
    case
	try FilterMod:accept_send(To_1, To_2)
	catch
	    Class:Exception:StackTrace ->
		error_msg(
		  "FilterMod:accept_send(~p, ~p) crashed: ~w:~w~n    ~p",
		  [To_1, To_2, Class, Exception, StackTrace]),
		true
	end
    of
	false ->
	    inc(netIfMsgOutDrops),
	    ok;
	Other ->
	    case Other of
		true ->
		    ok;
		_ ->
		    error_msg(
		      "FilterMod:accept_send(~p, ~p) returned: ~p",
		      [To_1,To_2,Other])
	    end,
	    udp_send(Socket, To, Packet)
    end.

maybe_udp_send_w_log(
  #state{log = Log, filter = FilterMod, transports = Transports},
  #transport{socket = Socket},
  To, Pkg, LogPkg, Type) ->
    {To_1, To_2} = fix_filter_address(Transports, To),
    case
	try FilterMod:accept_send(To_1, To_2)
	catch
	    Class:Exception:StackTrace ->
		error_msg(
		  "FilterMod:accept_send(~p, ~p) crashed for: ~w:~w~n    ~p",
		  [To_1, To_2, Class, Exception, StackTrace]),
		true
	end
    of
	false ->
	    inc(netIfMsgOutDrops),
	    ok;
	Other ->
	    case Other of
		true ->
		    ok;
		_ ->
		    error_msg(
		      "FilterMod:accept_send(~p, ~p) returned: ~p",
		      [To_1, To_2, Other])
	    end,
	    log(Log, Type, LogPkg, To),
	    udp_send(Socket, To, Pkg)
    end.


udp_send(Socket, To, B) ->
    {IpAddr, IpPort} =
	case To of
	    {Domain, Addr} when is_atom(Domain) ->
		Addr;
	    {_, P} = Addr when is_integer(P) ->
		Addr
	end,
    try gen_udp:send(Socket, IpAddr, IpPort, B) of
	{error, emsgsize} ->
	    %% From this message we cannot recover, so exit sending loop
	    throw({emsgsize, sz(B)});
	{error, ErrorReason} ->
	    error_msg("[error] cannot send message "
		      "(destination: ~p:~p, size: ~p, reason: ~p)",
		      [IpAddr, IpPort, sz(B), ErrorReason]),
            ok;
	ok ->
            %% For future use! Ephemeral ports!
	    {ok, byte_size(B)}
    catch
	error:ExitReason:StackTrace ->
	    error_msg("[exit] cannot send message "
		      "(destination: ~p:~p, size: ~p, reason: ~p, at: ~p)",
		      [IpAddr, IpPort, sz(B), ExitReason, StackTrace])
    end.

sz(L) when is_list(L) -> length(L);
sz(B) when is_binary(B) -> byte_size(B);
sz(_) -> undefined.


handle_disk_log(_Log, {wrap, NoLostItems}, State) ->
    ?vlog("Audit Trail Log - wrapped: ~w previously logged items where lost", 
	  [NoLostItems]),
    State;
handle_disk_log(_Log, {truncated, NoLostItems}, State) ->
    ?vlog("Audit Trail Log - truncated: ~w items where lost when truncating", 
	  [NoLostItems]),
    State;
handle_disk_log(_Log, full, State) ->
    error_msg("Failure to write to Audit Trail Log (full)", []),
    State;
handle_disk_log(_Log, {error_status, ok}, State) ->
    State;
handle_disk_log(_Log, {error_status, {error, Reason}}, State) ->
    error_msg("Error status received from Audit Trail Log: "
	      "~n~p", [Reason]),
    State;
handle_disk_log(_Log, _Info, State) ->
    State.


clear_reqs(Pid, S) ->
    NReqs  = lists:keydelete(Pid, 2, S#state.reqs),
    NReqs2 = NReqs -- [{0, Pid}], % ERIERL-427
    S#state{reqs = NReqs2}.


toname(P) when is_pid(P) ->
    case process_info(P, registered_name) of
	{registered_name, Name} ->
	    Name;
	_ ->
	    P
    end;
toname(Else) ->
    Else.


active_once(Sock) ->
    ?vtrace("activate once", []),
    ok = inet:setopts(Sock, [{active, once}]).


select_transport(_, []) ->
    false;
select_transport(ReqRef,
                 [#transport{req_refs = ReqRefs} = Transport | Transports]) ->
    case lists:member(ReqRef, ReqRefs) of
	true ->
	    Transport;
	false ->
	    select_transport(ReqRef, Transports)
    end.

select_transport(snmpUDPDomain = Domain, Type, Transports) ->
    ?vtrace("select_transport -> entry with"
            "~n      Domain:     ~p"
            "~n      Type:       ~p"
            "~n      Transports: ~p",
            [Domain, Type, Transports]),
    case select_transport2(Domain, Type, Transports) of
	#transport{} = Transport ->
            ?vtrace("select_transport -> selected: "
                    "~n      ~p",
                    [Transport]),
 	    Transport;
 	false ->
 	    select_transport2(transportDomainUdpIpv4, Type, Transports)
    end;
select_transport(Domain, Type, Transports)
  when is_atom(Domain) ->
    ?vtrace("select_transport -> entry with"
            "~n      Domain:     ~p"
            "~n      Type:       ~p"
            "~n      Transports: ~p",
            [Domain, Type, Transports]),
    case select_transport2(Domain, Type, Transports) of
 	#transport{} = Transport ->
            ?vtrace("select_transport -> selected: "
                    "~n      ~p",
                    [Transport]),
 	    Transport;
 	false when Domain =:= transportDomainUdpIpv4 ->
            ?vdebug("select_transport -> (~p) not found: "
                    "~n      try ~p", [Domain, snmpUDPDomain]),
	    select_transport2(snmpUDPDomain, Type, Transports);
 	false ->
 	    false
    end.


%% Two kinds of (pdu) type that we (the agent) will ever attempt to send:
%%   req-responder: 'get-response'
%%   trap-sender:   'inform-request'   |
%%                  'snmpv2-trap'      |
%%                  report             |
%%                  trap (which is a 'fake' type (#trappdu{}))
select_transport2(_Domain, _Type,
                  []) ->
    false;
select_transport2(snmpUDPDomain = Domain, _Type,
                  [#transport{domain = Domain} = Transport|_Transports]) ->
    Transport;
select_transport2(snmpUDPDomain = Domain, Type,
                  [_|Transports]) ->
    select_transport2(Domain, Type, Transports);
select_transport2(Domain, Type,
                  [#transport{domain = Domain,
                              kind   = Kind} = Transport|_Transports])
  when ((Type =:= 'inform-request') orelse
        (Type =:= 'snmpv2-trap') orelse
        (Type =:= report) orelse
        (Type =:= trap) orelse 
        (Type =:= trappdu)) andalso 
       ((Kind =:= all) orelse (Kind =:= trap_sender)) ->
    Transport;
select_transport2(Domain, Type,
                  [#transport{domain = Domain,
                              kind   = Kind} = Transport|_Transports])
  when (Type =:= 'get-response') andalso 
       ((Kind =:= all) orelse (Kind =:= req_responder)) ->
    Transport;
select_transport2(Domain, Type, [_|Transports]) ->
    select_transport2(Domain, Type, Transports).



address_to_domain({Domain, _Addr}) when is_atom(Domain) ->
    Domain;
address_to_domain({_Ip, Port}) when is_integer(Port) ->
    snmpUDPDomain.

%% If the agent uses legacy snmpUDPDomain e.g has not set
%% intAgentTransportDomain, then make sure
%% snmpa_network_interface_filter gets legacy arguments
%% to not break backwards compatibility.
%%
fix_filter_address(Transports, Address) ->
    case is_legacy_transports(Transports) of
	true ->
	    case Address of
		{Domain, Addr} when is_atom(Domain) ->
		    Addr;
		{_, IpPort} = Addr when is_integer(IpPort) ->
		    Addr
	    end;
	false ->
	    Address
    end.

is_legacy_transports([#transport{domain = snmpUDPDomain}]) ->
    true;
is_legacy_transports([#transport{} | _]) ->
    false.

fix_filter_legacy_mpd_address(Domain_Address_SecData) ->
    case Domain_Address_SecData of
	{{Domain, Addr}, _SecData} when is_atom(Domain) -> % v3
	    Addr;
	{Domain, Addr} when is_atom(Domain) -> % v1 & v2
	    Addr
    end.

fix_filter_mpd_address(Domain_Address_SecData) ->
    case Domain_Address_SecData of
	{{Domain, _Addr} = Address, _SecData} when is_atom(Domain) -> % v3
	    Address;
	{Domain, _Addr} = Address when is_atom(Domain) -> % v1 & v2
	    Address
    end.

%%%-----------------------------------------------------------------

handle_set_log_type(#state{log = {Log, OldValue}} = State, NewType) 
  when (Log /= undefined) ->
    NewValue =
	case NewType of
	    read ->
		[read];
	    write ->
		[write];
	    read_write ->
		[read,write];
	    _ ->
		throw({State, {error, {bad_atl_type, NewType}}})
	end,
    NewState = State#state{log = {Log, NewValue}},
    OldType =
	case {lists:member(read, OldValue),
	      lists:member(write, OldValue)} of
	    {true, true} ->
		read_write;
	    {true, false} ->
		read;
	    {false, true} ->
		write;
	    {false, false} ->
		throw({State, {error, {bad_atl_type, OldValue}}})
	end,
    {NewState, {ok, OldType}};
handle_set_log_type(State, _NewType) ->
    {State, {error, not_enabled}}.


handle_set_request_limit(#state{limit = OldLimit} = State, NewLimit) 
  when ((is_integer(NewLimit) andalso (NewLimit >= 0)) orelse 
	(NewLimit == infinity)) ->
    NewState = State#state{limit = NewLimit},
    {NewState, {ok, OldLimit}};
handle_set_request_limit(State, BadLimit) ->
    {State, {error, {bad_request_limit, BadLimit}}}.


%%%-----------------------------------------------------------------
%%% System messages
%%%-----------------------------------------------------------------
system_continue(_Parent, _Dbg, S) ->
    loop(S).

system_terminate(Reason, _Parent, _Dbg, #state{log        = Log,
                                               transports = Transports}) ->
    ?vlog("system-terminate -> entry with"
	  "~n   Reason: ~p", [Reason]),
    %% Close all transports
    Close =
        fun(S) ->
                ?vlog("try close socket ~p", [S]),
                (catch gen_udp:close(S))
        end,
    _ = [Close(Socket) || #transport{socket = Socket} <- Transports],
    %% Close logs
    do_close_log(Log),
    exit(Reason).

system_code_change(OldState, _Module, _OldVsn, downgrade_to_pre_4_16) ->
    {OldLog, Type} = OldState#state.log, 
    NewLog   = snmp_log:downgrade(OldLog), 
    NewState = OldState#state{log = {NewLog, Type}}, 
    {ok, NewState};

system_code_change(OldState, _Module, _OldVsn, upgrade_from_pre_4_16) ->
    Initial  = ?ATL_SEQNO_INITIAL,
    Max      = ?ATL_SEQNO_MAX, 
    Module   = snmpa_agent, 
    Function = increment_counter, 
    Args     = [atl_seqno, Initial, Max], 
    SeqNoGen = {Module, Function, Args}, 
    {OldLog, Type} = OldState#state.log, 
    NewLog   = snmp_log:upgrade(OldLog, SeqNoGen), 
    NewState = OldState#state{log = {NewLog, Type}}, 
    {ok, NewState};

system_code_change(S, _Module, _OldVsn, _Extra) ->
    {ok, S}.

do_close_log({undefined, []}) ->
    ok;
do_close_log({Log, _}) ->
    (catch snmp_log:sync(Log)),
    (catch snmp_log:close(Log)),
    ok;
do_close_log(_) ->
    ok.


%%%-----------------------------------------------------------------
%%% DEBUG FUNCTIONS
%%%-----------------------------------------------------------------
time_in_agent() ->
    erlang:monotonic_time(micro_seconds) - get(n1).

%% ----------------------------------------------------------------

pdu_type_of(#pdu{type = Type}) ->
    Type;
pdu_type_of(TrapPdu) when is_record(TrapPdu, trappdu) ->
    trap.


%%-----------------------------------------------------------------
%% Counter functions
%%-----------------------------------------------------------------

init_counters() -> 
    F = fun(Counter) -> maybe_create_counter(Counter) end,
    lists:map(F, counters()).

reset_counters() -> 
    F = fun(Counter) -> init_counter(Counter) end,
    lists:map(F, counters()).

maybe_create_counter(Counter) ->
    case ets:lookup(snmp_agent_table, Counter) of
	[_] -> ok;
	_ -> init_counter(Counter)
    end.

init_counter(Counter) -> 
    ets:insert(snmp_agent_table, {Counter, 0}).

counters() ->
    [
     netIfMsgOutDrops,
     netIfMsgInDrops,
     netIfPduOutDrops,
     netIfPduInDrops
    ].

inc(Name) -> 
    ets:update_counter(snmp_agent_table, Name, 1).

get_counters() ->
    Counters = counters(),
    get_counters(Counters, []).

get_counters([], Acc) ->
    lists:reverse(Acc);
get_counters([Counter|Counters], Acc) ->
    case ets:lookup(snmp_agent_table, Counter) of
	[CounterVal] ->
	    get_counters(Counters, [CounterVal|Acc]);
	_ ->
	    get_counters(Counters, Acc)
    end.


%% ----------------------------------------------------------------

%% This extracts the socket options from what is specified for
%% the transport, or if not, from the "global" socket options.
socket_opts(Domain, {IpAddr, PortInfo}, SocketOpts, DefaultOpts) ->
    ?vtrace("socket_opts -> entry with"
            "~n      Domain:      ~p"
            "~n      IpAddr:      ~p"
            "~n      PortInfo:    ~p"
            "~n      SocketOpts:  ~p"
            "~n      DefaultOpts: ~p",
            [Domain, IpAddr, PortInfo, SocketOpts, DefaultOpts]),
    Opts =
        [binary |
         case snmp_conf:tdomain_to_family(Domain) of
             inet6 = Family ->
                 [Family, {ipv6_v6only, true}];
             Family ->
                 [Family]
         end ++
         case get_bind_to_ip_address(SocketOpts, DefaultOpts) of
             true ->
                 [{ip, IpAddr}];
             _ ->
                 []
         end ++
         case get_no_reuse_address(SocketOpts, DefaultOpts) of
             false ->
                 [{reuseaddr, true}];
             _ ->
                 []
         end ++
         case get_recbuf(SocketOpts, DefaultOpts) of
             use_default ->
                 [];
             Sz ->
                 [{recbuf, Sz}]
         end ++
             case get_sndbuf(SocketOpts, DefaultOpts) of
                 use_default ->
                     [];
                 Sz ->
                     [{sndbuf, Sz}]
             end
        ] ++
        case get_extra_sock_opts(SocketOpts, DefaultOpts) of
            ESO when is_list(ESO) ->
                ESO;
            BadESO ->
                error_msg("Invalid 'extra socket options' (=> ignored):"
                          "~n   ~p", [BadESO]),
                []
        end,
    InetBackend =
        case get_inet_backend(SocketOpts, DefaultOpts) of
            use_default ->
                [];
            Backend when (Backend =:= inet) orelse (Backend =:= socket) ->
                [{inet_backend, Backend}]
        end,
    %% <EPHEMERAL-FOR-FUTUR-USE>
    %% Ephm = get_ephemeral(SocketOpts),
    %% {Ephm, PortInfo, Opts}.
    %% </EPHEMERAL-FOR-FUTUR-USE>
    {none, IpAddr, PortInfo, InetBackend, Opts}.


%% ----------------------------------------------------------------

get_atl_type(Opts) ->
    case snmp_misc:get_option(type, Opts, read_write) of
	read_write ->
	    [read,write];
	write ->
	    [write];
	read ->
	    [read]
    end.
	
get_atl_dir(Opts) ->
    snmp_misc:get_option(dir, Opts).

get_atl_size(Opts) ->
    snmp_misc:get_option(size, Opts).

get_atl_repair(Opts) ->
    snmp_misc:get_option(repair, Opts, true).

get_atl_seqno(Opts) ->
    snmp_misc:get_option(seqno, Opts, false).

get_verbosity(Opts) ->
    snmp_misc:get_option(verbosity, Opts, ?default_verbosity).

get_vsns(Opts) ->
    snmp_misc:get_option(versions, Opts, [v1, v2, v3]).

get_req_limit(O) ->
    snmp_misc:get_option(req_limit, O, infinity).

get_filter_opts(O) ->
    snmp_misc:get_option(filter, O, []).

get_filter_module(O) ->
    snmp_misc:get_option(module, O, ?DEFAULT_FILTER_MODULE).

get_open_err_filters(O) ->
    case snmp_misc:get_option(open_err_filters, O, []) of
        Filters when is_list(Filters) ->
            Filters;
        Filter when is_atom(Filter) ->
            [Filter];
        _ ->
            []
    end.

get_recbuf(Opts, DefaultOpts) -> 
    get_socket_opt(recbuf, Opts, DefaultOpts, use_default).

get_sndbuf(Opts, DefaultOpts) -> 
    get_socket_opt(sndbuf, Opts, DefaultOpts, use_default).

get_bind_to_ip_address(Opts, DefaultOpts) ->
    get_socket_opt(bind_to, Opts, DefaultOpts, false).

get_no_reuse_address(Opts, DefaultOpts) -> 
    get_socket_opt(no_reuse, Opts, DefaultOpts, false).

get_extra_sock_opts(Opts, DefaultOpts) ->
    get_socket_opt(extra_sock_opts, Opts, DefaultOpts, []).

get_inet_backend(Opts, DefaultOpts) -> 
    get_socket_opt(inet_backend, Opts, DefaultOpts, use_default).

%% <EPHEMERAL-FOR-FUTUR-USE>
%% This is not really a socket option, but rather socket 'meta'
%% information. Its still put together with the actual socket
%% options.
%% get_ephemeral(SocketOpts) ->
%%     snmp_misc:get_option(ephemeral, SocketOpts, none).
%% </EPHEMERAL-FOR-FUTUR-USE>


get_socket_opt(Opt, Opts, DefaultOpts, DefaultVal) ->
    snmp_misc:get_option(Opt, Opts,
                         snmp_misc:get_option(Opt, DefaultOpts, DefaultVal)).
    


%% ----------------------------------------------------------------

%% error_msg(F) ->
%%     error_msg(F, []).

error_msg(F, A) -> 
    ?snmpa_error("NET-IF server: " ++ F, A).

warning_msg(F, A) -> 
    ?snmpa_warning("NET-IF server: " ++ F, A).

info_msg(F,A) ->
    ?snmpa_info("NET-IF server: " ++ F, A).

%% --- 

user_err(F, A) ->
    snmpa_error:user_err(F, A).
 
%% config_err(F, A) ->
%%     snmpa_error:config_err(F, A).
 

%% ----------------------------------------------------------------

call(Pid, Req) ->
    ReplyRef = make_ref(),
    Pid ! {Req, ReplyRef, self()},
    receive 
	{ReplyRef, Reply, Pid} ->
	    Reply
    after 5000 ->
	    {error, timeout}
    end.

		       
%% ----------------------------------------------------------------

get_info(#state{transports = Transports, reqs = Reqs}) ->
    ProcSize = proc_mem(self()),
    Counters = get_counters(),
    [{reqs,           Reqs},
     {counters,       Counters},
     {process_memory, ProcSize},
     {transport_info, [#{tdomain        => Domain,
                         taddress       => {Address, PortNo},
                         transport_kind => Kind,
                         port_info      => PortInfo,
                         opts           => Opts,
                         socket_info    => get_socket_info(Socket),
                         num_reqs       => length(Refs)} ||
                          #transport{socket    = Socket,
                                     domain    = Domain,
                                     address   = Address,
                                     port_no   = PortNo,
                                     port_info = PortInfo,
                                     opts      = Opts,
                                     kind      = Kind,
                                     req_refs  = Refs} <- Transports]}].

proc_mem(P) when is_pid(P) ->
    case (catch erlang:process_info(P, memory)) of
	{memory, Sz} when is_integer(Sz) ->
	    Sz;
	_ ->
	    undefined
    end.
%% proc_mem(_) ->
%%     undefined.

get_socket_info(Id) when is_port(Id) ->
    Info = inet:info(Id),
    IfList = 
	case (catch inet:getif(Id)) of
	    {ok, IFs} ->
		[{interfaces, IFs}];
	    _ ->
		[]
	end,
    BufSz = 
	case (catch inet:getopts(Id, [recbuf, sndbuf])) of
	    {ok, Sz} ->
		[{buffer_size, Sz}];
	    _ ->
		[]
	end,
    [{socket, Id}, {info, Info}] ++ IfList ++ BufSz;
get_socket_info(Id) ->
    Info = inet:info(Id),

    %% Does not exist for 'socket'
    IfList = [],
	%% case (catch inet:getif(Id)) of
	%%     {ok, IFs} ->
	%% 	[{interfaces, IFs}];
	%%     _ ->
	%% 	[]
	%% end,

    BufSz = 
	case (catch inet:getopts(Id, [recbuf, sndbuf])) of
	    {ok, Sz} ->
		[{buffer_size, Sz}];
	    _ ->
		[]
	end,

    [{socket, Id}, {info, Info}] ++ IfList ++ BufSz.



%% ---------------------------------------------------------------<|MERGE_RESOLUTION|>--- conflicted
+++ resolved
@@ -235,14 +235,6 @@
 		    end,
 		    erlang:raise(C, E, S)
 	    end;
-<<<<<<< HEAD
-	{error, Reason} ->
-	    config_err("failed starting net-if: ~n~p", [Reason]),
-	    proc_lib:init_fail({error, Reason}, {exit, normal});
-	Error ->
-	    config_err("failed starting net-if: ~n~p", [Error]),
-	    proc_lib:init_fail({error, Error}, {exit, normal})
-=======
 	{error, {udp_open, {open, PortNo, Reason}}} ->
             OEFilters = get_open_err_filters(Opts),
             Class =
@@ -253,13 +245,12 @@
                         info
             end,
             proc_lib:init_ack({error, {Class, udp_open, PortNo, Reason}});
-        {error, Reason} ->
-            %% config_err("failed starting net-if: ~n~p", [Reason]),
-            proc_lib:init_ack({error, Reason});
+	{error, Reason} ->
+	    %% config_err("failed starting net-if: ~n~p", [Reason]),
+	    proc_lib:init_fail({error, Reason}, {exit, normal});
 	Error ->
 	    %% config_err("failed starting net-if: ~n~p", [Error]),
-	    proc_lib:init_ack({error, Error})
->>>>>>> 2454b14e
+	    proc_lib:init_fail({error, Error}, {exit, normal})
     end.
 
 do_init(Prio, NoteStore, MasterAgent, Parent, Opts) ->
