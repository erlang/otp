%%
%% %CopyrightBegin%
%% 
%% Copyright Ericsson AB 2008-2024. All Rights Reserved.
%% 
%% Licensed under the Apache License, Version 2.0 (the "License");
%% you may not use this file except in compliance with the License.
%% You may obtain a copy of the License at
%%
%%     http://www.apache.org/licenses/LICENSE-2.0
%%
%% Unless required by applicable law or agreed to in writing, software
%% distributed under the License is distributed on an "AS IS" BASIS,
%% WITHOUT WARRANTIES OR CONDITIONS OF ANY KIND, either express or implied.
%% See the License for the specific language governing permissions and
%% limitations under the License.
%% 
%% %CopyrightEnd%
%%

-module(snmpa_notification_delivery_info_receiver).
-moduledoc """
Behaviour module for the SNMP agent notification delivery information receiver.

This module defines the behaviour of the notification delivery information
receiver.

A `snmpa_notification_delivery_info_receiver` compliant module must export the
following functions:

- `c:delivery_targets/3`
- `c:delivery_info/4`

The semantics of them and their exact signatures are explained below.

Legacy notification delivery information receiver modules used a target argument
on the form `{IpAddr, PortNumber}` instead of `{Domain, Addr}`, and if the SNMP
Agent is run without changing the configuration to use transport domains the
notification delivery information receiver will still get the old arguments and
work as before.

## DATA TYPES

<<<<<<< HEAD
See the [data types in `snmpa_conf`](`m:snmpa_conf#types`).

[](){: #accept_recv } [](){: #delivery_targets }
""".
=======
See the [transportDomain()](`t:snmpa_conf:transportDomain/0`) and
[transportAddressWithPort()](`t:snmpa_conf:transportAddressWithPort/0`) for more
info.

[](){: #delivery_targets }
""".

-include_lib("snmp/include/snmp_types.hrl"). % type of me needed. 
>>>>>>> 4f079743

-export([verify/1]).

-export_type([
              notification_delivery_info/0
             ]).

-type transportDomain()          :: snmpa_conf:transportDomain().
-type transportAddressWithPort() :: snmpa_conf:transportAddressWithPort().

-doc """
How shall (notification) delivery info be reported.

This record defines the info related to inform delivery info. That is, when
sending an inform, info about the delivery (such if it was acknowledged) will be
delivered using the info in this record.

The delivery will be performed according to:

<<<<<<< HEAD
=======
```text
	Mod:delivery_targets(Tag, Addresses, Extra)
	Mod:delivery_info(Tag, Address, DeliveryResult, Extra)
```

The Extra is any term, provided by the user.

The fields of this record has the following meaning:

- **`tag = term()`** - Value selected by the user to identify this sending

- **`mod = module()`** - A module implementing the
  `m:snmpa_notification_delivery_info_receiver` behaviour.

- **`extra = term()`** - This is any extra info the user wants to have supplied
  when the functions in the callback module is called. Provided when calling the
  send function.
""".
-type notification_delivery_info() :: #snmpa_notification_delivery_info{}.


>>>>>>> 4f079743
-doc """
Inform about delivery result.

This function is called for each target in the `Targets` argument of the
[`delivery_targets/3`](`c:delivery_targets/3`) function, see above.

The purpose is to inform the `receiver` of the result of the delivery (was the
notification acknowledged or not) for each target.
""".
-callback delivery_info(Tag, Targets, DeliveryResult, Extra) -> snmp:void() when
      Tag :: term(),
      Targets :: [Target],
      Target ::
        {transportDomain(),
         transportAddressWithPort()},
      DeliveryResult ::
          no_response | got_response,
      Extra :: term().
-doc """
Inform about target addresses.

This is the first function called when a notification delivery is in progress.
It informs the `receiver` which targets will get the notification. The result of
the delivery will be provided via successive calls to
[`delivery_info/4`](`c:delivery_info/4`) function, see below.

[](){: #delivery_info }
""".
-callback delivery_targets(Tag, Targets, Extra) -> snmp:void() when
      Tag :: term(),
      Targets :: [Target],
      Target ::
        {transportDomain(),
         transportAddressWithPort()},
      Extra :: term().

-doc false.
verify(Module) ->
    snmp_misc:verify_behaviour(?MODULE, Module).
<|MERGE_RESOLUTION|>--- conflicted
+++ resolved
@@ -41,12 +41,6 @@
 
 ## DATA TYPES
 
-<<<<<<< HEAD
-See the [data types in `snmpa_conf`](`m:snmpa_conf#types`).
-
-[](){: #accept_recv } [](){: #delivery_targets }
-""".
-=======
 See the [transportDomain()](`t:snmpa_conf:transportDomain/0`) and
 [transportAddressWithPort()](`t:snmpa_conf:transportAddressWithPort/0`) for more
 info.
@@ -55,7 +49,6 @@
 """.
 
 -include_lib("snmp/include/snmp_types.hrl"). % type of me needed. 
->>>>>>> 4f079743
 
 -export([verify/1]).
 
@@ -75,8 +68,6 @@
 
 The delivery will be performed according to:
 
-<<<<<<< HEAD
-=======
 ```text
 	Mod:delivery_targets(Tag, Addresses, Extra)
 	Mod:delivery_info(Tag, Address, DeliveryResult, Extra)
@@ -98,7 +89,6 @@
 -type notification_delivery_info() :: #snmpa_notification_delivery_info{}.
 
 
->>>>>>> 4f079743
 -doc """
 Inform about delivery result.
 
