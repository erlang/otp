%% 
%% %CopyrightBegin%
%%
%% Copyright Ericsson AB 2003-2020. All Rights Reserved.
%%
%% Licensed under the Apache License, Version 2.0 (the "License");
%% you may not use this file except in compliance with the License.
%% You may obtain a copy of the License at
%%
%%     http://www.apache.org/licenses/LICENSE-2.0
%%
%% Unless required by applicable law or agreed to in writing, software
%% distributed under the License is distributed on an "AS IS" BASIS,
%% WITHOUT WARRANTIES OR CONDITIONS OF ANY KIND, either express or implied.
%% See the License for the specific language governing permissions and
%% limitations under the License.
%%
%% %CopyrightEnd%
%% 

%%----------------------------------------------------------------------
%% Purpose:
%%
%% Test:    ts:run(snmp, snmp_manager_SUITE, [batch]).
%% Test:    ts:run(snmp, snmp_manager_SUITE, event_tests, [batch]).
%% Test:    ts:run(snmp, snmp_manager_SUITE, inform_swarm, [batch]).
%% 
%%----------------------------------------------------------------------
-module(snmp_manager_SUITE).

%%----------------------------------------------------------------------
%% Include files
%%----------------------------------------------------------------------

-include_lib("common_test/include/ct.hrl").
-include("snmp_test_lib.hrl").
-include("snmp_test_data/Test2.hrl").

-include_lib("snmp/include/snmp_types.hrl").
-include_lib("snmp/include/STANDARD-MIB.hrl").
-include_lib("snmp/src/manager/snmpm_internal.hrl").


%%----------------------------------------------------------------------
%% External exports
%%----------------------------------------------------------------------
-export([
         suite/0, all/0, groups/0,
	 init_per_suite/1,    end_per_suite/1, 
	 init_per_group/2,    end_per_group/2, 
	 init_per_testcase/2, end_per_testcase/2, 


	 simple_start_and_stop1/1,
	 simple_start_and_stop2/1,
	 simple_start_and_stop3/1,
	 simple_start_and_monitor_crash1/1,
	 simple_start_and_monitor_crash2/1,
	 notify_started01/1,
	 notify_started02/1,

	 register_user1/1,
	
	 register_agent_old/1,
	 register_agent2/1,
	 register_agent3/1,

	 info/1,
<<<<<<< HEAD
	 usm_priv_aes/1,
=======
         usm_priv_aes/1,
>>>>>>> ebc2ddda
	 
	 simple_sync_get2/1, 
	 simple_sync_get3/1, 
	 simple_async_get2/1, 
	 simple_async_get3/1, 
	
  	 simple_sync_get_next2/1, 
  	 simple_sync_get_next3/1, 
  	 simple_async_get_next2/1, 
         simple_async_get_next3_cbp_def/1,
         simple_async_get_next3_cbp_temp/1,
         simple_async_get_next3_cbp_perm/1,
	 
	 simple_sync_set2/1, 
	 simple_sync_set3/1, 
	 simple_async_set2/1, 
         simple_async_set3_cbp_def/1,
         simple_async_set3_cbp_temp/1,
         simple_async_set3_cbp_perm/1,
	 
  	 simple_sync_get_bulk2/1, 
  	 simple_sync_get_bulk3/1, 
  	 simple_async_get_bulk2/1, 
         simple_async_get_bulk3_cbp_def/1,
         simple_async_get_bulk3_cbp_temp/1,
         simple_async_get_bulk3_cbp_perm/1,
	 
  	 misc_async2/1, 

	 discovery/1,
	 
	 trap1/1,
	 trap2/1,

	 inform1/1,
	 inform2/1,
	 inform3/1,
	 inform4/1,
	 inform_swarm_cbp_def/1,
         inform_swarm_cbp_temp/1,
         inform_swarm_cbp_perm/1,

	 report/1,

	 otp8015_1/1, 
	
	 otp8395_1/1

	]).


%%----------------------------------------------------------------------
%% Internal exports
%%----------------------------------------------------------------------

%% -export([async_exec/2]).


%%----------------------------------------------------------------------
%% Macros and constants
%%----------------------------------------------------------------------

-define(AGENT_PORT,       4000).
-define(AGENT_MMS,        1024).
-define(AGENT_ENGINE_ID,  "agentEngine").

-define(MGR_PORT,       5000).
-define(MGR_MMS,        1024).
-define(MGR_ENGINE_ID,  "mgrEngine").

-define(NS_TIMEOUT,     10000).

-define(DEFAULT_MNESIA_DEBUG, none).


%%----------------------------------------------------------------------
%% Records
%%----------------------------------------------------------------------

%%======================================================================
%% Common Test interface functions
%%======================================================================

suite() -> 
    [{ct_hooks, [ts_install_cth]}].


all() -> 
    [
     {group, start_and_stop_tests}, 
     {group, misc_tests}, 
     {group, user_tests}, 
     {group, agent_tests}, 
     {group, request_tests}, 
     {group, request_tests_mt}, 
     {group, event_tests}, 
     {group, event_tests_mt}, 
     discovery, 
     {group, tickets}, 
     {group, ipv6},
     {group, ipv6_mt}
    ].

groups() -> 
    [
     {start_and_stop_tests, [],
      [
       simple_start_and_stop1, 
       simple_start_and_stop2,
       simple_start_and_stop3, 
       simple_start_and_monitor_crash1,
       simple_start_and_monitor_crash2, 
       notify_started01,
       notify_started02
      ]
     },
     {misc_tests, [], 
      [
       info,
       usm_priv_aes
      ]
     },
     {user_tests, [], 
      [
       register_user1
      ]
     },
     {agent_tests, [], 
      [
       register_agent_old,
       register_agent2, 
       register_agent3
      ]
     },
     {request_tests, [],
      [
       {group, get_tests}, 
       {group, get_next_tests}, 
       {group, set_tests}, 
       {group, bulk_tests}, 
       {group, misc_request_tests} 
      ]
     },
     {request_tests_mt, [],
      [
       {group, get_tests}, 
       {group, get_next_tests},
       {group, set_tests}, 
       {group, bulk_tests},
       {group, misc_request_tests}
      ]
     },
     {get_tests, [],
      [
       simple_sync_get2, 
       simple_sync_get3, 
       simple_async_get2,
       simple_async_get3
      ]
     },
     {get_next_tests, [],
      [
       simple_sync_get_next2,
       simple_sync_get_next3,
       simple_async_get_next2,
       simple_async_get_next3_cbp_def,
       simple_async_get_next3_cbp_temp,
       simple_async_get_next3_cbp_perm
      ]
     },
     {set_tests, [],
      [
       simple_sync_set2, 
       simple_sync_set3, 
       simple_async_set2,
       simple_async_set3_cbp_def,
       simple_async_set3_cbp_temp,
       simple_async_set3_cbp_perm
      ]
     },
     {bulk_tests, [],
      [
       simple_sync_get_bulk2,
       simple_sync_get_bulk3,
       simple_async_get_bulk2, 
       simple_async_get_bulk3_cbp_def,
       simple_async_get_bulk3_cbp_temp,
       simple_async_get_bulk3_cbp_perm
      ]
     },
     {misc_request_tests, [], 
      [
       misc_async2
      ]
     },
     {event_tests, [],
      [
       trap1, 
       trap2, 
       inform1, 
       inform2, 
       inform3, 
       inform4,
       inform_swarm_cbp_def,
       inform_swarm_cbp_temp,
       inform_swarm_cbp_perm,
       report
      ]
     },
     {event_tests_mt, [],
      [
       trap1, 
       trap2, 
       inform1, 
       inform2, 
       inform3, 
       inform4,
       inform_swarm_cbp_def,
       inform_swarm_cbp_temp,
       inform_swarm_cbp_perm,
       report
      ]
     },
     {tickets, [], 
      [
       {group, otp8015}, 
       {group, otp8395}
      ]
     },
     {otp8015, [], 
      [
       otp8015_1
      ]
     }, 
     {otp8395, [], 
      [
       otp8395_1
      ]
     },
     {ipv6, [], ipv6_tests()},
     {ipv6_mt, [], ipv6_tests()}

    ].

ipv6_tests() ->
    [
     register_agent_old,
     simple_sync_get_next3,
     simple_async_get2,
     simple_sync_get3,
     simple_async_get_next2,
     simple_sync_set3,
     simple_async_set2,
     simple_sync_get_bulk2,
     simple_async_get_bulk3_cbp_def,
     simple_async_get_bulk3_cbp_temp,
     simple_async_get_bulk3_cbp_perm,
     misc_async2,
     inform1,
     inform_swarm_cbp_def,
     inform_swarm_cbp_temp,
     inform_swarm_cbp_perm
    ].



%%
%% -----
%%

init_per_suite(Config0) when is_list(Config0) ->

    ?IPRINT("init_per_suite -> entry with"
            "~n      Config0: ~p", [Config0]),

    case ?LIB:init_per_suite(Config0) of
        {skip, _} = SKIP ->
            SKIP;

        Config1 ->

            ?IPRINT("init_per_suite -> common init done"
                    "~n      Config1: ~p", [Config1]),

            %% Preferably this test SUITE should be divided into groups
            %% so that if crypto does not work only v3 tests that
            %% need crypto will be skipped, but as this is only a
            %% problem with one legacy test machine, we will procrastinate
            %% until we have a more important reason to fix this. 
            case ?LIB:crypto_start() of
                ok ->
                    %% We need one on this node also
                    snmp_test_sys_monitor:start(),

                    Config2   = ?LIB:init_suite_top_dir(?MODULE, Config1), 
                    Config3   = ?LIB:fix_data_dir(Config2),
                    %% Mib-dirs
                    %% data_dir is trashed by the test-server / common-test
                    %% so there is no point in fixing it...
                    MibDir    = ?LIB:lookup(data_dir, Config3),
                    StdMibDir = filename:join([code:priv_dir(snmp), "mibs"]),
                    [{mib_dir, MibDir}, {std_mib_dir, StdMibDir} | Config3];

                _ ->
                    {skip, "Crypto did not start"}
            end
    end.

end_per_suite(Config0) when is_list(Config0) ->

    ?IPRINT("end_per_suite -> entry with"
            "~n      Config0: ~p"
            "~n      Nodes:  ~p", [Config0, erlang:nodes()]),

    snmp_test_sys_monitor:stop(),
    Config1 = ?LIB:end_per_suite(Config0),

    ?IPRINT("end_per_suite -> end when"
            "~n      Nodes:  ~p", [erlang:nodes()]),
    Config1.


%%
%% -----
%%

init_per_group(request_tests_mt = GroupName, Config) ->
    ?LIB:init_group_top_dir(
      GroupName, 
      [{manager_net_if_module, snmpm_net_if_mt} | Config]);
init_per_group(event_tests_mt = GroupName, Config) ->
    ?LIB:init_group_top_dir(
      GroupName, 
      [{manager_net_if_module, snmpm_net_if_mt} | Config]);
init_per_group(ipv6_mt = GroupName, Config) ->
    init_per_group_ipv6(GroupName,
                        [{manager_net_if_module, snmpm_net_if_mt} | Config]);   
init_per_group(ipv6 = GroupName, Config) -> 
    init_per_group_ipv6(GroupName, Config);   
init_per_group(GroupName, Config) ->
    ?LIB:init_group_top_dir(GroupName, Config).


init_per_group_ipv6(GroupName, Config) ->
    %% <OS-CONDITIONAL-SKIP>
    OSSkipable = [{unix, 
                   [
                    {darwin, fun(V) when (V > {9, 8, 0}) ->
				     %% This version is OK: No Skip
				     false;
				(_) ->
				     %% This version is *not* ok: Skip
                                     %% We need a fully qualified hostname
                                     %% to get a proper IPv6 address (in this
                                     %% version), but its just to messy, so 
                                     %% instead we skip this **OLD** darwin...
				     true
                             end}
                   ]
                  }],
    %% </OS-CONDITIONAL-SKIP>
    case ?OS_BASED_SKIP(OSSkipable) of
        true ->
            {skip, "Host *may* not *properly* support IPV6"};
        false ->
            %% Even if this host supports IPv6 we don't use it unless its
            %% one of the configures/supported IPv6 hosts...
            case ?HAS_SUPPORT_IPV6() of
                true ->
                    ipv6_init(?LIB:init_group_top_dir(GroupName, Config));
                false ->
                    {skip, "Host does not support IPv6"}
            end
    end.


end_per_group(_GroupName, Config) ->
    %% Do we really need to do this?
    lists:keydelete(snmp_group_top_dir, 1, Config).




%%
%% -----
%%

init_per_testcase(Case, Config) when is_list(Config) ->

    ?IPRINT("init_per_testcase -> entry with"
            "~n   Config: ~p"
            "~n   Nodes:  ~p", [Config, erlang:nodes()]),

    snmp_test_global_sys_monitor:reset_events(),
    
    %% This version of the API, based on Addr and Port, has been deprecated
    DeprecatedApiCases = 
	[
	],
    Result = 
	case lists:member(Case, DeprecatedApiCases) of
	    true ->
		{skip, "API no longer supported"};
	    false ->
		try init_per_testcase2(Case, Config)
                catch
                    C:{skip, _} = E:_ when ((C =:= throw) orelse
                                            (C =:= exit)) ->
                        E;
                    exit:{suite_failed, {{Reason, _CS},_MFA}, Mod, Line}:_ ->
                        {skip, {Reason, Mod, Line}};
                    exit:{suite_failed, Reason, Mod, Line}:_ ->
                        {skip, {Reason, Mod, Line}};
                    C:E:_ when ((C =:= throw) orelse
                                (C =:= exit)) ->
                        {skip, {catched, C, E}}
                end
	end,
    ?IPRINT("init_per_testcase end when"
            "~n      Nodes:  ~p"
            "~n      Result: ~p"
            "~n~n", [erlang:nodes(), Result]),
    Result.

init_per_testcase2(Case, Config) ->
    ?DBG("init_per_testcase2 -> "
	 "~n   Case:   ~p"
	 "~n   Config: ~p"
	 "~n   Nodes:  ~p", [Case, Config, erlang:nodes()]),

    CaseTopDir = snmp_test_lib:init_testcase_top_dir(Case, Config), 

    %% -- Manager dirs  --
    MgrTopDir  = filename:join(CaseTopDir, "manager/"), 
    ?DBG("init_per_testcase2 -> try create manager top dir: ~n~p", 
	 [MgrTopDir]),
    ?line ok   = file:make_dir(MgrTopDir),

    MgrConfDir = filename:join(MgrTopDir,  "conf/"),
    ?line ok   = file:make_dir(MgrConfDir),

    MgrDbDir   = filename:join(MgrTopDir,  "db/"),
    ?line ok   = file:make_dir(MgrDbDir),

    MgrLogDir  = filename:join(MgrTopDir,  "log/"),
    ?line ok   = file:make_dir(MgrLogDir),

    %% -- Agent dirs --
    AgTopDir  = filename:join(CaseTopDir, "agent/"),
    ?line ok  = file:make_dir(AgTopDir),

    AgConfDir = filename:join(AgTopDir,   "conf/"),
    ?line ok  = file:make_dir(AgConfDir),

    AgDbDir   = filename:join(AgTopDir,   "db/"),
    ?line ok  = file:make_dir(AgDbDir),

    AgLogDir  = filename:join(AgTopDir,   "log/"),
    ?line ok  = file:make_dir(AgLogDir),

    Family = proplists:get_value(ipfamily, Config, inet),

    TO = case Case of
             inform3 ->
                 ?MINS(2);
             InformSwarm when (InformSwarm =:= inform_swarm_cbp_def) orelse
                              (InformSwarm =:= inform_swarm_cbp_temp) orelse
                              (InformSwarm =:= inform_swarm_cbp_perm) ->
                 case ?config(snmp_factor, Config) of
                     N when is_integer(N) -> ?MINS(2*N);
                     _                    -> ?MINS(2)
                 end;
             _ ->
                 ?MINS(1)
         end,
    ?IPRINT("Set test case timetrap: ~p", [TO]),
    ct:timetrap(TO),

    Conf = [{ipfamily,                  Family},
	    {ip,                        ?LOCALHOST(Family)},
	    {case_top_dir,              CaseTopDir},
	    {agent_dir,                 AgTopDir},
	    {agent_conf_dir,            AgConfDir},
	    {agent_db_dir,              AgDbDir},
	    {agent_log_dir,             AgLogDir}, 
	    {manager_agent_target_name, "agent01"}, 
	    {manager_dir,               MgrTopDir},
	    {manager_conf_dir,          MgrConfDir},
	    {manager_db_dir,            MgrDbDir},
	    {manager_log_dir,           MgrLogDir} | Config],
    Conf2 = init_per_testcase3(Case, Conf),
    ?DBG("init [~w] Nodes [2]: ~p", [Case, erlang:nodes()]),
    Conf2.

init_per_testcase3(Case, Config) ->
    ApiCases02 = 
	[
	 simple_sync_get2, 
	 simple_async_get2, 
	 simple_sync_get_next2, 
	 simple_async_get_next2, 
	 simple_sync_set2, 
	 simple_async_set2, 
	 simple_sync_get_bulk2, 
	 simple_async_get_bulk2,
	 misc_async2,
	 otp8395_1
	],
    ApiCases03 = 
	[
	 simple_sync_get3,
	 simple_async_get3,
	 simple_sync_get_next3,
	 simple_async_get_next3_cbp_def,
	 simple_async_get_next3_cbp_temp,
	 simple_async_get_next3_cbp_perm,
	 simple_sync_set3,
	 simple_async_set3_cbp_def,
	 simple_async_set3_cbp_temp,
	 simple_async_set3_cbp_perm,
	 simple_sync_get_bulk3,
         simple_async_get_bulk3_cbp_def,
         simple_async_get_bulk3_cbp_temp,
         simple_async_get_bulk3_cbp_perm
	],
    Cases = 
	[
	 trap1,
	 trap2,
	 inform1,
	 inform2,
	 inform3,
	 inform4,
	 inform_swarm_cbp_def,
         inform_swarm_cbp_temp,
         inform_swarm_cbp_perm,
	 report
	] ++ 
	ApiCases02 ++
	ApiCases03,
    case lists:member(Case, Cases) of
	true ->
	    NoAutoInformCases = [inform1, inform2, inform3,
                                 inform_swarm_cbp_def,
                                 inform_swarm_cbp_temp,
                                 inform_swarm_cbp_perm], 
	    AutoInform = not lists:member(Case, NoAutoInformCases),
	    Conf1 = if 
                        %% We turn off verbosity for the swarm cases
                        %% (too much output).
			(Case =:= inform_swarm_cbp_def) orelse
                        (Case =:= inform_swarm_cbp_temp) orelse
                        (Case =:= inform_swarm_cbp_perm) ->
			    Verb = [{manager_config_verbosity,     silence},
                                    {manager_note_store_verbosity, silence},
                                    {manager_server_verbosity,     info},
                                    {manager_net_if_verbosity,     info},
                                    {agent_verbosity,              info}, 
                                    {agent_net_if_verbosity,       info}],
                            Verb ++ Config;
			Case =:= otp8395_1 ->
			    [{manager_atl_seqno, true} | Config];
			true ->
			    Config
		    end,
            Conf2 = if
                        (Case =:= simple_async_get_next3_cbp_temp) orelse
                        (Case =:= simple_async_set3_cbp_temp) orelse
                        (Case =:= simple_async_get_bulk3_cbp_temp) orelse
                        (Case =:= inform_swarm_cbp_temp) ->
                            [{manager_server_cbproxy, temporary} | Conf1];
                        (Case =:= simple_async_get_next3_cbp_perm) orelse
                        (Case =:= simple_async_set3_cbp_perm) orelse
                        (Case =:= simple_async_get_bulk3_cbp_perm) orelse
                        (Case =:= inform_swarm_cbp_perm) ->
                            [{manager_server_cbproxy, permanent} | Conf1];
                        true ->
                            Conf1
                    end,
            %% We don't need to try catch this (init_agent)
            %% since we have a try catch "higher up"...
	    Conf3 = init_agent(Conf2),
	    Conf4 = try init_manager(AutoInform, Conf3)
                    catch AC:AE:_ ->
                            %% Ouch we need to clean up: 
                            %% The init_agent starts an agent node!
                            init_per_testcase_fail_agent_cleanup(Conf2),
                            throw({skip, {manager_init_failed, AC, AE}})
                    end,
	    Conf5 = try init_mgr_user(Conf4)
                    catch MC:ME:_ ->
                            %% Ouch we need to clean up: 
                            %% The init_agent starts an agent node!
                            %% The init_magager starts an manager node!
                            init_per_testcase_fail_manager_cleanup(Conf3),
                            init_per_testcase_fail_agent_cleanup(Conf3),
                            throw({skip, {manager_user_init_failed, MC, ME}})
                    end,
	    case lists:member(Case, ApiCases02 ++ ApiCases03) of
		true ->
		    init_mgr_user_data2(Conf5);
		false ->
		    init_mgr_user_data1(Conf5)
	    end;
	false ->
	    Config
    end.

init_per_testcase_fail_manager_cleanup(Conf) ->
    (catch fin_manager(Conf)).

init_per_testcase_fail_agent_cleanup(Conf) ->
    (catch fin_agent(Conf)).

end_per_testcase(Case, Config) when is_list(Config) ->
    ?IPRINT("end_per_testcase -> entry with"
            "~n   Config:        ~p"
            "~n   Nodes:         ~p",
            [Config, erlang:nodes()]),

    ?IPRINT("system events during test: "
            "~n   ~p", [snmp_test_global_sys_monitor:events()]),

    Conf1  = Config,
    Conf2  = end_per_testcase2(Case, Conf1),

    ?IPRINT("end_per_testcase -> done with"
            "~n   Condif: ~p"
            "~n   Nodes:  ~p", [Conf2, erlang:nodes()]),

    Conf2.

end_per_testcase2(Case, Config) ->
    ApiCases02 = 
	[
	 simple_sync_get2, 
	 simple_async_get2, 
	 simple_sync_get_next2, 
	 simple_async_get_next2, 
	 simple_sync_set2, 
	 simple_async_set2, 
	 simple_sync_get_bulk2, 
	 simple_async_get_bulk2,
	 misc_async2,
	 otp8395_1
	],
    ApiCases03 = 
	[
	 simple_sync_get3, 
	 simple_async_get3, 
	 simple_sync_get_next3, 
	 simple_async_get_next3_cbp_def, 
	 simple_async_get_next3_cbp_temp, 
	 simple_async_get_next3_cbp_perm, 
	 simple_sync_set3, 
	 simple_async_set3_cbp_def,
	 simple_async_set3_cbp_temp,
	 simple_async_set3_cbp_perm,
	 simple_sync_get_bulk3, 
         simple_async_get_bulk3_cbp_def,
         simple_async_get_bulk3_cbp_temp,
         simple_async_get_bulk3_cbp_perm
	],
    Cases = 
	[
	 trap1,
	 trap2,
	 inform1,
	 inform2,
	 inform3,
	 inform4,
         inform_swarm_cbp_def,
         inform_swarm_cbp_temp,
         inform_swarm_cbp_perm,
	 report
	] ++ 
	ApiCases02 ++ 
	ApiCases03,
    case lists:member(Case, Cases) of
	true ->
	    Conf1 = case lists:member(Case, ApiCases02 ++ ApiCases03) of
			true ->
			    fin_mgr_user_data2(Config);
			false ->
			    fin_mgr_user_data1(Config)
		    end,
	    Conf2 = fin_mgr_user(Conf1),
	    Conf3 = fin_manager(Conf2),
	    fin_agent(Conf3);
	false ->
	    Config
    end.


%%======================================================================
%% Test case definitions
%%======================================================================


%%======================================================================
%% Test functions
%%======================================================================

simple_start_and_stop1(suite) -> [];
simple_start_and_stop1(Config) when is_list(Config) ->
    ?TC_TRY(simple_start_and_stop1,
            fun() -> do_simple_start_and_stop1(Config) end).

do_simple_start_and_stop1(Config) ->
    ?IPRINT("starting with Config: "
            "~n      ~p", [Config]),
    ConfDir = ?config(manager_conf_dir, Config),
    DbDir   = ?config(manager_db_dir, Config),

    write_manager_conf(ConfDir),

    Opts = [{server, [{verbosity, trace}]},
	    {net_if, [{verbosity, trace}]},
	    {note_store, [{verbosity, trace}]},
	    {config, [{verbosity, trace}, {dir, ConfDir}, {db_dir, DbDir}]}],

    ?IPRINT("try starting manager"),
    ok = snmpm:start_link(Opts),

    ?SLEEP(1000),

    ?IPRINT("manager started, now try to stop"),
    ok = snmpm:stop(),

    ?SLEEP(1000),

    ok.


%%======================================================================

simple_start_and_stop2(suite) -> [];
simple_start_and_stop2(Config) when is_list(Config) ->
    Pre  = fun() ->
                   ManagerNode = start_manager_node(), 
                   [ManagerNode]
           end,
    Case = fun(State) -> do_simple_start_and_stop2(State, Config) end,
    Post = fun([ManagerNode]) -> stop_node(ManagerNode) end,
    ?TC_TRY(simple_start_and_stop2, Pre, Case, Post).

do_simple_start_and_stop2([ManagerNode], Config) ->
    ?IPRINT("starting with Config: "
            "~n      ~p"
            "~n", [Config]),

    ConfDir = ?config(manager_conf_dir, Config),
    DbDir   = ?config(manager_db_dir, Config),

    write_manager_conf(ConfDir),

    Opts = [{server, [{verbosity, trace}]},
	    {net_if, [{verbosity, trace}]},
	    {note_store, [{verbosity, trace}]},
	    {config, [{verbosity, trace}, {dir, ConfDir}, {db_dir, DbDir}]}],


    ?IPRINT("try load snmp application"),
    ?line ok = load_snmp(ManagerNode),

    ?IPRINT("try set manager env for the snmp application"),
    ?line ok = set_mgr_env(ManagerNode, Opts),

    ?IPRINT("try starting snmp application (with only manager)"),
    ?line ok = start_snmp(ManagerNode),

    ?IPRINT("started"),

    ?SLEEP(1000),

    ?IPRINT("try stopping snmp application (with only manager)"),
    ?line ok = stop_snmp(ManagerNode),

    ?SLEEP(1000),
    ?IPRINT("end"),

    ok.


%%======================================================================

simple_start_and_stop3(suite) -> [];
simple_start_and_stop3(Config) when is_list(Config) ->
    ?TC_TRY(simple_start_and_stop3,
            fun() -> do_simple_start_and_stop3(Config) end).

do_simple_start_and_stop3(Config) ->
    ?IPRINT("starting with Config: "
            "~n      ~p", [Config]),

    ConfDir = ?config(manager_conf_dir, Config),
    DbDir   = ?config(manager_db_dir, Config),

    write_manager_conf(ConfDir),

    Opts = [{server,     [{verbosity, trace}]},
	    {net_if,     [{verbosity, trace}, {options, [{extra_sock_opts, ['this-should-not-work']}]}]},
	    {note_store, [{verbosity, trace}]},
	    {config,     [{verbosity, trace}, {dir, ConfDir}, {db_dir, DbDir}]}],

    ?IPRINT("try starting manager"),
    try snmpm:start_link(Opts) of
        ok ->
            (catch snmpm:stop()),
            ?FAIL('unexpected-success')
    catch
        _:_:_ ->
            ?IPRINT("expected start failure"),
            ok
    end,

    ?SLEEP(1000),
    ?IPRINT("end"),

    ok.


%%======================================================================

simple_start_and_monitor_crash1(suite) -> [];
simple_start_and_monitor_crash1(Config) when is_list(Config) ->
    ?TC_TRY(simple_start_and_monitor_crash1,
            fun() -> do_simple_start_and_monitor_crash1(Config) end).

do_simple_start_and_monitor_crash1(Config) ->
    ?IPRINT("starting with Config: "
            "~n      ~p", [Config]),

    ConfDir = ?config(manager_conf_dir, Config),
    DbDir   = ?config(manager_db_dir, Config),

    write_manager_conf(ConfDir),

    Opts = [{server, [{verbosity, trace}]},
	    {net_if, [{verbosity, trace}]},
	    {note_store, [{verbosity, trace}]},
	    {config, [{verbosity, trace}, {dir, ConfDir}, {db_dir, DbDir}]}],

    ?IPRINT("try starting manager"),
    ok = snmpm:start(Opts),

    ?SLEEP(1000),

    ?IPRINT("create the monitor"),
    Ref = snmpm:monitor(),

    ?IPRINT("make sure it has not already crashed..."),
    receive
	{'DOWN', Ref, process, Obj1, Reason1} ->
	    ?FAIL({unexpected_down, Obj1, Reason1})
    after 1000 ->
	    ok
    end,

    ?IPRINT("stop the manager"),
    ok = snmpm:stop(),

    ?IPRINT("await the down-message"),
    receive
	{'DOWN', Ref, process, Obj2, Reason2} ->
	    ?IPRINT("received expected down-message: "
                    "~n   Obj2:    ~p"
                    "~n   Reason2: ~p", 
                    [Obj2, Reason2]),
	    ok
    after 1000 ->
            %% The manager is an entire process tree and we can't
            %% wait for all of them. Instead, we assume that if
            %% we deal with the top supervisor, all the other procs
            %% will also follow...
            ?ENSURE_NOT_RUNNING(snmpm_supervisor,
                                fun() -> snmpm:stop() end,
                                1000),
	    ?FAIL(timeout)
    end,
    ?IPRINT("end"),

    ok.


%%======================================================================

simple_start_and_monitor_crash2(suite) -> [];
simple_start_and_monitor_crash2(Config) when is_list(Config) ->
    Cond = fun() -> case os:type() of
			{unix, netbsd} ->
			    {skip, "Unstable on NetBSD"};
			_ ->
			    ok
		    end
	   end,
    Pre  = fun()  -> undefined end,
    Case = fun(_) -> do_simple_start_and_monitor_crash2(Config) end,
    Post = fun(_) -> ok end,
    ?TC_TRY(simple_start_and_monitor_crash2,
	    Cond, Pre, Case, Post).

do_simple_start_and_monitor_crash2(Config) ->
    ?IPRINT("starting with Config: "
            "~n      ~p", [Config]),

    ConfDir = ?config(manager_conf_dir, Config),
    DbDir   = ?config(manager_db_dir, Config),

    write_manager_conf(ConfDir),

    Opts = [{restart_type, permanent},
	    {server, [{verbosity, trace}]},
	    {net_if, [{verbosity, trace}]},
	    {note_store, [{verbosity, trace}]},
	    {config, [{verbosity, trace}, {dir, ConfDir}, {db_dir, DbDir}]}],

    ?IPRINT("try starting manager"),
    ok = snmpm:start(Opts),

    ?SLEEP(1000),

    ?IPRINT("create the monitor"),
    Ref = snmpm:monitor(),

    ?IPRINT("make sure it has not already crashed..."),
    receive
	{'DOWN', Ref, process, Obj1, Reason1} ->
	    ?FAIL({unexpected_down, Obj1, Reason1})
    after 1000 ->
	    ok
    end,

    ?IPRINT("crash the manager"),
    simulate_crash(),

    ?IPRINT("await the down-message"),
    receive
	{'DOWN', Ref, process, Obj2, Reason2} ->
	    ?IPRINT("received expected down-message: "
                    "~n   Obj2:    ~p"
                    "~n   Reason2: ~p", 
                    [Obj2, Reason2]),
	    ok
    after 1000 ->
	    ?FAIL(timeout)
    end,

    ok.


%% The server supervisor allow 5 restarts in 500 msec.
server_pid() ->
    whereis(snmpm_server).

-define(MAX_KILLS, 6).

simulate_crash() ->
    simulate_crash(0, server_pid()).

simulate_crash(?MAX_KILLS, _) ->
    ?SLEEP(1000),
    case server_pid() of
	P when is_pid(P) ->
	    exit({error, {still_alive, P}});
	_ ->
	    ok
    end;
simulate_crash(NumKills, Pid) when (NumKills < ?MAX_KILLS) and is_pid(Pid) ->
    ?IPRINT("similate_crash -> ~w, ~p", [NumKills, Pid]),
    Ref = erlang:monitor(process, Pid),
    exit(Pid, kill),
    receive 
	{'DOWN', Ref, process, _Object, _Info} ->
	    ?IPRINT("received expected 'DOWN' message"),
	    simulate_crash(NumKills + 1, server_pid())
    after 1000 ->
	    case server_pid() of
		P when is_pid(P) ->
                    ?EPRINT("received expected 'DOWN' message"),
		    exit({error, {no_down_from_server, P}});
		_ ->
		    ok
	    end
    end;
simulate_crash(NumKills, _) ->
    ?SLEEP(10),
    simulate_crash(NumKills, server_pid()).


%%======================================================================

notify_started01(suite) -> [];
notify_started01(Config) when is_list(Config) ->
    ?TC_TRY(notify_started01,
            fun() -> do_notify_started01(Config) end).

do_notify_started01(Config) ->
    ?IPRINT("starting with Config: "
            "~n      ~p", [Config]),

    ConfDir = ?config(manager_conf_dir, Config),
    DbDir   = ?config(manager_db_dir, Config),

    write_manager_conf(ConfDir),

    Opts = [{server, [{verbosity, log}]},
	    {net_if, [{verbosity, silence}]},
	    {note_store, [{verbosity, silence}]},
	    {config, [{verbosity, log}, {dir, ConfDir}, {db_dir, DbDir}]}],

    ?IPRINT("request start notification (1)"),
    Pid1 = snmpm:notify_started(10000),
    receive
	{snmpm_start_timeout, Pid1} ->
	    ?IPRINT("received expected start timeout"),
	    ok;
	Any1 ->
	    ?FAIL({unexpected_message, Any1})
    after 15000 ->
	    ?FAIL({unexpected_timeout, Pid1})
    end,

    ?IPRINT("request start notification (2)"),
    Pid2 = snmpm:notify_started(10000),

    ?IPRINT("start the snmpm starter"),
    Pid = snmpm_starter(Opts, 5000),

    ?IPRINT("await the start notification"),
    Ref = 
	receive
	    {snmpm_started, Pid2} ->
		?IPRINT("received started message -> create the monitor"),
		snmpm:monitor();
	    Any2 ->
		?FAIL({unexpected_message, Any2})
	after 15000 ->
		?FAIL({unexpected_timeout, Pid2})
	end,

    ?IPRINT("[~p] make sure it has not already crashed...", [Ref]),
    receive
	{'DOWN', Ref, process, Obj1, Reason1} ->
	    ?FAIL({unexpected_down, Obj1, Reason1})
    after 1000 ->
	    ok
    end,

    ?IPRINT("stop the manager"),
    Pid ! {stop, self()}, %ok = snmpm:stop(),

    ?IPRINT("await the down-message"),
    receive
	{'DOWN', Ref, process, Obj2, Reason2} ->
	    ?IPRINT("received expected down-message: "
                    "~n   Obj2:    ~p"
                    "~n   Reason2: ~p", 
                    [Obj2, Reason2]),
	    ok
    after 5000 ->
	    ?FAIL(down_timeout)
    end,

    ?IPRINT("end"),
    ok.


snmpm_starter(Opts, To) ->
    Parent = self(),
    spawn(
      fun() -> 
	      ?SLEEP(To), 
	      ok = snmpm:start(Opts),
	      receive
		  {stop, Parent} ->
		      snmpm:stop()
	      end
      end).


%%======================================================================

notify_started02(suite) -> [];
notify_started02(Config) when is_list(Config) ->
    ?TC_TRY(notify_started02,
            fun() -> notify_started02_cond(Config) end,
            fun() -> do_notify_started02(Config) end).

notify_started02_cond(Config) ->
    LinuxVersionVerify = 
	fun() ->
		case os:cmd("uname -m") of
		    "i686" ++ _ ->
			case os:version() of
			    {2, 6, Rev} when Rev >= 16 ->
				false;
			    {2, Min, _} when Min > 6 ->
				false;
			    {Maj, _, _} when Maj > 2 ->
				false;
			    _ ->
				true
			end;
		    _ ->
			false
		end
	end,
    Skippable = [{unix, [{linux, LinuxVersionVerify}]}],
    Condition = fun() -> ?OS_BASED_SKIP(Skippable) end,
    ?NON_PC_TC_MAYBE_SKIP(Config, Condition).
    
do_notify_started02(Config) ->
    ?IPRINT("starting with Config: "
            "~n      ~p", [Config]),

    ConfDir = ?config(manager_conf_dir, Config),
    DbDir   = ?config(manager_db_dir, Config),

    write_manager_conf(ConfDir),

    Opts = [{server,     [{verbosity, log}]},
	    {net_if,     [{verbosity, silence}]},
	    {note_store, [{verbosity, silence}]},
	    {config,     [{verbosity, debug}, {dir, ConfDir}, {db_dir, DbDir}]}],

    ?IPRINT("start snmpm client process"),
    NumIterations = 5,
    Pid1 = ns02_client_start(NumIterations),

    ?IPRINT("start snmpm ctrl (starter) process"),
    Pid2 = ns02_ctrl_start(Opts, NumIterations),

    %% On a reasonably fast machine, one iteration takes approx 4 seconds.
    %% We measure the first iteration, and then we wait for the remaining
    %% ones (4 in this case).
    ApproxStartTime =
        case ns02_client_await_approx_runtime(Pid1) of
            {ok, T} ->
                T;
            {error, Reason} ->
                %% Attempt cleanup just in case
                exit(Pid1, kill),
                exit(Pid2, kill),
                ?FAIL(Reason);
            {skip, Reason} ->
                %% Attempt cleanup just in case
                exit(Pid1, kill),
                exit(Pid2, kill),
                ?SKIP(Reason)
        end,

    ?IPRINT("await snmpm client process exit (max ~p+10000 msec)", 
            [ApproxStartTime]),
    receive 
        %% We take this opportunity to check if we got a skip from
        %% the ctrl process.
	{'EXIT', Pid2, {skip, SkipReason1}} ->
	    ?SKIP(SkipReason1);
	{'EXIT', Pid1, normal} ->
	    ok;
	{'EXIT', Pid1, {suite_failed, Reason1}} ->
	    ?FAIL({client, Reason1});
	{'EXIT', Pid1, Reason1} ->
	    ?FAIL({client, Reason1})
    after ApproxStartTime + 10000 ->
            exit(Pid1, kill),
            exit(Pid2, kill),
	    ?FAIL(timeout)
    end,
	
    ?IPRINT("await snmpm starter process exit"),
    receive 
	{'EXIT', Pid2, normal} ->
	    ok;
	{'EXIT', Pid2, {skip, SkipReason2}} ->
            %% In case of a race
	    ?SKIP(SkipReason2);
	{'EXIT', Pid2, Reason2} ->
	    ?FAIL({ctrl, Reason2})
    after 5000 ->
            exit(Pid2, kill),
	    ?FAIL(timeout)
    end,
	
    ?IPRINT("end"),
    ok.


ns02_client_start(N) ->
    Self = self(),
    spawn_link(fun() -> ns02_client(Self, N) end).

ns02_client_await_approx_runtime(Pid) ->
    receive
        {?MODULE, client_time, Time} ->
            {ok, Time};
        {'EXIT', Pid, Reason} ->
            ?EPRINT("client (~p) failed: "
                    "~n      ~p", [Pid, Reason]),
            {error, Reason}
                
    after 30000 ->
            %% Either something is *really* wrong or this machine 
            %% is dog slow. Either way, this is a skip-reason...
            {skip, approx_runtime_timeout}
    end.
    
		       
ns02_client(Parent, N) when is_pid(Parent) ->
    put(tname, ns02_client),
    ?IPRINT("starting"),
    ns02_client_loop(Parent, 
                     dummy, snmpm:notify_started(?NS_TIMEOUT),
                     snmp_misc:now(ms), undefined,
                     N).

ns02_client_loop(_Parent, _Ref, _Pid, _Begin, _End, 0) ->
    %% ?IPRINT("loop -> done"),
    exit(normal);
ns02_client_loop(Parent, Ref, Pid, Begin, End, N) 
  when is_pid(Parent) andalso is_integer(Begin) andalso is_integer(End) ->
    %% ?IPRINT("loop -> [~w] inform parent: ~w, ~w => ~w", [N, Begin, End, End-Begin]),
    Parent ! {?MODULE, client_time, N*(End-Begin)},
    ns02_client_loop(undefined, Ref, Pid, snmp_misc:now(ms), undefined, N);    
ns02_client_loop(Parent, Ref, Pid, Begin, End, N) 
  when is_integer(Begin) andalso is_integer(End) ->
    %% ?IPRINT("loop -> [~w] entry when"
    %%   "~n      Ref:   ~p"
    %%   "~n      Pid:   ~p"
    %%   "~n      Begin: ~p"
    %%   "~n      End:   ~p", [N, Ref, Pid, Begin, End]),
    ns02_client_loop(Parent, Ref, Pid, snmp_misc:now(ms), undefined, N);    
ns02_client_loop(Parent, Ref, Pid, Begin, End, N) ->
    %% ?IPRINT("loop(await message) -> [~w] entry when"
    %%   "~n      Ref:   ~p"
    %%   "~n      Pid:   ~p"
    %%   "~n      Begin: ~p"
    %%   "~n      End:   ~p", [N, Ref, Pid, Begin, End]),
    receive
	{snmpm_started, Pid} ->
	    ?IPRINT("received expected started message (~w)", [N]),
	    ns02_client_loop(Parent,
                             snmpm:monitor(), dummy,
                             Begin, End,
                             N);
	{snmpm_start_timeout, Pid} ->
	    ?EPRINT("unexpected timeout"),
	    ?FAIL({unexpected_start_timeout, Pid});
	{'DOWN', Ref, process, Obj, Reason} ->
	    ?IPRINT("received expected DOWN message (~w) with"
                    "~n   Obj:    ~p"
                    "~n   Reason: ~p", [N, Obj, Reason]),
	    ns02_client_loop(Parent,
                             dummy, snmpm:notify_started(?NS_TIMEOUT),
                             Begin, snmp_misc:now(ms),
                             N-1)
    end.

ns02_ctrl_start(Opts, N) ->
    spawn_link(fun() -> ns02_ctrl(Opts, N) end).
		       
ns02_ctrl(Opts, N) ->
    put(tname, ns02_ctrl),
    ?IPRINT("starting"),
    ns02_ctrl_loop(Opts, N).


%% We have seen that some times it takes unreasonably long time to
%% start the manager (it got "stuck" in snmpm_config). But since
%% we did not have enough verbosity, we do not know how far it got.
%% So, we try to monitor each start attempt. We allow 5 sec (just 
%% to give slow boxes a chance).
ns02_ctrl_loop(_Opts, 0) ->
    ?IPRINT("done"),
    exit(normal);
ns02_ctrl_loop(Opts, N) ->
    ?IPRINT("entry when N: ~p", [N]),
    ?SLEEP(2000),
    ?IPRINT("start manager"),
    TS1 = erlang:system_time(millisecond),
    {StarterPid, StarterMRef} =
        erlang:spawn_monitor(fun() -> exit(snmpm:start(Opts)) end),
    receive
        {'DOWN', StarterMRef, process, StarterPid, ok} ->
            TS2 = erlang:system_time(millisecond),
            ?IPRINT("manager started: ~w ms", [TS2-TS1]),
            ok
    after 5000 ->
            ?EPRINT("manager (~p) start timeout - kill", [StarterPid]),
            exit(StarterPid, kill),
            exit({skip, start_timeout})
    end,
    ?SLEEP(2000),
    ?IPRINT("stop manager"),
    ?SLEEP(100), % Give the verbosity to take effect...
    TS3 = erlang:system_time(millisecond),
    case snmpm:stop(5000) of
        ok ->
            TS4 = erlang:system_time(millisecond),
            ?IPRINT("manager stopped: ~p ms", [TS4-TS3]),
            ok;
        {error, timeout} ->
            ?EPRINT("manager stop timeout - kill (cleanup) and skip"),
            exit(whereis(snmpm_supervisor), kill),
            exit({skip, stop_timeout})
    end,
    ns02_ctrl_loop(Opts, N-1).



%%======================================================================

info(suite) -> [];
info(Config) when is_list(Config) ->
    Pre = fun() ->
                  ConfDir = ?config(manager_conf_dir, Config),
                  DbDir   = ?config(manager_db_dir, Config),

                  write_manager_conf(ConfDir),

                  Opts = [{server, [{verbosity, trace}]},
                          {net_if, [{verbosity, trace}]},
                          {note_store, [{verbosity, trace}]},
                          {config, [{verbosity, trace}, 
                                    {dir,       ConfDir}, 
                                    {db_dir,    DbDir}]}],
                  ?IPRINT("try starting manager"),
                  ok = snmpm:start(Opts),
                  ?SLEEP(1000),
                  ok
          end,
    Case = fun(_) -> do_info(Config) end,
    Post = fun(_) ->
                   ?IPRINT("info verified, now try to stop"),
                   snmpm:stop(),
                   ?SLEEP(1000),
                   ok
           end,
    ?TC_TRY(info, Pre, Case, Post).


do_info(Config) ->
    ?IPRINT("starting with Config: "
            "~n      ~p", [Config]),

    ?IPRINT("get info"),
    Info = snmpm:info(), 
    ?IPRINT("got info, now verify: "
            "~n   ~p", [Info]),
    ok = verify_info( Info ),

    ?IPRINT("end"),
    ok.

verify_info(Info) when is_list(Info) ->
    Keys = [{server,     [process_memory, db_memory]},
	    {config,     [process_memory, db_memory]},
	    {net_if,     [process_memory, port_info]},
	    {note_store, [process_memory, db_memory]},
	    stats_counters],
    verify_info(Keys, Info);
verify_info(BadInfo) ->
    {error, {bad_info, BadInfo}}.

verify_info([], _) ->
    ok;
verify_info([Key|Keys], Info) when is_atom(Key) ->
    case lists:keymember(Key, 1, Info) of
	true ->
	    verify_info(Keys, Info);
	false ->
	    {error, {missing_info, {Key, Info}}}
    end;
verify_info([{Key, SubKeys}|Keys], Info) ->
    case lists:keysearch(Key, 1, Info) of
	{value, {Key, SubInfo}} ->
	    case verify_info(SubKeys, SubInfo) of
		ok ->
		    verify_info(Keys, Info);
		{error, {missing_info, {SubKey, _}}} ->
		    {error, {missing_subinfo, {Key, SubKey, Info}}}
	    end;
	false ->
	    {error, {missing_info, {Key, Info}}}
    end.


%%======================================================================

<<<<<<< HEAD
% USM privacy fails with AES in OTP 22.2.3. Test to prevent
% regression in future releases.
%
usm_priv_aes(suite) -> [];
usm_priv_aes(Config) when is_list(Config) ->
    ?TC_TRY(info,
            fun() -> do_usm_priv_aes(Config) end).

do_usm_priv_aes(Config) ->
    p("starting with Config: ~n~p", [Config]),

    ConfDir = ?config(manager_conf_dir, Config),
    DbDir   = ?config(manager_db_dir, Config),

    write_manager_conf(ConfDir),

    Opts = [{server, [{verbosity, trace}]},
	    {net_if, [{verbosity, trace}]},
	    {note_store, [{verbosity, trace}]},
	    {config, [{verbosity, trace}, {dir, ConfDir}, {db_dir, DbDir}]}],

    p("try starting manager"),
    ok = snmpm:start(Opts),

    ?SLEEP(1000),

    p("manager started, now generate AES-encrypted message"),
=======
%% USM privacy fails with AES in OTP 22.2.3. Test to prevent
%% regression in future releases.
%%
usm_priv_aes(suite) -> [];
usm_priv_aes(Config) when is_list(Config) ->
    Pre = fun() ->
                  ConfDir = ?config(manager_conf_dir, Config),
                  DbDir   = ?config(manager_db_dir, Config),

                  write_manager_conf(ConfDir),

                  Opts = [{server,     [{verbosity, trace}]},
                          {net_if,     [{verbosity, trace}]},
                          {note_store, [{verbosity, trace}]},
                          {config,     [{verbosity, trace},
                                        {dir,       ConfDir},
                                        {db_dir,    DbDir}]}],

                  io:format("[~s] try starting manager", [?FTS()]),
                  ok = snmpm:start(Opts),
                  ?SLEEP(1000), % Give it time to settle
                  ok
          end,
    Case = fun(_) -> do_usm_priv_aes(Config) end,
    Post = fun(_) ->
                   io:format("[~s] try stop manager", [?FTS()]),
                   ok = snmpm:stop(),
                   ?SLEEP(1000), % Give it time to settle
                   ok
           end,
    ?TC_TRY(usm_priv_aes, Pre, Case, Post).

do_usm_priv_aes(Config) ->
    io:format("[~s] starting with Config: "
              "~n   ~p", [?FTS(), Config]),

    io:format("[~s] generate AES-encrypted message", [?FTS()]),
>>>>>>> ebc2ddda

    EngineID = [128,0,0,0,6],
    SecName  = "v3_user",
    AuthPass = "authpass",
    AuthKey  =
      snmp:passwd2localized_key(sha, AuthPass, EngineID),
    PrivPass = "privpass",
    PrivKey  =
      snmp:passwd2localized_key(md5, PrivPass, EngineID),

    Credentials =
      [ {auth,     usmHMACSHAAuthProtocol},
        {auth_key, AuthKey},
        {priv,     usmAesCfb128Protocol},
        {priv_key, PrivKey}
      ],

    AgentConfig =
      [ {engine_id, EngineID},
        {address,   {192,0,2,1}},
        {version,   v3},
        {sec_model, usm},
        {sec_level, authPriv},
        {sec_name,  SecName}
      ],

    snmpm:register_user(SecName, snmpm_user_default, nil),
    snmpm:register_usm_user(EngineID, SecName, Credentials),
    snmpm:register_agent(SecName, "v3_agent", AgentConfig),

    PduType   = 'get-request',
    ScopedPDU =
      { scopedPdu,
        "",        % CtxEngineID
        "",        % Context
        { pdu,
          PduType,
          0,       % RequestID
          noError, % ErrorStatus
          0,       % ErrorIndex
          [ {varbind, [1,3,6,1,2,1,1,5,0], 'OCTET STRING', [], 0}
          ]
        }
      },

    MsgSecurityParameters =
      { usmSecurityParameters,
        _MsgAuthoritativeEngineID    = EngineID,
        _MsgAuthoritativeEngineBoots = 1,
        _MsgAuthoritativeEngineTime  = 0,
        _MsgUserName                 = SecName,
        _MsgAuthenticationParameters = AuthKey,
        _MsgPrivacyParameters        = PrivKey
      },

    {ok, MsgMaxSize} =
      snmpm_config:get_engine_max_message_size(),

    Message =
      { message,
        _Version = 'version-3',
        { v3_hdr,
          _MsgID = 1,
          MsgMaxSize,
          _MsgFlags = snmp_misc:mk_msg_flags(PduType, 2),
          _MsgSecurityModel = 3,  % SEC_USM
          MsgSecurityParameters,
          0
        },
        Data = snmp_pdus:enc_scoped_pdu(ScopedPDU)
      },

    {_, CredVals} = lists:unzip(Credentials),

    SecLevel = 2,

    Msg =
      snmpm_usm:generate_outgoing_msg(
        Message,
        EngineID,
        SecName,
        list_to_tuple([SecName|CredVals]),
        SecLevel
      ),

<<<<<<< HEAD
    p("got AES-encrypted message, now decrypt: ~n~p", [Msg]),
=======
    io:format("[~s] got AES-encrypted message, now decrypt: "
              "~n   ~p", [?FTS(), Msg]),
>>>>>>> ebc2ddda

    {message, _Version, Hdr, NextData} =
      snmp_pdus:dec_message_only(Msg),

    { v3_hdr,
      _MsgID,
      _MsgMaxSize,
      _MsgFlags,
      _SecModel,
      SecParams,
      _Hdr_size
    } = Hdr,

    { ok,
      { _MsgAuthEngineID,
        _SecName,
        ScopedPDUBytes,
        _CachedSecData
      }
    } =
      snmpm_usm:process_incoming_msg(
        Msg,
        NextData,
        SecParams,
        SecLevel
      ),

    Data = ScopedPDUBytes,

<<<<<<< HEAD
    p("Message decrypted, now try to stop"),
    ok = snmpm:stop(),

    ?SLEEP(1000),

    ok.

=======
    io:format("[~s] Message decrypted", [?FTS()]),
    ok.


>>>>>>> ebc2ddda
%%======================================================================

register_user1(suite) -> [];
register_user1(Config) when is_list(Config) ->
    Pre  = fun() ->
                   ManagerNode = start_manager_node(), 
                   [ManagerNode]
           end,
    Case = fun(State) -> do_register_user1(State, Config) end,
    Post = fun([ManagerNode]) -> stop_node(ManagerNode) end,
    ?TC_TRY(register_user1, Pre, Case, Post).

do_register_user1([ManagerNode], Config) ->
    ?IPRINT("starting with Config: "
            "~n   ~p"
            "~n", [Config]),

    ConfDir = ?config(manager_conf_dir, Config),
    DbDir   = ?config(manager_db_dir, Config),

    write_manager_conf(ConfDir),

    Opts = [{server,     [{verbosity, trace}]},
	    {net_if,     [{verbosity, trace}]},
	    {note_store, [{verbosity, trace}]},
	    {config, [{verbosity, trace}, {dir, ConfDir}, {db_dir, DbDir}]}],


    ?IPRINT("load snmp application"),
    ?line ok = load_snmp(ManagerNode),

    ?IPRINT("set manager env for the snmp application"),
    ?line ok = set_mgr_env(ManagerNode, Opts),

    ?IPRINT("starting snmp application (with only manager)"),
    ?line ok = start_snmp(ManagerNode),

    ?IPRINT("started"),

    ?SLEEP(1000),

    ?IPRINT("manager info: ~p~n", [mgr_info(ManagerNode)]),

    ?IPRINT("try register user(s)"),
    ?line ok = mgr_register_user(ManagerNode, calvin, snmpm_user_default, 
				 [self(), "various misc info"]),

    Users1 = mgr_which_users(ManagerNode),
    ?IPRINT("users: ~p~n", [Users1]),
    ?line ok = verify_users(Users1, [calvin]),
    ?IPRINT("manager info: ~p~n", [mgr_info(ManagerNode)]),

    ?line ok = mgr_register_user(ManagerNode, hobbe, snmpm_user_default, 
				 {"misc info", self()}),

    Users2 = mgr_which_users(ManagerNode),
    ?IPRINT("users: ~p~n", [Users2]),
    ?line ok = verify_users(Users2, [calvin, hobbe]),
    ?IPRINT("manager info: ~p~n", [mgr_info(ManagerNode)]),

    ?IPRINT("try unregister user(s)"),
    ?line ok = mgr_unregister_user(ManagerNode, calvin),

    Users3 = mgr_which_users(ManagerNode),
    ?IPRINT("users: ~p~n", [Users3]),
    ?line ok = verify_users(Users3, [hobbe]),
    ?IPRINT("manager info: ~p~n", [mgr_info(ManagerNode)]),

    ?line ok = mgr_unregister_user(ManagerNode, hobbe),

    Users4 = mgr_which_users(ManagerNode),
    ?IPRINT("users: ~p~n", [Users4]),
    ?line ok = verify_users(Users4, []),
    ?IPRINT("manager info: ~p~n", [mgr_info(ManagerNode)]),

    ?SLEEP(1000),

    ?IPRINT("stop snmp application (with only manager)"),
    ?line ok = stop_snmp(ManagerNode),

    ?SLEEP(1000),

    ok.

verify_users([], []) ->
    ok;
verify_users(ActualUsers, []) ->
    {error, {unexpected_users, ActualUsers}};
verify_users(ActualUsers0, [User|RegUsers]) ->
    case lists:delete(User, ActualUsers0) of
	ActualUsers0 ->
	    {error, {not_registered, User}};
	ActualUsers ->
	    verify_users(ActualUsers, RegUsers)
    end.
    

%%======================================================================

register_agent_old(doc) -> 
    ["Test registration of agents with the OLD interface functions"];
register_agent_old(suite) -> 
    [];
register_agent_old(Config) when is_list(Config) ->
    Pre  = fun() ->
                   ManagerNode = start_manager_node(), 
                   [ManagerNode]
           end,
    Case = fun(State) -> do_register_agent_old(State, Config) end,
    Post = fun([ManagerNode]) -> stop_node(ManagerNode) end,
    ?TC_TRY(register_agent_old, Pre, Case, Post).

do_register_agent_old([ManagerNode], Config) ->
    ?IPRINT("starting with Config: "
            "~n      ~p"
            "~n", [Config]),

    ConfDir = ?config(manager_conf_dir, Config),
    DbDir   = ?config(manager_db_dir, Config),

    write_manager_conf(ConfDir),

    Opts = [{server,     [{verbosity, trace}]},
	    {net_if,     [{verbosity, trace}]},
	    {note_store, [{verbosity, trace}]},
	    {config, [{verbosity, trace}, {dir, ConfDir}, {db_dir, DbDir}]}],


    ?IPRINT("load snmp application"),
    ?line ok = load_snmp(ManagerNode),

    ?IPRINT("set manager env for the snmp application"),
    ?line ok = set_mgr_env(ManagerNode, Opts),

    ?IPRINT("starting snmp application (with only manager)"),
    ?line ok = start_snmp(ManagerNode),

    ?IPRINT("started"),

    ?SLEEP(1000),

    ?IPRINT("manager info: ~p~n", [mgr_info(ManagerNode)]),

    ?IPRINT("register user(s) user_alfa & user_beta"),
    ?line ok = mgr_register_user(ManagerNode, user_alfa, snmpm_user_default, []),
    ?line ok = mgr_register_user(ManagerNode, user_beta, snmpm_user_default, []),
    ?IPRINT("manager info: ~p~n", [mgr_info(ManagerNode)]),

    ?IPRINT("register agent(s)"),
    ?line ok = mgr_register_agent(ManagerNode, user_alfa, 5000, []),
    ?line ok = mgr_register_agent(ManagerNode, user_alfa, 5001, []),
    ?line ok = mgr_register_agent(ManagerNode, user_beta, 5002, []),
    ?line ok = mgr_register_agent(ManagerNode, user_beta, 5003, []),

    ?IPRINT("verify all agent(s): expect 4"),
    case mgr_which_agents(ManagerNode) of
	Agents1 when length(Agents1) =:= 4 ->
	    ?IPRINT("all agents: ~p~n", [Agents1]),
	    ok;
	Agents1 ->
	    ?FAIL({agent_registration_failure, Agents1})
    end,

    ?IPRINT("verify user_alfa agent(s)"),
    case mgr_which_agents(ManagerNode, user_alfa) of
	Agents2 when length(Agents2) =:= 2 ->
	    ?IPRINT("calvin agents: ~p", [Agents2]),
	    ok;
	Agents2 ->
	    ?FAIL({agent_registration_failure, Agents2})
    end,

    ?IPRINT("verify user_beta agent(s)"),
    case mgr_which_agents(ManagerNode, user_beta) of
	Agents3 when length(Agents3) =:= 2 ->
	    ?IPRINT("hobbe agents: ~p", [Agents3]),
	    ok;
	Agents3 ->
	    ?FAIL({agent_registration_failure, Agents3})
    end,

    ?IPRINT("manager info: "
            "~n      ~p", [mgr_info(ManagerNode)]),
    
    ?IPRINT("unregister user user_alfa"),
    ?line ok = mgr_unregister_user(ManagerNode, user_alfa),

    ?IPRINT("verify all agent(s): expect 2"),
    case mgr_which_agents(ManagerNode) of
	Agents4 when length(Agents4) =:= 2 ->
	    ?IPRINT("all agents: ~p", [Agents4]),
	    ok;
	Agents4 ->
	    ?FAIL({agent_unregistration_failure, Agents4})
    end,
    ?IPRINT("manager info: "
            "~n      ~p~n", [mgr_info(ManagerNode)]),

    ?IPRINT("unregister user_beta agents"),
    ?line ok = mgr_unregister_agent(ManagerNode, user_beta, 5002),
    ?line ok = mgr_unregister_agent(ManagerNode, user_beta, 5003),

    ?IPRINT("verify all agent(s): expect 0"),
    case mgr_which_agents(ManagerNode) of
	[] ->
	    ok;
	Agents5 ->
	    ?IPRINT("all agents: ~p~n", [Agents5]),
	    ?FAIL({agent_unregistration_failure, Agents5})
    end,

    ?IPRINT("manager info: "
            "~n      ~p", [mgr_info(ManagerNode)]),

    ?IPRINT("unregister user hobbe"),
    ?line ok = mgr_unregister_user(ManagerNode, user_beta),

    ?IPRINT("manager info: "
            "~n      ~p", [mgr_info(ManagerNode)]),

    ?SLEEP(1000),

    ?IPRINT("stop snmp application (with only manager)"),
    ?line ok = stop_snmp(ManagerNode),

    ?SLEEP(1000),
    ?IPRINT("end"),

    ok.


%%======================================================================

register_agent2(doc) -> 
    ["Test registration of agents with the NEW interface functions"];
register_agent2(suite) -> 
    [];
register_agent2(Config) when is_list(Config) ->
    Pre  = fun() ->
                   ManagerNode = start_manager_node(), 
                   [ManagerNode]
           end,
    Case = fun(State) -> do_register_agent2(State, Config) end,
    Post = fun([ManagerNode]) -> stop_node(ManagerNode) end,
    ?TC_TRY(register_agent2, Pre, Case, Post).

do_register_agent2([ManagerNode], Config) ->
    ?IPRINT("starting with Config: "
            "~n      ~p", [Config]),

    ConfDir   = ?config(manager_conf_dir, Config),
    DbDir     = ?config(manager_db_dir, Config),
    LocalHost = snmp_test_lib:localhost(), 

    write_manager_conf(ConfDir),

    Opts = [{server,     [{verbosity, trace}]},
	    {net_if,     [{verbosity, trace}]},
	    {note_store, [{verbosity, trace}]},
	    {config, [{verbosity, trace}, {dir, ConfDir}, {db_dir, DbDir}]}],

    ?IPRINT("load snmp application"),
    ?line ok = load_snmp(ManagerNode),

    ?IPRINT("set manager env for the snmp application"),
    ?line ok = set_mgr_env(ManagerNode, Opts),

    ?IPRINT("starting snmp application (with only manager)"),
    ?line ok = start_snmp(ManagerNode),

    ?IPRINT("started"),

    ?SLEEP(1000),

    ?IPRINT("manager info: ~p~n", [mgr_info(ManagerNode)]),

    ?IPRINT("register user(s) user_alfa & user_beta"),
    ?line ok = mgr_register_user(ManagerNode, user_alfa, snmpm_user_default, []),
    ?line ok = mgr_register_user(ManagerNode, user_beta, snmpm_user_default, []),
    ?IPRINT("manager info: ~p~n", [mgr_info(ManagerNode)]),

    ?IPRINT("register agent(s)"),
    TargetName1 = "agent1", 
    ?line ok = mgr_register_agent(ManagerNode, user_alfa, TargetName1, 
				  [{address,   LocalHost},
				   {port,      5001},
				   {engine_id, "agentEngineId-1"}]),
    TargetName2 = "agent2", 
    ?line ok = mgr_register_agent(ManagerNode, user_alfa, TargetName2,
				  [{address,   LocalHost},
				   {port,      5002},
				   {engine_id, "agentEngineId-2"}]),
    TargetName3 = "agent3", 
    ?line ok = mgr_register_agent(ManagerNode, user_beta, TargetName3,
				  [{address,   LocalHost},
				   {port,      5003},
				   {engine_id, "agentEngineId-3"}]),
    TargetName4 = "agent4", 
    ?line ok = mgr_register_agent(ManagerNode, user_beta, TargetName4,
				  [{address,   LocalHost},
				   {port,      5004},
				   {engine_id, "agentEngineId-4"}]),

    ?IPRINT("verify all agent(s): expect 4"),
    case mgr_which_agents(ManagerNode) of
	Agents1 when length(Agents1) =:= 4 ->
	    ?IPRINT("all agents: ~p~n", [Agents1]),
	    ok;
	Agents1 ->
	    ?FAIL({agent_registration_failure, Agents1})
    end,

    ?IPRINT("verify user_alfa agent(s)"),
    case mgr_which_agents(ManagerNode, user_alfa) of
	Agents2 when length(Agents2) =:= 2 ->
	    ?IPRINT("calvin agents: ~p~n", [Agents2]),
	    ok;
	Agents2 ->
	    ?FAIL({agent_registration_failure, Agents2})
    end,

    ?IPRINT("verify user_beta agent(s)"),
    case mgr_which_agents(ManagerNode, user_beta) of
	Agents3 when length(Agents3) =:= 2 ->
	    ?IPRINT("hobbe agents: ~p~n", [Agents3]),
	    ok;
	Agents3 ->
	    ?FAIL({agent_registration_failure, Agents3})
    end,

    ?IPRINT("manager info: ~p~n", [mgr_info(ManagerNode)]),

    ?IPRINT("unregister user user_alfa"),
    ?line ok = mgr_unregister_user(ManagerNode, user_alfa),

    ?IPRINT("verify all agent(s): expect 2"),
    case mgr_which_agents(ManagerNode) of
	Agents4 when length(Agents4) =:= 2 ->
	    ?IPRINT("all agents: ~p~n", [Agents4]),
	    ok;
	Agents4 ->
	    ?FAIL({agent_unregistration_failure, Agents4})
    end,
    ?IPRINT("manager info: ~p~n", [mgr_info(ManagerNode)]),

    ?IPRINT("unregister user_beta agents"),
    ?line ok = mgr_unregister_agent(ManagerNode, user_beta, TargetName3),
    ?line ok = mgr_unregister_agent(ManagerNode, user_beta, TargetName4),

    ?IPRINT("verify all agent(s): expect 0"),
    case mgr_which_agents(ManagerNode) of
	[] ->
	    ok;
	Agents5 ->
	    ?IPRINT("all agents: ~p~n", [Agents5]),
	    ?FAIL({agent_unregistration_failure, Agents5})
    end,

    ?IPRINT("manager info: ~p~n", [mgr_info(ManagerNode)]),

    ?IPRINT("unregister user user_beta"),
    ?line ok = mgr_unregister_user(ManagerNode, user_beta),

    ?IPRINT("manager info: ~p~n", [mgr_info(ManagerNode)]),

    ?SLEEP(1000),

    ?IPRINT("stop snmp application (with only manager)"),
    ?line ok = stop_snmp(ManagerNode),

    ?SLEEP(1000),

    ok.


%%======================================================================

register_agent3(doc) -> 
    ["Test registration of agents with the NEW interface functions "
     "and specifying transport domain"];
register_agent3(suite) -> 
    [];
register_agent3(Config) when is_list(Config) ->
    Pre  = fun() ->
                   ManagerNode = start_manager_node(), 
                   [ManagerNode]
           end,
    Case = fun(State) -> do_register_agent3(State, Config) end,
    Post = fun([ManagerNode]) -> stop_node(ManagerNode) end,
    ?TC_TRY(register_agent3, Pre, Case, Post).

do_register_agent3([ManagerNode], Config) ->
    ?IPRINT("starting with Config: "
            "~n      ~p", [Config]),

    ConfDir   = ?config(manager_conf_dir, Config),
    DbDir     = ?config(manager_db_dir, Config),
    LocalHost = snmp_test_lib:localhost(), 


    write_manager_conf(ConfDir),

    Opts = [{server,     [{verbosity, trace}]},
	    {net_if,     [{verbosity, trace}]},
	    {note_store, [{verbosity, trace}]},
	    {config, [{verbosity, trace}, {dir, ConfDir}, {db_dir, DbDir}]}],


    ?IPRINT("load snmp application"),
    ?line ok = load_snmp(ManagerNode),

    ?IPRINT("set manager env for the snmp application"),
    ?line ok = set_mgr_env(ManagerNode, Opts),

    ?IPRINT("starting snmp application (with only manager)"),
    ?line ok = start_snmp(ManagerNode),

    ?IPRINT("started"),

    ?SLEEP(1000),

    ?IPRINT("manager info: ~p~n", [mgr_info(ManagerNode)]),

    ?IPRINT("register user(s) user_alfa & user_beta"),
    ?line ok = mgr_register_user(ManagerNode, user_alfa, snmpm_user_default, []),
    ?line ok = mgr_register_user(ManagerNode, user_beta, snmpm_user_default, []),
    ?IPRINT("manager info: ~p~n", [mgr_info(ManagerNode)]),

    ?IPRINT("register agent(s)"),
    TargetName1 = "agent2", 
    ?line ok = mgr_register_agent(ManagerNode, user_alfa, TargetName1, 
				  [{tdomain,   transportDomainUdpIpv4},
				   {address,   LocalHost},
				   {port,      5001},
				   {engine_id, "agentEngineId-1"}]),
    TargetName2 = "agent3", 
    ?line ok = mgr_register_agent(ManagerNode, user_alfa, TargetName2,
				  [{tdomain,   transportDomainUdpIpv6},
				   {address,   {0,0,0,0,0,0,0,1}},
				   {port,      5002},
				   {engine_id, "agentEngineId-2"}]),
    TargetName3 = "agent4", 
    ?line {error, {unsupported_domain, _} = Reason4} = 
	mgr_register_agent(ManagerNode, user_beta, TargetName3,
			   [{tdomain,   transportDomainTcpIpv4},
			    {address,   LocalHost},
			    {port,      5003},
			    {engine_id, "agentEngineId-3"}]),
    ?IPRINT("Expected registration failure: ~p", [Reason4]),
    TargetName4 = "agent5", 
    ?line {error, {unknown_domain, _} = Reason5} = 
	mgr_register_agent(ManagerNode, user_beta, TargetName4,
			   [{tdomain,   transportDomainUdpIpv4_bad},
			    {address,   LocalHost},
			    {port,      5004},
			    {engine_id, "agentEngineId-4"}]),
    ?IPRINT("Expected registration failure: ~p", [Reason5]),

    ?IPRINT("verify all agent(s): expect 2"),
    case mgr_which_agents(ManagerNode) of
	Agents1 when length(Agents1) =:= 2 ->
	    ?IPRINT("all agents: ~p~n", [Agents1]),
	    ok;
	Agents1 ->
	    ?FAIL({agent_registration_failure, Agents1})
    end,

    ?IPRINT("verify user_alfa agent(s)"),
    case mgr_which_agents(ManagerNode, user_alfa) of
	Agents2 when length(Agents2) =:= 2 ->
	    ?IPRINT("calvin agents: ~p~n", [Agents2]),
	    ok;
	Agents2 ->
	    ?FAIL({agent_registration_failure, Agents2})
    end,

    ?IPRINT("verify user_beta agent(s)"),
    case mgr_which_agents(ManagerNode, user_beta) of
	Agents3 when length(Agents3) =:= 0 ->
	    ?IPRINT("hobbe agents: ~p~n", [Agents3]),
	    ok;
	Agents3 ->
	    ?FAIL({agent_registration_failure, Agents3})
    end,

    ?IPRINT("manager info: ~p~n", [mgr_info(ManagerNode)]),

    ?IPRINT("unregister user user_alfa"),
    ?line ok = mgr_unregister_user(ManagerNode, user_alfa),

    ?IPRINT("verify all agent(s): expect 0"),
    case mgr_which_agents(ManagerNode) of
	Agents4 when length(Agents4) =:= 0 ->
	    ?IPRINT("all agents: ~p~n", [Agents4]),
	    ok;
	Agents4 ->
	    ?FAIL({agent_unregistration_failure, Agents4})
    end,
    ?IPRINT("manager info: ~p~n", [mgr_info(ManagerNode)]),

    ?IPRINT("verify all agent(s): expect 0"),
    case mgr_which_agents(ManagerNode) of
	[] ->
	    ok;
	Agents5 ->
	    ?EPRINT("all agents: ~p~n", [Agents5]),
	    ?FAIL({agent_unregistration_failure, Agents5})
    end,

    ?IPRINT("manager info: ~p~n", [mgr_info(ManagerNode)]),

    ?IPRINT("unregister user user_beta"),
    ?line ok = mgr_unregister_user(ManagerNode, user_beta),

    ?IPRINT("manager info: ~p~n", [mgr_info(ManagerNode)]),

    ?SLEEP(1000),

    ?IPRINT("stop snmp application (with only manager)"),
    ?line ok = stop_snmp(ManagerNode),

    ?SLEEP(1000),

    ok.


%%======================================================================

simple_sync_get2(doc) -> 
    ["Simple sync get-request - Version 2 API (TargetName)"];
simple_sync_get2(suite) -> [];
simple_sync_get2(Config) when is_list(Config) ->
    ?TC_TRY(simple_sync_get2,
            fun() -> do_simple_sync_get2(Config) end).

do_simple_sync_get2(Config) ->
    ?IPRINT("starting with Config: "
            "~n      ~p", [Config]),
    Get = fun(Node, TargetName, Oids) -> 
		  mgr_user_sync_get(Node, TargetName, Oids) 
	  end, 
    PostVerify = fun() -> ok end,
    Res = do_simple_sync_get2(Config, Get, PostVerify),
    display_log(Config),
    Res.

do_simple_sync_get2(Config, Get, PostVerify) ->
    ?IPRINT("starting with Config: "
            "~n      ~p", [Config]),

    Node       = ?config(manager_node, Config),
    TargetName = ?config(manager_agent_target_name, Config),

    ?IPRINT("issue get-request without loading the mib"),
    Oids1 = [?sysObjectID_instance, ?sysDescr_instance, ?sysUpTime_instance],
    ?line ok = do_simple_sync_get2(Node, TargetName, Oids1, Get, PostVerify),

    ?IPRINT("issue get-request after first loading the mibs"),
    ?line ok = mgr_user_load_mib(Node, std_mib()),
    Oids2 = [[sysObjectID, 0], [sysDescr, 0], [sysUpTime, 0]],
    ?line ok = do_simple_sync_get2(Node, TargetName, Oids2, Get, PostVerify),
    ok.

do_simple_sync_get2(Node, TargetName, Oids, Get, PostVerify) 
  when is_function(Get, 3) andalso is_function(PostVerify, 0) ->
    ?line {ok, Reply, _Rem} = Get(Node, TargetName, Oids),

    ?DBG("~n   Reply: ~p"
	 "~n   Rem:   ~w", [Reply, _Rem]),

    %% verify that the operation actually worked:
    %% The order should be the same, so no need to search
    ?line ok = case Reply of
		   {noError, 0, [#varbind{oid   = ?sysObjectID_instance,
					  value = SysObjectID}, 
				 #varbind{oid   = ?sysDescr_instance,
					  value = SysDescr},
				 #varbind{oid   = ?sysUpTime_instance,
					  value = SysUpTime}]} ->
		       ?IPRINT("expected result from get: "
                               "~n   SysObjectID: ~p"
                               "~n   SysDescr:    ~s"
                               "~n   SysUpTime:   ~w", 
                               [SysObjectID, SysDescr, SysUpTime]),
		       PostVerify();
		   {noError, 0, Vbs} ->
		       ?EPRINT("unexpected varbinds: "
                               "~n      ~p", [Vbs]),
		       {error, {unexpected_vbs, Vbs}};
		   Else ->
		       ?EPRINT("unexpected reply: "
                               "~n      ~p", [Else]),
		       {error, {unexpected_response, Else}}
	       end,
    ok.


%%======================================================================

simple_sync_get3(doc) -> 
    ["Simple sync get-request - Version 3 API (TargetName and send-opts)"];
simple_sync_get3(suite) -> [];
simple_sync_get3(Config) when is_list(Config) ->
    ?TC_TRY(simple_sync_get3,
            fun() -> do_simple_sync_get3(Config) end).

do_simple_sync_get3(Config) ->
    ?IPRINT("starting with Config: "
            "~n      ~p", [Config]),
    Self  = self(), 
    Msg   = simple_sync_get3, 
    Fun   = fun() -> Self ! Msg end,
    Extra = {?SNMPM_EXTRA_INFO_TAG, Fun}, 
    SendOpts = 
	[
	 {extra, Extra}
	], 
    Get = fun(Node, TargetName, Oids) -> 
		  mgr_user_sync_get2(Node, TargetName, Oids, SendOpts) 
	  end,
    PostVerify = 
	fun() ->
		receive
		    Msg ->
			ok
		end
	end,
    Res = do_simple_sync_get2(Config, Get, PostVerify),
    display_log(Config),
    Res.




%%======================================================================

sag_verify({noError, 0, _Vbs}, any) ->
    ?IPRINT("verified [any]"),
    ok;
sag_verify({noError, 0, Vbs}, Exp) ->
    ?DBG("verified first stage ok: "
	 "~n   Vbs: ~p"
	 "~n   Exp: ~p", [Vbs, Exp]),
    sag_verify_vbs(Vbs, Exp);
sag_verify(Error, _) ->
    {error, {unexpected_response, Error}}.

sag_verify_vbs([], []) ->
    ?DBG("verified second stage ok", []),
    ok;
sag_verify_vbs(Vbs, []) ->
    {error, {unexpected_vbs, Vbs}};
sag_verify_vbs([], Exp) ->
    {error, {expected_vbs, Exp}};
sag_verify_vbs([#varbind{oid = Oid}|Vbs], [any|Exp]) ->
    ?IPRINT("verified [any] oid ~w", [Oid]),
    sag_verify_vbs(Vbs, Exp);
sag_verify_vbs([#varbind{oid = Oid, value = Value}|Vbs], [Oid|Exp]) ->
    ?IPRINT("verified oid ~w [~p]", [Oid, Value]),
    sag_verify_vbs(Vbs, Exp);
sag_verify_vbs([#varbind{oid = Oid, value = Value}|Vbs], [{Oid,Value}|Exp]) ->
    ?IPRINT("verified oid ~w and ~p", [Oid, Value]),
    sag_verify_vbs(Vbs, Exp);
sag_verify_vbs([Vb|_], [E|_]) ->
    {error, {unexpected_vb, Vb, E}}.


%%======================================================================

simple_async_get2(doc) -> 
    ["Simple (async) get-request - Version 2 API (TargetName)"];
simple_async_get2(suite) -> [];
simple_async_get2(Config) when is_list(Config) ->
    ?TC_TRY(simple_async_get2,
            fun() -> do_simple_async_get2(Config) end).

do_simple_async_get2(Config) ->
    ?IPRINT("starting with Config: "
            "~n      ~p", [Config]),
    MgrNode    = ?config(manager_node, Config),
    AgentNode  = ?config(agent_node, Config),
    TargetName = ?config(manager_agent_target_name, Config),
    Get        = fun(Oids) -> async_g_exec2(MgrNode, TargetName, Oids) end,
    PostVerify = fun(Res) -> Res end, 
    do_simple_async_sync_get2(Config, MgrNode, AgentNode, Get, PostVerify),
    display_log(Config),
    ok.

do_simple_async_sync_get2(Config, MgrNode, AgentNode, Get, PostVerify) ->
    ?line ok = mgr_user_load_mib(MgrNode, std_mib()),
    Test2Mib = test2_mib(Config), 
    ?line ok = mgr_user_load_mib(MgrNode, Test2Mib),
    ?line ok = agent_load_mib(AgentNode, Test2Mib),
    do_simple_async_sync_get2(fun() -> mgr_info(MgrNode) end,
			      fun() -> agent_info(AgentNode) end,
			      Get, PostVerify).

do_simple_async_sync_get2(MgrInfo, AgentInfo, Get, PostVerify) 
  when is_function(MgrInfo, 0) andalso 
       is_function(AgentInfo, 0) andalso 
       is_function(Get, 1) andalso 
       is_function(PostVerify, 1) ->
    Requests = 
	[
	 { 1,  
	   [?sysObjectID_instance], 
	   Get, 
	   fun(X) -> 
		   PostVerify(sag_verify(X, [?sysObjectID_instance])) end}, 
	 { 2,  
	   [?sysDescr_instance, ?sysUpTime_instance],
	   Get, 
	   fun(X) -> 
		   PostVerify(sag_verify(X, [?sysObjectID_instance, 
					     ?sysUpTime_instance]))
	   end}, 
	 { 3,  
	   [[sysObjectID, 0], [sysDescr, 0], [sysUpTime, 0]],
	   Get, 
	   fun(X) -> 
		   PostVerify(sag_verify(X, [?sysObjectID_instance, 
					     ?sysDescr_instance, 
					     ?sysUpTime_instance]))
		       
	   end}, 
	 { 4,  
	   [?sysObjectID_instance, 
	    ?sysDescr_instance, 
	    ?sysUpTime_instance],
	   Get, 
	   fun(X) -> 
		   PostVerify(sag_verify(X, [?sysObjectID_instance, 
					     ?sysDescr_instance, 
					     ?sysUpTime_instance]))
	   end}
	],
    
    ?IPRINT("manager info when starting test: "
            "~n      ~p", [MgrInfo()]),
    ?IPRINT("agent info when starting test: "
            "~n      ~p",   [AgentInfo()]),

    ?line ok = async_exec(Requests, []),

    ?IPRINT("manager info when ending test: "
            "~n      ~p", [MgrInfo()]),
    ?IPRINT("agent info when ending test: "
            "~n      ~p",   [AgentInfo()]),

    ok.

async_g_exec2(Node, TargetName, Oids) ->
    mgr_user_async_get(Node, TargetName, Oids).


%%======================================================================

simple_async_get3(doc) -> 
    ["Simple (async) get-request - Version 3 API (TargetName and send-opts)"];
simple_async_get3(suite) -> [];
simple_async_get3(Config) when is_list(Config) ->
    ?TC_TRY(simple_async_get3,
            fun() -> do_simple_async_get3(Config) end).

do_simple_async_get3(Config) ->
    ?IPRINT("starting with Config: "
            "~n      ~p", [Config]),
    MgrNode    = ?config(manager_node, Config),
    AgentNode  = ?config(agent_node, Config),
    TargetName = ?config(manager_agent_target_name, Config),
    Self  = self(), 
    Msg   = simple_async_get3, 
    Fun   = fun() -> Self ! Msg end,
    Extra = {?SNMPM_EXTRA_INFO_TAG, Fun}, 
    SendOpts = 
	[
	 {extra, Extra}
	], 
    Get = fun(Oids) -> async_g_exec3(MgrNode, TargetName, Oids, SendOpts) end,
    PostVerify = fun(ok)    -> receive Msg -> ok end;
		    (Error) -> Error 
		 end,
    Res = do_simple_async_sync_get2(Config, MgrNode, AgentNode, Get, PostVerify),
    display_log(Config),
    Res.

async_g_exec3(Node, TargetName, Oids, SendOpts) ->
    mgr_user_async_get2(Node, TargetName, Oids, SendOpts).


%%======================================================================

verify_ssgn_reply1({noError, 0, _Vbs}, any) ->
    ok;
verify_ssgn_reply1({noError, 0, Vbs}, Expected) ->
    check_ssgn_vbs(Vbs, Expected);
verify_ssgn_reply1(R, _) ->
    {error, {unexpected_reply, R}}.

verify_ssgn_reply2({ErrStatus, ErrIdx, _Vbs}, {ErrStatus, ErrIdx, any}) ->
    ok;
verify_ssgn_reply2({ErrStatus, ErrIdx, Vbs}, {ErrStatus, ErrIdx, Expected}) ->
    check_ssgn_vbs(Vbs, Expected);
verify_ssgn_reply2(R, _) ->
    {error, {unexpected_reply, R}}.

check_ssgn_vbs([], []) ->
    ok;
check_ssgn_vbs(Unexpected, []) ->
    {error, {unexpected_vbs, Unexpected}};
check_ssgn_vbs([], Expected) ->
    {error, {expected_vbs, Expected}};
check_ssgn_vbs([#varbind{value = endOfMibView}|R], 
	       [endOfMibView|Expected]) ->
    check_ssgn_vbs(R, Expected);
check_ssgn_vbs([#varbind{oid = Oid}|R], [Oid|Expected]) ->
    check_ssgn_vbs(R, Expected);
check_ssgn_vbs([#varbind{oid = Oid, value = Value}|R], 
	       [{Oid, Value}|Expected]) ->
    check_ssgn_vbs(R, Expected);
check_ssgn_vbs([Vb|_], [E|_]) ->
    {error, {unexpected_vb, Vb, E}}.


%%======================================================================

simple_sync_get_next2(doc) -> 
    ["Simple (sync) get_next-request - Version 2 API (TargetName)"];
simple_sync_get_next2(suite) -> [];
simple_sync_get_next2(Config) when is_list(Config) ->
    ?TC_TRY(simple_sync_get_next2,
            fun() -> do_simple_sync_get_next2(Config) end).

do_simple_sync_get_next2(Config) ->
    ?IPRINT("starting with Config: "
            "~n      ~p", [Config]),

    GetNext = fun(Node, TargetName, Oids) -> 
		      mgr_user_sync_get_next(Node, TargetName, Oids) 
	      end,
    PostVerify = fun(Res) -> Res end,
    Res = do_simple_sync_get_next2(Config, GetNext, PostVerify),
    display_log(Config),
    Res.


do_simple_sync_get_next2(Config, GetNext, PostVerify) 
  when is_function(GetNext, 3) andalso is_function(PostVerify, 1) ->

    MgrNode    = ?config(manager_node, Config),
    AgentNode  = ?config(agent_node, Config),
    TargetName = ?config(manager_agent_target_name, Config),

    %% -- 1 --
    Oids01 = [[1,3,7,1]],
    VF01   = fun(X) -> verify_ssgn_reply1(X, [{[1,3,7,1],endOfMibView}]) end,
    ?line ok = do_simple_get_next(1, 
				  MgrNode, TargetName, Oids01, VF01, 
				  GetNext, PostVerify),
    
    ?line ok = mgr_user_load_mib(MgrNode, std_mib()),

    %% -- 2 --
    Oids02 = [[sysDescr], [1,3,7,1]], 
    VF02   = fun(X) -> 
		     verify_ssgn_reply1(X, [?sysDescr_instance, endOfMibView]) 
	     end,
    ?line ok = do_simple_get_next(2, 
				  MgrNode, TargetName, Oids02, VF02, 
				  GetNext, PostVerify),
    
    Test2Mib = test2_mib(Config), 
    ?line ok = mgr_user_load_mib(MgrNode, Test2Mib),
    ?line ok = agent_load_mib(AgentNode, Test2Mib),

    %% -- 3 --
    ?line {ok, [TCnt2|_]} = mgr_user_name_to_oid(MgrNode, tCnt2),
    Oids03 = [[TCnt2, 1]], 
    VF03   = fun(X) -> 
		     verify_ssgn_reply1(X, [{fl([TCnt2,2]), 100}]) 
	     end,
    ?line ok = do_simple_get_next(3, 
				  MgrNode, TargetName, Oids03, VF03, 
				  GetNext, PostVerify),
    
    %% -- 4 --
    Oids04 = [[TCnt2, 2]], 
    VF04   = fun(X) -> 
		     verify_ssgn_reply1(X, [{fl([TCnt2,2]), endOfMibView}]) 
	     end,
    ?line ok = do_simple_get_next(4, 
				  MgrNode, TargetName, Oids04, VF04, 
				  GetNext, PostVerify),
    
    %% -- 5 --
    ?line {ok, [TGenErr1|_]} = mgr_user_name_to_oid(MgrNode, tGenErr1),
    Oids05 = [TGenErr1], 
    VF05   = fun(X) -> 
		     verify_ssgn_reply2(X, {genErr, 1, [TGenErr1]}) 
	     end,
    ?line ok = do_simple_get_next(5, 
				  MgrNode, TargetName, Oids05, VF05, 
				  GetNext, PostVerify),
    
    %% -- 6 --
    ?line {ok, [TGenErr2|_]} = mgr_user_name_to_oid(MgrNode, tGenErr2),
    Oids06 = [TGenErr2], 
    VF06   = fun(X) -> 
		     verify_ssgn_reply2(X, {genErr, 1, [TGenErr2]}) 
	     end,
    ?line ok = do_simple_get_next(6, 
				  MgrNode, TargetName, Oids06, VF06, 
				  GetNext, PostVerify),
    
    %% -- 7 --
    ?line {ok, [TGenErr3|_]} = mgr_user_name_to_oid(MgrNode, tGenErr3),
    Oids07 = [[sysDescr], TGenErr3], 
    VF07   = fun(X) -> 
		     verify_ssgn_reply2(X, {genErr, 2, 
					   [?sysDescr, TGenErr3]}) 
	     end,
    ?line ok = do_simple_get_next(7, 
				  MgrNode, TargetName, Oids07, VF07, 
				  GetNext, PostVerify),
    
    %% -- 8 --
    ?line {ok, [TTooBig|_]} = mgr_user_name_to_oid(MgrNode, tTooBig),
    Oids08 = [TTooBig], 
    VF08   = fun(X) -> 
		     verify_ssgn_reply2(X, {tooBig, 0, []}) 
	     end,
    ?line ok = do_simple_get_next(8, 
				  MgrNode, TargetName, Oids08, VF08, 
				  GetNext, PostVerify),
    ok.


do_simple_get_next(N, Node, TargetName, Oids, Verify, GetNext, PostVerify) ->
    ?IPRINT("issue get-next command ~w", [N]),
    case GetNext(Node, TargetName, Oids) of
	{ok, Reply, _Rem} ->
	    ?DBG("get-next ok:"
		 "~n   Reply: ~p"
		 "~n   Rem:   ~w", [Reply, _Rem]),
	    PostVerify(Verify(Reply));

	Error ->
	    {error, {unexpected_reply, Error}}
    end.


%%======================================================================

simple_sync_get_next3(doc) -> 
    ["Simple (sync) get_next-request - "
     "Version 3 API (TargetName with send-opts)"];
simple_sync_get_next3(suite) -> [];
simple_sync_get_next3(Config) when is_list(Config) ->
    process_flag(trap_exit, true),
    put(tname, ssgn3),
    ?IPRINT("starting with Config: "
            "~n      ~p", [Config]),
    Self  = self(), 
    Msg   = simple_sync_get_next3, 
    Fun   = fun() -> Self ! Msg end,
    Extra = {?SNMPM_EXTRA_INFO_TAG, Fun}, 
    SendOpts = 
	[
	 {extra, Extra}
	], 
    GetNext = fun(Node, TargetName, Oids) -> 
		      mgr_user_sync_get_next2(Node, TargetName, Oids, SendOpts) 
	      end,
    PostVerify = fun(ok)    -> receive Msg -> ok end;
		    (Error) -> Error 
		 end,
    do_simple_sync_get_next2(Config, GetNext, PostVerify),
    display_log(Config),
    ok.


%%======================================================================

simple_async_get_next2(doc) -> 
    ["Simple (async) get_next-request - Version 2 API (TargetName)"];
simple_async_get_next2(suite) -> [];
simple_async_get_next2(Config) when is_list(Config) ->
    ?TC_TRY(simple_async_get_next2,
            fun() -> do_simple_async_get_next2(Config) end).

do_simple_async_get_next2(Config) ->
    ?IPRINT("starting with Config: "
            "~n      ~p", [Config]),

    MgrNode    = ?config(manager_node, Config),
    AgentNode  = ?config(agent_node, Config),
    TargetName = ?config(manager_agent_target_name, Config),

    ?line ok = mgr_user_load_mib(MgrNode, std_mib()),
    Test2Mib = test2_mib(Config), 
    ?line ok = mgr_user_load_mib(MgrNode, Test2Mib),
    ?line ok = agent_load_mib(AgentNode, Test2Mib),
    GetNext = fun(Oids) ->
		      async_gn_exec2(MgrNode, TargetName, Oids)
	      end,
    PostVerify = fun(Res) -> Res end,
    Res = do_simple_async_get_next2(MgrNode, AgentNode, GetNext, PostVerify),
    display_log(Config),
    Res.

do_simple_async_get_next2(MgrNode, AgentNode, GetNext, PostVerify) 
  when is_function(GetNext, 1) andalso is_function(PostVerify, 1) ->
    ?line {ok, [TCnt2|_]}    = mgr_user_name_to_oid(MgrNode, tCnt2),
    ?line {ok, [TGenErr1|_]} = mgr_user_name_to_oid(MgrNode, tGenErr1),
    ?line {ok, [TGenErr2|_]} = mgr_user_name_to_oid(MgrNode, tGenErr2),
    ?line {ok, [TGenErr3|_]} = mgr_user_name_to_oid(MgrNode, tGenErr3),
    ?line {ok, [TTooBig|_]}  = mgr_user_name_to_oid(MgrNode, tTooBig),

    Requests = 
	[
	 {1, 
	  [[1,3,7,1]], 
	  GetNext, 
	  fun(X) ->
		  PostVerify(
		    verify_ssgn_reply1(X, [{[1,3,7,1], endOfMibView}])) 
		  
	  end}, 
	 {2, 
	  [[sysDescr], [1,3,7,1]], 
	  GetNext, 
	  fun(X) ->
		  PostVerify(
		    verify_ssgn_reply1(X, [?sysDescr_instance, endOfMibView]))
	  end}, 
	 {3, 
	  [[TCnt2, 1]], 
	  GetNext, 
	  fun(X) ->
		  PostVerify(
		    verify_ssgn_reply1(X, [{fl([TCnt2,2]), 100}]))
	  end}, 
	 {4, 
	  [[TCnt2, 2]], 
	  GetNext, 
	  fun(X) ->
		  PostVerify(
		    verify_ssgn_reply1(X, [{fl([TCnt2,2]), endOfMibView}]))
	  end}, 
	 {5, 
	  [TGenErr1], 
	  GetNext, 
	  fun(X) ->
		  PostVerify(
		    verify_ssgn_reply2(X, {genErr, 1, [TGenErr1]}))
	  end}, 
	 {6, 
	  [TGenErr2], 
	  GetNext, 
	  fun(X) ->
		  PostVerify(
		    verify_ssgn_reply2(X, {genErr, 1, [TGenErr2]}))
	  end}, 
	 {7, 
	  [[sysDescr], TGenErr3], 
	  GetNext, 
	  fun(X) ->
		  PostVerify(
		    verify_ssgn_reply2(X, {genErr, 2, [TGenErr3]}))
	  end}, 
	 {8, 
	  [TTooBig], 
	  GetNext, 
	  fun(X) ->
		  PostVerify(
		    verify_ssgn_reply2(X, {tooBig, 0, []}))
	  end}
	],

    ?IPRINT("manager info when starting test: "
            "~n      ~p", [mgr_info(MgrNode)]),
    ?IPRINT("agent info when starting test: "
            "~n      ~p", [agent_info(AgentNode)]),

    ?line ok = async_exec(Requests, []),

    ?IPRINT("manager info when ending test: "
            "~n      ~p", [mgr_info(MgrNode)]),
    ?IPRINT("agent info when ending test: "
            "~n      ~p", [agent_info(AgentNode)]),

    ok.


async_gn_exec2(Node, TargetName, Oids) ->
    mgr_user_async_get_next(Node, TargetName, Oids).


%%======================================================================

simple_async_get_next3_cbp_def(doc) -> 
    ["Simple (async) get_next-request - "
     "Version 3 API (TargetName with send-opts)"];
simple_async_get_next3_cbp_def(suite) -> [];
simple_async_get_next3_cbp_def(Config) when is_list(Config) ->
    simple_async_get_next3(ssgn2_cbp_def, Config).

simple_async_get_next3_cbp_temp(doc) -> 
    ["Simple (async) get_next-request - "
     "Version 3 API (TargetName with send-opts)"];
simple_async_get_next3_cbp_temp(suite) -> [];
simple_async_get_next3_cbp_temp(Config) when is_list(Config) ->
    simple_async_get_next3(ssgn2_cbp_temp, Config).

simple_async_get_next3_cbp_perm(doc) -> 
    ["Simple (async) get_next-request - "
     "Version 3 API (TargetName with send-opts)"];
simple_async_get_next3_cbp_perm(suite) -> [];
simple_async_get_next3_cbp_perm(Config) when is_list(Config) ->
    simple_async_get_next3(ssgn2_cbp_perm, Config).

simple_async_get_next3(Case, Config) when is_list(Config) ->
    ?TC_TRY(Case,
            fun() -> do_simple_async_get_next3(Config) end).

do_simple_async_get_next3(Config) ->
    %% process_flag(trap_exit, true),
    ?IPRINT("starting with Config: "
            "~n      ~p", [Config]),

    MgrNode    = ?config(manager_node, Config),
    AgentNode  = ?config(agent_node, Config),
    TargetName = ?config(manager_agent_target_name, Config),

    ?line ok = mgr_user_load_mib(MgrNode, std_mib()),
    Test2Mib = test2_mib(Config), 
    ?line ok = mgr_user_load_mib(MgrNode, Test2Mib),
    ?line ok = agent_load_mib(AgentNode, Test2Mib),

    Self  = self(), 
    Msg   = simple_async_get_next3, 
    Fun   = fun() -> Self ! Msg end,
    Extra = {?SNMPM_EXTRA_INFO_TAG, Fun}, 
    SendOpts = 
	[
	 {extra, Extra}
	], 

    GetNext = fun(Oids) ->
		      async_gn_exec3(MgrNode, TargetName, Oids, SendOpts)
	      end,
    PostVerify = fun(ok)    -> receive Msg -> ok end;
		    (Error) -> Error 
		 end,

    Res = do_simple_async_get_next2(MgrNode, AgentNode, GetNext, PostVerify),
    display_log(Config),
    Res.

async_gn_exec3(Node, TargetName, Oids, SendOpts) ->
    mgr_user_async_get_next2(Node, TargetName, Oids, SendOpts).


%%======================================================================

value_of_vavs(VAVs) ->
    value_of_vavs(VAVs, []).

value_of_vavs([], Acc) ->
    lists:reverse(Acc);
value_of_vavs([{_Oid, _Type, Val}|VAVs], Acc) ->
    value_of_vavs(VAVs, [Val|Acc]);
value_of_vavs([{_Oid, Val}|VAVs], Acc) ->
    value_of_vavs(VAVs, [Val|Acc]).

			       
%%======================================================================

simple_sync_set2(doc) -> 
    ["Simple (sync) set-request - Version 2 API (TargetName)"];
simple_sync_set2(suite) -> [];
simple_sync_set2(Config) when is_list(Config) ->
    ?TC_TRY(simple_sync_set2,
            fun() -> do_simple_sync_set2(Config) end).

do_simple_sync_set2(Config) ->
    ?IPRINT("starting with Config: "
            "~n      ~p", [Config]),

    Set = fun(Node, TargetName, VAVs) -> 
		  mgr_user_sync_set(Node, TargetName, VAVs) 
	  end,
    PostVerify = fun() -> ok end,

    Res = do_simple_sync_set2(Config, Set, PostVerify),
    display_log(Config),
    Res.

do_simple_sync_set2(Config, Set, PostVerify) 
  when is_function(Set, 3) andalso is_function(PostVerify, 0) ->

    Node       = ?config(manager_node, Config),
    TargetName = ?config(manager_agent_target_name, Config),

    ?IPRINT("issue set-request without loading the mib"),
    Val11 = "Arne Anka",
    Val12 = "Stockholm",
    VAVs1 = [
	     {?sysName_instance,     s, Val11},
	     {?sysLocation_instance, s, Val12}
	    ],
    ?line ok = do_simple_set2(Node, TargetName, VAVs1, Set, PostVerify),

    ?IPRINT("issue set-request after first loading the mibs"),
    ?line ok = mgr_user_load_mib(Node, std_mib()),
    Val21 = "Sune Anka",
    Val22 = "Gothenburg",
    VAVs2 = [
	     {[sysName, 0],     Val21},
	     {[sysLocation, 0], Val22}
	    ],
    ?line ok = do_simple_set2(Node, TargetName, VAVs2, Set, PostVerify),
    ok.

do_simple_set2(Node, TargetName, VAVs, Set, PostVerify) ->
    [SysName, SysLoc] = value_of_vavs(VAVs),
    ?line {ok, Reply, _Rem} = Set(Node, TargetName, VAVs),

    ?DBG("~n   Reply: ~p"
	 "~n   Rem:   ~w", [Reply, _Rem]),

    %% verify that the operation actually worked:
    %% The order should be the same, so no need to search
    %% The value we get should be exactly the same as we sent
    ?line ok = case Reply of
		   {noError, 0, [#varbind{oid   = ?sysName_instance,
					  value = SysName},
				 #varbind{oid   = ?sysLocation_instance,
					  value = SysLoc}]} ->
		       PostVerify();
		   {noError, 0, Vbs} ->
		       {error, {unexpected_vbs, Vbs}};
		   Else ->
		       ?EPRINT("unexpected reply: "
                               "~n      ~p", [Else]),
		       {error, {unexpected_response, Else}}
	       end,
    ok.


%%======================================================================

simple_sync_set3(doc) -> 
    ["Simple (sync) set-request - Version 3 API (TargetName with send-opts)"];
simple_sync_set3(suite) -> [];
simple_sync_set3(Config) when is_list(Config) ->
    ?TC_TRY(simple_sync_set3,
            fun() -> do_simple_sync_set3(Config) end).

do_simple_sync_set3(Config) ->
    ?IPRINT("starting with Config: "
            "~n      ~p", [Config]),

    Self  = self(), 
    Msg   = simple_sync_set3, 
    Fun   = fun() -> Self ! Msg end,
    Extra = {?SNMPM_EXTRA_INFO_TAG, Fun}, 
    SendOpts = 
	[
	 {extra, Extra}
	], 
    
    Set = fun(Node, TargetName, VAVs) -> 
		  mgr_user_sync_set2(Node, TargetName, VAVs, SendOpts) 
	  end,
    PostVerify = fun() -> receive Msg -> ok end end,

    Res = do_simple_sync_set2(Config, Set, PostVerify),
    display_log(Config),
    Res.


%%======================================================================

sas_verify({noError, 0, _Vbs}, any) ->
    ?IPRINT("verified [any]"),
    ok;
sas_verify({noError, 0, Vbs}, Expected) ->
    ?DBG("verified stage 1: "
	 "~n   Vbs: ~p"
	 "~n   Exp: ~p", [Vbs, Expected]),
    sas_verify_vbs(Vbs, Expected);
sas_verify(Error, _) ->
    {error, {unexpected_reply, Error}}.

sas_verify_vbs([], []) ->
    ok;
sas_verify_vbs(Vbs, []) ->
    {error, {unexpected_vbs, Vbs}};
sas_verify_vbs([], Exp) ->
    {error, {expected_vbs, Exp}};
sas_verify_vbs([#varbind{oid = Oid}|Vbs], [any|Exp]) ->
    ?IPRINT("verified [any] oid ~w", [Oid]),
    sas_verify_vbs(Vbs, Exp);
sas_verify_vbs([#varbind{oid = Oid, value = Value}|Vbs], [Oid|Exp]) ->
    ?IPRINT("verified oid ~w [~p]", [Oid, Value]),
    sas_verify_vbs(Vbs, Exp);
sas_verify_vbs([#varbind{oid = Oid, value = Value}|Vbs], [{Oid,Value}|Exp]) ->
    ?IPRINT("verified oid ~w and ~p", [Oid, Value]),
    sas_verify_vbs(Vbs, Exp);
sas_verify_vbs([Vb|_], [E|_]) ->
    {error, {unexpected_vb, Vb, E}}.

    
%%======================================================================

simple_async_set2(doc) -> 
    ["Simple (async) set-request - Version 2 API (TargetName)"];
simple_async_set2(suite) -> [];
simple_async_set2(Config) when is_list(Config) ->
    ?TC_TRY(simple_async_set2,
            fun() -> do_simple_async_set2(Config) end).

do_simple_async_set2(Config) ->
    ?IPRINT("starting with Config: "
            "~n      ~p"
            "~n", [Config]),

    MgrNode    = ?config(manager_node, Config),
    AgentNode  = ?config(agent_node, Config),
    TargetName = ?config(manager_agent_target_name, Config),

    ?line ok = mgr_user_load_mib(MgrNode, std_mib()),
    Test2Mib = test2_mib(Config), 
    ?line ok = mgr_user_load_mib(MgrNode, Test2Mib),
    ?line ok = agent_load_mib(AgentNode, Test2Mib),

    Set = 
	fun(Oids) ->
		async_s_exec2(MgrNode, TargetName, Oids)
	end,
    PostVerify = fun(Res) -> Res end,

    Res = do_simple_async_set2(MgrNode, AgentNode, Set, PostVerify),
    display_log(Config),
    Res.

do_simple_async_set2(MgrNode, AgentNode, Set, PostVerify) ->
    Requests = 
	[
	 {1,
	  [{?sysName_instance, s, "Arne Anka"}],
	  Set,
	  fun(X) ->
		  PostVerify(sas_verify(X, [?sysName_instance]))
	  end},
	 {2,
	  [{?sysLocation_instance, s, "Stockholm"}, 
	   {?sysName_instance,     s, "Arne Anka"}],
	  Set,
	  fun(X) ->
		  PostVerify(sas_verify(X, 
					[?sysLocation_instance, 
					 ?sysName_instance]))
	  end},
	 {3,
	  [{[sysName, 0],     "Gothenburg"}, 
	   {[sysLocation, 0], "Sune Anka"}],
	  Set,
	  fun(X) ->
		  PostVerify(sas_verify(X, 
					[?sysName_instance, 
					 ?sysLocation_instance]))
	  end}
	],

    ?IPRINT("manager info when starting test: "
            "~n      ~p", [mgr_info(MgrNode)]),
    ?IPRINT("agent info when starting test: "
            "~n      ~p", [agent_info(AgentNode)]),

    ?line ok = async_exec(Requests, []),

    ?IPRINT("manager info when ending test: "
            "~n      ~p", [mgr_info(MgrNode)]),
    ?IPRINT("agent info when ending test: "
            "~n      ~p", [agent_info(AgentNode)]),

    ok.


async_s_exec2(Node, TargetName, VAVs) ->
    mgr_user_async_set(Node, TargetName, VAVs).


%%======================================================================

simple_async_set3_cbp_def(doc) -> 
    ["Simple (async) set-request - Version 3 API (TargetName with send-opts)"];
simple_async_set3_cbp_def(suite) -> [];
simple_async_set3_cbp_def(Config) when is_list(Config) ->
    simple_async_set3(sas3_cbp_def, Config).

simple_async_set3_cbp_temp(doc) -> 
    ["Simple (async) set-request - Version 3 API (TargetName with send-opts)"];
simple_async_set3_cbp_temp(suite) -> [];
simple_async_set3_cbp_temp(Config) when is_list(Config) ->
    simple_async_set3(sas3_cbp_temp, Config).

simple_async_set3_cbp_perm(doc) -> 
    ["Simple (async) set-request - Version 3 API (TargetName with send-opts)"];
simple_async_set3_cbp_perm(suite) -> [];
simple_async_set3_cbp_perm(Config) when is_list(Config) ->
    simple_async_set3(sas3_cbp_perm, Config).

simple_async_set3(Case, Config) ->
    ?TC_TRY(Case,
            fun() -> do_simple_async_set3(Config) end).

do_simple_async_set3(Config) ->
    ?IPRINT("starting with Config: "
            "~n      ~p~n", [Config]),

    MgrNode    = ?config(manager_node, Config),
    AgentNode  = ?config(agent_node, Config),
    TargetName = ?config(manager_agent_target_name, Config),

    ?line ok = mgr_user_load_mib(MgrNode, std_mib()),
    Test2Mib = test2_mib(Config), 
    ?line ok = mgr_user_load_mib(MgrNode, Test2Mib),
    ?line ok = agent_load_mib(AgentNode, Test2Mib),

    Self  = self(), 
    Msg   = simple_async_set3, 
    Fun   = fun() -> Self ! Msg end,
    Extra = {?SNMPM_EXTRA_INFO_TAG, Fun}, 
    SendOpts = 
	[
	 {extra, Extra}
	], 

    Set = 
	fun(Oids) ->
		async_s_exec3(MgrNode, TargetName, Oids, SendOpts)
	end,
    PostVerify = fun(ok)  -> receive Msg -> ok end; 
		    (Res) -> Res 
		 end,

    Res = do_simple_async_set2(MgrNode, AgentNode, Set, PostVerify),
    display_log(Config),
    Res.

async_s_exec3(Node, TargetName, VAVs, SendOpts) ->
    mgr_user_async_set2(Node, TargetName, VAVs, SendOpts).


%%======================================================================

fl(L) ->
    lists:flatten(L).

verify_ssgb_reply1({noError, 0, []}) ->
    ok;
verify_ssgb_reply1(X) ->
    {error, {unexpected_reply, X}}.

verify_ssgb_reply2({noError, 0, Vbs}, ExpectedVbs) ->
    check_ssgb_vbs(Vbs, ExpectedVbs);
verify_ssgb_reply2(Error, _) ->
    {error, {unexpected_reply, Error}}.

verify_ssgb_reply3({genErr, 3, Vbs}, ExpectedVbs) ->
    check_ssgb_vbs(Vbs, ExpectedVbs);
verify_ssgb_reply3(Unexpected, _) ->
    {error, {unexpected_reply, Unexpected}}.

check_ssgb_vbs([], []) ->
    ok;
check_ssgb_vbs(Unexpected, []) ->
    {error, {unexpected_vbs, Unexpected}};
check_ssgb_vbs([], Expected) ->
    {error, {expected_vbs, Expected}};
check_ssgb_vbs([#varbind{value = endOfMibView}|R], 
	       [endOfMibView|Expected]) ->
    check_ssgb_vbs(R, Expected);
check_ssgb_vbs([#varbind{oid = Oid}|R], [Oid|Expected]) ->
    check_ssgb_vbs(R, Expected);
check_ssgb_vbs([#varbind{oid = Oid, value = Value}|R], 
	       [{Oid, Value}|Expected]) ->
    check_ssgb_vbs(R, Expected);
check_ssgb_vbs([R|_], [E|_]) ->
    {error, {unexpected_vb, R, E}}.

%%======================================================================

simple_sync_get_bulk2(doc) -> 
    ["Simple (sync) get_bulk-request - Version 2 API (TargetName)"];
simple_sync_get_bulk2(suite) -> [];
simple_sync_get_bulk2(Config) when is_list(Config) ->
    ?TC_TRY(simple_sync_get_bulk2,
            fun() -> do_simple_sync_get_bulk2(Config) end).

do_simple_sync_get_bulk2(Config) ->
    ?IPRINT("starting with Config: "
            "~n      ~p~n", [Config]),

    MgrNode    = ?config(manager_node, Config),
    AgentNode  = ?config(agent_node, Config),
    TargetName = ?config(manager_agent_target_name, Config),

    GetBulk = 
	fun(NonRep, MaxRep, Oids) ->
		mgr_user_sync_get_bulk(MgrNode, TargetName, 
				       NonRep, MaxRep, Oids)    
	end,
    PostVerify = fun(Res) -> Res end,

    Res = do_simple_sync_get_bulk2(Config, MgrNode, AgentNode, GetBulk, PostVerify),
    display_log(Config),
    Res.

do_simple_sync_get_bulk2(Config, MgrNode, AgentNode, GetBulk, PostVerify) ->
    %% -- 1 --
    ?line ok = do_simple_get_bulk2(1,
				   1,  1, [], 
				   fun verify_ssgb_reply1/1, 
				   GetBulk, PostVerify), 
    
    %% -- 2 --
    ?line ok = do_simple_get_bulk2(2, 
				   -1,  1, [], 
				   fun verify_ssgb_reply1/1, 
				   GetBulk, PostVerify), 

    %% -- 3 --
    ?line ok = do_simple_get_bulk2(3, 
				   -1, -1, [], 
				   fun verify_ssgb_reply1/1, 
				   GetBulk, PostVerify), 

    ?line ok = mgr_user_load_mib(MgrNode, std_mib()),
    %% -- 4 --
    VF04 = fun(X) -> 
		   verify_ssgb_reply2(X, [?sysDescr_instance, endOfMibView]) 
	   end,
    ?line ok = do_simple_get_bulk2(4,
				   2, 0, [[sysDescr],[1,3,7,1]], VF04, 
				   GetBulk, PostVerify),

    %% -- 5 --
    ?line ok = do_simple_get_bulk2(5,
				   1, 2, [[sysDescr],[1,3,7,1]], VF04, 
				   GetBulk, PostVerify),

    %% -- 6 --
    VF06 = fun(X) -> 
		   verify_ssgb_reply2(X, 
				      [?sysDescr_instance,    endOfMibView,
				       ?sysObjectID_instance, endOfMibView]) 
	   end,
    ?line ok = do_simple_get_bulk2(6,
				   0, 2, [[sysDescr],[1,3,7,1]], VF06, 
				   GetBulk, PostVerify), 

    %% -- 7 --
    VF07 = fun(X) -> 
		   verify_ssgb_reply2(X, 
				      [?sysDescr_instance,    endOfMibView,
				       ?sysDescr_instance,    endOfMibView,
				       ?sysObjectID_instance, endOfMibView]) 
	   end,
    ?line ok = do_simple_get_bulk2(7,
				   2, 2, 
				   [[sysDescr],[1,3,7,1],[sysDescr],[1,3,7,1]],
				   VF07, 
				   GetBulk, PostVerify), 

    Test2Mib = test2_mib(Config), 
    ?line ok = mgr_user_load_mib(MgrNode, Test2Mib),
    ?line ok = agent_load_mib(AgentNode, Test2Mib),

    %% -- 8 --
    VF08 = fun(X) -> 
		   verify_ssgb_reply2(X, 
				      [?sysDescr_instance, 
				       ?sysDescr_instance]) 
	   end,
    ?line ok = do_simple_get_bulk2(8,
				   1, 2, 
				   [[sysDescr],[sysDescr],[tTooBig]],
				   VF08, 
				   GetBulk, PostVerify), 

    %% -- 9 --
    ?line ok = do_simple_get_bulk2(9,
				   1, 12, 
				   [[tDescr2], [sysDescr]], 
				   fun verify_ssgb_reply1/1, 
				   GetBulk, PostVerify),

    %% -- 10 --
    VF10 = fun(X) -> 
		   verify_ssgb_reply3(X, 
				      [{?sysDescr,    'NULL'}, 
				       {?sysObjectID, 'NULL'},
				       {?tGenErr1,    'NULL'},
				       {?sysDescr,    'NULL'}]) 
	   end,
    ?line ok = do_simple_get_bulk2(10,
				   2, 2, 
				   [[sysDescr], 
				    [sysObjectID], 
				    [tGenErr1], 
				    [sysDescr]],
				   VF10, 
				   GetBulk, PostVerify), 

    %% -- 11 --
    ?line {ok, [TCnt2|_]} = mgr_user_name_to_oid(MgrNode, tCnt2),
    ?IPRINT("TCnt2: ~p", [TCnt2]),
    VF11 = fun(X) -> 
		   verify_ssgb_reply2(X, 
				      [{fl([TCnt2,2]), 100}, 
				       {fl([TCnt2,2]), endOfMibView}]) 
	   end,
    ?line ok = do_simple_get_bulk2(11,
				   0, 2, 
				   [[TCnt2, 1]], VF11, 
				   GetBulk, PostVerify),
    
    ok.

do_simple_get_bulk2(N, 
		    NonRep, MaxRep, Oids, 
		    Verify, GetBulk, PostVerify) 
  when is_function(Verify, 1) andalso 
       is_function(GetBulk, 3) andalso 
       is_function(PostVerify) ->
    ?IPRINT("issue get-bulk command ~w", [N]),
    case GetBulk(NonRep, MaxRep, Oids) of
	{ok, Reply, _Rem} ->
	    ?DBG("get-bulk ok:"
		 "~n   Reply: ~p"
		 "~n   Rem:   ~w", [Reply, _Rem]),
	    PostVerify(Verify(Reply));

	Error ->
	    {error, {unexpected_reply, Error}}
    end.


%%======================================================================

simple_sync_get_bulk3(doc) -> 
    ["Simple (sync) get_bulk-request - "
     "Version 3 API (TargetName with send-opts)"];
simple_sync_get_bulk3(suite) -> [];
simple_sync_get_bulk3(Config) when is_list(Config) ->
    ?TC_TRY(simple_sync_get_bulk3,
            fun() -> do_simple_sync_get_bulk3(Config) end).

do_simple_sync_get_bulk3(Config) ->
    ?IPRINT("starting with Config: "
            "~n      ~p~n", [Config]),

    MgrNode    = ?config(manager_node, Config),
    AgentNode  = ?config(agent_node, Config),
    TargetName = ?config(manager_agent_target_name, Config),

    Self  = self(), 
    Msg   = simple_async_set3, 
    Fun   = fun() -> Self ! Msg end,
    Extra = {?SNMPM_EXTRA_INFO_TAG, Fun}, 
    SendOpts = 
	[
	 {extra, Extra}
	], 

    GetBulk = 
	fun(NonRep, MaxRep, Oids) ->
		mgr_user_sync_get_bulk2(MgrNode, TargetName, 
					NonRep, MaxRep, Oids, SendOpts)    
	end,
    PostVerify = fun(ok) -> receive Msg -> ok end;
		    (Res) -> Res 
		 end,

    Res = do_simple_sync_get_bulk2(Config, MgrNode, AgentNode, GetBulk, PostVerify),
    display_log(Config),
    Res.


%%======================================================================

simple_async_get_bulk2(doc) -> 
    ["Simple (async) get_bulk-request - Version 2 API (TargetName)"];
simple_async_get_bulk2(suite) -> [];
simple_async_get_bulk2(Config) when is_list(Config) ->
    ?TC_TRY(simple_async_get_bulk2,
            fun() -> do_simple_async_get_bulk2(Config) end).

do_simple_async_get_bulk2(Config) ->
    ?IPRINT("starting with Config: "
            "~p      ~n", [Config]),
    
    MgrNode    = ?config(manager_node, Config),
    AgentNode  = ?config(agent_node, Config),
    TargetName = ?config(manager_agent_target_name, Config),

    ?line ok = mgr_user_load_mib(MgrNode, std_mib()),
    Test2Mib = test2_mib(Config), 
    ?line ok = mgr_user_load_mib(MgrNode, Test2Mib),
    ?line ok = agent_load_mib(AgentNode, Test2Mib),

    GetBulk = 
	fun(Data) ->
		async_gb_exec2(MgrNode, TargetName, Data)
	end,
    PostVerify = fun(Res) -> Res end,

    Res = do_simple_async_get_bulk2(MgrNode, AgentNode, GetBulk, PostVerify),
    display_log(Config),
    Res.

do_simple_async_get_bulk2(MgrNode, AgentNode, GetBulk, PostVerify) ->
    %% We re-use the verification functions from the ssgb test-case
    VF04 = fun(X) -> 
		   PostVerify(
		     verify_ssgb_reply2(X, [?sysDescr_instance, endOfMibView]))
	   end,
    VF06 = fun(X) -> 
		   PostVerify(
		     verify_ssgb_reply2(X, 
					[?sysDescr_instance,    endOfMibView,
					 ?sysObjectID_instance, endOfMibView]))
	   end,
    VF07 = fun(X) -> 
		   PostVerify(
		     verify_ssgb_reply2(X, 
					[?sysDescr_instance,    endOfMibView,
					 ?sysDescr_instance,    endOfMibView,
					 ?sysObjectID_instance, endOfMibView]))
	   end,
    VF08 = fun(X) -> 
		   PostVerify(
		     verify_ssgb_reply2(X, 
					[?sysDescr_instance, 
					 ?sysDescr_instance])) 
	   end,
    VF10 = fun(X) -> 
		   PostVerify(
		     verify_ssgb_reply3(X, 
					[{?sysDescr,    'NULL'}, 
					 {?sysObjectID, 'NULL'},
					 {?tGenErr1,    'NULL'},
					 {?sysDescr,    'NULL'}])) 
	   end,
    ?line {ok, [TCnt2|_]} = mgr_user_name_to_oid(MgrNode, tCnt2),
    VF11 = fun(X) -> 
		   PostVerify(
		     verify_ssgb_reply2(X, 
					[{fl([TCnt2,2]), 100}, 
					 {fl([TCnt2,2]), endOfMibView}]))
	   end,
    Requests = [
		{ 1,  
		  {1,  1, []}, 
		  GetBulk, 
		  fun(X) -> PostVerify(verify_ssgb_reply1(X)) end},
		{ 2, 
		  {-1,  1, []}, 
		  GetBulk, 
		  fun(X) -> PostVerify(verify_ssgb_reply1(X)) end},
		{ 3, 
		  {-1, -1, []}, 
		  GetBulk, 
		  fun(X) -> PostVerify(verify_ssgb_reply1(X)) end},
		{ 4,  
		  {2,  0, [[sysDescr],[1,3,7,1]]}, 
		  GetBulk, 
		  VF04},
		{ 5,  
		  {1,  2, [[sysDescr],[1,3,7,1]]}, 
		  GetBulk, 
		  VF04},
		{ 6,  
		  {0,  2, [[sysDescr],[1,3,7,1]]}, 
		  GetBulk, 
		  VF06},
		{ 7,  
		  {2,  2, [[sysDescr],[1,3,7,1],[sysDescr],[1,3,7,1]]}, 
		  GetBulk, 
		  VF07},
		{ 8,  
		  {1,  2, [[sysDescr],[sysDescr],[tTooBig]]}, 
		  GetBulk, 
		  VF08},
		{ 9,  
		  {1, 12, [[tDescr2], [sysDescr]]}, 
		  GetBulk, 
		  fun(X) -> PostVerify(verify_ssgb_reply1(X)) end},
		{10,  
		 {2,  2, [[sysDescr],[sysObjectID], [tGenErr1],[sysDescr]]}, 
		 GetBulk, 
		 VF10},
		{11,  
		 {0,  2, [[TCnt2, 1]]}, 
		 GetBulk,
		 VF11}, 
		{12,  
		 {2,  0, [[sysDescr],[1,3,7,1]]}, 
		 GetBulk,
		 VF04},
		{13,  
		 {1, 12, [[tDescr2], [sysDescr]]},
		 GetBulk, 
		 fun(X) -> PostVerify(verify_ssgb_reply1(X)) end},
		{14,  
		 {2,  2, [[sysDescr],[sysObjectID],[tGenErr1],[sysDescr]]},
		 GetBulk, 
		 VF10},
		{15,  
		 {0,  2, [[TCnt2, 1]]},
		 GetBulk, 
		 VF11},
		{16,  
		 {2,  2, [[sysDescr],[1,3,7,1],[sysDescr],[1,3,7,1]]},
		 GetBulk, 
		 VF07},
		{17,  
		 {2,  2, [[sysDescr],[sysObjectID], [tGenErr1],[sysDescr]]},
		 GetBulk, 
		 VF10}
	       ],

    ?IPRINT("manager info when starting test: "
            "~n      ~p", [mgr_info(MgrNode)]),
    ?IPRINT("agent info when starting test: "
            "~n      ~p", [agent_info(AgentNode)]),

    ?line ok = async_exec(Requests, []),

    ?IPRINT("manager info when ending test: "
            "~n      ~p", [mgr_info(MgrNode)]),
    ?IPRINT("agent info when ending test: "
            "~n      ~p", [agent_info(AgentNode)]),

    ok.


async_gb_exec2(Node, TargetName, {NR, MR, Oids}) ->
    mgr_user_async_get_bulk(Node, TargetName, NR, MR, Oids).


%%======================================================================

simple_async_get_bulk3_cbp_def(doc) -> 
    ["Simple (async) get_bulk-request - "
     "Version 3 API (TargetName with send-opts)"];
simple_async_get_bulk3_cbp_def(suite) -> [];
simple_async_get_bulk3_cbp_def(Config) when is_list(Config) ->
    simple_async_get_bulk3(sagb3_cbp_def, Config).

simple_async_get_bulk3(Case, Config) ->
    ?TC_TRY(Case,
            fun() -> do_simple_async_get_bulk3(Config) end).

do_simple_async_get_bulk3(Config) ->
    process_flag(trap_exit, true),
    ?IPRINT("starting with Config: "
            "~n      ~p~n", [Config]),

    MgrNode    = ?config(manager_node, Config),
    AgentNode  = ?config(agent_node, Config),
    TargetName = ?config(manager_agent_target_name, Config),

    ?line ok = mgr_user_load_mib(MgrNode, std_mib()),
    Test2Mib = test2_mib(Config), 
    ?line ok = mgr_user_load_mib(MgrNode, Test2Mib),
    ?line ok = agent_load_mib(AgentNode, Test2Mib),

    Self  = self(), 
    Msg   = simple_async_get_bulk3, 
    Fun   = fun() -> Self ! Msg end,
    Extra = {?SNMPM_EXTRA_INFO_TAG, Fun}, 
    SendOpts = 
	[
	 {extra, Extra}
	], 

    GetBulk = 
	fun(Data) ->
		async_gb_exec3(MgrNode, TargetName, Data, SendOpts)
	end,
    PostVerify = fun(ok)  -> receive Msg -> ok end;
		    (Res) -> Res 
		 end,

    Res = do_simple_async_get_bulk2(MgrNode, AgentNode, GetBulk, PostVerify),
    display_log(Config),
    Res.

async_gb_exec3(Node, TargetName, {NR, MR, Oids}, SendOpts) ->
    mgr_user_async_get_bulk2(Node, TargetName, NR, MR, Oids, SendOpts).


%%======================================================================

simple_async_get_bulk3_cbp_temp(doc) -> 
    ["Simple (async) get_bulk-request - "
     "Version 3 API (TargetName with send-opts)"];
simple_async_get_bulk3_cbp_temp(suite) -> [];
simple_async_get_bulk3_cbp_temp(Config) when is_list(Config) ->
    simple_async_get_bulk3(sagb3_cbp_temp, Config).


%%======================================================================

simple_async_get_bulk3_cbp_perm(doc) -> 
    ["Simple (async) get_bulk-request - "
     "Version 3 API (TargetName with send-opts)"];
simple_async_get_bulk3_cbp_perm(suite) -> [];
simple_async_get_bulk3_cbp_perm(Config) when is_list(Config) ->
    simple_async_get_bulk3(sagb3_cbp_perm, Config).


%%======================================================================

misc_async2(doc) -> 
    ["Misc (async) request(s) - Version 2 API (TargetName)"];
misc_async2(suite) -> [];
misc_async2(Config) when is_list(Config) ->
    ?TC_TRY(misc_async2,
            fun() -> do_misc_async2(Config) end).

do_misc_async2(Config) ->
    ?IPRINT("starting with Config: "
            "~n      ~p"
            "~n", [Config]),

    MgrNode   = ?config(manager_node, Config),
    AgentNode = ?config(agent_node, Config),
    TargetName = ?config(manager_agent_target_name, Config),
    
    ?line ok = mgr_user_load_mib(MgrNode, std_mib()),
    Test2Mib = test2_mib(Config), 
    ?line ok = mgr_user_load_mib(MgrNode, Test2Mib),
    ?line ok = agent_load_mib(AgentNode, Test2Mib),
    
    ExecG = fun(Data) ->
		    async_g_exec2(MgrNode, TargetName, Data)
	    end,
    
    ExecGN = fun(Data) ->
		     async_gn_exec2(MgrNode, TargetName, Data)
	     end,
    
    ExecS = fun(Data) ->
		    async_s_exec2(MgrNode, TargetName, Data)
	    end,
    
    ExecGB = fun(Data) ->
		     async_gb_exec2(MgrNode, TargetName, Data)
	     end,
    
    ?line {ok, [TCnt2|_]}    = mgr_user_name_to_oid(MgrNode, tCnt2),
    ?line {ok, [TGenErr1|_]} = mgr_user_name_to_oid(MgrNode, tGenErr1),
    ?line {ok, [TGenErr2|_]} = mgr_user_name_to_oid(MgrNode, tGenErr2),
    ?line {ok, [TGenErr3|_]} = mgr_user_name_to_oid(MgrNode, tGenErr3),
    ?line {ok, [TTooBig|_]}  = mgr_user_name_to_oid(MgrNode, tTooBig),

    Requests = 
	[
	 { 1,  
	   [?sysObjectID_instance], 
	   ExecG, 
	   fun(X) -> 
		   sag_verify(X, [?sysObjectID_instance]) 
	   end
	  },
	 { 2,  
	   {1,  1, []}, 
	   ExecGB, 
	   fun verify_ssgb_reply1/1},
	 { 3, 
	   {-1,  1, []}, 
	   ExecGB, 
	   fun verify_ssgb_reply1/1},
	 { 4,
	   [{?sysLocation_instance, s, "Stockholm"}, 
	    {?sysName_instance,     s, "Arne Anka"}],
	   ExecS,
	   fun(X) ->
		   sas_verify(X, [?sysLocation_instance, ?sysName_instance])
	   end}, 
	 { 5, 
	   [[sysDescr], [1,3,7,1]], 
	   ExecGN, 
	   fun(X) ->
		   verify_ssgn_reply1(X, [?sysDescr_instance, endOfMibView])
	   end}, 
	 { 6,  
	   [[sysObjectID, 0], [sysDescr, 0], [sysUpTime, 0]],
	   ExecG, 
	   fun(X) -> 
		   sag_verify(X, [?sysObjectID_instance, 
				  ?sysDescr_instance, 
				  ?sysUpTime_instance]) 
	   end}, 
	 { 7, 
	  [TGenErr2], 
	   ExecGN, 
	   fun(X) ->
		   verify_ssgn_reply2(X, {genErr, 1, [TGenErr2]}) 
	   end}, 
	 { 8,  
	   {2,  0, [[sysDescr],[1,3,7,1]]}, 
	   ExecGB, 
	   fun(X) -> 
		   verify_ssgb_reply2(X, [?sysDescr_instance, endOfMibView]) 
	   end},
	 { 9,  
	   {1,  2, [[sysDescr],[1,3,7,1]]}, 
	   ExecGB, 
	   fun(X) -> 
		   verify_ssgb_reply2(X, [?sysDescr_instance, endOfMibView]) 
	   end},
	 {10, 
	  [TGenErr1], 
	  ExecGN, 
	  fun(X) ->
		  verify_ssgn_reply2(X, {genErr, 1, [TGenErr1]}) 
	  end}, 
	 {11,  
	  {0,  2, [[sysDescr],[1,3,7,1]]}, 
	  ExecGB, 
	  fun(X) -> 
		  verify_ssgb_reply2(X, 
				     [?sysDescr_instance,    endOfMibView,
				      ?sysObjectID_instance, endOfMibView]) 
	  end},
	 {12,
	  [{[sysName, 0],     "Gothenburg"}, 
	   {[sysLocation, 0], "Sune Anka"}],
	  ExecS,
	  fun(X) ->
		  sas_verify(X, [?sysName_instance, ?sysLocation_instance])
	  end},
	 {13,  
	  {2,  2, [[sysDescr],[1,3,7,1],[sysDescr],[1,3,7,1]]}, 
	  ExecGB, 
	  fun(X) -> 
		  verify_ssgb_reply2(X, 
				     [?sysDescr_instance,    endOfMibView,
				      ?sysDescr_instance,    endOfMibView,
				      ?sysObjectID_instance, endOfMibView]) 
	  end},
	 {14,  
	  {1,  2, [[sysDescr],[sysDescr],[tTooBig]]}, 
	  ExecGB, 
	  fun(X) -> 
		  verify_ssgb_reply2(X, 
				     [?sysDescr_instance, 
				      ?sysDescr_instance]) 
	  end},
	 {15,  
	  {1, 12, [[tDescr2], [sysDescr]]}, 
	  ExecGB, 
	  fun verify_ssgb_reply1/1},
	 {16,  
	  {2,  2, [[sysDescr],[sysObjectID], [tGenErr1],[sysDescr]]}, 
	  ExecGB, 
	  fun(X) -> 
		  verify_ssgb_reply3(X, 
				     [{?sysDescr,    'NULL'}, 
				      {?sysObjectID, 'NULL'},
				      {?tGenErr1,    'NULL'},
				      {?sysDescr,    'NULL'}]) 
	  end},
	 {17, 
	  [[sysDescr], TGenErr3], 
	  ExecGN, 
	  fun(X) ->
		  verify_ssgn_reply2(X, {genErr, 2, [TGenErr3]}) 
	  end}, 
	 {18,  
	  {0,  2, [[TCnt2, 1]]}, 
	  ExecGB,
	  fun(X) -> 
		  verify_ssgb_reply2(X, 
				     [{fl([TCnt2,2]), 100}, 
				      {fl([TCnt2,2]), endOfMibView}]) 
	  end},
	 {19, 
	  [TTooBig], 
	  ExecGN, 
	  fun(X) ->
		  verify_ssgn_reply2(X, {tooBig, 0, []}) 
	  end},
	 {20, 
	  [TTooBig], 
	  ExecGN, 
	  fun(X) ->
		  verify_ssgn_reply2(X, {tooBig, 0, []}) 
	  end}
	],
    
    ?IPRINT("manager info when starting test: "
            "~n      ~p", [mgr_info(MgrNode)]),
    ?IPRINT("agent info when starting test: "
            "~n      ~p", [agent_info(AgentNode)]),

    ?line ok = async_exec(Requests, []),

    ?IPRINT("manager info when ending test: "
            "~n      ~p", [mgr_info(MgrNode)]),
    ?IPRINT("agent info when ending test: "
            "~n      ~p", [agent_info(AgentNode)]),

    display_log(Config),
    ok.


%%======================================================================

discovery(suite) -> [];
discovery(Config) when is_list(Config) ->
    ?SKIP(not_yet_implemented).


%%======================================================================
%% 
%% Utility functions for cases trap1 and trap2
%% 

collect_traps(N) ->
    collect_traps(N, []).

collect_traps(0, TrapInfo) ->
    TrapInfo;
collect_traps(N, Acc) ->
    receive
	{async_event, _From, {trap, TrapInfo}} ->
	    ?IPRINT("collect_traps -> received trap: "
                    "~n      ~p", [TrapInfo]),
	    collect_traps(N-1, [TrapInfo|Acc])
    after 10000 ->
	    ?WPRINT("collect_traps -> still awaiting ~w trap(s) - giving up", [N]),
	    Acc
    end.

verify_traps([], []) ->
    ?IPRINT("verify_traps -> done"),
    ok;
verify_traps([], Verifiers) ->
    ?IPRINT("verify_traps -> done when ~w verifiers remain", [length(Verifiers)]),
    {error, {failed_verify, [Id || {Id, _} <- Verifiers]}};
verify_traps([Trap|Traps], Verifiers0) ->
    ?IPRINT("verify_traps -> entry"),
    case verify_trap(Trap, Verifiers0) of
	{ok, Id} ->
	    ?IPRINT("verify_traps -> trap verified: ~p", [Id]),
	    Verifiers = lists:keydelete(Id, 1, Verifiers0),
	    verify_traps(Traps, Verifiers);
	error ->
	    ?EPRINT("verify_traps -> failed verifying trap: "
                    "~n      ~p", [Trap]),
	    {error, {failed_verifying_trap, Trap}}
    end.

verify_trap(Trap, []) ->
    ?EPRINT("verify_trap -> could not verify trap:"
            "~n   Trap: ~p", [Trap]),
    error;
verify_trap(Trap, [{Id, Verifier}|Verifiers]) ->
    ?IPRINT("verify_trap -> entry with"
            "~n   Id:   ~p"
            "~n   Trap: ~p", [Id, Trap]),
    case Verifier(Trap) of
	ok ->
	    ?IPRINT("verify_trap -> verified"),
	    {ok, Id};
	{error, _} ->
	    ?NPRINT("verify_trap -> not verified"),
	    verify_trap(Trap, Verifiers)
    end.


%%======================================================================

trap1(suite) -> [];
trap1(Config) when is_list(Config) ->
    ?TC_TRY(trap1,
            fun() -> do_trap1(Config) end).

do_trap1(Config) ->
    ?IPRINT("starting with Config: "
            "~n      ~p"
            "~n", [Config]),

    MgrNode   = ?config(manager_node, Config),
    AgentNode = ?config(agent_node, Config),

    ?line ok = mgr_user_load_mib(MgrNode, snmpv2_mib()),
    Test2Mib      = test2_mib(Config), 
    TestTrapMib   = test_trap_mib(Config), 
    TestTrapv2Mib = test_trap_v2_mib(Config), 
    ?line ok = mgr_user_load_mib(MgrNode, Test2Mib),
    ?line ok = mgr_user_load_mib(MgrNode, TestTrapMib),
    ?line ok = mgr_user_load_mib(MgrNode, TestTrapv2Mib),
    ?line ok = agent_load_mib(AgentNode,  Test2Mib),
    ?line ok = agent_load_mib(AgentNode,  TestTrapMib),
    ?line ok = agent_load_mib(AgentNode,  TestTrapv2Mib),

    %% Version 1 trap verification function:
    VerifyTrap_v1 = 
	fun(Ent, Gen, Spec, ExpVBs, Trap) ->
		case Trap of
		    {Ent, Gen, Spec, _Timestamp, VBs} ->
			?IPRINT("trap info as expected"), 
			case (catch validate_vbs(MgrNode, 
						 ExpVBs, VBs)) of
			    ok ->
				?IPRINT("valid trap"),
				ok;
			    Error ->
				?EPRINT("invalid trap: "
                                        "~n      ~p", [Error]),
				Error
			end;
		    {Enteprise, Generic, Spec, Timestamp, VBs} ->
		       ?EPRINT("unepxected v1 trap info:"
                               "~n   Enteprise: ~p"
                               "~n   Generic:   ~p"
                               "~n   Spec:      ~p"
                               "~n   Timestamp: ~p"
                               "~n   VBs:       ~p", 
                               [Enteprise, Generic, Spec, Timestamp, VBs]),
			ExpTrap = {Ent, Gen, Spec, ignore, ExpVBs}, 
			Reason = {unexpected_trap, {ExpTrap, Trap}},
			{error, Reason};
		    {Err, Idx, VBs} ->
			?EPRINT("unexpected trap info: "
                                "~n   Err: ~p"
                                "~n   Idx: ~p"
                                "~n   VBs: ~p", [Err, Idx, VBs]),
			Reason = {unexpected_status, {Err, Idx, VBs}},
			{error, Reason}
		end
	end,

    %% Version 2 trap verification function:
    VerifyTrap_v2 = 
	fun(ExpVBs, Trap) ->
		case Trap of
		    {noError, 0, VBs0} ->
			?IPRINT("trap info as expected: "
                                "~n      ~p", [VBs0]), 
			%% The first two are a timestamp and oid
			[_,_|VBs] = VBs0,
			case (catch validate_vbs(MgrNode, 
						 ExpVBs, VBs)) of
			    ok ->
				?IPRINT("valid trap"),
				ok;
			    Error ->
				?EPRINT("invalid trap: "
                                        "~n      ~p", [Error]),
				Error
			end;
		    {Err, Idx, VBs} ->
			?EPRINT("unexpected error status: "
                                "~n   Err: ~p"
                                "~n   Idx: ~p"
                                "~n   VBs: ~p", [Err, Idx, VBs]),
			Reason = {unexpected_status, {Err, Idx, VBs}},
			{error, Reason}
		end
	end,


    %% -- command 1 --
    %% Collect various info about the manager and the agent
    Cmd1 = 
	fun() ->
		?IPRINT("manager info: "
                        "~n      ~p", [mgr_info(MgrNode)]),
		?IPRINT("agent info: "
                        "~n      ~p", [agent_info(AgentNode)]),
		ok
	end,

    %% -- command 2 --
    %% Make the agent send trap(s) (both a v1 and a v2 trap)
    Cmd2 = 
	fun() ->
		VBs = [{ifIndex,       [1], 1},
		       {ifAdminStatus, [1], 1},
		       {ifOperStatus,  [1], 2}],
		agent_send_trap(AgentNode, linkUp, "standard trap", VBs),
		ok
	end,

    %% -- command 3 --
    %% Version 1 trap verify function
    Cmd3_VerifyTrap_v1 = 
	fun(Trap) ->
		Ent    = [1,2,3], 
		Gen    = 3, 
		Spec   = 0, 
		ExpVBs = [{[ifIndex,       1], 1},
			  {[ifAdminStatus, 1], 1},
			  {[ifOperStatus,  1], 2}],
		VerifyTrap_v1(Ent, Gen, Spec, ExpVBs, Trap)
	end,

    %% Version 2 trap verify function
    Cmd3_VerifyTrap_v2 = 
	fun(Trap) ->
		ExpVBs = [{[ifIndex,       1], 1},
			  {[ifAdminStatus, 1], 1},
			  {[ifOperStatus,  1], 2}],
		VerifyTrap_v2(ExpVBs, Trap)
	end,

    %% Verify the two traps. The order of them is unknown
    Cmd3 = 
	fun() ->
		Verifiers = [{"v1 trap verifier", Cmd3_VerifyTrap_v1},
			     {"v2 trap verifier", Cmd3_VerifyTrap_v2}],
		verify_traps(collect_traps(2), Verifiers)
	end,

    Cmd4 = fun() -> ?SLEEP(1000), ok end,

    Commands = 
	[
	 {1, "Manager and agent info at start of test", Cmd1},
	 {2, "Send trap from agent", Cmd2},
	 {3, "Await trap(s) to manager", Cmd3},
	 {4, "Sleep some time (1 sec)", Cmd4},
	 {5, "Manager and agent info after test completion", Cmd1}
	],

    Res = command_handler(Commands),
    display_log(Config),
    Res.

    
%%======================================================================

trap2(suite) -> [];
trap2(Config) when is_list(Config) ->
    ?TC_TRY(trap2,
            fun() -> do_trap2(Config) end).

do_trap2(Config) ->
    ?IPRINT("starting with Config: "
            "~n      ~p"
            "~n", [Config]),

    MgrNode   = ?config(manager_node, Config),
    AgentNode = ?config(agent_node, Config),

    ?line ok = mgr_user_load_mib(MgrNode, snmpv2_mib()),
    Test2Mib      = test2_mib(Config), 
    TestTrapMib   = test_trap_mib(Config), 
    TestTrapv2Mib = test_trap_v2_mib(Config), 
    ?line ok = mgr_user_load_mib(MgrNode, Test2Mib),
    ?line ok = mgr_user_load_mib(MgrNode, TestTrapMib),
    ?line ok = mgr_user_load_mib(MgrNode, TestTrapv2Mib),
    ?line ok = agent_load_mib(AgentNode,  Test2Mib),
    ?line ok = agent_load_mib(AgentNode,  TestTrapMib),
    ?line ok = agent_load_mib(AgentNode,  TestTrapv2Mib),

    %% Version 1 trap verification function:
    VerifyTrap_v1 = 
	fun(Ent, Gen, Spec, ExpVBs, Trap) ->
		case Trap of
		    {Ent, Gen, Spec, _Timestamp, VBs} ->
			?IPRINT("trap info as expected"), 
			case (catch validate_vbs(MgrNode, 
						 ExpVBs, VBs)) of
			    ok ->
				?IPRINT("valid trap"),
				ok;
			    Error ->
				?EPRINT("invalid trap: ~n   Error: ~p", [Error]),
				Error
			end;
		    {Enteprise, Generic, Spec, Timestamp, VBs} ->
			?EPRINT("unepxected v1 trap info:"
                                "~n   Enteprise: ~p"
                                "~n   Generic:   ~p"
                                "~n   Spec:      ~p"
                                "~n   Timestamp: ~p"
                                "~n   VBs:       ~p", 
                                [Enteprise, Generic, Spec, Timestamp, VBs]),
			ExpTrap = {Ent, Gen, Spec, ignore, ExpVBs}, 
			Reason = {unexpected_trap, {ExpTrap, Trap}},
			{error, Reason};
		    {Err, Idx, VBs} ->
			?EPRINT("unexpected trap info: "
                                "~n   Err: ~p"
                                "~n   Idx: ~p"
                                "~n   VBs: ~p", [Err, Idx, VBs]),
			Reason = {unexpected_status, {Err, Idx, VBs}},
			{error, Reason}
		end
	end,

    %% Version 2 trap verification function:
    VerifyTrap_v2 = 
	fun(ExpVBs, Trap) ->
		case Trap of
		    {noError, 0, VBs0} ->
			?IPRINT("trap info as expected: ~n~p", [VBs0]), 
			%% The first two are a timestamp and oid
			[_,_|VBs] = VBs0,
			case (catch validate_vbs(MgrNode, 
						 ExpVBs, VBs)) of
			    ok ->
				?IPRINT("valid trap"),
				ok;
			    Error ->
				?EPRINT("invalid trap: "
                                        "~n      ~p", [Error]),
				Error
			end;
		    {Err, Idx, VBs} ->
			?EPRINT("unexpected error status: "
                                "~n   Err: ~p"
                                "~n   Idx: ~p"
                                "~n   VBs: ~p", [Err, Idx, VBs]),
			Reason = {unexpected_status, {Err, Idx, VBs}},
			{error, Reason}
		end
	end,

    %% -- command 1 --
    %% Collect various info about the manager and the agent
    Cmd1 = 
	fun() ->
		?IPRINT("manager info: "
                        "~n      ~p", [mgr_info(MgrNode)]),
		?IPRINT("agent info: "
                        "~n      ~p",   [agent_info(AgentNode)]),
		ok
	end,

    %% -- command 2 --
    %% Make the agent send trap(s) (both a v1 and a v2 trap)
    Cmd2 = 
	fun() ->
		VBs = [{sysContact, "pelle"}],
		agent_send_trap(AgentNode, testTrap1, "standard trap", VBs),
		ok
	end,

    %% -- command 3 --
    %% Version 1 trap verify function
    Cmd3_VerifyTrap_v1 = 
	fun(Trap) ->
		Ent    = [1,2,3], 
		Gen    = 1, 
		Spec   = 0, 
		ExpVBs = [{[system, [4,0]], "pelle"}],
		VerifyTrap_v1(Ent, Gen, Spec, ExpVBs, Trap)
	end,

    %% Version 2 trap verify function
    Cmd3_VerifyTrap_v2 = 
	fun(Trap) ->
		ExpVBs = [{[system, [4,0]], "pelle"},
			  {[snmpTrapEnterprise,0], any}],
		VerifyTrap_v2(ExpVBs, Trap)
	end,
		
    %% Verify the two traps. The order of them is unknown
    Cmd3 = 
	fun() ->
		Verifiers = [{"v1 trap verifier", Cmd3_VerifyTrap_v1},
			     {"v2 trap verifier", Cmd3_VerifyTrap_v2}],
		verify_traps(collect_traps(2), Verifiers)
	end,

    %% -- command 4 --
    %% Make the agent send another set of trap(s) (both a v1 and a v2 trap)
    Cmd4 = 
	fun() ->
		VBs = [{ifIndex,       [1], 1},
		       {ifAdminStatus, [1], 1},
		       {ifOperStatus,  [1], 2}],
		agent_send_trap(AgentNode, linkUp, "standard trap", VBs),
		ok
	end,

    
    %% -- command 5 --
    %% Expected varbinds
    ExpVBs5 = [{[ifIndex,       1], 1},
	       {[ifAdminStatus, 1], 1},
	       {[ifOperStatus,  1], 2}],

    
    %% Version 1 trap verify function
    Cmd5_VerifyTrap_v1 = 
	fun(Trap) ->
		Ent    = [1,2,3], 
		Gen    = 3, 
		Spec   = 0, 
		VerifyTrap_v1(Ent, Gen, Spec, ExpVBs5, Trap)
	end,

    %% Version 2 trap verify function
    Cmd5_VerifyTrap_v2 = 
	fun(Trap) ->
		VerifyTrap_v2(ExpVBs5, Trap)
	end,

    %% Verify the two traps. The order of them is unknown
    Cmd5 = 
	fun() ->
		Verifiers = [{"v1 trap verifier", Cmd5_VerifyTrap_v1},
			     {"v2 trap verifier", Cmd5_VerifyTrap_v2}],
		verify_traps(collect_traps(2), Verifiers)
	end,

    %% -- command 6 --
    %% Some sleep before we are done
    Cmd6 = fun() -> ?SLEEP(1000), ok end,

    Commands = 
	[
	 {1, "Manager and agent info at start of test", Cmd1},
	 {2, "Send first trap(s) from agent", Cmd2},
	 {3, "Await the trap(s) from agent", Cmd3},
	 {4, "Send second trap(s) from agent", Cmd4},
	 {5, "Await the trap(s) from the agent", Cmd5},
	 {6, "Sleep some time (1 sec)", Cmd6},
	 {7, "Manager and agent info after test completion", Cmd1}
	],

    Res = command_handler(Commands),
    display_log(Config),
    Res.

    
%%======================================================================

inform1(suite) -> [];
inform1(Config) when is_list(Config) ->
    ?TC_TRY(inform1,
            fun() -> do_inform1(Config) end).

do_inform1(Config) ->
    ?IPRINT("starting with Config: "
            "~n      ~p"
            "~n", [Config]),

    MgrNode   = ?config(manager_node, Config),
    AgentNode = ?config(agent_node, Config),

    ?line ok = mgr_user_load_mib(MgrNode, snmpv2_mib()),
    Test2Mib      = test2_mib(Config), 
    TestTrapMib   = test_trap_mib(Config), 
    TestTrapv2Mib = test_trap_v2_mib(Config), 
    ?line ok = mgr_user_load_mib(MgrNode, Test2Mib),
    ?line ok = mgr_user_load_mib(MgrNode, TestTrapMib),
    ?line ok = mgr_user_load_mib(MgrNode, TestTrapv2Mib),
    ?line ok = agent_load_mib(AgentNode,  Test2Mib),
    ?line ok = agent_load_mib(AgentNode,  TestTrapMib),
    ?line ok = agent_load_mib(AgentNode,  TestTrapv2Mib),

    
    Cmd1 = 
	fun() ->
		?IPRINT("manager info: "
                        "~n      ~p", [mgr_info(MgrNode)]),
		?IPRINT("manager system info: "
                        "~n      ~p", [mgr_sys_info(MgrNode)]),
		?IPRINT("agent info: "
                        "~n      ~p", [agent_info(AgentNode)]),
		ok
	end,

    Cmd2 = 
	fun() ->
		agent_send_notif(AgentNode, testTrapv22, "standard inform"),
		ok
	end,

    Cmd3 = 
	fun() ->
		receive
		    {async_event, From, {inform, Pid, Inform}} ->
			?IPRINT("received inform"),
			case Inform of
			    {noError, 0, VBs} when is_list(VBs) ->
				case (catch validate_testTrapv22_vbs(MgrNode, 
								     VBs)) of
				    ok ->
					?IPRINT("valid inform"),
					Pid ! {handle_inform_no_response, 
					       From}, 
					ok;
				    Error ->
					?EPRINT("invalid inform: "
                                                "~n      ~p", [Error]),
					Error
				end;
			    {Err, Idx, VBs} ->
				?EPRINT("unexpected error status: "
                                        "~n   Err: ~p"
                                        "~n   Idx: ~p"
                                        "~n   VBs: ~p", [Err, Idx, VBs]),
				Reason = {unexpected_status, {Err, Idx, VBs}},
				{error, Reason}
			end
		after 10000 ->
			receive 
			    Any ->
				{error, {timeout_crap, Any}}
			after 1000 ->
				{error, timeout}
			end
		end
	end,

    Cmd4 = 
	fun() ->
		receive
		    {async_event, From, {inform, Pid, Inform}} ->
			?IPRINT("received inform"),
			case Inform of
			    {noError, 0, VBs} when is_list(VBs) ->
				case (catch validate_testTrapv22_vbs(MgrNode, 
								     VBs)) of
				    ok ->
                                        ?IPRINT("valid inform"),
					Pid ! {handle_inform_response, From}, 
					ok;
				    Error ->
					?EPRINT("invalid inform: "
                                                "~n      ~p", [Error]),
					Error
				end;
			    {Err, Idx, VBs} ->
				?EPRINT("unexpected error status: "
                                        "~n   Err: ~p"
                                        "~n   Idx: ~p"
                                        "~n   VBs: ~p", [Err, Idx, VBs]),
				Reason = {unexpected_status, {Err, Idx, VBs}},
				{error, Reason}
			end
		after 20000 ->
			receive 
			    Any ->
				{error, {timeout_crap, Any}}
			after 1000 ->
				{error, timeout}
			end
		end
	end,

    Cmd5 = fun() -> ?SLEEP(5000), ok end,

    Commands = 
	[
	 {1, "Manager and agent info at start of test", Cmd1},
	 {2, "Send notifcation [no receiver] from agent", Cmd2},
	 {3, "Await first inform to manager - do not reply", Cmd3},
	 {4, "Await second inform to manager - reply", Cmd4},
	 {5, "Sleep some time (5 sec)", Cmd5},
	 {6, "Manager and agent info after test completion", Cmd1}
	],

    Res = command_handler(Commands),
    display_log(Config),
    Res.


%%======================================================================

inform2(suite) -> [];
inform2(Config) when is_list(Config) ->
    ?TC_TRY(inform2,
            fun() -> do_inform2(Config) end).

do_inform2(Config) ->
    ?IPRINT("starting with Config: "
            "~n      ~p"
            "~n", [Config]),

    MgrNode   = ?config(manager_node, Config),
    AgentNode = ?config(agent_node, Config),
    %% Addr = ?config(ip, Config),
    %% Port = ?AGENT_PORT,

    ?line ok = mgr_user_load_mib(MgrNode, snmpv2_mib()),
    Test2Mib      = test2_mib(Config), 
    TestTrapMib   = test_trap_mib(Config), 
    TestTrapv2Mib = test_trap_v2_mib(Config), 
    ?line ok = mgr_user_load_mib(MgrNode, Test2Mib),
    ?line ok = mgr_user_load_mib(MgrNode, TestTrapMib),
    ?line ok = mgr_user_load_mib(MgrNode, TestTrapv2Mib),
    ?line ok = agent_load_mib(AgentNode,  Test2Mib),
    ?line ok = agent_load_mib(AgentNode,  TestTrapMib),
    ?line ok = agent_load_mib(AgentNode,  TestTrapv2Mib),

    Cmd1 = 
	fun() ->
		?IPRINT("manager info: "
                        "~n    ~p", [mgr_info(MgrNode)]),
		?IPRINT("agent info: "
                        "~n    ~p", [agent_info(AgentNode)]),
		ok
	end,

    Cmd2 = 
	fun() ->
		agent_send_notif(AgentNode, 
				 testTrapv22, 
				 {inform2_tag1, self()}, 
				 "standard inform",
				[]),
		ok
	end,

    Cmd3 = 
	fun() ->
		receive
		    {snmp_targets, inform2_tag1, Addrs} ->
			?IPRINT("sent inform to ~p", [Addrs]),
			ok
		after 10000 ->
			receive 
			    Any ->
				{error, {timeout_crap, Any}}
			after 1000 ->
				{error, timeout}
			end
		end
	end,

    Cmd4 = 
	fun() ->
		receive
		    {async_event, From, {inform, Pid, Inform}} ->
			?IPRINT("received inform"),
			case Inform of
			    {noError, 0, VBs} when is_list(VBs) ->
				case (catch validate_testTrapv22_vbs(MgrNode, 
								     VBs)) of
				    ok ->
					?IPRINT("valid inform"),
					Pid ! {handle_inform_no_response, 
					       From}, 
					ok;
				    Error ->
					?IPRINT("invalid inform: "
                                                "~n      ~p", [Error]),
					Error
				end;
			    {Err, Idx, VBs} ->
				?EPRINT("unexpected error status: "
                                        "~n   Err: ~p"
                                        "~n   Idx: ~p"
                                        "~n   VBs: ~p", [Err, Idx, VBs]),
				Reason = {unexpected_status, {Err, Idx, VBs}},
				{error, Reason}
			end
		after 10000 ->
			receive 
			    Any ->
				{error, {timeout_crap, Any}}
			after 1000 ->
				{error, timeout}
			end
		end
	end,

    Cmd5 = 
	fun() ->
		receive
		    {async_event, From, {inform, Pid, Inform}} ->
			?IPRINT("received inform"),
			case Inform of
			    {noError, 0, VBs} when is_list(VBs) ->
				case (catch validate_testTrapv22_vbs(MgrNode, 
								     VBs)) of
				    ok ->
					?IPRINT("valid inform"),
					Pid ! {handle_inform_response, From}, 
					ok;
				    Error ->
					?EPRINT("invalid inform: "
                                                "~n      ~p", [Error]),
					Error
				end;
			    {Err, Idx, VBs} ->
				?EPRINT("unexpected error status: "
                                        "~n   Err: ~p"
                                        "~n   Idx: ~p"
                                        "~n   VBs: ~p", [Err, Idx, VBs]),
				Reason = {unexpected_status, {Err, Idx, VBs}},
				{error, Reason}
			end
		after 20000 ->
			receive 
			    Any ->
				{error, {timeout_crap, Any}}
			after 1000 ->
				{error, timeout}
			end
		end
	end,

    Cmd6 = 
	fun() ->
		receive
		    {snmp_notification, inform2_tag1, {got_response, Addr}} ->
			?IPRINT("received expected \"got response\" notification "
                                "from: "
                                "~n      ~p", [Addr]),
			ok;
		    {snmp_notification, inform2_tag1, {no_response, Addr}} ->
			?EPRINT("Received unexpected \"no response\" "
                                "notification from: "
                                "~n      ~p", [Addr]),
			{error, no_response}
		after 10000 ->
			receive 
			    Any ->
				{error, {timeout_crap, Any}}
			after 1000 ->
				{error, timeout}
			end
		end
	end,

    Cmd7 = fun() -> ?SLEEP(5000), ok end,

    Commands = 
	[
	 {1, "Manager and agent info at start of test", Cmd1},
	 {2, "Send notifcation [no receiver] from agent", Cmd2},
	 {3, "Await inform-sent acknowledge from agent", Cmd3},
	 {4, "Await first inform to manager - do not reply", Cmd4},
	 {5, "Await second inform to manager - reply", Cmd5},
	 {6, "await inform-acknowledge from agent", Cmd6},
	 {7, "Sleep some time (5 sec)", Cmd7},
	 {8, "Manager and agent info after test completion", Cmd1}
	],

    Res = command_handler(Commands),
    display_log(Config),
    Res.

    
%%======================================================================

inform3(suite) -> [];
inform3(Config) when is_list(Config) ->
    ?TC_TRY(inform3,
            fun() -> do_inform3(Config) end).

do_inform3(Config) ->
    ?IPRINT("starting with Config: "
            "~n      ~p~n", [Config]),

    MgrNode   = ?config(manager_node, Config),
    AgentNode = ?config(agent_node, Config),

    ?line ok = mgr_user_load_mib(MgrNode, snmpv2_mib()),
    Test2Mib      = test2_mib(Config), 
    TestTrapMib   = test_trap_mib(Config), 
    TestTrapv2Mib = test_trap_v2_mib(Config), 
    ?line ok = mgr_user_load_mib(MgrNode, Test2Mib),
    ?line ok = mgr_user_load_mib(MgrNode, TestTrapMib),
    ?line ok = mgr_user_load_mib(MgrNode, TestTrapv2Mib),
    ?line ok = agent_load_mib(AgentNode,  Test2Mib),
    ?line ok = agent_load_mib(AgentNode,  TestTrapMib),
    ?line ok = agent_load_mib(AgentNode,  TestTrapv2Mib),

    Cmd1 = 
	fun() ->
		?IPRINT("manager info: "
                        "~n      ~p", [mgr_info(MgrNode)]),
		?IPRINT("agent info: "
                        "~n      ~p", [agent_info(AgentNode)]),
		ok
	end,

    Cmd2 = 
	fun() ->
		agent_send_notif(AgentNode, 
				 testTrapv22, 
				 {inform3_tag1, self()}, 
				 "standard inform",
				 []),
		ok
	end,

    Cmd3 = 
	fun() ->
		receive
		    {snmp_targets, inform3_tag1, [_Addr]} ->
			?IPRINT("received inform-sent ack"),
			ok
		after 10000 ->
			receive 
			    Crap ->
				{error, {timeout_crap, Crap}}
			after 0 ->
				{error, timeout}
			end
		end
	end,

    Cmd4 = 
	fun() ->
		receive
		    {async_event, From, {inform, Pid, Inform}} ->
			?IPRINT("received inform"),
			case Inform of
			    {noError, 0, VBs} when is_list(VBs) ->
				case (catch validate_testTrapv22_vbs(MgrNode, 
								     VBs)) of
				    ok ->
					?IPRINT("valid inform"),
					Pid ! {handle_inform_no_response, From}, 
					ok;
				    Error ->
					?EPRINT("invalid inform: "
                                                "~n      ~p", [Error]),
					Error
				end;
			    {Err, Idx, VBs} ->
				?EPRINT("unexpected error status: "
                                        "~n   Err: ~p"
                                        "~n   Idx: ~p"
                                        "~n   VBs: ~p", [Err, Idx, VBs]),
				Reason = {unexpected_status, {Err, Idx, VBs}},
				{error, Reason}
			end
		after 50000 ->
			receive 
			    Any ->
				{error, {timeout_crap, Any}}
			after 0 ->
				{error, timeout}
			end
		end
	end,

    Cmd7 = 
	fun() ->
		receive
		    {snmp_notification, inform3_tag1, {no_response, Addr}} ->
			?IPRINT("received expected \"no response\" notification "
                                "from: "
                                "~n   ~p", [Addr]),
			ok;
		    {snmp_notification, inform3_tag1, {got_response, Addr}} ->
			?EPRINT("Received unexpected \"got response\" "
                                "notification from: "
                                "~n   ~p", 
                                [Addr]),
			{error, {got_response, Addr}}
		after 120000 ->
			receive 
			    Crap ->
				{error, {timeout_crap, Crap}}
			after 0 ->
				{error, timeout}
			end
		end
	end,

    Cmd8 = fun() -> ?SLEEP(1000), ok end,

    Commands = 
	[
	 {1, "Manager and agent info at start of test", Cmd1},
	 {2, "Send notifcation from agent", Cmd2},
	 {3, "await inform-sent acknowledge from agent", Cmd3},
	 {4, "Await first inform to manager - do not reply", Cmd4},
	 {5, "Await first inform to manager - do not reply", Cmd4},
	 {6, "Await first inform to manager - do not reply", Cmd4},
	 {7, "await inform-acknowledge from agent", Cmd7},
	 {8, "Sleep some time (1 sec)", Cmd8},
	 {9, "Manager and agent info after test completion", Cmd1}
	],

    Res = command_handler(Commands),
    display_log(Config),
    Res.

    
%%======================================================================

inform4(suite) -> [];
inform4(Config) when is_list(Config) ->
    ?TC_TRY(inform4,
            fun() -> do_inform4(Config) end).

do_inform4(Config) ->
    ?IPRINT("starting with Config: "
            "~n      ~p~n", [Config]),

    MgrNode   = ?config(manager_node, Config),
    AgentNode = ?config(agent_node, Config),

    ?line ok = mgr_user_load_mib(MgrNode, snmpv2_mib()),
    Test2Mib      = test2_mib(Config), 
    TestTrapMib   = test_trap_mib(Config), 
    TestTrapv2Mib = test_trap_v2_mib(Config), 
    ?line ok = mgr_user_load_mib(MgrNode, Test2Mib),
    ?line ok = mgr_user_load_mib(MgrNode, TestTrapMib),
    ?line ok = mgr_user_load_mib(MgrNode, TestTrapv2Mib),
    ?line ok = agent_load_mib(AgentNode,  Test2Mib),
    ?line ok = agent_load_mib(AgentNode,  TestTrapMib),
    ?line ok = agent_load_mib(AgentNode,  TestTrapv2Mib),

    Cmd1 = 
	fun() ->
		?IPRINT("manager info: "
                        "~n      ~p", [mgr_info(MgrNode)]),
		?IPRINT("agent info: "
                        "~n      ~p", [agent_info(AgentNode)]),
		ok
	end,

    Cmd2 = 
	fun() ->
		agent_send_notif(AgentNode, testTrapv22, "standard inform"),
		ok
	end,

    Cmd3 = 
	fun() ->
		receive
		    {async_event, From, {inform, Pid, Inform}} ->
			?IPRINT("received inform"),
			case Inform of
			    {noError, 0, VBs} when is_list(VBs) ->
				case (catch validate_testTrapv22_vbs(MgrNode, 
								     VBs)) of
				    ok ->
					?IPRINT("valid inform"),
					%% Actually, as we have
					%% configured the manager in
					%% this test case (irb = auto)
					%% it has already responded
					Pid ! {handle_inform_response, From}, 
					ok;
				    Error ->
					?EPRINT("invalid inform: "
                                                "~n      ~p", [Error]),
					Error
				end;
			    {Err, Idx, VBs} ->
				?EPRINT("unexpected error status: "
                                        "~n   Err: ~p"
                                        "~n   Idx: ~p"
                                        "~n   VBs: ~p", [Err, Idx, VBs]),
				Reason = {unexpected_status, {Err, Idx, VBs}},
				{error, Reason}
			end
		after 20000 ->
			receive 
			    Any ->
				{error, {crap, Any}}
			after 1000 ->
				{error, timeout}
			end
		end
	end,

    %% This is the a result of erroneous configuration.
%%     Cmd4 = 
%% 	fun() ->
%% 		receive 
%% 		    {async_event, _ReqId, {error, Reason}} ->
%% 			?IPRINT("received error"),
%% 			case Reason of
%% 			    {failed_processing_message,
%% 			     {securityError, usmStatsUnknownEngineIDs}} ->
%% 				?IPRINT("expected error"), 
%% 				ok;
%% 			    _ ->
%% 				p("unexpected error: "
%% 				  "~n   Reason: ~p", [Reason]),
%% 				{error, {unexpected_error, Reason}}
%% 			end
%% 		after 20000 ->
%% 			receive 
%% 			    Any ->
%% 				{error, {crap, Any}}
%% 			after 1000 ->
%% 				{error, timeout}
%% 			end
%% 		end
%% 	end,

    Cmd5 = fun() -> ?SLEEP(1000), ok end,

    Commands = 
	[
	 {1, "Manager and agent info at start of test", Cmd1},
	 {2, "Send notifcation [no receiver] from agent", Cmd2},
	 {3, "Await inform to manager", Cmd3},
%% 	 {4, "Await error info (because of erroneous config)", Cmd4},
	 {5, "Sleep some time (1 sec)", Cmd5},
	 {6, "Manager and agent info after test completion", Cmd1}
	],

    Res = command_handler(Commands),
    display_log(Config),
    Res.


%%======================================================================
%% 
%% Test: ts:run(snmp, snmp_manager_test, inform_swarm_cbp_def, [batch]).

inform_swarm_cbp_def(suite) -> [];
inform_swarm_cbp_def(Config) when is_list(Config) ->
    inform_swarm(is_cbp_def, Config).

inform_swarm_cbp_temp(suite) -> [];
inform_swarm_cbp_temp(Config) when is_list(Config) ->
    inform_swarm(is_cbp_temp, Config).

inform_swarm_cbp_perm(suite) -> [];
inform_swarm_cbp_perm(Config) when is_list(Config) ->
    inform_swarm(is_cbp_perm, Config).

inform_swarm(Case, Config) ->
    ?TC_TRY(Case,
            fun() -> do_inform_swarm(Config) end).

do_inform_swarm(Config) ->
    %% process_flag(trap_exit, true),
    ?IPRINT("starting with Config: "
            "~p      ~n", [Config]),

    MgrNode   = ?config(manager_node, Config),
    AgentNode = ?config(agent_node, Config),

    ?line ok = mgr_user_load_mib(MgrNode, snmpv2_mib()),
    Test2Mib      = test2_mib(Config), 
    TestTrapMib   = test_trap_mib(Config), 
    TestTrapv2Mib = test_trap_v2_mib(Config), 
    ?line ok = mgr_user_load_mib(MgrNode, Test2Mib),
    ?line ok = mgr_user_load_mib(MgrNode, TestTrapMib),
    ?line ok = mgr_user_load_mib(MgrNode, TestTrapv2Mib),
    ?line ok = agent_load_mib(AgentNode,  Test2Mib),
    ?line ok = agent_load_mib(AgentNode,  TestTrapMib),
    ?line ok = agent_load_mib(AgentNode,  TestTrapv2Mib),
    NumInforms = 2000, 

    Collector = self(),

    Generator = 
	erlang:spawn(
	  fun() ->
		  receive
		      {Collector, start} ->
			  ok
		  end,
		  Seqs = lists:seq(1, NumInforms),
		  lists:foreach(
		    fun(N) ->
			    ?IPRINT("send notification ~w", [N]),
			    agent_send_notif(AgentNode, 
					     testTrapv22, 
					     {{inform2_tag1, N}, Collector},
					     "standard inform",
					     []),
			    %% Sleep some [(N div 10)*100 ms] 
			    %% every tenth notification
			    if
                                N rem 100 == 0 ->
                                    Sleep = 1000,
				    ?IPRINT("sleep ~w [~w]", [Sleep, N]),
                                    ?SLEEP(Sleep);
				N rem 10 == 0 ->
                                    Sleep = 100,
				    ?IPRINT("sleep ~w [~w]", [Sleep, N]),
				    ?SLEEP(Sleep);
				true ->
				    ok
			    end
		    end,
		    Seqs),
		  ok
	  end), 

    Cmd1 = 
	fun() ->
		?IPRINT("manager info: "
                        "~n      ~p", [mgr_info(MgrNode)]),
		?IPRINT("agent info: "
                        "~n      ~p", [agent_info(AgentNode)]),
		ok
	end,

    Cmd2 = fun() -> Generator ! {Collector, start}, ok end,

    Cmd3 = 
	fun() ->
		inform_swarm_collector(NumInforms)
	end,


    Cmd4 = fun() -> ?SLEEP(1000), ok end,

    Commands = 
	[
	 {1, "Manager and agent info at start of test", Cmd1},
	 {2, "Send notifcation(s) from agent", Cmd2},
	 {3, "Await send-ack(s)/inform(s)/response(s)", Cmd3},
	 {4, "Sleep some time (1 sec)", Cmd4},
	 {5, "Manager and agent info after test completion", Cmd1}
	],

    Res = command_handler(Commands),
    display_log(Config),
    Res.


inform_swarm_collector(N) ->
    inform_swarm_collector(N, 0, 0, 0, ?SECS(60)).

%% Note that we need to deal with re-transmissions!
%% That is, the agent did not receive the ack in time,
%% and therefor did a re-transmit. This means that we
%% expect to receive more inform's then we actually
%% sent. So for success we assume:
%%
%%     SentAckCnt =  N
%%     RespCnt    =  N
%%     RecvCnt    >= N
%% 
inform_swarm_collector(N, SentAckCnt, RecvCnt, RespCnt, _) 
  when ((N == SentAckCnt) and 
	(N == RespCnt)    and
	(N =< RecvCnt)) ->
    ?IPRINT("inform_swarm_collector -> done when"
            "~n      N:          ~w"
            "~n      SentAckCnt: ~w"
            "~n      RecvCnt:    ~w"
            "~n      RespCnt:    ~w", [N, SentAckCnt, RecvCnt, RespCnt]),
    ok;
inform_swarm_collector(N, SentAckCnt, RecvCnt, RespCnt, Timeout) ->
    %% ?IPRINT("inform_swarm_collector -> entry with"
    %%         "~n      N:          ~w"
    %%         "~n      SentAckCnt: ~w"
    %%         "~n      RecvCnt:    ~w"
    %%         "~n      RespCnt:    ~w", [N, SentAckCnt, RecvCnt, RespCnt]),
    receive
	{snmp_targets, {inform2_tag1, Id}, [_Addr]} ->
	    ?IPRINT("received inform-sent acknowledgement for ~w", [Id]),
	    inform_swarm_collector(N, SentAckCnt+1, RecvCnt, RespCnt, 
				   Timeout);

	%% The manager has received the actual inform
	{async_event, From, {inform, Pid, Inform}} ->
	    ?IPRINT("received inform"),
	    case Inform of
		{noError, 0, VBs} when is_list(VBs) ->
		    Pid ! {handle_inform_response, From}, 
		    inform_swarm_collector(N, SentAckCnt, RecvCnt+1, RespCnt, 
					   Timeout);
		{Err, Idx, VBs} ->
		    ?EPRINT("Unexpected error status: "
                            "~n   Err: ~p"
                            "~n   Idx: ~p"
                            "~n   VBs: ~p", [Err, Idx, VBs]),
		    Reason = {unexpected_status, {Err, Idx, VBs}},
		    {error, Reason}
	    end;

	%% The agent has received ack from the manager 
	{snmp_notification, {inform2_tag1, Id}, {got_response, Addr}} ->
	    ?IPRINT("received expected \"got response\" for ~w "
                    "notification from: "
                    "~n      ~p", [Id, Addr]),
	    inform_swarm_collector(N, SentAckCnt, RecvCnt, RespCnt+1, 
				   Timeout);

	%% The agent did not received ack from the manager in time 
	{snmp_notification, inform2_tag1, {no_response, Addr}} ->
	    ?EPRINT("Received expected \"no response\" notification "
                    "from: "
                    "~n      ~p", [Addr]),
	    Reason = {no_response, Addr, {N, SentAckCnt, RecvCnt, RespCnt}},
	    {error, Reason}

    after Timeout ->
	    %% Give up when we have been dead in the water for Timeout ms
            ?EPRINT("timeout when"
                    "~n   N:          ~p"
                    "~n   SentAckCnt: ~p"
                    "~n   RecvCnt:    ~p"
                    "~n   RespCnt:    ~p",
                    [N, SentAckCnt, RecvCnt, RespCnt]),
	    {error, {timeout, N, SentAckCnt, RecvCnt, RespCnt}}
    end.
		    

%%======================================================================

report(suite) -> [];
report(Config) when is_list(Config) ->
    ?SKIP(not_yet_implemented).

    

%%======================================================================

otp8015_1(doc) -> ["OTP-8015:1 - testing the new api-function."];
otp8015_1(suite) -> [];
otp8015_1(Config) when is_list(Config) ->
    Pre = fun() ->
                  ConfDir = ?config(manager_conf_dir, Config),
                  DbDir   = ?config(manager_db_dir, Config),

                  write_manager_conf(ConfDir),

                  Opts = [{server,     [{verbosity, trace}]},
                          {net_if,     [{verbosity, trace}]},
                          {note_store, [{verbosity, trace}]},
                          {config,     [{verbosity, trace},
                                        {dir,       ConfDir},
                                        {db_dir,    DbDir}]}],

                  ?IPRINT("starting manager"),
                  ok = snmpm:start_link(Opts),

                  ?SLEEP(1000),
                  ok
          end,
    Case = fun(_) -> do_otp8015_1(Config) end,
    Post = fun(_) ->
                   ?IPRINT("stop manager"),
                   ok = snmpm:stop(),
                   ?SLEEP(1000),
                   ok
           end,
    ?TC_TRY(otp8015_1, Pre, Case, Post).

do_otp8015_1(Config) ->
    ?IPRINT("starting with Config: "
           "~n      ~p"
           "~n", [Config]),

    snmpm:load_mib(std_mib()), 
    snmpm:load_mib(test_trap_mib(Config)),

    ?IPRINT("manager started, now sleep some"),

    ?SLEEP(1000),

    ?IPRINT("loaded mibs: ~p", [snmpm:which_mibs()]),

    ?IPRINT("get some type(s) from the mibs"),    
    {ok, 'Counter32'} = snmpm:oid_to_type(?snmpOutTraps), 
    {ok, [IfIndex]}   = snmpm:name_to_oid(ifIndex),
    {ok, 'INTEGER'}   = snmpm:oid_to_type(IfIndex),
    
    ?IPRINT("end"),
    ok.


%%======================================================================

otp8395_1(doc) -> ["OTP-8395:1 - simple get with ATL sequence numbering."];
otp8395_1(suite) -> [];
otp8395_1(Config) when is_list(Config) ->
    ?TC_TRY(otp8395_1,
            fun() -> do_otp8395_1(Config) end).

do_otp8395_1(Config) ->
    do_simple_sync_get2(Config).


%%======================================================================
%% async snmp utility functions
%%======================================================================

async_exec([], Acc) ->
    ?IPRINT("all async request's sent => now await responses"),
    async_verify(async_collector(Acc, []));
async_exec([{Id, Data, Exec, Ver}|Reqs], Acc) ->
    ?IPRINT("issue async request ~w", [Id]),
    ?line {ok, ReqId} = Exec(Data),
    async_exec(Reqs, [{ReqId, Id, Ver}|Acc]).

async_collector([], Acc) ->
    ?IPRINT("received replies for all requests - now sort"),
    lists:keysort(1, Acc);
async_collector(Expected, Acc) ->
    receive
	{async_event, ReqId, Reply} ->
	    ?IPRINT("received async event with request-id ~w", [ReqId]),
	    case lists:keysearch(ReqId, 1, Expected) of
		{value, {_, Id, Ver}} ->
		    ?IPRINT("event was for request ~w", [Id]),
		    Expected2 = lists:keydelete(ReqId, 1, Expected),
		    async_collector(Expected2, [{Id, Ver, Reply}|Acc]);
		false ->
		    % Duplicate reply?
                    ?EPRINT("unexpected async event: "
                            "~n      ReqId: ~p"
                            "~n      Reply: ~p", [ReqId, Reply]),
		    ?FAIL({unexpected_async_event, ReqId, Reply})
	    end
    after 10000 ->
	    ?FAIL({timeout, {Expected, Acc}})
    end.

async_verify([]) ->
    ok;
async_verify([{Id, Verify, Reply}|Replies]) ->
    ?IPRINT("verify reply ~w", [Id]),
    Verify(Reply),
    async_verify(Replies).



%%======================================================================
%% Internal functions
%%======================================================================


%% -- Verify varbinds --

validate_vbs(Node, ExpVBs, VBs) ->
    validate_vbs(purify_oids(Node, ExpVBs), VBs).

validate_testTrapv22_vbs(Node, VBs) ->
    ExpVBs = [{[sysUpTime, 0], any},
	      {[snmpTrapOID, 0], ?system ++ [0,1]}],
    validate_vbs(purify_oids(Node, ExpVBs), VBs).

validate_vbs([], []) ->
    ok;
validate_vbs(Exp, []) ->
    {error, {expected_vbs, Exp}};
validate_vbs([], VBs) ->
    {error, {unexpected_vbs, VBs}};
validate_vbs([any|Exp], [_|VBs]) ->
    validate_vbs(Exp, VBs);
validate_vbs([{_, any}|Exp], [#varbind{}|VBs]) ->
    validate_vbs(Exp, VBs);
validate_vbs([{Oid, Val}|Exp], [#varbind{oid = Oid, value = Val}|VBs]) ->
    validate_vbs(Exp, VBs);
validate_vbs([{Oid, Val1}|_], [#varbind{oid = Oid, value = Val2}|_]) ->
    {error, {unexpected_vb_value, Oid, Val1, Val2}};
validate_vbs([{Oid1, _}|_], [#varbind{oid = Oid2}|_]) ->
    {error, {unexpected_vb_oid, Oid1, Oid2}}.

purify_oids(_, []) ->
    [];
purify_oids(Node, [{Oid, Val}|Oids]) ->
    [{purify_oid(Node, Oid), Val}| purify_oids(Node, Oids)].

purify_oid(Node, Oid) ->
    case mgr_user_purify_oid(Node, Oid) of
	Oid2 when is_list(Oid2) ->
	    Oid2;
	{error, _} = Error ->
	    throw(Error)
    end.


%% -- Test case command handler (executor) ---

command_handler([]) ->
    ok;
command_handler([{No, Desc, Cmd}|Cmds]) ->
    ?IPRINT("command_handler -> command ~w: "
            "~n   ~s", [No, Desc]),
    case (catch Cmd()) of
	ok ->
            ?IPRINT("command_handler -> ~w: ok", [No]),
            command_handler(Cmds);
        {error, Reason} ->
            ?EPRINT("Command_handler -> ~w error: "
                    "~n      ~p", [No, Reason]),
            ?line ?FAIL({command_failed, No, Reason});
        Error ->
            ?EPRINT("Command_handler -> ~w unexpected: "
                    "~n      ~p", [No, Error]),
            ?line ?FAIL({unexpected_command_result, No, Error})
    end.


%% -- Misc manager functions --

init_manager(AutoInform, Config) ->

    ?IPRINT("init_manager -> entry with"
            "~n   AutoInform: ~p"
            "~n   Config:     ~p", [AutoInform, Config]),

    %% -- 
    %% Start node
    %% 

    ?line Node = start_manager_node(),

    %% The point with this (try catch block) is to be 
    %% able to do some cleanup in case we fail to 
    %% start some of the apps. That is, if we fail to 
    %% start the apps (mnesia, crypto and snmp agent) 
    %% we stop the (agent) node!

    try
	begin

	    %% -- 
	    %% Start and initiate crypto on manager node
	    %% 
	    
	    ?line ok = init_crypto(Node),
	    
	    %% 
	    %% Write manager config
	    %% 
	    
	    ?line ok = write_manager_config(Config),
	    
	    IRB  = case AutoInform of
		       true ->
			   auto;
		       _ ->
			   user
		   end,
	    Conf = [{manager_node, Node}, {irb, IRB} | Config],
	    Vsns = [v1,v2,v3], 
	    start_manager(Node, Vsns, Conf)
	end
    catch
	C:{suite_failed, Reason, _M, _L} = E:S when (C =:= exit) ->
	    ?EPRINT("Failure during manager start (suite-failed):"
                    "~n      Reason:      ~p"
                    "~n      StackTrace:  ~p", [Reason, S]), 
	    %% And now, *try* to cleanup
	    (catch stop_node(Node)),
	    erlang:raise(C, E, S);
	C:E:S ->
	    ?EPRINT("Failure during manager start: "
                    "~n      Error Class: ~p"
                    "~n      Error:       ~p"
                    "~n      StackTrace:  ~p", [C, E, S]), 
	    %% And now, *try* to cleanup
	    (catch stop_node(Node)), 
	    ?FAIL({failed_starting_manager, C, E, S})
    end.

fin_manager(Config) ->
    Node = ?config(manager_node, Config),
    StopMgrRes    = stop_manager(Node),
    StopCryptoRes = fin_crypto(Node),
    StopNode      = stop_node(Node),
    ?IPRINT("fin_manager -> stop apps and (mgr node ~p) node results: "
            "~n      SNMP Mgr: ~p"
            "~n      Crypto:   ~p"
            "~n      Node:     ~p", 
            [Node, StopMgrRes, StopCryptoRes, StopNode]),
    Config.
    

%% -- Misc agent functions --

init_agent(Config) ->
    ?IPRINT("init_agent -> entry with"
            "~n   Config: ~p", [Config]),

    %% -- 
    %% Retrieve some dir's
    %% 
    Dir    = ?config(agent_dir, Config),
    MibDir = ?config(mib_dir,  Config),

    %% -- 
    %% Start node
    %% 

    ?line Node = start_agent_node(),

    %% The point with this (try catch block) is to be 
    %% able to do some cleanup in case we fail to 
    %% start some of the apps. That is, if we fail to 
    %% start the apps (mnesia, crypto and snmp agent) 
    %% we stop the (agent) node!

    try
	begin
	    
	    %% -- 
	    %% Start and initiate mnesia on agent node
	    %% 
	    
	    ?line ok = init_mnesia(Node, Dir, ?config(mnesia_debug, Config)),
	    
	    
	    %% -- 
	    %% Start and initiate crypto on agent node
	    %% 
	    
	    ?line ok = init_crypto(Node),
	    
	    
	    %% 
	    %% Write agent config
	    %% 
	    
	    Vsns = [v1,v2], 
	    ?line ok = write_agent_config(Vsns, Config),
	    
	    Conf = [{agent_node, Node},
		    {mib_dir,    MibDir} | Config],
    
	    %% 
	    %% Start the agent 
	    %% 
	    
	    start_agent(Node, Vsns, Conf)
	end
    catch
	C:{suite_failed, Reason, _M, _L} = E:S when (C =:= exit) ->
	    ?EPRINT("Failure during agent start (suite-failed):"
                    "~n   Reason:     ~p"
                    "~n   StackTrace: ~p", [Reason, S]), 
	    %% And now, *try* to cleanup
	    (catch stop_node(Node)),
	    erlang:raise(C, E, S);
	C:E:S ->
	    ?EPRINT("Failure during agent start: "
                    "~n   Error Class: ~p"
                    "~n   Error:       ~p"
                    "~n   StackTrace:  ~p", [C, E, S]), 
	    %% And now, *try* to cleanup
	    (catch stop_node(Node)), 
	    ?FAIL({failed_starting_agent, C, E, S})
    end.
	      

fin_agent(Config) ->
    Node          = ?config(agent_node, Config),
    StopAgentRes  = stop_agent(Node),
    StopCryptoRes = fin_crypto(Node),
    StopMnesiaRes = fin_mnesia(Node),
    StopNode      = stop_node(Node),
    ?IPRINT("fin_agent -> stop apps and (agent node ~p) node results: "
            "~n   SNMP Agent: ~p"
            "~n   Crypto:     ~p"
            "~n   Mnesia:     ~p"
            "~n   Node:       ~p", 
            [Node, StopAgentRes, StopCryptoRes, StopMnesiaRes, StopNode]),
    Config.

init_mnesia(Node, Dir, MnesiaDebug) 
  when ((MnesiaDebug =/= none) andalso 
	(MnesiaDebug =/= debug) andalso (MnesiaDebug =/= trace)) ->
    init_mnesia(Node, Dir, ?DEFAULT_MNESIA_DEBUG);
init_mnesia(Node, Dir, MnesiaDebug) ->
    ?DBG("init_mnesia -> load application mnesia", []),
    ?line ok = load_mnesia(Node),

    ?DBG("init_mnesia -> application mnesia: set_env dir: ~n~p",[Dir]),
    ?line ok = set_mnesia_env(Node, dir, filename:join(Dir, "mnesia")),

    %% Just in case, only set (known to be) valid values for debug
    if
	((MnesiaDebug =:= debug) orelse (MnesiaDebug =:= trace)) ->
	    ?DBG("init_mnesia -> application mnesia: set_env debug: ~w", 
		 [MnesiaDebug]),
	    ?line ok = set_mnesia_env(Node, debug, MnesiaDebug);
	true ->
	    ok
    end,

    ?DBG("init_mnesia -> create mnesia schema",[]),
    ?line case create_schema(Node) of
	      ok ->
		  ok;
	      {error, {Node, {already_exists, Node}}} ->
		  ?line ok = delete_schema(Node),
		  ?line ok = create_schema(Node);
	      Error ->
		  ?FAIL({failed_creating_mnesia_schema, Error})
	  end,
    
    ?DBG("init_mnesia -> start application mnesia",[]),
    ?line ok = start_mnesia(Node),

    ?DBG("init_mnesia -> create tables",[]),
    ?line ok = create_tables(Node),
    ok.

fin_mnesia(Node) ->
    ?line ok = delete_tables(Node),
    ?line ok = stop_mnesia(Node),
    ok.


init_crypto(Node) ->
    ?line ok = load_crypto(Node),
    ?line ok = start_crypto(Node),
    ok.

fin_crypto(Node) ->
    ?line ok = stop_crypto(Node),
    ok.


%% -- Misc application wrapper functions --

load_app(Node, App) ->
    VerifySuccess = fun(ok) ->
			    ok;
		       ({error, {already_loaded, LoadedApp}}) when (LoadedApp =:= App) ->
			    ok;
		       ({error, Reason}) ->
			    ?EPRINT("failed loading app ~w on ~p: "
                                    "~n      ~p", [App, Node, Reason]),
			    ?FAIL({failed_load, Node, App, Reason})
		    end,
    do_load_app(Node, App, VerifySuccess).

do_load_app(Node, App, VerifySuccess) 
  when (Node =:= node()) andalso is_atom(App) ->
    %% Local app
    exec(fun() -> application:load(App) end, VerifySuccess);
do_load_app(Node, App, VerifySuccess) ->
    %% Remote app
    exec(fun() -> rcall(Node, application, load, [App]) end, VerifySuccess).


start_app(Node, App) ->
    VerifySuccess = fun(ok) ->
			    ok;
		       ({error, {already_started, LoadedApp}}) when (LoadedApp =:= App) ->
			    ok;
		       ({error, Reason}) ->
			    ?EPRINT("failed starting app ~w on ~p: "
                                    "~n   Reason: ~p", [App, Node, Reason]),
			    ?FAIL({failed_start, Node, App, Reason})
		    end,
    start_app(Node, App, VerifySuccess).

start_app(Node, App, VerifySuccess) 
  when (Node =:= node()) andalso is_atom(App) ->
    exec(fun() -> application:start(App) end, VerifySuccess);
start_app(Node, App, VerifySuccess) ->
    exec(fun() -> rcall(Node, application, start, [App]) end, VerifySuccess).


stop_app(Node, App) ->
    VerifySuccess = fun(ok) ->
			    ok;
		       ({error, {not_started, LoadedApp}}) when (LoadedApp =:= App) ->
			    ok;
		       ({error, Reason}) ->
			    ?EPRINT("failed stopping app ~w on ~p: "
                                    "~n      ~p", [App, Node, Reason]),
			    ?FAIL({failed_stop, Node, App, Reason})
		    end,
    stop_app(Node, App, VerifySuccess).
    
stop_app(Node, App, VerifySuccess) 
  when (Node =:= node()) andalso is_atom(App)  ->
    exec(fun() -> application:stop(App) end, VerifySuccess);
stop_app(Node, App, VerifySuccess) when is_atom(App) ->
    exec(fun() -> rcall(Node, application, stop, [App]) end, VerifySuccess).


set_app_env(Node, App, Key, Val) ->
    VerifySuccess = fun(ok) ->
			    ok;
		       ({error, Reason}) ->
			    ?EPRINT("failed setting app ~w env on ~p"
                                    "~n      Key:    ~p"
                                    "~n      Val:    ~p"
                                    "~n      Reason: ~p",
                                    [App, Node, Key, Val, Reason]),
			    ?FAIL({failed_set_app_env, 
				   Node, App, Key, Val, Reason})
		    end,
    set_app_env(Node, App, Key, Val, VerifySuccess).

set_app_env(Node, App, Key, Val, VerifySuccess) 
  when (Node =:= node()) andalso is_atom(App) ->
    exec(fun() -> application:set_env(App, Key, Val) end, VerifySuccess);
set_app_env(Node, App, Key, Val, VerifySuccess) when is_atom(App) ->
    exec(fun() -> rcall(Node, application, set_env, [App, Key, Val]) end, 
	 VerifySuccess).


exec(Cmd, VerifySuccess) ->
    VerifySuccess(Cmd()).


%% -- Misc snmp wrapper functions --

load_snmp(Node)                 -> load_app(Node, snmp).
start_snmp(Node)                -> start_app(Node, snmp).
stop_snmp(Node)                 -> stop_app(Node, snmp).
set_agent_env(Node, Env)        -> set_snmp_env(Node, agent, Env).
set_mgr_env(Node, Env)          -> set_snmp_env(Node, manager, Env).
set_snmp_env(Node, Entity, Env) -> set_app_env(Node, snmp, Entity, Env).

mgr_info(Node) ->
    rcall(Node, snmpm, info, []).

mgr_sys_info(Node) ->
    rcall(Node, snmpm_config, system_info, []).

%% mgr_register_user(Node, Id, Data) ->
%%     mgr_register_user(Node, Id, ?MODULE, Data).

mgr_register_user(Node, Id, Mod, Data) when is_atom(Mod) ->
    rcall(Node, snmpm, register_user, [Id, Mod, Data]).

mgr_unregister_user(Node, Id) ->
    rcall(Node, snmpm, unregister_user, [Id]).

mgr_which_users(Node) ->
    rcall(Node, snmpm, which_users, []).

%% mgr_register_agent(Node, Id) ->
%%     mgr_register_agent(Node, Id, []).

%% mgr_register_agent(Node, Id, Conf) when is_list(Conf) ->
%%     mgr_register_agent(Node, Id, 5000, Conf).

mgr_register_agent(Node, Id, Port, Conf) 
  when is_integer(Port) andalso is_list(Conf) ->
    Localhost = snmp_test_lib:localhost(),
    mgr_register_agent(Node, Id, Localhost, Port, Conf);
mgr_register_agent(Node, Id, TargetName, Config) 
  when is_list(TargetName) andalso is_list(Config) ->
    rcall(Node, snmpm, register_agent, [Id, TargetName, Config]).

mgr_register_agent(Node, Id, Addr, Port, Conf) 
  when is_integer(Port) andalso is_list(Conf) ->
    rcall(Node, snmpm, register_agent, [Id, Addr, Port, Conf]).

%% mgr_unregister_agent(Node, Id) ->
%%     mgr_unregister_agent(Node, Id, 4000).

mgr_unregister_agent(Node, Id, Port) when is_integer(Port) ->
    Localhost = snmp_test_lib:localhost(),
    rcall(Node, snmpm, unregister_agent, [Id, Localhost, Port]);
mgr_unregister_agent(Node, Id, TargetName) when is_list(TargetName) ->
    rcall(Node, snmpm, unregister_agent, [Id, TargetName]).

mgr_which_agents(Node) ->
    rcall(Node, snmpm, which_agents, []).

mgr_which_agents(Node, Id) ->
    rcall(Node, snmpm, which_agents, [Id]).


%% -- Misc crypto wrapper functions --

load_crypto(Node)  -> load_app(Node,  crypto).
start_crypto(Node) -> start_app(Node, crypto).
stop_crypto(Node)  -> stop_app(Node,  crypto).


%% -- Misc mnesia wrapper functions --

load_mnesia(Node)              -> load_app(Node,    mnesia).
start_mnesia(Node)             -> start_app(Node,   mnesia).
stop_mnesia(Node)              -> stop_app(Node,    mnesia).
set_mnesia_env(Node, Key, Val) -> set_app_env(Node, mnesia, Key, Val).

create_schema(Node) ->
    rcall(Node, mnesia, create_schema, [[Node]]).

delete_schema(Node) ->
    rcall(Node, mnesia, delete_schema, [[Node]]).

create_table(Node, Table) ->
    rcall(Node, mnesia, create_table, [Table]).

delete_table(Node, Table) ->
    rcall(Node, mnesia, delete_table, [Table]).

create_tables(Node) ->
    Tab1 = [{name,       friendsTable2},
	    {ram_copies, [Node]},
	    {snmp,       [{key, integer}]},
	    {attributes, [a1,a2,a3]}],
    Tab2 = [{name,       kompissTable2},
	    {ram_copies, [Node]},
	    {snmp,       [{key, integer}]},
	    {attributes, [a1,a2,a3]}],
    Tab3 = [{name,       snmp_variables},
	    {attributes, [a1,a2]}],
    Tabs = [Tab1, Tab2, Tab3],
    create_tables(Node, Tabs).

create_tables(_Node, []) ->
    ok;
create_tables(Node, [Tab|Tabs]) ->
    case create_table(Node, Tab) of
	{atomic, ok} ->
	    create_tables(Node, Tabs);
	Error ->
	    ?FAIL({failed_creating_table, Node, Tab, Error})
    end.

delete_tables(Node) ->
    Tabs = [friendsTable2, kompissTable2, snmp_variables],
    delete_tables(Node, Tabs).

%% delete_mib_storage_tables(Node) ->
%%     Tabs = [snmpa_mib_data, snmpa_mib_tree, snmpa_symbolic_store],
%%     delete_tables(Node, Tabs).

delete_tables(Node, Tabs) ->
    lists:foreach(fun(Tab) -> delete_table(Node, Tab) end, Tabs).


%% -- Misc manager user wrapper functions --

init_mgr_user(Conf) ->
    ?DBG("init_mgr_user -> entry with"
	 "~n   Conf: ~p", [Conf]),

    Node   = ?config(manager_node, Conf),
    %% UserId = ?config(user_id, Conf),

    ?line {ok, User} = mgr_user_start(Node),
    ?DBG("start_mgr_user -> User: ~p", [User]),
    link(User),
    
    [{user_pid, User} | Conf].

fin_mgr_user(Conf) ->
    User = ?config(user_pid, Conf),
    unlink(User),
    Node = ?config(manager_node, Conf),
    ?line ok = mgr_user_stop(Node),
    Conf.

init_mgr_user_data1(Conf) ->
    Node = ?config(manager_node, Conf),
    TargetName = ?config(manager_agent_target_name, Conf),
    IpFamily   = ?config(ipfamily, Conf),
    Ip         = ?config(ip, Conf),
    Port       = ?AGENT_PORT,
    ?line ok =
	case IpFamily of
	    inet ->
		mgr_user_register_agent(
		  Node, TargetName,
		  [{address,   Ip},
		   {port,      Port},
		   {engine_id, "agentEngine"}]);
	    inet6 ->
		mgr_user_register_agent(
		  Node, TargetName,
		  [{tdomain,   transportDomainUdpIpv6},
		   {taddress,  {Ip, Port}},
		   {engine_id, "agentEngine"}])
	end,
    _Agents = mgr_user_which_own_agents(Node),
    ?DBG("Own agents: ~p", [_Agents]),

    ?line {ok, _DefAgentConf} = mgr_user_agent_info(Node, TargetName, all),
    ?DBG("Default agent config: ~n~p", [_DefAgentConf]),

    ?line ok = mgr_user_update_agent_info(Node, TargetName, 
					  community, "all-rights"),
    ?line ok = mgr_user_update_agent_info(Node, TargetName, 
					  sec_name, "all-rights"),
    ?line ok = mgr_user_update_agent_info(Node, TargetName, 
					  engine_id, "agentEngine"),
    ?line ok = mgr_user_update_agent_info(Node, TargetName, 
					  max_message_size, 1024),

    ?line {ok, _AgentConf} = mgr_user_agent_info(Node, TargetName, all),
    ?DBG("Updated agent config: ~n~p", [_AgentConf]),
    Conf.

init_mgr_user_data2(Conf) ->
    ?DBG("init_mgr_user_data2 -> entry with"
	 "~n   Conf: ~p", [Conf]),
    Node       = ?config(manager_node, Conf),
    TargetName = ?config(manager_agent_target_name, Conf),
    IpFamily   = ?config(ipfamily, Conf),
    Ip         = ?config(ip, Conf),
    Port       = ?AGENT_PORT,
    ?line ok =
	case IpFamily of
	    inet ->
		mgr_user_register_agent(
		  Node, TargetName,
		  [{address,   Ip},
		   {port,      Port},
		   {engine_id, "agentEngine"}]);
	    inet6 ->
		mgr_user_register_agent(
		  Node, TargetName,
		  [{tdomain,   transportDomainUdpIpv6},
		   {taddress,  {Ip, Port}},
		   {engine_id, "agentEngine"}])
	end,
    _Agents = mgr_user_which_own_agents(Node),
    ?DBG("Own agents: ~p", [_Agents]),

    ?line {ok, _DefAgentConf} = mgr_user_agent_info(Node, TargetName, all),
    ?DBG("Default agent config: ~n~p", [_DefAgentConf]),

    ?line ok = mgr_user_update_agent_info(Node, TargetName, 
					  community, "all-rights"),
    ?line ok = mgr_user_update_agent_info(Node, TargetName, 
					  sec_name, "all-rights"),
    ?line ok = mgr_user_update_agent_info(Node, TargetName, 
					  max_message_size, 1024),

    ?line {ok, _AgentConf} = mgr_user_agent_info(Node, TargetName, all),
    ?DBG("Updated agent config: ~n~p", [_AgentConf]),
    Conf.

fin_mgr_user_data1(Conf) ->
    Node = ?config(manager_node, Conf),
    TargetName = ?config(manager_agent_target_name, Conf),
    mgr_user_unregister_agent(Node, TargetName),
    mgr_user_which_own_agents(Node),
    Conf.

fin_mgr_user_data2(Conf) ->
    Node = ?config(manager_node, Conf),
    TargetName = ?config(manager_agent_target_name, Conf),
    mgr_user_unregister_agent(Node, TargetName),
    mgr_user_which_own_agents(Node),
    Conf.

mgr_user_start(Node) ->
    mgr_user_start(Node, snmp_manager_test_user).
mgr_user_start(Node, Id) ->
    rcall(Node, snmp_manager_user, start, [self(), Id]).

mgr_user_stop(Node) ->
    rcall(Node, snmp_manager_user, stop, []).

%% mgr_user_register_agent(Node) ->
%%     mgr_user_register_agent(Node, ?LOCALHOST(), ?AGENT_PORT, []).
%% mgr_user_register_agent(Node, TargetName) when is_list(TargetName) ->
%%     mgr_user_register_agent(Node, TargetName, []);
%% mgr_user_register_agent(Node, Addr) ->
%%     mgr_user_register_agent(Node, Addr, ?AGENT_PORT, []).
mgr_user_register_agent(Node, TargetName, Conf) 
  when is_list(TargetName) andalso is_list(Conf) ->
    rcall(Node, snmp_manager_user, register_agent, [TargetName, Conf]).

%% mgr_user_unregister_agent(Node) ->
%%     mgr_user_unregister_agent(Node, ?LOCALHOST(), ?AGENT_PORT).
mgr_user_unregister_agent(Node, TargetName) when is_list(TargetName) ->
    rcall(Node, snmp_manager_user, unregister_agent, [TargetName]).

mgr_user_agent_info(Node, TargetName, Item) 
  when is_list(TargetName) andalso is_atom(Item) ->
    rcall(Node, snmp_manager_user, agent_info, [TargetName, Item]).

%% mgr_user_update_agent_info(Node, Item, Val) when atom(Item) ->
%%     mgr_user_update_agent_info(Node, ?LOCALHOST(), ?AGENT_PORT, Item, Val).
mgr_user_update_agent_info(Node, TargetName, Item, Val) 
  when is_list(TargetName) andalso is_atom(Item) ->
    rcall(Node, snmp_manager_user, update_agent_info, [TargetName, Item, Val]).

%% mgr_user_which_all_agents(Node) ->
%%     rcall(Node, snmp_manager_user, which_all_agents, []).

mgr_user_which_own_agents(Node) ->
    rcall(Node, snmp_manager_user, which_own_agents, []).

mgr_user_load_mib(Node, Mib) ->
    rcall(Node, snmp_manager_user, load_mib, [Mib]).

%% mgr_user_sync_get(Node, Oids) ->
%%     mgr_user_sync_get(Node, ?LOCALHOST(), ?AGENT_PORT, Oids).
mgr_user_sync_get(Node, TargetName, Oids) when is_list(TargetName) ->
    rcall(Node, snmp_manager_user, sync_get, [TargetName, Oids]).

mgr_user_sync_get2(Node, TargetName, Oids, SendOpts) when is_list(TargetName) ->
    rcall(Node, snmp_manager_user, sync_get2, [TargetName, Oids, SendOpts]).

%% mgr_user_async_get(Node, Oids) ->
%%     mgr_user_async_get(Node, ?LOCALHOST(), ?AGENT_PORT, Oids).
mgr_user_async_get(Node, TargetName, Oids) when is_list(TargetName) ->
    rcall(Node, snmp_manager_user, async_get, [TargetName, Oids]).

mgr_user_async_get2(Node, TargetName, Oids, SendOpts) 
  when is_list(TargetName) ->
    rcall(Node, snmp_manager_user, async_get2, [TargetName, Oids, SendOpts]).

%% mgr_user_sync_get_next(Node, Oids) ->
%%     mgr_user_sync_get_next(Node, ?LOCALHOST(), ?AGENT_PORT, Oids).
mgr_user_sync_get_next(Node, TargetName, Oids) when is_list(TargetName) ->
    rcall(Node, snmp_manager_user, sync_get_next, [TargetName, Oids]).

mgr_user_sync_get_next2(Node, TargetName, Oids, SendOpts) 
  when is_list(TargetName) ->
    rcall(Node, snmp_manager_user, sync_get_next2, [TargetName, Oids, SendOpts]).

%% mgr_user_async_get_next(Node, Oids) ->
%%     mgr_user_async_get_next(Node, ?LOCALHOST(), ?AGENT_PORT, Oids).
mgr_user_async_get_next(Node, TargetName, Oids) when is_list(TargetName) ->
    rcall(Node, snmp_manager_user, async_get_next, [TargetName, Oids]).

mgr_user_async_get_next2(Node, TargetName, Oids, SendOpts) 
  when is_list(TargetName) ->
    rcall(Node, snmp_manager_user, async_get_next2, [TargetName, Oids, SendOpts]).

%% mgr_user_sync_set(Node, VAV) ->
%%     mgr_user_sync_set(Node, ?LOCALHOST(), ?AGENT_PORT, VAV).
mgr_user_sync_set(Node, TargetName, VAV) when is_list(TargetName) ->
    rcall(Node, snmp_manager_user, sync_set, [TargetName, VAV]).

mgr_user_sync_set2(Node, TargetName, VAV, SendOpts) when is_list(TargetName) ->
    rcall(Node, snmp_manager_user, sync_set2, [TargetName, VAV, SendOpts]).

%% mgr_user_async_set(Node, VAV) ->
%%     mgr_user_async_set(Node, ?LOCALHOST(), ?AGENT_PORT, VAV).
mgr_user_async_set(Node, TargetName, VAV) when is_list(TargetName) ->
    rcall(Node, snmp_manager_user, async_set, [TargetName, VAV]).

mgr_user_async_set2(Node, TargetName, VAV, SendOpts) when is_list(TargetName) ->
    rcall(Node, snmp_manager_user, async_set2, [TargetName, VAV, SendOpts]).

%% mgr_user_sync_get_bulk(Node, NonRep, MaxRep, Oids) ->
%%     mgr_user_sync_get_bulk(Node, ?LOCALHOST(), ?AGENT_PORT, 
%% 			   NonRep, MaxRep, Oids).
mgr_user_sync_get_bulk(Node, TargetName, NonRep, MaxRep, Oids) 
  when is_list(TargetName) ->
    rcall(Node, snmp_manager_user, sync_get_bulk, 
	  [TargetName, NonRep, MaxRep, Oids]).

mgr_user_sync_get_bulk2(Node, TargetName, NonRep, MaxRep, Oids, SendOpts) 
  when is_list(TargetName) ->
    rcall(Node, snmp_manager_user, sync_get_bulk2, 
	  [TargetName, NonRep, MaxRep, Oids, SendOpts]).

%% mgr_user_async_get_bulk(Node, NonRep, MaxRep, Oids) ->
%%     mgr_user_async_get_bulk(Node, ?LOCALHOST(), ?AGENT_PORT, 
%% 			   NonRep, MaxRep, Oids).
mgr_user_async_get_bulk(Node, TargetName, NonRep, MaxRep, Oids) 
  when is_list(TargetName) ->
    rcall(Node, snmp_manager_user, async_get_bulk, 
	  [TargetName, NonRep, MaxRep, Oids]).

mgr_user_async_get_bulk2(Node, TargetName, NonRep, MaxRep, Oids, SendOpts) 
  when is_list(TargetName) ->
    rcall(Node, snmp_manager_user, async_get_bulk2, 
	  [TargetName, NonRep, MaxRep, Oids, SendOpts]).

mgr_user_purify_oid(Node, Oid) ->
    rcall(Node, snmp_manager_user, purify_oid, [Oid]).

mgr_user_name_to_oid(Node, Name) ->
    rcall(Node, snmp_manager_user, name_to_oid, [Name]).

   
%% -- Misc manager wrapper functions --

start_manager(Node, Vsns, Config) ->
    start_manager(Node, Vsns, Config, []).
start_manager(Node, Vsns, Conf0, _Opts) ->

    ?DBG("start_manager -> entry with"
	 "~n   Node:   ~p"
	 "~n   Vsns:   ~p"
	 "~n   Conf0:  ~p"
	 "~n   Opts:   ~p", [Node, Vsns, Conf0, _Opts]),

    AtlDir  = ?config(manager_log_dir,  Conf0),
    ConfDir = ?config(manager_conf_dir, Conf0),
    DbDir   = ?config(manager_db_dir,   Conf0),
    IRB     = ?config(irb,              Conf0),

    ConfigVerbosity    = get_opt(manager_config_verbosity,     Conf0, trace),
    NoteStoreVerbosity = get_opt(manager_note_store_verbosity, Conf0, log),
    NetIfVerbosity     = get_opt(manager_net_if_verbosity,     Conf0, trace),

    AtlSeqNo           = get_opt(manager_atl_seqno,            Conf0, false),

    ServerVerbosity    = get_opt(manager_server_verbosity,     Conf0, trace),
    CBP                = get_opt(manager_server_cbproxy,       Conf0, temporary),
    NIS                = get_opt(manager_server_nis,           Conf0, none),

    NetIfConf = 
	case get_opt(manager_net_if_module, Conf0, no_module) of
	    no_module ->
		[{verbosity, NetIfVerbosity}];
	    NetIfModule ->
		[{module,    NetIfModule}, 
		 {verbosity, NetIfVerbosity}]
	end,

    Env = [{versions,                     Vsns},
	   {inform_request_behaviour,     IRB},
	   {audit_trail_log, [{type,      read_write},
			      {dir,       AtlDir},
			      {size,      {10240, 10}},
			      {repair,    true},
			      {seqno,     AtlSeqNo}]},
	   {config,          [{dir,       ConfDir}, 
			      {db_dir,    DbDir}, 
			      {verbosity, ConfigVerbosity}]},
	   {note_store,      [{verbosity, NoteStoreVerbosity}]},
	   {server,          [{verbosity, ServerVerbosity},
                              {cbproxy,   CBP},
                              {netif_sup, NIS}]},
	   {net_if,          NetIfConf}],
    ?line ok = set_mgr_env(Node, Env),

    ?line ok = try start_snmp(Node) of
		   ok ->
		       ok;
		   {error, Reason} ->
		       ?FAIL({failed_start_manager, Reason})
	       catch
		   exit:{suite_failed, {failed_start, _, _, Reason}, _M, _L}:_ ->
		       ?FAIL({failed_start_manager, Reason});
                   C:E:S ->
                       erlang:raise(C, E, S)
	       end,
    Conf0.

stop_manager(Node) ->
    stop_snmp(Node).


%% -- Misc agent wrapper functions --

start_agent(Node, Vsns, Config) ->
    start_agent(Node, Vsns, Config, []).
start_agent(Node, Vsns, Conf0, _Opts) ->
    ?DBG("start_agent -> entry with"
	 "~n   Node:   ~p"
	 "~n   Vsns:   ~p"
	 "~n   Conf0:  ~p"
	 "~n   Opts:   ~p", [Node, Vsns, Conf0, _Opts]),
    
    AtlDir  = ?config(agent_log_dir,  Conf0),
    ConfDir = ?config(agent_conf_dir, Conf0),
    DbDir   = ?config(agent_db_dir,   Conf0),

    MAV  = get_opt(agent_verbosity,                Conf0, trace),
    CV   = get_opt(agent_config_verbosity,         Conf0, info),
    LDBV = get_opt(agent_local_db_verbosity,       Conf0, info),
    MSV  = get_opt(agent_mib_server_verbosity,     Conf0, info),
    NSV  = get_opt(agent_note_store_verbosity,     Conf0, info),
    SSV  = get_opt(agent_symbolic_store_verbosity, Conf0, info),
    NIV  = get_opt(agent_net_if_verbosity,         Conf0, log),

    Env = [{versions,        Vsns},
	   {type,            master},
	   {agent_verbosity, MAV},
	   {audit_trail_log, [{type,   read_write},
			      {dir,    AtlDir},
			      {size,   {10240, 10}},
			      {repair, true}]},
	   {config,          [{dir,        ConfDir}, 
			      {force_load, false}, 
			      {verbosity,  CV}]},
	   {db_dir,          DbDir},
	   {local_db,        [{repair,    true},
			      {auto_save, 10000},
			      {verbosity, LDBV}]},
	   {mib_server,      [{verbosity, MSV}]},
	   {note_store,      [{verbosity, NSV}]},
	   {stymbolic_store, [{verbosity, SSV}]},
	   {net_if,          [{verbosity, NIV},
                              %% On some linux "they" add a 127.0.1.1 or somthing
                              %% similar, so if we don't specify bind_to
                              %% we don't know which address will be selected
                              %% (which will cause problems for some test cases).
                              {options, [{bind_to, true}]}]},
	   {multi_threaded,  true}],
    ?line ok = set_agent_env(Node, Env),

    ?line try start_snmp(Node) of
	      ok ->
		  ok;
	      {error, Reason} ->
		  ?FAIL({failed_start_agent, Reason})
	  catch
	      exit:{suite_failed, {failed_start, _, _, Reason}, _M, _L}:_ ->
		  ?FAIL({failed_start_agent, Reason});
              C:E:S ->
		  erlang:raise(C, E, S)
	  end,
    Conf0.

stop_agent(Node) ->
    stop_snmp(Node).

agent_load_mib(Node, Mib) ->
    rcall(Node, snmpa, load_mibs, [[Mib]]).
%% agent_unload_mib(Node, Mib) ->
%%     rcall(Node, snmpa, unload_mibs, [[Mib]]).

%% agent_send_trap(Node, Trap, Community) ->
%%     Args = [snmp_master_agent, Trap, Community],
%%     rcall(Node, snmpa, send_trap, Args).

agent_send_trap(Node, Trap, Community, VBs) ->
    Args = [snmp_master_agent, Trap, Community, VBs],
    rcall(Node, snmpa, send_trap, Args).

agent_send_notif(Node, Trap, Name) ->
    agent_send_notif(Node, Trap, Name, []).

agent_send_notif(Node, Trap, Name, VBs) ->
    agent_send_notif(Node, Trap, no_receiver, Name, VBs).

agent_send_notif(Node, Trap, Recv, Name, VBs) ->
    Args = [snmp_master_agent, Trap, Recv, Name, VBs],
    rcall(Node, snmpa, send_notification, Args).

agent_info(Node) ->
    rcall(Node, snmpa, info, []).

%% agent_which_mibs(Node) ->
%%     rcall(Node, snmpa, which_mibs, []).


%% -- Misc node operation wrapper functions --

start_agent_node() ->
    start_node(snmp_agent).

start_manager_node() ->
    start_node(snmp_manager).

start_node(Name) ->
    start_node(Name, true).
start_node(Name, Retry) ->
    Pa   = filename:dirname(code:which(?MODULE)),
    Args = case init:get_argument('CC_TEST') of
               {ok, [[]]} ->
                   " -pa /clearcase/otp/libraries/snmp/ebin ";
               {ok, [[Path]]} ->
                   " -pa " ++ Path;
               error ->
                      ""
              end,
    A = Args ++ " -pa " ++ Pa ++ 
        " -s " ++ atom_to_list(snmp_test_sys_monitor) ++ " start" ++ 
        " -s global sync",
    try ?START_NODE(Name, A) of
	{ok, Node} ->
            global:sync(),
	    Node;
	{error, timeout} ->
            ?EPRINT("Failed starting node ~p: timeout", [Name]),
	    ?line ?FAIL({error_starting_node, Name, timeout});
	{error, {already_running, Node}} when (Retry =:= true) ->
            %% Ouch
            %% Either we previously failed to (properly) stop the node
            %% or it was a failed start, that reported failure (for instance
            %% timeout) but actually succeeded. Regardless, we don't know
            %% the state of this node, so (try) stop it and then (re-) try
            %% start again.
            ?WPRINT("Failed starting node ~p: Already Running - try stop", [Node]),
            case ?STOP_NODE(Node) of
                true ->
                    ?IPRINT("Successfully stopped old node ~p", [Node]),
                    start_node(Name, false);
                false ->
                    ?EPRINT("Failed stop old node ~p", [Node]),
                    ?line ?FAIL({error_starting_node, Node, Retry, already_running})
            end;
	{error, {already_running, Node}} ->
            ?EPRINT("Failed starting node ~p: Already Running", [Node]),
            ?line ?FAIL({error_starting_node, Node, Retry, already_running});
	{error, Reason} ->
            ?EPRINT("Failed starting node ~p: ~p", [Name, Reason]),
	    ?line ?FAIL({error_starting_node, Name, Reason})
    catch
        exit:{suite_failed, Reason} ->
            ?EPRINT("(suite) Failed starting node ~p: ~p", [Name, Reason]),
            ?line ?FAIL({failed_starting_node, Name, Reason})
    end.


stop_node(Node) ->
    case ?STOP_NODE(Node) of
        true ->
            ok;
        false ->
            ?line ?FAIL({failed_stop_node, Node})
    end.
    
 

%% -- Misc config wrapper functions --

write_manager_config(Config) ->
    Dir  = ?config(manager_conf_dir, Config),
    Ip = tuple_to_list(?config(ip, Config)),
    {Addr, Port} =
	case ?config(ipfamily, Config) of
	    inet ->
		{Ip, ?MGR_PORT};
	    inet6 ->
		{transportDomainUdpIpv6, {Ip, ?MGR_PORT}}
	end,
    snmp_config:write_manager_snmp_files(
      Dir, Addr, Port, ?MGR_MMS, ?MGR_ENGINE_ID, [], [], []).

write_manager_conf(Dir) ->
    Port = "5000",
    MMS  = "484",
    EngineID = "\"mgrEngine\"",
    Str = lists:flatten(
            io_lib:format("%% Minimum manager config file\n"
                          "{port,             ~s}.\n"
                          "{max_message_size, ~s}.\n"
                          "{engine_id,        ~s}.\n",
                          [Port, MMS, EngineID])),
    write_manager_conf(Dir, Str).

%% write_manager_conf(Dir, IP, Port, MMS, EngineID) ->
%%     Str = lists:flatten(
%%             io_lib:format("{address,          ~s}.\n"
%%                           "{port,             ~s}.\n"
%%                           "{max_message_size, ~s}.\n"
%%                           "{engine_id,        ~s}.\n",
%%                           [IP, Port, MMS, EngineID])),
%%     write_manager_conf(Dir, Str).

write_manager_conf(Dir, Str) ->
    write_conf_file(Dir, "manager.conf", Str).


write_agent_config(Vsns, Conf) ->
    Dir = ?config(agent_conf_dir, Conf),
    ?line Ip  = tuple_to_list(?config(ip, Conf)),
    ?line Domain =
	case ?config(ipfamily, Conf) of
	    inet ->
		snmpUDPDomain;
	    inet6 ->
		transportDomainUdpIpv6
	end,
    ?line ok = write_agent_config_files(Dir, Vsns, Domain, Ip),
    ?line ok = update_agent_usm(Vsns, Dir),
    ?line ok = update_agent_community(Vsns, Dir),
    ?line ok = update_agent_vacm(Vsns, Dir),
    ?line ok = write_agent_target_addr_conf(Dir, Domain, Ip, Vsns),
    ?line ok = write_agent_target_params_conf(Dir, Vsns),
    ?line ok = write_agent_notify_conf(Dir),
    ok.
    
write_agent_config_files(Dir, Vsns, Domain, Ip) ->
    snmp_config:write_agent_snmp_files(
      Dir, Vsns, Domain, {Ip, ?MGR_PORT}, {Ip, ?AGENT_PORT}, "mgr-test",
      trap, none, "", ?AGENT_ENGINE_ID, ?AGENT_MMS).

update_agent_usm(Vsns, Dir) ->
    case lists:member(v3, Vsns) of
        true ->
            Conf = [{"agentEngine", "all-rights", "all-rights", zeroDotZero, 
                     usmNoAuthProtocol, "", "", 
                     usmNoPrivProtocol, "", "", "", "", ""}, 

                    {"agentEngine", "no-rights", "no-rights", zeroDotZero, 
                     usmNoAuthProtocol, "", "", 
                     usmNoPrivProtocol, "", "", "", "", ""}, 

                    {"agentEngine", "authMD5", "authMD5", zeroDotZero, 
                     usmHMACMD5AuthProtocol, "", "", 
                     usmNoPrivProtocol, "", "", "", "passwd_md5xxxxxx", ""}, 

                    {"agentEngine", "authSHA", "authSHA", zeroDotZero, 
                     usmHMACSHAAuthProtocol, "", "", 
                     usmNoPrivProtocol, "", "", "", 
                     "passwd_shaxxxxxxxxxx", ""}, 

                    {"agentEngine", "privDES", "privDES", zeroDotZero, 
                     usmHMACSHAAuthProtocol, "", "", 
                     usmDESPrivProtocol, "", "", "", 
                     "passwd_shaxxxxxxxxxx", "passwd_desxxxxxx"}, 

                    {"mgrEngine", "all-rights", "all-rights", zeroDotZero, 
                     usmNoAuthProtocol, "", "", 
                     usmNoPrivProtocol, "", "", "", "", ""}, 

                    {"mgrEngine", "no-rights", "no-rights", zeroDotZero, 
                     usmNoAuthProtocol, "", "", 
                     usmNoPrivProtocol, "", "", "", "", ""}, 

                    {"mgrEngine", "authMD5", "authMD5", zeroDotZero, 
                     usmHMACMD5AuthProtocol, "", "", 
                     usmNoPrivProtocol, "", "", "", "passwd_md5xxxxxx", ""}, 

                    {"mgrEngine", "authSHA", "authSHA", zeroDotZero, 
                     usmHMACSHAAuthProtocol, "", "", 
                     usmNoPrivProtocol, "", "", "", 
                     "passwd_shaxxxxxxxxxx", ""}, 

                    {"mgrEngine", "privDES", "privDES", zeroDotZero, 
                     usmHMACSHAAuthProtocol, "", "", 
                     usmDESPrivProtocol, "", "", "", 
                     "passwd_shaxxxxxxxxxx", "passwd_desxxxxxx"}],
            snmp_config:update_agent_usm_config(Dir, Conf);
        false ->
            ok
    end.

update_agent_community([v3], _Dir) -> 
    ok;
update_agent_community(_, Dir) ->
    Conf = [{"no-rights", "no-rights", "no-rights", "", ""}],
    snmp_config:update_agent_community_config(Dir, Conf).

update_agent_vacm(_Vsns, Dir) ->
    Conf = [{vacmSecurityToGroup, usm, "authMD5", "initial"}, 
            {vacmSecurityToGroup, usm, "authSHA", "initial"}, 
            {vacmSecurityToGroup, usm, "privDES", "initial"}, 
            {vacmSecurityToGroup, usm, "newUser", "initial"},
            {vacmViewTreeFamily, "internet", ?tDescr_instance, 
             excluded, null}],
    snmp_config:update_agent_vacm_config(Dir, Conf).

write_agent_target_addr_conf(Dir, Domain, Ip, Vsns) ->
    snmp_config:write_agent_snmp_target_addr_conf(
      Dir, Domain, {Ip, ?MGR_PORT}, 300, 3, Vsns).

write_agent_target_params_conf(Dir, Vsns) -> 
    F = fun(v1) -> {"target_v1", v1,  v1,  "all-rights", noAuthNoPriv};
           (v2) -> {"target_v2", v2c, v2c, "all-rights", noAuthNoPriv};
           (v3) -> {"target_v3", v3,  usm, "all-rights", noAuthNoPriv}
        end,
    Conf = [F(Vsn) || Vsn <- Vsns],
    snmp_config:write_agent_target_params_config(Dir, "", Conf).

write_agent_notify_conf(Dir) -> 
    Conf = [{"standard trap",   "std_trap",   trap}, 
            {"standard inform", "std_inform", inform}],
    snmp_config:write_agent_notify_config(Dir, "", Conf).


write_conf_file(Dir, File, Str) ->
    ?line {ok, Fd} = file:open(filename:join(Dir, File), write),
    ?line ok = io:format(Fd, "~s", [Str]),
    file:close(Fd).
 

%% ------

display_log(Config) ->
    case lists:keysearch(manager_log_dir, 1, Config) of
	{value, {_, Dir}} ->
	    case lists:keysearch(manager_node, 1, Config) of
		{value, {_, Node}} ->
		    LogDir  = Dir, 
		    Mibs    = [], 
		    OutFile = j(LogDir, "snmpm_log.txt"), 
		    ?IPRINT("~n"
                            "========================="
                            "  < Audit Trail Log >  "
                            "========================="
                            "~n"),
		    rcall(Node, snmpm, log_to_txt, [LogDir, Mibs, OutFile]),
		    rcall(Node, snmpm, log_to_io, [LogDir, Mibs]),
		    ?IPRINT("~n"
                            "========================="
                            " < / Audit Trail Log > "
                            "========================="
                            "~n");
		false ->
		    ?IPRINT("display_log -> no manager node found"),
		    ok
	    end;
	false ->
	    ?IPRINT("display_log -> no manager log dir found"),
	    ok
    end.


%% ------

test2_mib(Config) ->
    j(test_mib_dir(Config), "Test2.bin").

test_trap_mib(Config) ->
    j(test_mib_dir(Config), "TestTrap.bin").

test_trap_v2_mib(Config) ->
    j(test_mib_dir(Config), "TestTrapv2.bin").

std_mib() ->
    j(mib_dir(), "STANDARD-MIB.bin").

snmpv2_mib() ->
    j(mib_dir(), "SNMPv2-MIB.bin").

test_mib_dir(Config) ->
    ?config(mib_dir, Config).

mib_dir() ->
    j(code:priv_dir(snmp), "mibs").

j(A, B) ->
    filename:join(A, B).


%% ------

get_opt(Key, Opts, Def) ->
    snmp_misc:get_option(Key, Opts, Def).


%% ------

rcall(Node, Mod, Func, Args) ->
    case rpc:call(Node, Mod, Func, Args) of
	{badrpc, nodedown} ->
	    ?FAIL({rpc_failure, Node});
	Else ->
	    Else
    end.


%% ------

ipv6_init(Config) when is_list(Config) ->
    [{ipfamily, inet6} | Config].<|MERGE_RESOLUTION|>--- conflicted
+++ resolved
@@ -66,11 +66,7 @@
 	 register_agent3/1,
 
 	 info/1,
-<<<<<<< HEAD
 	 usm_priv_aes/1,
-=======
-         usm_priv_aes/1,
->>>>>>> ebc2ddda
 	 
 	 simple_sync_get2/1, 
 	 simple_sync_get3/1, 
@@ -1461,35 +1457,6 @@
 
 %%======================================================================
 
-<<<<<<< HEAD
-% USM privacy fails with AES in OTP 22.2.3. Test to prevent
-% regression in future releases.
-%
-usm_priv_aes(suite) -> [];
-usm_priv_aes(Config) when is_list(Config) ->
-    ?TC_TRY(info,
-            fun() -> do_usm_priv_aes(Config) end).
-
-do_usm_priv_aes(Config) ->
-    p("starting with Config: ~n~p", [Config]),
-
-    ConfDir = ?config(manager_conf_dir, Config),
-    DbDir   = ?config(manager_db_dir, Config),
-
-    write_manager_conf(ConfDir),
-
-    Opts = [{server, [{verbosity, trace}]},
-	    {net_if, [{verbosity, trace}]},
-	    {note_store, [{verbosity, trace}]},
-	    {config, [{verbosity, trace}, {dir, ConfDir}, {db_dir, DbDir}]}],
-
-    p("try starting manager"),
-    ok = snmpm:start(Opts),
-
-    ?SLEEP(1000),
-
-    p("manager started, now generate AES-encrypted message"),
-=======
 %% USM privacy fails with AES in OTP 22.2.3. Test to prevent
 %% regression in future releases.
 %%
@@ -1527,7 +1494,6 @@
               "~n   ~p", [?FTS(), Config]),
 
     io:format("[~s] generate AES-encrypted message", [?FTS()]),
->>>>>>> ebc2ddda
 
     EngineID = [128,0,0,0,6],
     SecName  = "v3_user",
@@ -1613,12 +1579,8 @@
         SecLevel
       ),
 
-<<<<<<< HEAD
-    p("got AES-encrypted message, now decrypt: ~n~p", [Msg]),
-=======
     io:format("[~s] got AES-encrypted message, now decrypt: "
               "~n   ~p", [?FTS(), Msg]),
->>>>>>> ebc2ddda
 
     {message, _Version, Hdr, NextData} =
       snmp_pdus:dec_message_only(Msg),
@@ -1648,20 +1610,9 @@
 
     Data = ScopedPDUBytes,
 
-<<<<<<< HEAD
-    p("Message decrypted, now try to stop"),
-    ok = snmpm:stop(),
-
-    ?SLEEP(1000),
-
-    ok.
-
-=======
     io:format("[~s] Message decrypted", [?FTS()]),
     ok.
 
-
->>>>>>> ebc2ddda
 %%======================================================================
 
 register_user1(suite) -> [];
