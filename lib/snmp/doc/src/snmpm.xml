--- conflicted
+++ resolved
@@ -39,38 +39,6 @@
       SNMP manager. </p>
   </description>
 
-<<<<<<< HEAD
-  <section>
-    <title>Common Data Types</title>
-    <p>The following data types are used in the functions below:</p>
-<code type="erl"><![CDATA[
-oid() = [byte()]  -  The oid() type is used to represent an ASN.1 OBJECT IDENTIFIER
-snmp_reply() = {error_status(), error_index(), varbinds()}
-error_status() = noError | atom()
-error_index() = integer()
-varbinds() = [varbind()]
-atl_type() = read | write | read_write
-target_name() = string()  -  Is a unique *non-empty* string
-vars_and_vals() = [var_and_val()]
-var_and_val() = {oid(), value_type(), value()} | {oid(), value()}
-value_type() = o ('OBJECT IDENTIFIER') | 
-               i ('INTEGER') | 
-               u ('Unsigned32') | 
-               g ('Unsigned32') | 
-               s ('OCTET SRING') | 
-               b ('BITS') | 
-               ip ('IpAddress') | 
-               op ('Opaque') | 
-               c32 ('Counter32') | 
-               c64 ('Counter64') | 
-               tt ('TimeTicks')
-value() = term()
-community() = string()
-sec_model() = any | v1 | v2c | usm
-sec_name() = string()
-sec_level() = noAuthNoPriv | authNoPriv | authPriv
-]]></code>
-=======
   <datatypes>
     <datatype>
       <name name="target_name"/>
@@ -89,7 +57,6 @@
 	</p>
       </desc>
     </datatype>
->>>>>>> dacdeec6
 
     <datatype>
       <name name="request_id"/>
@@ -1031,15 +998,9 @@
       <fsummary>Load a MIB into the manager</fsummary>
       <desc>
         <p>Load a <c>Mib</c> into the manager. The <c>MibName</c> is the 
-<<<<<<< HEAD
-          name of the Mib, including the path to where the compiled mib is 
-          found.  For example,</p>
-        <code type="erl">
-=======
 	name of the Mib, including the path to where the compiled mib is 
 	found.  For example,</p>
-        <code type="none">
->>>>>>> dacdeec6
+        <code type="erl">
           Dir = code:priv_dir(my_app) ++ "/mibs/",
           snmpm:load_mib(Dir ++ "MY-MIB").
         </code>
@@ -1053,17 +1014,10 @@
       <fsummary>Unload a MIB from the manager</fsummary>
       <desc>
         <p>Unload a <c>Mib</c> from the manager. The <c>MibName</c> is the 
-<<<<<<< HEAD
-          name of the Mib, including the path to where the compiled mib is 
-          found.  For example,</p>
-        <code type="erl">
-          Dir = code:priv_dir(my_app) ++ "/mibs/",
-=======
 	name of the Mib, including the path to where the compiled mib is 
 	found.  For example,</p>
-        <code type="none">
+        <code type="erl">
 	  Dir = code:priv_dir(my_app) ++ "/mibs/",
->>>>>>> dacdeec6
           snmpm:unload_mib(Dir ++ "MY-MIB").
         </code>
 
