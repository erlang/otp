--- conflicted
+++ resolved
@@ -378,20 +378,15 @@
                             [N]),
             server_loop(N0, Eval0, Bs0, RT, FT, Ds0, History0, Results0);
         eof ->
-<<<<<<< HEAD
-            catch fwrite_severity(fatal, <<"Terminating erlang (~w)">>, [node()]),
-            halt()
-=======
             RemoteShell = node() =/= node(group_leader()),
             case RemoteShell of
                 true ->
                     exit(Eval0, kill),
                     terminated;
                 false ->
-                    fwrite_severity(fatal, <<"Terminating erlang (~w)">>, [node()]),
+                    catch fwrite_severity(fatal, <<"Terminating erlang (~w)">>, [node()]),
                     halt()
             end
->>>>>>> cd818f19
     end.
 
 get_command(Prompt, Eval, Bs, RT, FT, Ds) ->
