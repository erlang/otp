%%
%% Copyright WhatsApp Inc. and its affiliates. All rights reserved.
%%
%% Licensed under the Apache License, Version 2.0 (the "License");
%% you may not use this file except in compliance with the License.
%% You may obtain a copy of the License at
%%
%%     http://www.apache.org/licenses/LICENSE-2.0
%%
%% Unless required by applicable law or agreed to in writing, software
%% distributed under the License is distributed on an "AS IS" BASIS,
%% WITHOUT WARRANTIES OR CONDITIONS OF ANY KIND, either express or implied.
%% See the License for the specific language governing permissions and
%% limitations under the License.
%%

%% @doc
%% Controller for additional Erlang node running on the same host,
%%  or in a different container/host (e.g. Docker).
%%
%% == Terms ==
%% Origin node - Erlang VM instance that spawns additional nodes.
%% Peer node - a node spawned by the origin.
%% Control process - a process running on origin node, if it terminates,
%%  peer node terminates too.
%% Control connection - a connection between origin and peer, can be
%%  ether Erlang Distribution connection, or alternative one.
%%
%% I/O is forwarded from peer node to origin via control connection.
%%
%% When standard_io is used as alternative connection, peer node
%%  uses standard out to multiplex console output and control sequences.
%% Characters in range of 192-255 are reserved for control sequences,
%%  see encode_port_data for details. If peer node attempts to print
%%  characters in this range, an controlling process on the origin
%%  node may terminate with an error (because CRC check will fail).
%%
%% Alternative connection via TCP does not have that limitation, but
%%  it also does not redirect console I/O from the peer node.
%% @end
-module(peer).
-author("maximfca@gmail.com").

%% API
-export([
         start_link/0,
         start_link/1,
         start/1,
         stop/1,

         random_name/0,
         random_name/1,

         get_state/1,

         call/4,
         call/5,
         cast/4,
         send/3
        ]).

-export_type([server_ref/0]).

-type server_ref() :: % What stop, get_state, call, cast, send accepts
        pid().


%% Could be gen_statem too, with peer_state, but most interactions
%%  are anyway available in all states.
-behaviour(gen_server).

%% gen_server callbacks
-export([
         init/1,
         handle_call/3,
         handle_cast/2,
         handle_info/2,
         terminate/2
        ]).

%% Internal exports for stdin/stdout, non-distribution RPC, and tests
-export([
         start/0, %% this function must be named "start", requirement for user.erl

         %% Peer supervision...
         supervision_child_spec/0,
         start_supervision/0,
         init_supervision/2,
         system_continue/3,
         system_terminate/4,
         system_code_change/4,
         system_get_state/1,
         system_replace_state/2
        ]).

%% Origin node will listen to the specified port (port 0 is auto-select),
%%  or specified IP/Port, and expect peer node to connect to this port.
-type connection() ::
        Port :: 0..65535 |
                {inet:ip_address(), 0..65535} |
                standard_io.

%% Specification for boot waiting
-type wait_boot() ::
        timeout() |                 %% wait for node to boot (default, 15 sec),
        {pid(), Tag :: term()} |    %% do not wait, send {Tag, {started, node(), pid()}} to Pid when node boots
        false.                      %% don't wait, don't notify

-type exec() ::
        file:name() |               %% path to "erl" (default is init:get_argument(progname))
        {file:name(), [string()]}.  %% SSH support: {"/usr/bin/ssh", ["account@host_b", "/usr/bin/erl"]}

%% Peer node start options
-type start_options() ::
        #{
          name => atom() | string(),          %% node name (part before @), if not defined, peer
          %%  starts in non-distributed mode (requires alternative connection)
          longnames => boolean(),             %% long/short names (default is net_kernel:longnames(), and shortnames)
          host => string(),                   %% force hostname (when not specified, actual peer node hostname is used)
          peer_down => stop | continue | crash,   %% stop (default): when peer terminates, peer control process
          %%  stops normally regardless of the reason.
          %% continue: when peer terminates, peer control process stays up
          %%  saving exit reason in the state
          %% crash: when peer terminates, origin process
          %%  terminates with underlying reason
          connection => connection(),         %% alternative connection specification
          exec => exec(),                     %% path to executable, or SSH/Docker support
          detached => boolean(),              %% if the node should be start in detached mode
          args => [string()],                 %% additional command line parameters to append
          post_process_args =>
              fun(([string()]) -> [string()]),%% fix the arguments
          env => [{string(), string()}],      %% additional environment variables
          wait_boot => wait_boot(),           %% default is synchronous start with 15 sec timeout
          shutdown => close |                 %% close supervision channel
          halt | %% The default...            %% stop node using erlang:halt() wait default timeout for nodedown
          {halt, disconnect_timeout()} |      %% stop node using erlang:halt() wait timeout() for nodedown
          disconnect_timeout()                %% send init:stop() request and wait up to specified timeout for nodedown
         }.

%% Peer node states
-type peer_state() :: booting | running | {down, Reason :: term()}.

-export_type([
              start_options/0,
              peer_state/0,
              exec/0,
              disconnect_timeout/0
             ]).

%% Maximum integer timeout value in a receive...
-define (MAX_INT_TIMEOUT, 4294967295).

%% Default time we wait for distributed connection to be removed,
%% when shutdown type is halt, before we disconnect from the node...
-define (DEFAULT_HALT_DISCONNECT_TIMEOUT, 5000).

%% Minimum time we wait for distributed connection to be removed,
%% before we disconnect from the node (except in the shutdown
%% close case)...
-define (MIN_DISCONNECT_TIMEOUT, 1000).

%% Socket connect timeout, for TCP connection.
-define (CONNECT_TIMEOUT, 10000).

%% Socket accept timeout, for TCP connection.
-define (ACCEPT_TIMEOUT, 10000).

%% How long to wait for graceful shutdown.
-define (SHUTDOWN_TIMEOUT, 10000).

%% Synchronous RPC timeout for alternative connection.
-define (SYNC_RPC_TIMEOUT, 5000).

%% Default timeout for peer node to boot.
-define (WAIT_BOOT_TIMEOUT, 15000).

-type disconnect_timeout() :: ?MIN_DISCONNECT_TIMEOUT..?MAX_INT_TIMEOUT | infinity.

%% Peer supervisor channel connect timeout.
-define(PEER_SUP_CHANNEL_CONNECT_TIMEOUT, 30000).

%% @doc Creates random node name, using "peer" as prefix.
-spec random_name() -> string().
random_name() ->
    random_name(?MODULE_STRING).

%% @doc Creates sufficiently random node name,
%%      using OS process ID for origin VM, resulting name
%%      looks like prefix-3-7161
-spec random_name(Prefix :: string() | atom()) -> string().
random_name(Prefix) ->
    OsPid = os:getpid(),
    Uniq = erlang:unique_integer([positive]),
    lists:concat([Prefix, "-", Uniq, "-", OsPid]).

%% @doc Starts a distributed node with random name, on this host,
%%      and waits for that node to boot. Returns full node name,
%%      registers local process with the same name as peer node.
-spec start_link() -> {ok, pid(), node()} | {error, Reason :: term()}.
start_link() ->
    start_link(#{name => random_name()}).

%% @doc Starts peer node, linked to the calling process.
%%      Accepts additional command line arguments and
%%      other important options.
-spec start_link(start_options()) -> {ok, pid()} | {ok, pid(), node()} | {error, Reason}
              when Reason :: term().
start_link(Options) ->
    start_it(Options, start_link).

%% @doc Starts peer node, not linked to the calling process.
-spec start(start_options()) -> {ok, pid()} | {ok, pid(), node()} | {error, Reason}
              when Reason :: term().
start(Options) ->
    start_it(Options, start).

%% @doc Stops controlling process, shutting down peer node synchronously
-spec stop(Dest :: server_ref()) -> ok.
stop(Dest) ->
    gen_server:stop(Dest).

%% @doc returns peer node state.
-spec get_state(Dest :: server_ref()) -> peer_state().
get_state(Dest) ->
    gen_server:call(Dest, get_state).

%% @doc Calls M:F(A) remotely, via alternative connection, with default 5 seconds timeout
-spec call(Dest :: server_ref(), Module :: module(), Function :: atom(),
           Args :: [term()]) -> Result :: term().
call(Dest, M, F, A) ->
    call(Dest, M, F, A, ?SYNC_RPC_TIMEOUT).

%% @doc Call M:F(A) remotely, timeout is explicitly specified
-spec call(Dest :: server_ref(), Module :: module(), Function :: atom(),
           Args :: [term()], Timeout :: timeout()) -> Result :: term().
call(Dest, M, F, A, Timeout) ->
    case gen_server:call(Dest, {call, M, F, A}, Timeout) of
        {ok, Reply} ->
            Reply;
        {Class, {Reason, Stack}} ->
            erlang:raise(Class, Reason, Stack);
        {error, Reason} ->
            erlang:error(Reason)
    end.

%% @doc Cast M:F(A) remotely, don't care about the result
-spec cast(Dest :: server_ref(), Module :: module(), Function :: atom(), Args :: [term()]) -> ok.
cast(Dest, M, F, A) ->
    gen_server:cast(Dest, {cast, M, F, A}).

%% @doc Sends a message to pid or named process on the peer node
%%  using alternative connection. No delivery guarantee.
-spec send(Dest :: server_ref(), To :: pid() | atom(), Message :: term()) -> ok.
send(Dest, To, Message) ->
    gen_server:cast(Dest, {send, To, Message}).

%%--------------------------------------------------------------------
%%% gen_server callbacks

-record(peer_state, {
                     options :: start_options(),
                     %% full node name, can be 'undefined'
                     node :: atom(),
                     %% debugging information: executable and arguments used to
                     %%  start the peer
                     exec :: file:name(),
                     args :: [string()],
                     %% alternative connection socket/port
                     connection :: undefined | port() | gen_tcp:socket(),
                     %% listening socket, while waiting for network alternative connection
                     listen_socket :: undefined | gen_tcp:socket(),
                     %% accumulator for RPC over standard_io
                     stdio = <<>> :: binary(),
                     %% peer state
                     peer_state = booting :: peer_state(),
                     %% pid/ref saved for gen:reply() when node is booted, or false
                     notify = false :: false | {pid(), reference()},
                     %% counter (reference) for calls.
                     %% it is not possible to use erlang reference, or pid,
                     %%  because it changes when node becomes distributed dynamically.
                     seq = 0 :: non_neg_integer(),
                     %% outstanding calls
                     outstanding = #{} :: #{non_neg_integer() => {reference(), pid()}}
                    }).

-type state() :: #peer_state{}.

-spec init([Name :: atom(), ... ]) -> {ok, state()}.
init([Notify, Options]) ->
    process_flag(trap_exit, true), %% need this to ensure terminate/2 is called

    {ListenSocket, Listen} = maybe_listen(Options),
    {Exec, Args} = command_line(Listen, Options),

    Env = maps:get(env, Options, []),

    PostProcessArgs = maps:get(post_process_args, Options, fun(As) -> As end),
    FinalArgs = PostProcessArgs(Args),

    %% close port if running detached
    Conn =
        case maps:find(connection, Options)  of
            {ok, standard_io} ->
                %% Cannot detach a peer that uses stdio. Request exit_status.
                open_port({spawn_executable, Exec}, [{args, FinalArgs}, {env, Env}, hide, binary, exit_status]);
            _ ->
                Port = open_port({spawn_executable, Exec}, [{args, FinalArgs}, {env, Env}, hide, binary]),
                %% peer can close the port before we get here which will cause
                %%  port_close to throw. Catch this and ignore.
                catch erlang:port_close(Port),
                receive {'EXIT', Port, _} -> undefined end
        end,

    %% Remove the default 'halt' shutdown option if present; the default is
    %% defined in terminate()...
    SaveOptions = case maps:find(shutdown, Options) of
                      {ok, halt} ->
                          maps:remove(shutdown, Options);
                      _ ->
                          Options
                  end,

    State = #peer_state{options = SaveOptions, notify = Notify, args = Args, exec = Exec},

    %% accept TCP connection if requested
    if ListenSocket =:= undefined ->
            {ok, State#peer_state{connection = Conn}};
       true ->
            _ = prim_inet:async_accept(ListenSocket, ?ACCEPT_TIMEOUT),
            {ok, State#peer_state{listen_socket = ListenSocket}}
    end.

%% not connected: no alternative connection available
handle_call({call, _M, _F, _A}, _From, #peer_state{connection = undefined} = State) ->
    {reply, {error, noconnection}, State};

handle_call({call, M, F, A}, From,
            #peer_state{connection = Port, options = #{connection := standard_io},
                        outstanding = Out, seq = Seq} = State) ->
    origin_to_peer(port, Port, {call, Seq, M, F, A}),
    {noreply, State#peer_state{outstanding = Out#{Seq => From}, seq = Seq + 1}};

handle_call({call, M, F, A}, From,
            #peer_state{connection = Socket, outstanding = Out, seq = Seq} = State) ->
    origin_to_peer(tcp, Socket, {call, Seq, M, F, A}),
    {noreply, State#peer_state{outstanding = Out#{Seq => From}, seq = Seq + 1}};

handle_call({starting, Node}, _From, #peer_state{ options = Options } = State) ->
    case maps:find(shutdown, Options) of
        {ok, {Timeout, MainCoverNode}} when is_integer(Timeout),
                                            is_atom(MainCoverNode) ->

            %% The node was started using test_server:start_peer/2 with cover enabled
            %% so we should start cover on the starting node.
            Modules = erpc:call(MainCoverNode,cover,modules,[]),
            erpc:call(
              Node, fun() ->
                            Sticky = [ begin code:unstick_mod(M), M end
                                       || M <- Modules, code:is_sticky(M)],
                            erpc:call(MainCoverNode, cover, start, [Node]),
                            [code:stick_mod(M) || M <- Sticky]
                    end);
        _ ->
            ok
    end,
    {reply, ok, State};
handle_call(get_node, _From, #peer_state{node = Node} = State) ->
    {reply, Node, State};

handle_call(get_state, _From, #peer_state{peer_state = PeerState} = State) ->
    {reply, PeerState, State};

handle_call(group_leader, _From, State) ->
    {reply, group_leader(), State}.

handle_cast({cast, _M, _F, _A}, #peer_state{connection = undefined} = State) ->
    {noreply, State};

handle_cast({cast, M, F, A},
            #peer_state{connection = Port, options = #{connection := standard_io}} = State) ->
    origin_to_peer(port, Port, {cast, M, F, A}),
    {noreply, State};

handle_cast({cast, M, F, A}, #peer_state{connection = Socket} = State) ->
    origin_to_peer(tcp, Socket, {cast, M, F, A}),
    {noreply, State};

handle_cast({send, _Dest, _Message}, #peer_state{connection = undefined} = State) ->
    {noreply, State};

handle_cast({send, Dest, Message},
            #peer_state{connection = Port, options = #{connection := standard_io}} = State) ->
    origin_to_peer(port, Port, {message, Dest, Message}),
    {noreply, State};

handle_cast({send, Dest, Message}, #peer_state{connection = Socket} = State) ->
    origin_to_peer(tcp, Socket, {message, Dest, Message}),
    {noreply, State}.

%%--------------------------------------------------------------------
%% alternative connections handling

%% alternative communications - request or response from peer
handle_info({tcp, Socket, SocketData},  #peer_state{connection = Socket} = State) ->
    ok = inet:setopts(Socket, [{active, once}]),
    {noreply, handle_alternative_data(tcp, binary_to_term(SocketData), State)};

%% standard_io
handle_info({Port, {data, PortData}}, #peer_state{connection = Port, stdio = PrevBin} = State) ->
    {Str, NewBin} = decode_port_data(PortData, <<>>, PrevBin),
    Str =/= <<>> andalso io:put_chars(Str),
    {noreply, handle_port_binary(NewBin, State)};

%% booting: accepted TCP connection from the peer, but it is not yet
%%  complete handshake
handle_info({inet_async, LSock, _Ref, {ok, CliSocket}},
            #peer_state{listen_socket = LSock} = State) ->
    true = inet_db:register_socket(CliSocket, inet_tcp),
    ok = inet:setopts(CliSocket, [{active, once}]),
    catch gen_tcp:close(LSock),
    {noreply, State#peer_state{connection = CliSocket, listen_socket = undefined}};

handle_info({inet_async, LSock, _Ref, {error, Reason}},
            #peer_state{listen_socket = LSock} = State) ->
    %% failed to accept a TCP connection
    catch gen_tcp:close(LSock),
    %% stop unconditionally, it is essentially a part of gen_server:init callback
    {stop, {inet_async, Reason}, State#peer_state{connection = undefined, listen_socket = undefined}};

%% booting: peer notifies via Erlang distribution
handle_info({started, Node}, State)->
    true = erlang:monitor_node(Node, true),
    {noreply, boot_complete(Node, started, State)};

%% nodedown: no-alternative dist-connected peer node is down
handle_info({nodedown, Node}, #peer_state{connection = undefined} = State) ->
    maybe_stop({nodedown, Node}, State);

%% external program exited, returned Status code
handle_info({Port, {exit_status, Status}}, #peer_state{connection = Port} = State) ->
    catch erlang:port_close(Port),
    maybe_stop({exit_status, Status}, State);

%% port terminated: cannot proceed, stop the server
handle_info({'EXIT', Port, Reason}, #peer_state{connection = Port} = State) ->
    catch erlang:port_close(Port),
    maybe_stop(Reason, State);

handle_info({tcp_closed, Sock}, #peer_state{connection = Sock} = State) ->
    %% TCP connection closed, no i/o port - assume node is stopped
    catch gen_tcp:close(Sock),
    maybe_stop(tcp_closed, State#peer_state{connection = undefined}).

%%--------------------------------------------------------------------
%% cleanup/termination

-spec terminate(Reason :: term(), state()) -> ok.
terminate(_Reason, #peer_state{connection = Port, options = Options, node = Node}) ->
    case {maps:get(shutdown, Options, {halt, ?DEFAULT_HALT_DISCONNECT_TIMEOUT}),
          maps:find(connection, Options)} of
        {close, {ok, standard_io}} ->
            Port /= undefined andalso (catch erlang:port_close(Port));
        {close, {ok, _TCP}} ->
            Port /= undefined andalso (catch gen_tcp:close(Port));
        {close, error} ->
            _ = erlang:disconnect_node(Node);
        {{halt, Timeout}, {ok, standard_io}} ->
            Port /= undefined andalso (catch erlang:port_close(Port)),
            wait_disconnected(Node, {timeout, Timeout});
        {{halt, Timeout}, {ok, _TCP}} ->
            Port /= undefined andalso (catch gen_tcp:close(Port)),
            wait_disconnected(Node, {timeout, Timeout});
        {{halt, Timeout}, error} ->
            try
                _ = erpc:call(Node, erlang, halt, [], Timeout),
                ok
            catch
                error:{erpc,noconnection} -> ok;
                _:_ -> force_disconnect_node(Node)
            end;
        {Shutdown, error} ->
            Timeout = shutdown(dist, undefined, Node, Shutdown),
            wait_disconnected(Node, {timeout, Timeout});
        {Shutdown, {ok, standard_io}} ->
            Timeout = shutdown(port, Port, Node, Shutdown),
            Deadline = deadline(Timeout),
            receive {'EXIT', Port, _Reason2} -> ok after Timeout -> ok end,
            catch erlang:port_close(Port),
            wait_disconnected(Node, Deadline);
        {Shutdown, {ok, _TCP}} ->
            Timeout = shutdown(tcp, Port, Node, Shutdown),
            Deadline = deadline(Timeout),
            receive {tcp_closed, Port} -> ok after Timeout -> ok end,
            catch catch gen_tcp:close(Port),
            wait_disconnected(Node, Deadline)
    end,
    ok.

%%--------------------------------------------------------------------
%% Internal implementation

deadline(infinity) ->
    {timeout, infinity};
deadline(Timeout) when is_integer(Timeout) ->
    {deadline, erlang:monotonic_time(millisecond) + Timeout}.

wait_disconnected(Node, WaitUntil) ->
    %% Should only be called just before we are exiting the caller, so
    %% we do not bother disabling nodes monitoring if we enable it and
    %% do not flush any nodeup/nodedown messages that we got due to the
    %% nodes monitoring...
    case lists:member(Node, nodes(connected)) of
        false ->
            ok;
        true ->
            _ = net_kernel:monitor_nodes(true, [{node_type, all}]),
            %% Need to check connected nodes list again, since it
            %% might have disconnected before we enabled nodes
            %% monitoring...
            case lists:member(Node, nodes(connected)) of
                false ->
                    ok;
                true ->
                    Tmo = case WaitUntil of
                              {timeout, T} ->
                                  T;
                              {deadline, T} ->
                                  TL = T - erlang:monotonic_time(millisecond),
                                  if TL < 0 -> 0;
                                     true -> TL
                                  end
                          end,
                    receive {nodedown, Node, _} -> ok
                    after Tmo -> force_disconnect_node(Node)
                    end
            end
    end.

force_disconnect_node(Node) ->
    _ = erlang:disconnect_node(Node),
    logger:warning("peer:stop() timed out waiting for disconnect from "
                   "node ~p. The connection was forcefully taken down.",
                   [Node]).

%% This hack is a temporary workaround for test coverage reports
shutdown(_Type, _Port, Node, Timeout) when is_integer(Timeout); Timeout =:= infinity ->
    erpc:cast(Node, init, stop, []),
    Timeout;
shutdown(dist, undefined, Node, {Timeout, CoverNode}) when is_integer(Timeout); Timeout =:= infinity ->
    rpc:call(CoverNode, cover, flush, [Node]),
    erpc:cast(Node, init, stop, []),
    Timeout;
shutdown(Type, Port, Node, {Timeout, CoverNode}) when is_integer(Timeout); Timeout =:= infinity ->
    rpc:call(CoverNode, cover, flush, [Node]),
    Port /= undefined andalso origin_to_peer(Type, Port, {cast, init, stop, []}),
    Timeout.

%% Verify options correctness (Dialyzer also does the job, but slightly less convenient)
verify_args(Options) ->
    %% verify that "Args" is valid - common problem is when Args aren't strings
    Args = maps:get(args, Options, []),
    is_list(Args) orelse error({invalid_arg, Args}),
    [error({invalid_arg, Arg}) || Arg <- Args, not io_lib:char_list(Arg)],
    %% alternative connection must be requested for non-distributed node,
    %%  or a distributed node when origin is not alive
    is_map_key(connection, Options)
        orelse
          (is_map_key(name, Options) andalso erlang:is_alive()) orelse error(not_alive),
    %% exec must be a string, or a tuple of string(), [string()]
    case maps:find(exec, Options) of
        {ok, {Exec, Strs}} ->
            io_lib:char_list(Exec) orelse error({exec, Exec}),
            [error({exec, Str}) || Str <- Strs, not io_lib:char_list(Str)],
            ok;
        {ok, Exec} when is_list(Exec) ->
            io_lib:char_list(Exec) orelse error({exec, Exec}),
            ok;
        error ->
            ok;
        {ok, Err} ->
            error({exec, Err})
    end,
    case maps:find(shutdown, Options) of
        {ok, close} ->
            ok;
        {ok, halt} ->
            ok;
        {ok, {halt, Tmo}} when (is_integer(Tmo)
                                andalso ?MIN_DISCONNECT_TIMEOUT =< Tmo
                                andalso Tmo =< ?MAX_INT_TIMEOUT)
                               orelse Tmo == infinity ->
            ok;
        {ok, Tmo} when (is_integer(Tmo)
                        andalso ?MIN_DISCONNECT_TIMEOUT =< Tmo
                        andalso Tmo =< ?MAX_INT_TIMEOUT)
                       orelse Tmo == infinity ->
            ok;
        {ok, {Tmo, Node}} when ((is_integer(Tmo)
                                 andalso ?MIN_DISCONNECT_TIMEOUT =< Tmo
                                 andalso Tmo =< ?MAX_INT_TIMEOUT)
                                orelse Tmo == infinity)
                               andalso is_atom(Node) ->
            ok;
        error ->
            ok;
        {ok, Err2} ->
            error({shutdown, Err2})
    end,
    case maps:find(detached, Options) of
        {ok, false} when map_get(connection, Options) =:= standard_io ->
            error({detached, cannot_detach_with_standard_io});
        _ ->
            ok
    end.

make_notify_ref(infinity) ->
    {self(), make_ref()};
make_notify_ref(WaitBoot) when is_integer(WaitBoot) ->
    {self(), make_ref()};
make_notify_ref({ReplyTo, Tag}) when is_pid(ReplyTo) ->
    {ReplyTo, Tag};
make_notify_ref(false) ->
    false.

start_it(Options, StartFun) ->
    verify_args(Options),
    WaitBoot = maps:get(wait_boot, Options, ?WAIT_BOOT_TIMEOUT),
    Notify = make_notify_ref(WaitBoot),
    case gen_server:StartFun(?MODULE, [Notify, Options], []) of
        {ok, Pid} when WaitBoot =:= infinity; is_integer(WaitBoot) ->
            {_, Ref} = Notify,
            Mref = erlang:monitor(process, Pid),
            receive
                {Ref, {started, NodeName, Pid}} ->
                    erlang:demonitor(Mref, [flush]),
                    {ok, Pid, NodeName};
                {Ref, {boot_failed, Reason, Pid}} ->
                    erlang:demonitor(Mref, [flush]),
                    erlang:exit({boot_failed, Reason});
                {'DOWN', Mref, _, _, Reason} ->
                    erlang:exit(Reason)
            after
                WaitBoot ->
                    _ = gen_server:stop(Pid),
                    erlang:demonitor(Mref, [flush]),
                    erlang:exit(timeout)
            end;
        {ok, Pid} when is_map_key(host, Options) ->
            {ok, Pid, node_name(Options)};
        {ok, Pid} ->
            {ok, Pid};
        Error ->
            Error
    end.

node_name(#{name := Name, host := Host}) ->
    list_to_atom(lists:concat([Name, "@", Host]));
node_name(_Options) ->
    undefined.

%% Lost control connection to the peer while the node was
%%  booting, this generally means a crash
maybe_stop(Reason, #peer_state{peer_state = booting} = State) ->
    _ = boot_complete(Reason, boot_failed, State),
    maybe_stop(Reason, State#peer_state{peer_state = {down, Reason}});
%%
maybe_stop(Reason, #peer_state{options = #{peer_down := crash}} = State) ->
    {stop, Reason, State#peer_state{peer_state = {down, Reason}, connection = undefined}};
%% if state was already down, keep the original reason
maybe_stop(_Reason, #peer_state{options = #{peer_down := continue}, peer_state = {down, _}} = State) ->
    {noreply, State};
%% continue working setting peer state to down
maybe_stop(Reason, #peer_state{options = #{peer_down := continue}} = State) ->
    {noreply, State#peer_state{peer_state = {down, Reason}}};
%% default: ignore Reason and shut down normally
maybe_stop(Reason, State) ->
    {stop, normal, State#peer_state{peer_state = {down, Reason}}}.

%% i/o protocol from origin:
%%  * {io_reply, ...}
%%  * {message, To, Content}
%%  * {call, From, M, F, A}
%%
%% i/o port protocol, from peer:
%%  * {io_request, From, ReplyAs, Request}
%%  * {message, To, Content}
%%  * {reply, From, ok | throw | error | exit | crash, Result | {Reason, Stack}}

%% Handles bytes coming from alternative connection, forwarding as needed.
handle_alternative_data(Kind, {io_request, From, FromRef, IoReq}, #peer_state{connection = Conn} = State) ->
    %% TODO: make i/o completely async
    Reply = {io_reply, From, FromRef, forward_request(IoReq)},
    origin_to_peer(Kind, Conn, Reply),
    State;
handle_alternative_data(_Kind, {message, To, Content}, State) ->
    To ! Content,
    State;
handle_alternative_data(_Kind, {reply, Seq, Class, Result}, #peer_state{outstanding = Out} = State) ->
    {From, NewOut} = maps:take(Seq, Out),
    gen:reply(From, {Class, Result}),
    State#peer_state{outstanding = NewOut};
handle_alternative_data(_Kind, {started, NodeName}, State)->
    boot_complete(NodeName, started, State).

forward_request(Req) ->
    GL = group_leader(),
    MRef = erlang:monitor(process, GL),
    GL ! {io_request,self(), MRef, Req},
    receive
        {io_reply, MRef, Reply} ->
            erlang:demonitor(MRef, [flush]),
            Reply;
        {'DOWN', MRef, _, _, _} ->
            {error, terminated}
    end.

%% generic primitive to send data from origin to peer via alternative connection
origin_to_peer(tcp, Sock, Term) ->
    ok = gen_tcp:send(Sock, term_to_binary(Term));
origin_to_peer(port, Port, Term) ->
    true = erlang:port_command(Port, encode_port_data(term_to_binary(Term))).

%% generic primitive to send data from peer to origin
peer_to_origin(tcp, Sock, Term) ->
    ok = gen_tcp:send(Sock, term_to_binary(Term));
peer_to_origin(port, Port, Term) ->
    %% converts Erlang term to terminal codes
    %% Every binary byte is converted into two 4-bit sequences.
    Bytes = term_to_binary(Term),
    true = erlang:port_command(Port, encode_port_data(Bytes)).

%% convert/escape Erlang term into terminal codes.
%% Protocol consists of Erlang terms serialised into
%% External Term Format (ETF) via term_to_binary. Then
%% every byte of the resulting binary is split into two
%% nibbles (4-bit sequences), which are encoded into two
%% characters.
%% Control characters must have first two and last two bits
%% set, so the byte looks this way: 11xxxx11.
%% Example encoding, hexadecimal 16#0F will be encoded as
%%  11000011 11111111 (decimal 195 255).
encode_port_data(Bytes) ->
    Size = byte_size(Bytes),
    Crc = erlang:crc32(Bytes),
    Total = <<Size:32, Bytes/binary, Crc:32>>,
    <<<<3:2, Upper:4, 3:2, 3:2, Lower:4, 3:2>> || <<Upper:4, Lower:4>> <= Total>>.

%% convert terminal codes to Erlang term, printing everything that
%%  was detected as text
decode_port_data(<<>>, Str, Bin) ->
    {Str, Bin};
decode_port_data(<<3:2, Quad:4, 3:2, Rest/binary>>, Str, Bin) ->
    decode_port_data(Rest, Str, <<Bin/bitstring, Quad:4>>);
decode_port_data(<<Char:8, Rest/binary>>, Str, Bin) ->
    decode_port_data(Rest, <<Str/binary, Char>>, Bin).

%% recursively process buffers, potentially changing the state
handle_port_binary(<<Size:32, Payload:Size/binary, Crc:32, Rest/binary>>, State) ->
    Crc = erlang:crc32(Payload),
    Term = binary_to_term(Payload),
    NewState = handle_alternative_data(port, Term, State),
    handle_port_binary(Rest, NewState);
handle_port_binary(NewBin, State) ->
    State#peer_state{stdio = NewBin}.

boot_complete(Node, _Result, #peer_state{notify = false} = State) ->
    State#peer_state{peer_state = running, node = Node};
boot_complete(Node, Result, #peer_state{notify = {ReplyTo, Tag}} = State) ->
    ReplyTo ! {Tag, {Result, Node, self()}},
    State#peer_state{peer_state = running, node = Node}.

%% check if TCP connection is enabled, and starts listener
maybe_listen(#{connection := Port}) when is_integer(Port) ->
    {ok, LSock} = gen_tcp:listen(Port, [binary, {reuseaddr, true}, {packet, 4}]),
    {ok, WaitPort} = inet:port(LSock),
    %% try guessing a local IP address
    {ok, Ifs} = inet:getifaddrs(),
    %% next incantation gets all IP addresses of all local interfaces that are up
    LocalUp = lists:append(
                [proplists:get_all_values(addr, Opts)
                 || {_, Opts} <- Ifs, lists:member(up, proplists:get_value(flags, Opts, []))]),
    %% filter invalid addresses
    Local = prefer_localhost([Valid || Valid <- LocalUp, is_list(inet:ntoa(Valid))], [], []),
    {LSock, {Local, WaitPort}};
maybe_listen(#{connection := {Ip, Port}}) when is_integer(Port) ->
    {ok, LSock} = gen_tcp:listen(Port, [binary, {reuseaddr, true}, {packet, 4}, {ip, Ip}]),
    WaitPort = if Port =:= 0 -> {ok, Dyn} = inet:port(LSock), Dyn; true -> Port end,
    {LSock, {[Ip], WaitPort}};
maybe_listen(_Options) ->
    {undefined, undefined}.

%% prefer localhost, IPv6 localhost, then everything else
prefer_localhost([], Preferred, Other) ->
    Preferred ++ Other;
prefer_localhost([{127, _, _, _} = Local | Tail], Preferred, Other) ->
    prefer_localhost(Tail, [Local | Preferred], Other);
prefer_localhost([{0, 0, 0, 0, 0, 0, 0, 1} = Local | Tail], Preferred, Other) ->
    prefer_localhost(Tail, [Local | Preferred], Other);
prefer_localhost([Local | Tail], Preferred, Other) ->
    prefer_localhost(Tail, Preferred, [Local | Other]).

name_arg(error, error, _) ->
    []; %% no name, no host - starting node that is not distributed
name_arg(error, {ok, Host}, LongOrShort) ->
    %% interesting fallback: host is set, name is not. Do what predecessor did,
    %%  take the current node name and use it...
    [Name, _] = string:lexemes(atom_to_list(node()), "@"),
    name_arg(Name ++ "@" ++ Host, error, LongOrShort);
name_arg({ok, Name}, Host, LongOrShort) ->
    name_arg(Name, Host, LongOrShort); %% unpack node name
name_arg(Name, Host, LongOrShort) when is_atom(Name) ->
    name_arg(atom_to_list(Name), Host, LongOrShort); %% convert atom to list for command line
name_arg(Name, Host, {ok, ignored}) ->
    name_arg(Name, Host, {ok, false}); %% fallback to shortnames when origin is not distributed
name_arg(Name, Host, error) ->
    name_arg(Name, Host, {ok, net_kernel:longnames()}); %% no longnames present it start options
name_arg(Name, {ok, Host}, LongOrShort) ->
    name_arg(Name ++ "@" ++ Host, error, LongOrShort); %% merge host part
%% only these are actual name creation clauses
name_arg(Name, error, {ok, true}) ->
    ["-name", Name];
name_arg(Name, error, {ok, false}) ->
    ["-sname", Name].

command_line(Listen, Options) ->
    %% Node name/sname
    NameArg = name_arg(maps:find(name, Options), maps:find(host, Options), maps:find(longnames, Options)),
    %% additional command line args
    CmdOpts = maps:get(args, Options, []),

    %% If we should detach from the node. We use -detached to tell erl to detach
    %% and -peer_detached to tell peer:start that we are detached.
    DetachArgs = case maps:get(detached, Options, true) of
                     true -> ["-detached","-peer_detached"];
                     false -> []
                 end,

    %% start command
    StartCmd =
        case Listen of
            undefined when map_get(connection, Options) =:= standard_io ->
                ["-user", atom_to_list(?MODULE)];
            undefined ->
                Self = base64:encode_to_string(term_to_binary(self())),
                DetachArgs ++ ["-user", atom_to_list(?MODULE), "-origin", Self];
            {Ips, Port} ->
                IpStr = lists:concat(lists:join(",", [inet:ntoa(Ip) || Ip <- Ips])),
                DetachArgs ++ ["-user", atom_to_list(?MODULE), "-origin", IpStr, integer_to_list(Port)]
        end,
    %% build command line
    {Exec, PreArgs} = exec(Options),
    {Exec, PreArgs ++ NameArg ++ CmdOpts ++ StartCmd}.

exec(#{exec := Prog}) when is_list(Prog) ->
    {Prog, []};
exec(#{exec := {Prog, Args}}) when is_list(Prog), is_list(Args) ->
    {Prog, Args};
exec(Options) when not is_map_key(exec, Options) ->
    case init:get_argument(progname) of
        {ok, [[Prog]]} ->
            case os:find_executable(Prog) of
                Exec when is_list(Exec) ->
                    {Exec, []};
                false ->
                    maybe_otp_test_suite(Prog)
            end;
        _ ->
            default_erts()
    end.

maybe_otp_test_suite(Prog) ->
    case string:split(Prog, "cerl ") of
        [CerlPath, Args] ->
            %% This is a hack to handle the 'cerl' script used
            %% by the Erlang/OTP test suites. When 'cerl'
            %% starts the runtime system, it typically sets
            %% 'progname' to the path of the 'cerl' script,
            %% followed by an argument. For example:
            %%
            %%     /<full_path_to>/cerl -debug
            %%     /<full_path_to>/cerl -asan
            %%     /<full_path_to>/cerl -gcov
            %%
            %% We should find a better way to handle this, for
            %% example by passing the emulator type and flavor
            %% using the '-emu_type' and '-emu_flavor'
            %% options. However, this is not without
            %% complications as those options do not really
            %% work for an installed system. Also, it is
            %% probably a good idea to stop using 'slave'
            %% before attempting to do this.
            {filename:join(CerlPath, "cerl"), parse_args(Args)};
        _ ->
            default_erts()
    end.


%% Split command line string into a list of arguments.
-spec parse_args(string()) -> [string()].
parse_args([]) ->
    [];
parse_args([Deep | _] = AlreadyParsed) when is_list(Deep) ->
    AlreadyParsed;
parse_args(CmdLine) ->
    %% following regex splits command line, preserving quoted arguments, into argv[] list
    Re = <<"((?:\"[^\"\\\\]*(?:\\\\[\\S\\s][^\"\\\\]*)*\"|'[^'\\\\]*(?:\\\\[\\S\\s][^'\\\\]*)*'|\\/[^\\/\\\\]*(?:\\\\[\\S\\s][^\\/\\\\]*)*\\/[gimy]*(?=\\s|$)|(?:\\\\\\s|\\S))+)(?=\\s|$)">>,
    {match, Args} = re:run(CmdLine, Re, [{capture, all_but_first, list}, global]),
    %% unquote arguments. It is possible to change regex capture groups to avoid extra processing.
    [unquote(Arg) || [Arg] <- Args].

unquote([Q | Arg]) when Q =:= $\"; Q =:= $\' ->
    case lists:last(Arg) of
        Q -> lists:droplast(Arg);
        _ -> [Q | Arg]
    end;
                        unquote(Arg) ->
    Arg.

%% if progname is not known, use `erlexec` from the same ERTS version we're currently running
%% BINDIR environment variable is already set
%% EMU variable it also set
default_erts() ->
    Root = code:root_dir(),
    Erts = filename:join(Root, lists:concat(["erts-", erlang:system_info(version)])),
    BinDir = filename:join(Erts, "bin"),
    {filename:join(BinDir, "erlexec"), []}.

%%--------------------------------------------------------------------
%% peer node implementation

notify_when_started(Kind, Port) ->
    init:notify_when_started(self()) =:= started andalso
        notify_started(Kind, Port),
    ok.

notify_started(dist, Process) ->
    Process ! {started, node()},
    ok;
notify_started(Kind, Port) ->
    peer_to_origin(Kind, Port, {started, node()}).

%%
%% Supervision of peer user process (which supervise the control channel) making
%% sure that the peer node is halted if the peer user process crashes...
%%

supervision_child_spec() ->
    case init:get_argument(user) of
        {ok, [["peer"]]} ->
            {ok, #{id => peer_supervision,
                   start => {?MODULE, start_supervision, []},
                   restart => permanent,
                   shutdown => 1000,
                   type => worker,
                   modules => [?MODULE]}};
        _ ->
            none
    end.

start_supervision() ->
    proc_lib:start_link(?MODULE, init_supervision, [self(), true]).

start_orphan_supervision() ->
    proc_lib:start(?MODULE, init_supervision, [self(), false]).

-record(peer_sup_state, {parent, channel, in_sup_tree}).

init_supervision(Parent, InSupTree) ->
    try
        process_flag(priority, high),
        process_flag(trap_exit, true),
        register(peer_supervision, self()),
        proc_lib:init_ack(Parent, {ok, self()}),
        Channel = receive
                      {channel_connect, Ref, From, ConnectChannel} ->
                          true = is_pid(ConnectChannel),
                          From ! Ref,
                          try
                              link(ConnectChannel)
                          catch error:noproc ->
                                  exit({peer_channel_terminated, noproc})
                          end,
                          ConnectChannel
                  after
                      ?PEER_SUP_CHANNEL_CONNECT_TIMEOUT ->
                          exit(peer_channel_connect_timeout)
                  end,
        loop_supervision(#peer_sup_state{parent = Parent,
                                         channel = Channel,
                                         in_sup_tree = InSupTree})
    catch
        _:_ when not InSupTree ->
            erlang:halt(1)
    end.

peer_sup_connect_channel(PeerSupervision, PeerChannelHandler) ->
    Ref = make_ref(),
    PeerSupervision ! {channel_connect, Ref, self(), PeerChannelHandler},
    receive
        Ref -> ok
    after
        ?PEER_SUP_CHANNEL_CONNECT_TIMEOUT ->
            exit(peer_supervision_connect_timeout)
    end.

loop_supervision(#peer_sup_state{parent = Parent,
                                 channel = Channel} = State) ->
    receive
        {'EXIT', Channel, Reason} ->
            exit({peer_channel_terminated, Reason});
        {system, From, Request} ->
            sys:handle_system_msg(Request, From, Parent, ?MODULE, [], State);
        _ ->
            loop_supervision(State)
    end.


system_continue(_Parent, _, #peer_sup_state{} = State) ->
    loop_supervision(State).

system_terminate(Reason, _Parent, _Debug, _State) ->
    exit(Reason).

system_code_change(State, _Module, _OldVsn, _Extra) ->
    {ok, State}.

system_get_state(State) ->
    {ok, State}.

system_replace_state(StateFun, State) ->
    NState = StateFun(State),
    {ok, NState, NState}.

%% End of peer user supervision

%% I/O redirection: peer side
-spec start() -> pid().
start() ->
    try
        PeerChannelHandler = start_peer_channel_handler(),
        PeerSup = case whereis(peer_supervision) of
                      PeerSup0 when is_pid(PeerSup0) ->
                          PeerSup0;
                      undefined ->
                          {ok, PeerSup0} = start_orphan_supervision(),
                          PeerSup0
                  end,
        peer_sup_connect_channel(PeerSup, PeerChannelHandler),
        PeerChannelHandler
    catch _:_ ->
            erlang:halt(1)
    end.

start_peer_channel_handler() ->
    case init:get_argument(origin) of
        {ok, [[IpStr, PortString]]} ->
            %% enter this clause when -origin IpList Port is specified in the command line.
            Port = list_to_integer(PortString),
            Ips = [begin {ok, Addr} = inet:parse_address(Ip), Addr end ||
                      Ip <- string:lexemes(IpStr, ",")],
            TCPConnection = spawn(fun () -> tcp_init(Ips, Port) end),
            case init:get_argument(peer_detached) of
                {ok, _} ->
                    register(user, TCPConnection),
                    TCPConnection;
                error ->
                    user_sup:init(
                      [Flag || Flag <- init:get_arguments(), Flag =/= {user,["peer"]}])
            end;
        {ok, [[Base64EncProc]]} ->
            %% No alternative connection, but have "-origin Base64EncProc"
            OriginProcess = binary_to_term(base64:decode(Base64EncProc)),
            spawn(
              fun () ->
                      link(RelayPid),
                      MRef = monitor(process, OriginProcess),
                      notify_when_started(dist, OriginProcess),
                      origin_link(MRef, OriginProcess)
<<<<<<< HEAD
              end),
            ok = gen_server:call(OriginProcess, {starting, node()}),
            case init:get_argument(peer_detached) of
                {ok, _} ->
                    %% We are detached, so setup 'user' process, I/O redirection:
                    %%   ask controlling process who is the group leader.
                    GroupLeader = gen_server:call(OriginProcess, group_leader),
                    RelayPid = spawn(fun () -> relay(GroupLeader) end),
                    register(user, RelayPid),
                    %% return RelayPid for user_sup to link to
                    RelayPid;
                error ->
                    %% We are not detached, so after we spawn the link process we
                    %% start the terminal as normal but without the -user peer flag.
                    user_sup:init(
                      [Flag || Flag <- init:get_arguments(), Flag =/= {user,["peer"]}])
            end;
=======
              end);
>>>>>>> 29fbae58
        error ->
            %% no -origin specified, meaning that standard I/O is used for alternative
            spawn(fun io_server/0)
    end.

relay(GroupLeader) ->
    receive
        IO ->
            GroupLeader ! IO,
            relay(GroupLeader)
    end.

origin_link(MRef, Origin) ->
    receive
        {'DOWN', MRef, process, Origin, _Reason} ->
            erlang:halt();
        {init, started} ->
            notify_started(dist, Origin),
            origin_link(MRef, Origin)
    end.

io_server() ->
   try
       process_flag(trap_exit, true),
       Port = erlang:open_port({fd, 0, 1}, [eof, binary]),
       register(user, self()),
       group_leader(self(), self()),
       notify_when_started(port, Port),
       io_server_loop(port, Port, #{}, #{}, <<>>)
    catch
        _:_ ->
            erlang:halt(1)
    end.

tcp_init(IpList, Port) ->
    try
        Sock = loop_connect(IpList, Port),
        erlang:group_leader(self(), self()),
        notify_when_started(tcp, Sock),
        io_server_loop(tcp, Sock, #{}, #{}, undefined)
    catch
        _:_ ->
            erlang:halt(1)
    end.

loop_connect([], _Port) ->
    error(noconnection);
loop_connect([Ip | More], Port) ->
    case gen_tcp:connect(Ip, Port, [binary, {packet, 4}], ?CONNECT_TIMEOUT) of
        {ok, Sock} ->
            Sock;
        _Error ->
            loop_connect(More, Port)
    end.

%% Message protocol between peers
io_server_loop(Kind, Port, Refs, Out, PortBuf) ->
    receive
        {io_request, From, ReplyAs, Request} when is_pid(From) ->
            %% i/o request from this node, forward it to origin
            peer_to_origin(Kind, Port, {io_request, From, ReplyAs, Request}),
            io_server_loop(Kind, Port, Refs, Out, PortBuf);
        {Port, {data, Bytes}} when Kind =:= port ->
            {_Str, NewBin} = decode_port_data(Bytes, <<>>, PortBuf),
            {NewRefs, NewOut, NewBuf} = handle_port_alternative(NewBin, Refs, Out),
            io_server_loop(Kind, Port, NewRefs, NewOut, NewBuf);
        {Port, eof} when Kind =:= port ->
            %% stdin closed, if there is no active alternative, stop the node
            erlang:halt(1);
        {'EXIT', Port, badsig} when Kind =:= port ->
            %% ignore badsig (what is it?)
            io_server_loop(Kind, Port, Refs, Out, PortBuf);
        {'EXIT', Port, _Reason} when Kind =:= port ->
            %% stdin closed, if there is no active alternative, stop the node
            erlang:halt(1);
        {tcp, Port, Data} when Kind =:= tcp ->
            ok = inet:setopts(Port, [{active, once}]), %% flow control
            {NewRefs, NewOut} = handle_peer_alternative(binary_to_term(Data), Refs, Out),
            io_server_loop(Kind, Port, NewRefs, NewOut, PortBuf);
        {tcp_closed, Port} when Kind =:= tcp ->
            %% TCP connection closed, time to shut down
            erlang:halt(1);
        {reply, Seq, Class, Reply} when is_integer(Seq), is_map_key(Seq, Out) ->
            %% stdin/stdout RPC
            {CallerRef, Out2} = maps:take(Seq, Out),
            Refs2 = maps:remove(CallerRef, Refs),
            erlang:demonitor(CallerRef, [flush]),
            peer_to_origin(Kind, Port, {reply, Seq, Class, Reply}),
            io_server_loop(Kind, Port, Refs2, Out2, PortBuf);
        %% stdin/stdout message forwarding
        {message, To, Content} ->
            peer_to_origin(Kind, Port, {message, To, Content}),
            io_server_loop(Kind, Port, Refs, Out, PortBuf);
        {'DOWN', CallerRef, _, _, Reason} ->
            %% this is really not expected to happen, because "do_call"
            %%  catches all exceptions
            {Seq, Refs3} = maps:take(CallerRef, Refs),
            {CallerRef, Out3} = maps:take(Seq, Out),
            peer_to_origin(Kind, Port, {reply, Seq, crash, Reason}),
            io_server_loop(Kind, Port, Refs3, Out3, PortBuf);
        {init, started} ->
            notify_started(Kind, Port),
            io_server_loop(Kind, Port, Refs, Out, PortBuf);
        _Other ->
            %% below, what is it?
            io_server_loop(Kind, Port, Refs, Out, PortBuf)
    end.

handle_peer_alternative({io_reply, From, FromRef, Reply}, Refs, Out) ->
    From ! {io_reply, FromRef, Reply},
    {Refs, Out};
handle_peer_alternative({call, Seq, M, F, A}, Refs, Out) ->
    CallerRef = do_call(Seq, M, F, A),
    {Refs#{CallerRef => Seq}, Out#{Seq => CallerRef}};
handle_peer_alternative({cast, M, F, A}, Refs, Out) ->
    %% spawn a separate process to avoid blocking further RPC
    spawn(fun () -> erlang:apply(M, F, A) end),
    {Refs, Out};
handle_peer_alternative({message, Dest, Message}, Refs, Out) ->
    Dest ! Message,
    {Refs, Out}.

%% single port input message may contain multiple messages
handle_port_alternative(<<Size:32, Payload:Size/binary, Crc:32, Rest/binary>>, Refs, Out) ->
    Crc = erlang:crc32(Payload), %% assert
    {NewRefs, NewOut} = handle_peer_alternative(binary_to_term(Payload), Refs, Out),
    handle_port_alternative(Rest, NewRefs, NewOut);
handle_port_alternative(Rest, Refs, Out) ->
    {Refs, Out, Rest}.

do_call(Seq, M, F, A) ->
    Proxy = self(),
    {_, CallerRef} =
        spawn_monitor(
          fun () ->
                  %% catch all errors, otherwise emulator will log
                  %%  ERROR REPORT when it is not expected
                  try
                      Proxy ! {reply, Seq, ok, erlang:apply(M, F, A)}
                  catch
                      Class:Reason:Stack ->
                          Proxy ! {reply, Seq, Class, {Reason, Stack}}
                  end
          end),
    CallerRef.<|MERGE_RESOLUTION|>--- conflicted
+++ resolved
@@ -1059,44 +1059,41 @@
             Ips = [begin {ok, Addr} = inet:parse_address(Ip), Addr end ||
                       Ip <- string:lexemes(IpStr, ",")],
             TCPConnection = spawn(fun () -> tcp_init(Ips, Port) end),
-            case init:get_argument(peer_detached) of
-                {ok, _} ->
-                    register(user, TCPConnection),
-                    TCPConnection;
-                error ->
-                    user_sup:init(
-                      [Flag || Flag <- init:get_arguments(), Flag =/= {user,["peer"]}])
-            end;
+            _ = case init:get_argument(peer_detached) of
+                    {ok, _} ->
+                        _ = register(user, TCPConnection);
+                    error ->
+                        _= user_sup:init(
+                             [Flag || Flag <- init:get_arguments(), Flag =/= {user,["peer"]}])
+                end,
+            TCPConnection;
         {ok, [[Base64EncProc]]} ->
             %% No alternative connection, but have "-origin Base64EncProc"
             OriginProcess = binary_to_term(base64:decode(Base64EncProc)),
-            spawn(
-              fun () ->
-                      link(RelayPid),
-                      MRef = monitor(process, OriginProcess),
-                      notify_when_started(dist, OriginProcess),
-                      origin_link(MRef, OriginProcess)
-<<<<<<< HEAD
-              end),
+            OriginLink = spawn(
+                           fun () ->
+                                   MRef = monitor(process, OriginProcess),
+                                   notify_when_started(dist, OriginProcess),
+                                   origin_link(MRef, OriginProcess)
+                           end),
             ok = gen_server:call(OriginProcess, {starting, node()}),
-            case init:get_argument(peer_detached) of
-                {ok, _} ->
-                    %% We are detached, so setup 'user' process, I/O redirection:
-                    %%   ask controlling process who is the group leader.
-                    GroupLeader = gen_server:call(OriginProcess, group_leader),
-                    RelayPid = spawn(fun () -> relay(GroupLeader) end),
-                    register(user, RelayPid),
-                    %% return RelayPid for user_sup to link to
-                    RelayPid;
-                error ->
-                    %% We are not detached, so after we spawn the link process we
-                    %% start the terminal as normal but without the -user peer flag.
-                    user_sup:init(
-                      [Flag || Flag <- init:get_arguments(), Flag =/= {user,["peer"]}])
-            end;
-=======
-              end);
->>>>>>> 29fbae58
+            _ = case init:get_argument(peer_detached) of
+                    {ok, _} ->
+                        %% We are detached, so setup 'user' process, I/O redirection:
+                        %%   ask controlling process who is the group leader.
+                        GroupLeader = gen_server:call(OriginProcess, group_leader),
+                        RelayPid = spawn(fun () ->
+                                                 link(OriginLink),
+                                                 relay(GroupLeader)
+                                         end),
+                        _ = register(user, RelayPid);
+                    error ->
+                        %% We are not detached, so after we spawn the link process we
+                        %% start the terminal as normal but without the -user peer flag.
+                        _ = user_sup:init(
+                              [Flag || Flag <- init:get_arguments(), Flag =/= {user,["peer"]}])
+                end,
+            OriginLink;
         error ->
             %% no -origin specified, meaning that standard I/O is used for alternative
             spawn(fun io_server/0)
