--- conflicted
+++ resolved
@@ -70,13 +70,9 @@
      get_state, replace_state];
 tcs(undef_callbacks) ->
     [undef_code_change, undef_terminate1, undef_terminate2,
-<<<<<<< HEAD
-     function_clause_after_change_callback_module];
+     pop_too_many];
 tcs(format_log) ->
     [format_log_1, format_log_2].
-=======
-     pop_too_many].
->>>>>>> 89f85ed9
 
 init_per_suite(Config) ->
     Config.
@@ -1910,9 +1906,10 @@
     FExpected1 = "** State machine ~tp terminating~n"
         "** When server state  = ~tp~n"
         "** Reason for termination = ~tp:~tp~n"
+        "** Callback modules = ~tp~n"
         "** Callback mode = ~tp~n",
     FExpected1 = F1,
-    [Name,Term,error,Reason,state_functions] = A1,
+    [Name,Term,error,Reason,[?MODULE],state_functions] = A1,
 
     {F3,A3} = gen_statem:format_log(Report2),
     ct:log("F3: ~ts~nA3: ~tp",[F3,A3]),
@@ -1920,6 +1917,7 @@
         "** Last event = ~tp~n"
         "** When server state  = ~tp~n"
         "** Reason for termination = ~tp:~tp~n"
+        "** Callback modules = ~tp~n"
         "** Callback mode = ~tp~n"
         "** Queued = ~tp~n"
         "** Postponed = ~tp~n"
@@ -1930,7 +1928,7 @@
         "** ~tp~n",
     FExpected3 = F3,
     Stacktrace = stacktrace(),
-    [Name,Term,Term,error,Reason,[state_functions,state_enter],[Term],
+    [Name,Term,Term,error,Reason,[?MODULE],[state_functions,state_enter],[Term],
      [{internal,Term}],Stacktrace,{1,[{timeout,message}]},[Term],Name,[]] = A3,
 
     Depth = 10,
@@ -1941,10 +1939,11 @@
     FExpected2 = "** State machine ~tP terminating~n"
         "** When server state  = ~tP~n"
         "** Reason for termination = ~tP:~tP~n"
+        "** Callback modules = ~tP~n"
         "** Callback mode = ~tP~n",
     FExpected2 = F2,
-    [Name,Depth,Limited,Depth,error,Depth,Reason,
-     Depth,state_functions,Depth] = A2,
+    [Name,Depth,Limited,Depth,error,Depth,Reason,Depth,
+     [?MODULE],Depth,state_functions,Depth] = A2,
 
     {F4,A4} = gen_statem:format_log(Report2),
     ct:log("F4: ~ts~nA4: ~tp",[F4,A4]),
@@ -1952,6 +1951,7 @@
         "** Last event = ~tP~n"
         "** When server state  = ~tP~n"
         "** Reason for termination = ~tP:~tP~n"
+        "** Callback modules = ~tP~n"
         "** Callback mode = ~tP~n"
         "** Queued = ~tP~n"
         "** Postponed = ~tP~n"
@@ -1965,7 +1965,7 @@
     LimitedStacktrace = io_lib:limit_term(Stacktrace, Depth),
     LimitedQueue = io_lib:limit_term([Term], Depth),
     [Name,Depth,Limited,Depth,Limited,Depth,error,Depth,Reason,Depth,
-     [state_functions,state_enter],Depth,LimitedQueue,Depth,
+     [?MODULE],Depth,[state_functions,state_enter],Depth,LimitedQueue,Depth,
      LimitedPostponed,Depth,LimitedStacktrace,Depth,{1,[{timeout,message}]},
      Depth,[Limited],Depth,Name,Depth,[],Depth] = A4,
 
@@ -2000,6 +2000,7 @@
         "** When server state  = [1,2,3,4,5,6,7,8,9,10,11,12,13,14,15]\n"
         "** Reason for termination = "
            "error:{bad_reply_action_from_state_function,[]}\n"
+        "** Callback modules = ["?MODULE_STRING"]\n"
         "** Callback mode = state_functions\n",
     ct:log("Str1: ~ts", [Str1]),
     ct:log("length(Str1): ~p", [L1]),
@@ -2013,6 +2014,7 @@
         "** When server state  = [1,2,3,4,5,6,7,8,9|...]\n"
         "** Reason for termination = "
            "error:{bad_reply_action_from_state_function,[]}\n"
+        "** Callback modules = ["?MODULE_STRING"]\n"
         "** Callback mode = state_functions\n",
     ct:log("Str2: ~ts", [Str2]),
     ct:log("length(Str2): ~p", [L2]),
@@ -2093,6 +2095,7 @@
         "** When server state  = [1,2,3,4,5,6,7,8,9|...]\n"
         "** Reason for termination = "
            "error:{bad_reply_action_from_state_function,[]}\n"
+        "** Callback modules = ["?MODULE_STRING"]\n"
         "** Callback mode = [state_functions,state_enter]\n"
         "** Queued = [[1,2,3,4,5,6,7,8|...]]\n"
         "** Postponed = [{internal,[1,2,3,4,5,6|...]}]\n"
@@ -2168,6 +2171,7 @@
       name=>Name,
       queue=>[],
       postponed=>[],
+      modules=>[?MODULE],
       callback_mode=>state_functions,
       state_enter=>false,
       state=>Term,
@@ -2181,6 +2185,7 @@
       name=>Name,
       queue=>[Term,Term],
       postponed=>[{internal,Term}],
+      modules=>[?MODULE],
       callback_mode=>state_functions,
       state_enter=>true,
       state=>Term,
