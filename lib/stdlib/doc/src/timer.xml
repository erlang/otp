<?xml version="1.0" encoding="latin1" ?>
<!DOCTYPE erlref SYSTEM "erlref.dtd">

<erlref>
  <header>
    <copyright>
      <year>1996</year><year>2009</year>
      <holder>Ericsson AB. All Rights Reserved.</holder>
    </copyright>
    <legalnotice>
      The contents of this file are subject to the Erlang Public License,
      Version 1.1, (the "License"); you may not use this file except in
      compliance with the License. You should have received a copy of the
      Erlang Public License along with this software. If not, it can be
      retrieved online at http://www.erlang.org/.
    
      Software distributed under the License is distributed on an "AS IS"
      basis, WITHOUT WARRANTY OF ANY KIND, either express or implied. See
      the License for the specific language governing rights and limitations
      under the License.
    
    </legalnotice>

    <title>timer</title>
    <prepared>Sebastian Strollo</prepared>
    <responsible>Bjarne D&auml;cker</responsible>
    <docno>1</docno>
    <approved>Bjarne D&auml;cker</approved>
    <checked></checked>
    <date>1998-09-09</date>
    <rev>D</rev>
    <file>timer.sgml</file>
  </header>
  <module>timer</module>
  <modulesummary>Timer Functions</modulesummary>
  <description>
    <p>This module provides useful functions related to time. Unless otherwise
      stated, time is always measured in <c>milliseconds</c>.  All
      timer functions return immediately, regardless of work carried
      out by another process. 
      </p>
    <p>Successful evaluations of the timer functions yield return values
      containing a timer reference, denoted <c>TRef</c> below. By using 
      <c>cancel/1</c>, the returned reference can be used to cancel any
      requested action. A <c>TRef</c> is an Erlang term, the contents
      of which must not be altered.
      </p>
    <p>The timeouts are not exact, but should be <c>at least</c> as long
      as requested.
      </p>
  </description>
  <funcs>
    <func>
      <name>start() -> ok</name>
      <fsummary>Start a global timer server (named <c>timer_server</c>).</fsummary>
      <desc>
        <p>Starts the timer server. Normally, the server does not need
          to be started explicitly. It is started dynamically if it
          is needed. This is useful during development, but in a
          target system the server should be started explicitly.  Use
          configuration parameters for <c>kernel</c> for this.</p>
      </desc>
    </func>
    <func>
      <name>apply_after(Time, Module, Function, Arguments) -> {ok, Tref} |  {error, Reason}</name>
      <fsummary>Apply <c>Module:Function(Arguments)</c>after a  specified <c>Time</c>.</fsummary>
      <type>
        <v>Time = integer() in Milliseconds</v>
        <v>Module = Function = atom()</v>
        <v>Arguments = [term()]</v>
      </type>
      <desc>
        <p>Evaluates <c>apply(M, F, A)</c> after <c>Time</c> amount of time
          has elapsed. Returns <c>{ok, TRef}</c>, or <c>{error, Reason}</c>.</p>
      </desc>
    </func>
    <func>
      <name>send_after(Time, Pid, Message) -> {ok, TRef} | {error,Reason}</name>
      <name>send_after(Time, Message) -> {ok, TRef} | {error,Reason}</name>
      <fsummary>Send <c>Message</c>to <c>Pid</c>after a specified <c>Time</c>.</fsummary>
      <type>
        <v>Time = integer() in Milliseconds</v>
        <v>Pid = pid() | atom()</v>
        <v>Message = term()</v>
        <v>Result = {ok, TRef} | {error, Reason}</v>
      </type>
      <desc>
        <p></p>
        <taglist>
          <tag><c>send_after/3</c></tag>
          <item>
            <p>Evaluates <c>Pid ! Message</c> after <c>Time</c> amount
              of time has elapsed. (<c>Pid</c> can also be an atom of a 
              registered name.) Returns <c>{ok, TRef}</c>, or 
              <c>{error, Reason}</c>.</p>
          </item>
          <tag><c>send_after/2</c></tag>
          <item>
            <p>Same as <c>send_after(Time, self(), Message)</c>.</p>
          </item>
        </taglist>
      </desc>
    </func>
    <func>
      <name>exit_after(Time, Pid, Reason1) -> {ok, TRef} | {error,Reason2}</name>
      <name>exit_after(Time, Reason1) -> {ok, TRef} | {error,Reason2}</name>
      <name>kill_after(Time, Pid)-> {ok, TRef} | {error,Reason2}</name>
      <name>kill_after(Time) -> {ok, TRef} | {error,Reason2}</name>
      <fsummary>Send an exit signal with <c>Reason</c>after a specified <c>Time</c>.</fsummary>
      <type>
        <v>Time = integer() in milliseconds</v>
        <v>Pid = pid() | atom()</v>
        <v>Reason1 = Reason2  = term()</v>
      </type>
      <desc>
        <p></p>
        <taglist>
          <tag><c>exit_after/3</c></tag>
          <item>
            <p>Send an exit signal with reason <c>Reason1</c> to Pid 
              <c>Pid</c>. Returns <c>{ok, TRef}</c>, or 
              <c>{error, Reason2}</c>.</p>
          </item>
          <tag><c>exit_after/2</c></tag>
          <item>
            <p>Same as <c>exit_after(Time, self(), Reason1)</c>.     </p>
          </item>
          <tag><c>kill_after/2</c></tag>
          <item>
            <p>Same as <c>exit_after(Time, Pid, kill)</c>.     </p>
          </item>
          <tag><c>kill_after/1</c></tag>
          <item>
            <p>Same as <c>exit_after(Time, self(), kill)</c>.     </p>
          </item>
        </taglist>
      </desc>
    </func>
    <func>
      <name>apply_interval(Time, Module, Function, Arguments) -> {ok, TRef} | {error, Reason}</name>
      <fsummary>Evaluate <c>Module:Function(Arguments)</c>repeatedly at  intervals of <c>Time</c>.</fsummary>
      <type>
        <v>Time = integer() in milliseconds</v>
        <v>Module = Function = atom()</v>
        <v>Arguments = [term()]</v>
      </type>
      <desc>
        <p>Evaluates <c>apply(Module, Function, Arguments)</c> repeatedly at
          intervals of  <c>Time</c>. Returns <c>{ok, TRef}</c>, or 
          <c>{error, Reason}</c>.</p>
      </desc>
    </func>
    <func>
      <name>send_interval(Time, Pid, Message) -> {ok, TRef} | {error, Reason}</name>
      <name>send_interval(Time, Message) -> {ok, TRef} | {error, Reason}</name>
      <fsummary>Send <c>Message</c>repeatedly at intervals of <c>Time</c>.</fsummary>
      <type>
        <v>Time = integer() in milliseconds</v>
        <v>Pid = pid() | atom()</v>
        <v>Message = term()</v>
        <v>Reason = term()</v>
      </type>
      <desc>
        <p></p>
        <taglist>
          <tag><c>send_interval/3</c></tag>
          <item>
            <p>Evaluates <c>Pid ! Message</c> repeatedly after <c>Time</c>
              amount of time has elapsed. (<c>Pid</c> can also be an atom of
              a registered name.) Returns <c>{ok, TRef}</c> or 
              <c>{error, Reason}</c>.</p>
          </item>
          <tag><c>send_interval/2</c></tag>
          <item>
            <p>Same as <c>send_interval(Time, self(), Message)</c>.</p>
          </item>
        </taglist>
      </desc>
    </func>
    <func>
      <name>cancel(TRef) -> {ok, cancel} | {error, Reason}</name>
      <fsummary>Cancel a previously requested timeout identified by <c>TRef</c>.</fsummary>
      <desc>
        <p>Cancels a previously requested timeout. <c>TRef</c> is a unique 
          timer reference returned by the timer function in question. Returns
          <c>{ok, cancel}</c>, or <c>{error, Reason}</c> when <c>TRef</c>
          is not a timer reference.</p>
      </desc>
    </func>
    <func>
      <name>sleep(Time) -> ok</name>
      <fsummary>Suspend the calling process for <c>Time</c>amount of milliseconds.</fsummary>
      <type>
        <v>Time = integer() in milliseconds or the atom infinity</v>
      </type>
      <desc>
        <p>Suspends the process calling this function for <c>Time</c> amount
          of milliseconds and then returns <c>ok</c>, or suspend the process
	  forever if <c>Time</c> is the atom <c>infinity</c>. Naturally, this 
          function does <em>not</em> return immediately.</p>
      </desc>
    </func>
    <func>
      <name>tc(Module, Function, Arguments) -> {Time, Value}</name>
      <name>tc(Fun, Arguments) -> {Time, Value}</name>
      <fsummary>Measure the real time it takes to evaluate <c>apply(Module,
      Function, Arguments)</c> or <c>apply(Fun, Arguments)</c></fsummary>
      <type>
        <v>Module = Function = atom()</v>
        <v>Fun = fun()</v>
        <v>Arguments = [term()]</v>
        <v>Time = integer() in microseconds</v>
        <v>Value = term()</v>
      </type>
      <desc>
<<<<<<< HEAD
        <p>Evaluates <c>apply(Module, Function, Arguments)</c> and measures
          the elapsed real time as reported by <c>now/0</c>.
          Returns <c>{Time, Value}</c>, where 
          <c>Time</c> is the elapsed real time in <em>microseconds</em>,
          and <c>Value</c> is what is returned from the apply.</p>
=======
        <p></p>
        <taglist>
          <tag><c>tc/3</c></tag>
          <item>
            <p>Evaluates <c>apply(Module, Function, Arguments)</c> and measures
              the elapsed real time. Returns <c>{Time, Value}</c>, where
              <c>Time</c> is the elapsed real time in <em>microseconds</em>,
              and <c>Value</c> is what is returned from the apply.</p>
          </item>
          <tag><c>tc/2</c></tag>
          <item>
            <p>Evaluates <c>apply(Fun, Arguments)</c>. Otherwise works
            like <c>tc/3</c>.</p>
          </item>
        </taglist>
>>>>>>> 2cca6506
      </desc>
    </func>
    <func>
      <name>now_diff(T2, T1) -> Tdiff</name>
      <fsummary>Calculate time difference between <c>now/0</c>timestamps</fsummary>
      <type>
        <v>T1 = T2 = {MegaSecs, Secs, MicroSecs}</v>
        <v>Tdiff = MegaSecs = Secs = MicroSecs = integer()</v>
      </type>
      <desc>
        <p>Calculates the time difference <c>Tdiff = T2 - T1</c> in
          <em>microseconds</em>, where <c>T1</c> and <c>T2</c> probably
          are timestamp tuples returned from <c>erlang:now/0</c>.</p>
      </desc>
    </func>
    <func>
      <name>seconds(Seconds) -> Milliseconds</name>
      <fsummary>Convert <c>Seconds</c>to <c>Milliseconds</c>.</fsummary>
      <desc>
        <p>Returns the number of milliseconds in <c>Seconds</c>.</p>
      </desc>
    </func>
    <func>
      <name>minutes(Minutes) -> Milliseconds</name>
      <fsummary>Converts <c>Minutes</c>to <c>Milliseconds</c>.</fsummary>
      <desc>
        <p>Return the number of milliseconds in <c>Minutes</c>.</p>
      </desc>
    </func>
    <func>
      <name>hours(Hours) -> Milliseconds</name>
      <fsummary>Convert <c>Hours</c>to <c>Milliseconds</c>.</fsummary>
      <desc>
        <p>Returns the number of milliseconds in <c>Hours</c>.</p>
      </desc>
    </func>
    <func>
      <name>hms(Hours, Minutes, Seconds) -> Milliseconds</name>
      <fsummary>Convert <c>Hours</c>+<c>Minutes</c>+<c>Seconds</c>to <c>Milliseconds</c>.</fsummary>
      <desc>
        <p>Returns the number of milliseconds in <c>Hours + Minutes + Seconds</c>.</p>
      </desc>
    </func>
  </funcs>

  <section>
    <title>Examples</title>
    <p>This example illustrates  how to print out "Hello World!" in 5 seconds:</p>
    <p></p>
    <pre>
      1> <input>timer:apply_after(5000, io, format, ["~nHello World!~n", []]).</input>
      {ok,TRef}
      Hello World!</pre>
    <p>The following coding example illustrates a process which performs a 
      certain action and if this action is not completed within a certain 
      limit, then the process is killed.</p>
    <code type="none">
      Pid = spawn(mod, fun, [foo, bar]),
      %% If pid is not finished in 10 seconds, kill him
      {ok, R} = timer:kill_after(timer:seconds(10), Pid),
      ...
      %% We change our mind...
      timer:cancel(R),
      ...</code>
  </section>

  <section>
    <title>WARNING</title>
    <p>A timer can always be removed by calling <c>cancel/1</c>.
      </p>
    <p>An interval timer, i.e. a timer created by evaluating any of the 
      functions <c>apply_interval/4</c>, <c>send_interval/3</c>, and 
      <c>send_interval/2</c>, is linked to the process towards which
      the timer performs its task.
      </p>
    <p>A one-shot timer, i.e. a timer created by evaluating any of the
      functions <c>apply_after/4</c>, <c>send_after/3</c>, 
      <c>send_after/2</c>, <c>exit_after/3</c>, <c>exit_after/2</c>, 
      <c>kill_after/2</c>, and <c>kill_after/1</c> is not linked to any
      process. Hence, such a timer is removed only when it reaches its 
      timeout, or if it is explicitly removed by a call to <c>cancel/1</c>.</p>
  </section>
</erlref>
<|MERGE_RESOLUTION|>--- conflicted
+++ resolved
@@ -213,19 +213,13 @@
         <v>Value = term()</v>
       </type>
       <desc>
-<<<<<<< HEAD
-        <p>Evaluates <c>apply(Module, Function, Arguments)</c> and measures
-          the elapsed real time as reported by <c>now/0</c>.
-          Returns <c>{Time, Value}</c>, where 
-          <c>Time</c> is the elapsed real time in <em>microseconds</em>,
-          and <c>Value</c> is what is returned from the apply.</p>
-=======
         <p></p>
         <taglist>
           <tag><c>tc/3</c></tag>
           <item>
             <p>Evaluates <c>apply(Module, Function, Arguments)</c> and measures
-              the elapsed real time. Returns <c>{Time, Value}</c>, where
+              the elapsed real time as reported by <c>now/0</c>.
+              Returns <c>{Time, Value}</c>, where
               <c>Time</c> is the elapsed real time in <em>microseconds</em>,
               and <c>Value</c> is what is returned from the apply.</p>
           </item>
@@ -235,7 +229,6 @@
             like <c>tc/3</c>.</p>
           </item>
         </taglist>
->>>>>>> 2cca6506
       </desc>
     </func>
     <func>
