<?xml version="1.0" encoding="utf-8" ?>
<!DOCTYPE chapter SYSTEM "chapter.dtd">

<chapter>
  <header>
    <copyright>
      <year>2004</year><year>2022</year>
      <holder>Ericsson AB. All Rights Reserved.</holder>
    </copyright>
    <legalnotice>
      Licensed under the Apache License, Version 2.0 (the "License");
      you may not use this file except in compliance with the License.
      You may obtain a copy of the License at
 
          http://www.apache.org/licenses/LICENSE-2.0

      Unless required by applicable law or agreed to in writing, software
      distributed under the License is distributed on an "AS IS" BASIS,
      WITHOUT WARRANTIES OR CONDITIONS OF ANY KIND, either express or implied.
      See the License for the specific language governing permissions and
      limitations under the License.

    </legalnotice>

    <title>STDLIB Release Notes</title>
    <prepared></prepared>
    <docno></docno>
    <date></date>
    <rev></rev>
    <file>notes.xml</file>
  </header>
  <p>This document describes the changes made to the STDLIB application.</p>

<<<<<<< HEAD
<section><title>STDLIB 5.0</title>

    <section><title>Fixed Bugs and Malfunctions</title>
      <list>
        <item>
          <p>
	    All process calls in <c>dets</c> have been updated to use
	    the receive queue optimizations.</p>
          <p>
	    Own Id: OTP-18275 Aux Id: PR-6045 </p>
        </item>
        <item>
	    <p> <c>proc_lib:start*/*</c> has become synchronous when
	    the started process fails. This requires that a failing
	    process use a new function <c>proc_lib:init_fail/2,3</c>,
	    or exits, to indicate failure. All OTP behaviours have
	    been fixed to do this. </p><p> All these start functions
	    now consume the <c>'EXIT'</c> message from a process link
	    for all error returns. Previously it was only the
	    <c>start_link/*</c> functions that did this, and only
	    when the started function exited, not when it used
	    <c>init_ack/1,2</c> or <c>init_fail/2,3</c> to create the
	    return value. </p>
          <p>
	    *** POTENTIAL INCOMPATIBILITY ***</p>
          <p>
	    Own Id: OTP-18471 Aux Id: GH-6339, PR-6843 </p>
        </item>
        <item>
	    <p>Fixed a bug where <c>file:read(standard_io, ...)</c>
	    unexpectedly returned <c>eof</c> in binary mode.</p>
          <p>
	    Own Id: OTP-18486 Aux Id: PR-6881 </p>
        </item>
        <item>
	    <p>In the shell, <c>v(N)</c> would fail to retrieve the
	    command if the command's return value was
	    <c>undefined</c>.</p>
          <p>
	    Own Id: OTP-18548 Aux Id: PR-6967 </p>
        </item>
      </list>
    </section>

=======
<section><title>STDLIB 4.3.1.1</title>
>>>>>>> 3f0a5f13

    <section><title>Improvements and New Features</title>
      <list>
        <item>
<<<<<<< HEAD
	    <p>The Erlang shell has been improved to support the
	    following features:</p> <list> <item>Auto-complete
	    variables, record names, record field names, map keys,
	    function parameter types and filenames.</item> <item>Open
	    external editor in the shell (with C-o) to edit the
	    current expression in an editor.</item> <item>Support
	    defining records (with types), functions and function
	    typespecs, and custom types in the shell.</item> <item>Do
	    not save pager commands, and input to io:getline in
	    history.</item> </list>
          <p>
	    Own Id: OTP-14835 Aux Id: PR-5924 </p>
        </item>
        <item>
          <p>
	    Gen_server now caches external functions for use in
	    handle_call, handle_cast and handle_info.</p>
          <p>
	    Own Id: OTP-15597 Aux Id: PR-5831 </p>
        </item>
        <item>
	    <p>The TTY/terminal subsystem has been rewritten by
	    moving more code to Erlang from the old linked-in driver
	    and implementing all the I/O primitives needed in a NIF
	    instead. </p><p> On Unix platforms the user should not
	    notice a lot of difference, besides better handling of
	    unicode characters and fixing of some long standing bugs.
	    </p><p> Windows users will notice that erl.exe has the
	    same functionality as a normal Unix shell and that
	    werl.exe has been removed and replaced with a symlink to
	    erl.exe. This makes the Windows Erlang terminal
	    experience identical to that of Unix. </p><p> The
	    re-write brings with it a number of bug fixes and feature
	    additions:</p> <list> <item>The TTY is now reset when
	    Erlang exits, fixing zsh to not break when terminating an
	    Erlang session.</item> <item><c>standard_error</c> now
	    uses the same unicode mode as <c>standard_io</c>.</item>
	    <item>Hitting backspace when searching the shell history
	    with an empty search string no longer breaks the
	    shell.</item> <item>Tab expansion now works on remote
	    nodes started using the JCL interface.</item> <item>It is
	    now possible to configure the shell slogan and the
	    session slogans (that is the texts that appear when you
	    start an Erlang shell). See the kernel documentation for
	    more details.</item> <item>Added shell:start_interactive
	    for starting the interactive shell from a non-interactive
	    Erlang session (for example an escript).</item> <item>On
	    Windows, when starting in detached mode the standard
	    handler are now set to <c>nul</c> devices instead of
	    being unset.</item> <item> Standard I/O now always
	    defaults to <c>unicode</c> mode if supported. Previously
	    the default was <c>latin1</c> if the runtime system had
	    been started with <c>-oldshell</c> or <c>-noshell</c>
	    (for example in an <c>escript</c>). To send raw bytes
	    over standard out, one now explicitly has to specify
	    <c>io:setopts(standard_io, [{encoding, latin1}]).</c>
	    </item> </list>
          <p>
	    *** POTENTIAL INCOMPATIBILITY ***</p>
          <p>
	    Own Id: OTP-17932 Aux Id: PR-6144 GH-3150 GH-3390 GH-4343
	    GH-4225 </p>
        </item>
        <item>
	    <p>Added the <c>zip:zip_get_crc32/2</c> function to
	    retrieve the CRC32 checksum from an opened ZIP
	    archive.</p>
          <p>
	    Own Id: OTP-18159 Aux Id: PR-6904 </p>
        </item>
        <item>
          <p>
	    Added the options <c>post_process_args</c> and
	    <c>detached</c> to the <c>peer:start</c> function.</p>
          <p>
	    Own Id: OTP-18176 Aux Id: PR-6118 </p>
        </item>
        <item>
	    <p>The <c>re:replace/3,4</c> functions now accept a fun
	    as the replacement argument.</p>
          <p>
	    Own Id: OTP-18221 Aux Id: PR-6197 </p>
        </item>
        <item>
	    <p>The performance of the <c>base64</c> module has been
	    significantly improved. For example, on an x86_64 system
	    with the JIT both encode and decode are more than three
	    times faster than in Erlang/OTP 25.</p>
          <p>
	    Own Id: OTP-18228 Aux Id: GH-5639 </p>
        </item>
        <item>
          <p>
	    Improved implementation of <seemfa
	    marker="stdlib:timer#apply_interval/4"><c>timer:apply_interval/4</c></seemfa>
	    reducing load on the timer server, and introduction of
	    the new function <seemfa
	    marker="stdlib:timer#apply_repeatedly/4"><c>timer:apply_repeatedly/4</c></seemfa>.
	    <c>timer:apply_repeatedly/4</c> is similar to
	    <c>timer:apply_interval/4</c>, but
	    <c>timer:apply_repeatedly/4</c> prevents parallel
	    execution of triggered <c>apply</c> operations which
	    <c>timer:apply_interval/4</c> does not.</p>
          <p>
	    Own Id: OTP-18236 Aux Id: PR-6256 </p>
        </item>
        <item>
	    <p>The <c>base64</c> module now supports encoding and
	    decoding with an alternate URL safe alphabet, and an
	    option for accepting or adding missing <c>=</c> padding
	    characters.</p>
          <p>
	    Own Id: OTP-18247 Aux Id: PR-6280, PR-6711 </p>
        </item>
        <item>
          <p>
	    Add <c>shell:whereis/0</c> which can be used to locate
	    the current shell process.</p>
          <p>
	    Own Id: OTP-18272 Aux Id: PR-6279 </p>
        </item>
        <item>
          <p>
	    The Erlang shell's auto-completion when typing <c>tab</c>
	    has been changed to happen after the editing current line
	    instead of before it.</p>
          <p>
	    This behaviour can be configured using a the
	    <c>shell_expand_location</c> STDLIB configuration
	    parameter.</p>
          <p>
	    Own Id: OTP-18278 Aux Id: PR-6260 </p>
        </item>
        <item>
          <p>
	    New function <c>ets:lookup_element/4</c> with a
	    <c>Default</c> argument returned if the key did not exist
	    in the table. The old <c>ets:lookup_element/3</c> raises
	    a <c>badarg</c> exception which can be both inconvenient
	    and slower.</p>
          <p>
	    Own Id: OTP-18279 Aux Id: PR-6234 </p>
        </item>
        <item>
          <p>
	    Typing <c>Ctrl+L</c> in a shell now clears the screen and
	    redraws the current line instead of only redrawing the
	    current line. To only redraw the current line, you must
	    now type <c>Alt+L</c>. This brings the behaviour of
	    <c>Ctrl+L</c> closer to how bash and other shells work.</p>
          <p>
	    *** POTENTIAL INCOMPATIBILITY ***</p>
          <p>
	    Own Id: OTP-18285 Aux Id: PR-6262 </p>
        </item>
        <item>
          <p>
	    <c>peer</c> nodes using <c>standard_io</c> connections
	    now include standard error from the node in the io stream
	    from the started node.</p>
          <p>
	    Own Id: OTP-18287 Aux Id: PR-5955 </p>
        </item>
        <item>
	    <p>A limitation in the binary syntax has been removed. It
	    is now possible to match binary patterns in parallel.
	    Example: <c>&lt;&lt;A:8&gt;&gt; = &lt;&lt;B:4,C:4&gt;&gt;
	    = Bin</c></p>
          <p>
	    Own Id: OTP-18297 Aux Id: GH-6348 </p>
        </item>
        <item>
          <p>
	    Improve type specification of
	    <c>unicode:characters_to_list()</c>.</p>
          <p>
	    Own Id: OTP-18301 Aux Id: PR-6350 </p>
        </item>
        <item>
	    <p>In the <c>lists</c> module, the <c>zip</c> family of
	    functions now takes options to allow handling lists of
	    different lengths.</p>
          <p>
	    Own Id: OTP-18318 Aux Id: PR-6347 </p>
        </item>
        <item>
	    <p>It is documented that <c>$\^X</c> is the ASCII code
	    for Control X, where X is an uppercase or lowercase
	    letter. However, this notation would work for any
	    character X, even then it didn't make sense.</p>
	    <p>In Erlang/OTP 26, it is now documented that the
	    following characters are also allowed to follow the
	    <c>\^</c> characters: <c>@</c>, <c>[</c>, <c>\</c>,
	    <c>]</c>, <c>^</c>, <c>_</c>, and <c>?</c>. Attempt to
	    use other characters will be rejected with a compiler
	    error.</p>
	    <p>The value for <c>$\^?</c> is now 127 (instead of 31 as
	    in earlier releases).</p>
          <p>
	    Own Id: OTP-18337 Aux Id: GH-6477, PR-6503 </p>
        </item>
        <item>
	    <p>The <c>binary:encode_hex/2</c> function has been added
	    to allow the encoded hexadecimal digits to be in either
	    lower or upper case.</p>
          <p>
	    Own Id: OTP-18354 Aux Id: PR-6297 </p>
        </item>
        <item>
          <p>
	    Variants of <c>timer:tc()</c> with user specified time
	    unit have been introduced.</p>
          <p>
	    Own Id: OTP-18355 Aux Id: PR-6507 </p>
        </item>
        <item>
          <p>
	    New function <c>math:tau/0</c>. Returns
	    <c>2*math:pi()</c>.</p>
          <p>
	    Own Id: OTP-18361 Aux Id: PR-6536 </p>
        </item>
        <item>
	    <p>The BIFs <c>min/2</c> and <c>max/2</c> are now allowed
	    to be used in guards and match specs.</p>
          <p>
	    Own Id: OTP-18367 Aux Id: GH-6544 </p>
        </item>
        <item>
          <p>
	    Optimized <c>gen_server:multi_call()</c>.</p>
          <p>
	    Own Id: OTP-18385 Aux Id: PR-6698 </p>
        </item>
        <item>
	    <p>Map comprehensions as suggested in EEP 58 has now been
	    implemented.</p>
          <p>
	    Own Id: OTP-18413 Aux Id: EEP-58, PR-6727 </p>
        </item>
        <item>
	    <p>Some map operations have been optimized by changing
	    the internal sort order of atom keys. This changes the
	    (undocumented) order of how atom keys in small maps are
	    printed and returned by <c>maps:to_list/1</c> and
	    <c>maps:next/1</c>. The new order is unpredictable and
	    may change between different invocations of the Erlang
	    VM.</p>
	    <p>For applications where order is important, there is a
	    new function <c>maps:iterator/2</c> for creating
	    iterators that return the map elements in a deterministic
	    order. There are also new modifiers <c>k</c> and <c>K</c>
	    for the format string for <c>io:format()</c> to support
	    printing map elements ordered.</p>
          <p>
	    Own Id: OTP-18414 Aux Id: PR-6151 </p>
        </item>
        <item>
          <p>
	    Make gen_server fail "silently" with a new return value
	    for init/1.</p>
          <p>
	    Own Id: OTP-18423 Aux Id:
	    https://github.com/erlang/backlog/issues/142 </p>
        </item>
        <item>
	    <p>Improved the selective receive optimization, which can
	    now be enabled for references returned from other
	    functions.</p>
	    <p>This greatly improves the performance of
	    <c>gen_server:send_request/3</c>,
	    <c>gen_server:wait_response/2</c>, and similar
	    functions.</p>
          <p>
	    Own Id: OTP-18431 Aux Id: PR-6739 </p>
        </item>
        <item>
	    <p>It is no longer necessary to enable a feature in the
	    runtime system in order to load modules that are using
	    it. It is sufficient to enable the feature in the
	    compiler when compiling it.</p>
	    <p>That means that to use feature <c>maybe_expr</c> in
	    Erlang/OTP 26, it is sufficient to enable it during
	    compilation.</p>
	    <p>In Erlang/OTP 27, feature <c>maybe_expr</c> will be
	    enabled by default, but it will be possible to disable
	    it.</p>
          <p>
	    Own Id: OTP-18445</p>
        </item>
        <item>
=======
>>>>>>> 3f0a5f13
          <p>
	    Static supervisors are very idle processes after they
	    have started so they will now be hibernated after start
	    to improve resource management.</p>
          <p>
<<<<<<< HEAD
	    Own Id: OTP-18474 Aux Id: PR-6895 </p>
        </item>
        <item>
          <p>
	    Deprecates <c>dbg:stop_clear/0</c> because it is simply a
	    function alias to <c>dbg:stop/0</c></p>
          <p>
	    Own Id: OTP-18478 Aux Id: GH-6903 </p>
        </item>
        <item>
	    <p>Support has been added in <c>ms_transform</c> for the
	    actions <c>caller_line/0</c>,
	    <c>current_stacktrace/0</c>, and
	    <c>current_stacktrace/1</c>.</p>
          <p>
	    Own Id: OTP-18494 Aux Id: PR-6924 </p>
        </item>
        <item>
	    <p>The family of enumeration functions in module
	    <c>lists</c> has been extended with <c>enumerate/3</c>
	    that allows a step value to be supplied.</p>
          <p>
	    Own Id: OTP-18495 Aux Id: PR-6943 </p>
        </item>
        <item>
          <p>
	    Update Unicode to version 15.0.0.</p>
          <p>
	    Own Id: OTP-18500</p>
        </item>
        <item>
	    <p>The regular expression library powering the <c>re</c>
	    module is likely to be changed in Erlang/OTP 27. See
	    <seeguide
	    marker="system/general_info:upcoming_incompatibilities#new_re_engine">Upcoming
	    Potential Incompatibilities</seeguide>.</p>
          <p>
	    Own Id: OTP-18511 Aux Id: PR-7017 </p>
        </item>
        <item>
	    <p>Improved the performance of <c>sets:subtract/2</c>
	    when subtracting a small number of elements.</p>
          <p>
	    Own Id: OTP-18515 Aux Id: GH-6990 </p>
        </item>
        <item>
	    <p>The linter will no longer raise warnings for
	    underspecified opaque types.</p>
          <p>
	    Own Id: OTP-18518 Aux Id: GH-7015 </p>
        </item>
        <item>
	    <p>Added the new built-in type <c>dynamic()</c>
	    introduced in EEP-61, improving support for gradual type
	    checkers.</p>
          <p>
	    Own Id: OTP-18522</p>
        </item>
        <item>
          <p>
	    The by <c>gen_statem</c> previously used call proxy
	    process that was used for preventing late replies from
	    reaching the client at timeout or connection loss has
	    been removed. It is no longer needed since <i>process
	    aliases</i> take care of this, are used, and supported by
	    all Erlang nodes that an OTP 26 Erlang node can
	    communicate with.</p>
          <p>
	    Own Id: OTP-18537 Aux Id: PR-7081 </p>
        </item>
        <item>
	    <p>Added the <c>argparse</c> module for simplified
	    argument handling in escripts and similar.</p>
          <p>
	    Own Id: OTP-18558 Aux Id: PR-6852 </p>
        </item>
        <item>
	    <p>Added support for multiple line expressions and
	    navigation in the shell. Added new keybindings:</p>
	    <list> <item> navigate up (ctrl+up)/(alt+up) </item>
	    <item> navigate down (ctrl+down)/(alt+down) </item>
	    <item> insert newline in middle of line (alt+enter)
	    </item> <item> navigate top (alt+&lt;)/(alt+shift+up)
	    </item> <item> navigate bottom
	    (alt+&gt;)/(alt+shift+down) </item> <item> clear current
	    expression (alt+c) </item> <item> cancel search (alt+c)
	    </item> <item> opening editor on mac (option+o)/(alt+o)
	    </item> </list> <p>Modifies the prompt for new lines to
	    make it clearer that the prompt has entered multi-line
	    mode. Supports terminal with small window size, recommend
	    not go lower than 7 rows and 40 columns. Modifies the
	    search prompt to support multi-line statements. Redraw
	    the prompt after continuing from JCL menu. </p>
          <p>
	    Own Id: OTP-18575 Aux Id: PR-7169 </p>
=======
	    Own Id: OTP-18556</p>
>>>>>>> 3f0a5f13
        </item>
      </list>
    </section>

</section>

<section><title>STDLIB 4.3.1</title>

    <section><title>Fixed Bugs and Malfunctions</title>
      <list>
        <item>
	    <p>The type specs in the <c>erl_parse</c> module has been
	    updated to include the <c>maybe</c> construct and the
	    <c>!</c> operator.</p>
          <p>
	    Own Id: OTP-18506 Aux Id: GH-6956 </p>
        </item>
      </list>
    </section>

</section>

<section><title>STDLIB 4.3</title>

    <section><title>Fixed Bugs and Malfunctions</title>
      <list>
        <item>
	    <p>Fixed a bug that would cause analysis to crash.</p>
          <p>
	    Own Id: OTP-18372 Aux Id: GH-6580 </p>
        </item>
        <item>
	    <p>Fixed a crash when formatting stack traces for error
	    reports.</p>
          <p>
	    Own Id: OTP-18375 Aux Id: GH-6591 </p>
        </item>
        <item>
	    <p>Instead of crashing, the <c>list_to_integer/1</c> and
	    <c>list_to_integer/2</c> BIFs now raise the
	    <c>system_limit</c> exception for overlong lists that
	    can't be converted to integers. Similarly, the
	    <c>string:to_integer/1</c> BIF now returns
	    <c>{error,system_limit}</c> for overlong lists.</p>
          <p>
	    Own Id: OTP-18475 Aux Id: PR-6897 </p>
        </item>
      </list>
    </section>


    <section><title>Improvements and New Features</title>
      <list>
        <item>
          <p>
	    Removal of non-necessary <c>undefined</c> types added to
	    the state's <c>supervisor</c> record.</p>
          <p>
	    Own Id: OTP-18393 Aux Id: PR-6666 </p>
        </item>
      </list>
    </section>

</section>

<section><title>STDLIB 4.2</title>

    <section><title>Fixed Bugs and Malfunctions</title>
      <list>
        <item>
	    <p><c>erl_tar</c> can now read gzip-compressed tar files
	    that are padded. There is a new option
	    <c>compressed_one</c> for <c>file:open/2</c> that will
	    read a single member from a gzip file,</p>
          <p>
	    Own Id: OTP-18289 Aux Id: PR-6343 </p>
        </item>
        <item>
          <p>
	    A concurrent call to <c>ets:rename</c> could cause
	    <c>ets:delete_all_objects</c> to fail halfway through
	    with badarg.</p>
          <p>
	    Own Id: OTP-18292 Aux Id: PR-6366 </p>
        </item>
        <item>
	    <p>It is not allowed to call functions from guards. The
	    compiler failed to reject a call in a guard when done by
	    constructing a record with a default initialization
	    expression that called a function.</p>
          <p>
	    Own Id: OTP-18325 Aux Id: GH-6465, GH-6466 </p>
        </item>
        <item>
	    <p>The compiler could crash when using a record with
	    complex field initialization expression as a filter in a
	    list comprehension.</p>
          <p>
	    Own Id: OTP-18336 Aux Id: GH-6501, PR-6502 </p>
        </item>
        <item>
          <p>
	    <c>unicode:characters_to_binary()</c> could build
	    unnecessarily large call stack.</p>
          <p>
	    Own Id: OTP-18351 Aux Id: ERIERL-885, PR-6529 </p>
        </item>
      </list>
    </section>


    <section><title>Improvements and New Features</title>
      <list>
        <item>
          <p>
	    Improve error message for ets:new/2 name clash. Say "name
	    already exists" instead of less specific "invalid
	    options".</p>
          <p>
	    Own Id: OTP-18283 Aux Id: PR-6338 </p>
        </item>
      </list>
    </section>

</section>

<section><title>STDLIB 4.1.1</title>

    <section><title>Fixed Bugs and Malfunctions</title>
      <list>
        <item>
          <p>
	    <seeerl marker="stdlib:peer"><c>peer</c></seeerl> nodes
	    failed to halt when the process supervising the control
	    connection crashed. When an alternative control
	    connection was used, this supervision process also quite
	    frequently crashed when the <c>peer</c> node was stopped
	    by the node that started it which caused the <c>peer</c>
	    node to linger without ever halting.</p>
          <p>
	    Own Id: OTP-18249 Aux Id: PR-6301 </p>
        </item>
      </list>
    </section>

</section>

<section><title>STDLIB 4.1</title>

    <section><title>Fixed Bugs and Malfunctions</title>
      <list>
        <item>
          <p>
	    Fixed inconsistency bugs in <seeerl
	    marker="kernel:global"><c>global</c></seeerl> due to
	    <c>nodeup</c>/<c>nodedown</c> messages not being
	    delivered before/after traffic over connections. Also
	    fixed various other inconsistency bugs and deadlocks in
	    both <seeerl
	    marker="kernel:global_group"><c>global_group</c></seeerl>
	    and <c>global</c>.</p>
          <p>
	    As building blocks for these fixes, a new BIF <seemfa
	    marker="erts:erlang#nodes/2"><c>erlang:nodes/2</c></seemfa>
	    has been introduced and <seemfa
	    marker="kernel:net_kernel#monitor_nodes/2"><c>net_kernel:monitor_nodes/2</c></seemfa>
	    has been extended.</p>
          <p>
	    The <seecom
	    marker="erts:erl#hidden"><c>-hidden</c></seecom> and
	    <seecom
	    marker="erts:erl#connect_all"><c>-connect_all</c></seecom>
	    command line arguments did not work if multiple instances
	    were present on the command line which has been fixed.
	    The new kernel parameter <seeapp
	    marker="kernel:kernel_app#connect_all"><c>connect_all</c></seeapp>
	    has also been introduced in order to replace the
	    <c>-connect_all</c> command line argument.</p>
          <p>
	    Own Id: OTP-17934 Aux Id: PR-6007 </p>
        </item>
        <item>
          <p>
	    Fix the <c>public_key:ssh*</c> functions to be listed
	    under the correct release in the Removed Functionality
	    User's Guide.</p>
          <p>
	    Own Id: OTP-18139 Aux Id: PR-6060 </p>
        </item>
        <item>
          <p>
	    The type spec for <c>format_status/1</c> in
	    <c>gen_statem</c>, <c>gen_server</c> and <c>gen_event</c>
	    has been corrected to state that the return value is of
	    the same type as the argument (instead of the same value
	    as the argument).</p>
          <p>
	    Own Id: OTP-18142 Aux Id: PR-6078 </p>
        </item>
        <item>
          <p>
	    If the <c>timer</c> server child spec was already present
	    in <c>kernel_sup</c> but it was not started, the
	    <c>timer</c> server would fail to start with an
	    <c>{error, already_present}</c> error instead of
	    restarting the server.</p>
          <p>
	    Own Id: OTP-18146 Aux Id: PR-5983 </p>
        </item>
        <item>
	    <p>When changing callback module in <c>gen_statem</c> the
	    state_enter calls flag from the old module was used in
	    for the first event in the new module, which could
	    confuse the new module and cause malfunction. This bug
	    has been corrected. </p><p> With this change some
	    <c>sys</c> debug message formats have been modified,
	    which can be a problem for debug code relying on the
	    format. </p>
          <p>
	    *** POTENTIAL INCOMPATIBILITY ***</p>
          <p>
	    Own Id: OTP-18239</p>
        </item>
      </list>
    </section>


    <section><title>Improvements and New Features</title>
      <list>
        <item>
	    <p>There is a new configure option,
	    <c>--enable-deterministic-build</c>, which will apply the
	    <c>deterministic</c> compiler option when building
	    Erlang/OTP. The <c>deterministic</c> option has been
	    improved to eliminate more sources of non-determinism in
	    several applications.</p>
          <p>
	    Own Id: OTP-18165 Aux Id: PR-5965 </p>
        </item>
        <item>
	    <p>The <c>rfc339_to_system_time/1,2</c> functions now
	    allows the minutes part to be omitted from the time
	    zone.</p>
          <p>
	    Own Id: OTP-18166 Aux Id: PR-6108 </p>
        </item>
        <item>
          <p>
	    The <c>receive</c> statement in <c>gen_event</c> has been
	    optimized to not use selective receive (which was never
	    needed, and could cause severe performance degradation
	    under heavy load).</p>
          <p>
	    Own Id: OTP-18194 Aux Id: PR-6199 </p>
        </item>
        <item>
          <p>
	    Add new API function erl_features:configurable/0</p>
          <p>
	    Own Id: OTP-18199 Aux Id: PR-5790 </p>
        </item>
      </list>
    </section>

</section>

<section><title>STDLIB 4.0.1</title>

    <section><title>Fixed Bugs and Malfunctions</title>
      <list>
        <item>
          <p>
	    In the initial release of Erlang/OTP 25, the expression
	    bound to the <c>_</c> pseudo-field in a record
	    initialization would always be evaluated once, even if
	    all other fields in the record were explicitly
	    initialized. That would break the use case of binding the
	    expression <c>error(...)</c> to <c>_</c> in order to get
	    an exception if not all fields were initialized.</p>
          <p>
	    The behavior of binding to <c>_</c> has been reverted to
	    the pre-OTP 25 behavior, that is, to not evaluate the
	    expression if all fields have been bound to explicit
	    values.</p>
          <p>
	    Own Id: OTP-18110 Aux Id: GH-6000 </p>
        </item>
      </list>
    </section>

</section>

<section><title>STDLIB 4.0</title>

    <section><title>Fixed Bugs and Malfunctions</title>
      <list>
        <item>
          <p>
	    Improve the Erlang code linter's check of unused types.</p>
          <p>
	    Own Id: OTP-17370 Aux Id: GH-4784 </p>
        </item>
        <item>
          <p>
	    Fix race condition in <seemfa
	    marker="stdlib:proc_lib#stop/3"><c>proc_lib:stop/3</c></seemfa>
	    where the process is not stopped when the timeout given
	    is very short.</p>
          <p>
	    Own Id: OTP-17480 Aux Id: GH-4853 PR-4872 </p>
        </item>
        <item>
	    <p>Maps are now fully supported in by
	    <c>ms_transform</c>.</p>
          <p>
	    Own Id: OTP-17518 Aux Id: GH-4915 </p>
        </item>
        <item>
          <p>
	    Fix gen_server:call with the first argument as self() to
	    throw an error instead of failing with a timeout.</p>
          <p>
	    The same fix has also been done for gen_statem:call/3,
	    gen_event:sync_notify/2 and any other functionality
	    relying on the internal gen:call/3 function.</p>
          <p>
	    A similar fix was also done when using io:format/2 and
	    the current group_leader was set to the current process.</p>
          <p>
	    *** POTENTIAL INCOMPATIBILITY ***</p>
          <p>
	    Own Id: OTP-17544 Aux Id: PR-5008 </p>
        </item>
        <item>
          <p>
	    erl_pp printed unary - and + operators with a space
	    between the operator and the operand. This is fixed by
	    not having any space in between.</p>
          <p>
	    Own Id: OTP-17566 Aux Id: PR-5095, GH-5093 </p>
        </item>
        <item>
          <p>
	    Adjust uri_string:normalize behavior for URIs with
	    undefined port (URI string with a port colon but no port
	    value or URI map with port => undefined).</p>
          <p>
	    Remove redundant normalization from http_request module.</p>
          <p>
	    Before this change, normalize would not remove port
	    subcomponent in such cases and could for example return
	    "http://localhost:" URI.</p>
          <p>
	    *** POTENTIAL INCOMPATIBILITY ***</p>
          <p>
	    Own Id: OTP-17627</p>
        </item>
        <item>
          <p>
	    Fix reduction counting bug in <c>re:run</c> that caused
	    the function to yield too frequently when doing
	    <c>global</c> matches.</p>
          <p>
	    Own Id: OTP-17661 Aux Id: PR-5165 </p>
        </item>
        <item>
          <p>
	    Fix the memory value returned from
	    <c>ets:info(Tid,memory)</c> when the
	    <c>read_concurrency</c> option is used.</p>
          <p>
	    Before this fix the memory used by the scheduler specific
	    lock cache lines was not counted towards the total. This
	    caused the returned memory usage to be very incorrect on
	    systems with many schedulers for tables with man locks.</p>
          <p>
	    Own Id: OTP-17832 Aux Id: PR-5494 </p>
        </item>
        <item>
          <p>
	    Avoid confusion by correcting the argument order in the
	    gen_event crash log printout.</p>
          <p>
	    Own Id: OTP-17878</p>
        </item>
        <item>
          <p>
	    Fixed <c>string:next_grapheme/1</c> to return an empty
	    binary in the tail for binary input for the last grapheme
	    cluster.</p>
          <p>
	    *** POTENTIAL INCOMPATIBILITY ***</p>
          <p>
	    Own Id: OTP-18009 Aux Id: PR-5785 </p>
        </item>
        <item>
          <p>
	    Fixed type specifications of the
	    <c>supervisor:sup_name/0</c> and
	    <c>supervisor:sup_ref/0</c> types.</p>
          <p>
	    Own Id: OTP-18034 Aux Id: PR-4661, GH-4622 </p>
        </item>
        <item>
          <p>
	    If a default record field initialization (<c>_ =
	    Expr</c>) was used even though all records fields were
	    explicitly initialized, <c>Expr</c> would not be
	    evaluated. That would not be a problem, except when
	    <c>Expr</c> would bind a variable subsequently used, in
	    which case the compiler would crash.</p>
          <p>
	    As an example, if record <c>#r{}</c> is defined to have
	    only one field <c>a</c>, the following code would crash
	    the compiler:</p>
          <p>
	    <c>#r{a=[],_=V=42}, V</c></p>
          <p>
	    To fix that problem, the compiler will make sure that
	    <c>Expr</c> is always evaluated at least once. The
	    compiler will now rewrite the example to essentially:</p>
          <p>
	    <c>V=42, #r{a=[]}, V</c></p>
          <p>
	    Own Id: OTP-18083</p>
        </item>
      </list>
    </section>


    <section><title>Improvements and New Features</title>
      <list>
        <item>
          <p>
	    Users can now configure ETS tables with the
	    <c>{write_concurrency, auto}</c> option. This option
	    forces tables to automatically change the number of locks
	    that are used at run-time depending on how much
	    concurrency is detected. The <c>{decentralized_counters,
	    true}</c> option is enabled by default when
	    <c>{write_concurrency, auto}</c> is active.</p>
          <p>
	    Benchmark results comparing this option with the other
	    ETS optimization options are available here:</p>
          <p>
	    https://erlang.org/bench/ets_bench_result_lock_config.html</p>
          <p>
	    Own Id: OTP-15991 Aux Id: PR-5208 </p>
        </item>
        <item>
          <p>
	    The <c>format_status/2</c> callback for
	    <c>gen_server</c>, <c>gen_statem</c> and <c>gen_event</c>
	    has been deprecated in favor of the new
	    <c>format_status/1</c> callback.</p>
          <p>
	    The new callback adds the possibility to limit and change
	    many more things than the just the state, such as the
	    last received message, the reason for terminating and
	    more events specific to each type of behavior. See the
	    respective modules documentation for more details.</p>
          <p>
	    Own Id: OTP-17351 Aux Id: GH-4673 PR-4952 </p>
        </item>
        <item>
	    <p>The <c>timer</c> module has been modernized and made
	    more efficient, which makes the timer server less
	    susceptible to being overloaded. The <c>timer:sleep/1</c>
	    function now accepts an arbitrarily large integer.</p>
          <p>
	    Own Id: OTP-17481 Aux Id: PR-4811 </p>
        </item>
        <item>
          <p>
	    Add <c>lists:enumerate/[1,2]</c>.</p>
          <p>
	    Own Id: OTP-17523 Aux Id: PR-4928 </p>
        </item>
        <item>
          <p>
	    The configuration files <seecom
	    marker="erts:erl"><c>.erlang</c></seecom>, <seeguide
	    marker="system/reference_manual:distributed"><c>.erlang.cookie</c></seeguide>
	    and <seeerl
	    marker="stdlib:beam_lib#.erlang.crypt"><c>.erlang.crypt</c></seeerl>
	    can now be located in the XDG Config Home directory.</p>
          <p>
	    See the documentation for each file and
	    <c>filename:basedir/2</c> for more details.</p>
          <p>
	    Own Id: OTP-17554 Aux Id: GH-5016 PR-5408 OTP-17821 </p>
        </item>
        <item>
          <p>
	    Support <c>native</c> time unit in <c>calendar</c>
	    functions <c>system_time_to_rfc3339/2</c> and
	    <c>rfc3339_to_system_time</c>.</p>
          <p>
	    Own Id: OTP-17592 Aux Id: ERIERL-663, PR-5243 </p>
        </item>
        <item>
          <p>
	    The tagged tuple tests and fun-calls have been optimized
	    and are now a little bit cheaper than previously.</p>
          <p>
	    These optimizations become possible after making sure
	    that all boxed terms have at least one word allocated
	    after the arity word. This has been accomplished by
	    letting all empty tuples refer to the same empty tuple
	    literal which also reduces memory usage for empty tuples.</p>
          <p>
	    Own Id: OTP-17608</p>
        </item>
        <item>
          <p>
	    The signal queue benchmark in parallel_messages_SUITE and
	    the ETS benchmark in ets_SUITE have benchmark result
	    visualization HTML pages with "fill-screen" buttons to
	    make the graphs bigger. This button did not work as
	    intended before. When pressing the button for a graph,
	    the last graph got replaced with a bigger version and not
	    the one over the button. This is now fixed.</p>
          <p>
	    Own Id: OTP-17630</p>
        </item>
        <item>
          <p>
	    The new module <c>peer</c> supersedes the <c>slave</c>
	    module. The <c>slave</c> module is now deprecated and
	    will be removed in OTP 27.</p>
          <p>
	    <c>peer</c> contains an extended and more robust API for
	    starting erlang nodes.</p>
          <p>
	    Own Id: OTP-17720 Aux Id: PR-5162 </p>
        </item>
        <item>
          <p>
	    This change introduces quote and unquote functions in
	    uri_string module - a replacement for deprecated encode
	    and decode functions from http_uri.</p>
          <p>
	    Own Id: OTP-17778 Aux Id: GH-5368 </p>
        </item>
        <item>
          <p>
	    In order to make it easier for the user to manage
	    multiple outstanding asynchronous <c>call</c> requests,
	    new functionality utilizing request identifier
	    collections have been introduced in <seetype
	    marker="kernel:erpc#request_id_collection"><c>erpc</c></seetype>,
	    <seetype
	    marker="stdlib:gen_server#request_id_collection"><c>gen_server</c></seetype>,
	    <seetype
	    marker="stdlib:gen_statem#request_id_collection"><c>gen_statem</c></seetype>,
	    and <seetype
	    marker="stdlib:gen_event#request_id_collection"><c>gen_event</c></seetype>.</p>
          <p>
	    Own Id: OTP-17784 Aux Id: PR-5792 </p>
        </item>
        <item>
          <p>
	    Update to the Unicode 14.0 specification.</p>
          <p>
	    Own Id: OTP-17869 Aux Id: PR-5595 </p>
        </item>
        <item>
          <p>
	    The following ets types have been renamed to a clearer
	    name: <c>tab/0</c> to <c>table/0</c> and
	    <c>comp_match_spec/0</c> to <c>compiled_match_spec/0</c>.</p>
          <p>
	    The types <c>table_access/0</c> and <c>table_type/0</c>
	    have been exported.</p>
          <p>
	    Own Id: OTP-17901 Aux Id: GH-4968 PR-5649 </p>
        </item>
        <item>
          <p>
	    Add support for locating <c>.asn1</c> files to the
	    default search rules of <c>filelib:find_file/1</c> and
	    <c>filelib:find_source/1</c>.</p>
          <p>
	    Own Id: OTP-17908 Aux Id: GH-5655 PR-5669 </p>
        </item>
        <item>
	    <p>Type specifications have been added to the
	    <c>gen_server</c>, and the documentation has been updated
	    to utilize this. </p><p>This surfaced a few type
	    violations that has been corrected in <c>global</c>,
	    <c>logger_olp</c> and <c>rpc</c>. </p>
          <p>
	    Own Id: OTP-17915 Aux Id: PR-5751, GH-2375, GH-2690 </p>
        </item>
        <item>
	    <p>The non-local function handler for the <c>erl_eval</c>
	    can now be called with either two or three arguments.
	    When called with three arguments, the first argument is
	    the annotation for the node in the abstract format.</p>
	    <p>All errors during evaluation will now be passed
	    through <c>erlang:raise/3</c>. If the restricted shell is
	    active and it does not let <c>erlang:raise/3</c> through,
	    evaluation errors will be printed in less clear way. See
	    the documentation for restricted shell in
	    <c>shell</c>.</p>
          <p>
	    *** POTENTIAL INCOMPATIBILITY ***</p>
          <p>
	    Own Id: OTP-17925 Aux Id: PR-5631 </p>
        </item>
        <item>
	    <p>Added <c>filelib:ensure_path/1</c> that ensures that
	    all directories for the given path exists (unlike
	    <c>filelib:ensure_dir/1</c>, which will not create the
	    last segment of the path).</p>
          <p>
	    Own Id: OTP-17953 Aux Id: PR-5621 </p>
        </item>
        <item>
	    <p>The functions <c>groups_from_list/2</c> and
	    <c>groups_from_list/3</c> have been added to the
	    <c>maps</c> module.</p>
          <p>
	    Own Id: OTP-17969 Aux Id: PR-5588 </p>
        </item>
        <item>
          <p>
	    <c>gen_server</c> has been refactored to throw more
	    readable exceptions when a callback returns bad values in
	    the <c>Timeout</c> field (<c>timeout() | 'hibernate' |
	    {'continue,_}</c>), and also to verify that argument in
	    the <c>gen_server:enter_loop/3,4,5</c> API function.</p>
          <p>
	    Own Id: OTP-17974 Aux Id: GH-5683 </p>
        </item>
        <item>
	    <p>The functions <c>uniq/1</c> and <c>uniq/2</c> for
	    removing duplicates have been added to the <c>lists</c>
	    module.</p>
          <p>
	    Own Id: OTP-17977 Aux Id: GH-5606, PR-5766 </p>
        </item>
        <item>
          <p>
	    Added support for configurable features as described in
	    EEP-60. Features can be enabled/disabled during
	    compilation with options (<c>-enable-feature Feature</c>,
	    <c>-disable-feature Feature</c> and <c>+{feature,
	    Feature, enable|disable}</c>) to <c>erlc</c> as well as
	    with directives (<c>-feature(Feature,
	    enable|disable).</c>) in the file. Similar options can be
	    used to <c>erl</c> for enabling/disabling features
	    allowed at runtime. The new <c>maybe</c> expression
	    (EEP-49) is fully supported as the feature
	    <c>maybe_expr</c>. The features support is documented in
	    the reference manual.</p>
          <p>
	    Own Id: OTP-17988</p>
        </item>
        <item>
	    <p>The function <c>filename:safe_relative_path/1</c>,
	    which has been deprecated since OTP 25, has been removed.
	    Use <c>filelib:safe_relative_path/2</c> instead.</p>
          <p>
	    *** POTENTIAL INCOMPATIBILITY ***</p>
          <p>
	    Own Id: OTP-17991</p>
        </item>
        <item>
	    <p> A new PRNG have been added to the <c>rand</c> module:
	    <c>mwc59</c> which has been developed in collaboration
	    with Sebastiano Vigna. It is intended for applications
	    that need really fast pseudo-random numbers, and it comes
	    with two output value scramblers, one fast and one
	    thorough. </p><p> Two internal functions for the
	    <c>exsp</c> generator have also been exported so they can
	    be used outside the <c>rand</c> plug-in framework to
	    shave off some overhead. </p><p> The internal
	    <c>splitmix64</c> generator has also been exported which
	    can be useful for seeding other kinds of PRNG:s than its
	    own. </p>
          <p>
	    Own Id: OTP-18011</p>
        </item>
      </list>
    </section>

</section>

<<<<<<< HEAD
<section><title>STDLIB 3.17.2.3</title>

    <section><title>Improvements and New Features</title>
      <list>
        <item>
          <p>
	    Static supervisors are very idle processes after they
	    have started so they will now be hibernated after start
	    to improve resource management.</p>
          <p>
	    Own Id: OTP-18556</p>
        </item>
      </list>
    </section>

</section>

=======
>>>>>>> 3f0a5f13
<section><title>STDLIB 3.17.2.2</title>

    <section><title>Fixed Bugs and Malfunctions</title>
      <list>
        <item>
	    <p>It is not allowed to call functions from guards. The
	    compiler failed to reject a call in a guard when done by
	    constructing a record with a default initialization
	    expression that called a function.</p>
          <p>
	    Own Id: OTP-18325 Aux Id: GH-6465, GH-6466 </p>
        </item>
      </list>
    </section>

</section>

<section><title>STDLIB 3.17.2.1</title>

    <section><title>Fixed Bugs and Malfunctions</title>
      <list>
        <item>
	    <p>When changing callback module in <c>gen_statem</c> the
	    state_enter calls flag from the old module was used in
	    for the first event in the new module, which could
	    confuse the new module and cause malfunction. This bug
	    has been corrected. </p><p> With this change some
	    <c>sys</c> debug message formats have been modified,
	    which can be a problem for debug code relying on the
	    format. </p>
          <p>
	    *** POTENTIAL INCOMPATIBILITY ***</p>
          <p>
	    Own Id: OTP-18239</p>
        </item>
      </list>
    </section>

</section>

<section><title>STDLIB 3.17.2</title>

    <section><title>Fixed Bugs and Malfunctions</title>
      <list>
        <item>
	    <p>The type specifications for
	    <c>shell_docs:get_doc/3</c>,
	    <c>shell_docs:get_callback_doc/3</c>, and
	    <c>shell_docs:get_type_doc/3</c> incorrectly stated that
	    the returned <c>Metadata</c> was an empty map.</p>
          <p>
	    Own Id: OTP-18081</p>
        </item>
      </list>
    </section>

</section>

<section><title>STDLIB 3.17.1</title>

    <section><title>Fixed Bugs and Malfunctions</title>
      <list>
        <item>
	    <p>The compilation time is no longer recorded in BEAM
	    files. There remained several undocumented functions that
	    attempted to retrieve compilation times. Those have now
	    been removed.</p>
          <p>
	    Own Id: OTP-17962</p>
        </item>
      </list>
    </section>

</section>

<section><title>STDLIB 3.17</title>

    <section><title>Fixed Bugs and Malfunctions</title>
      <list>
        <item>
          <p>
	    Fix rendering of nbsp on terminals that do not support
	    unicode.</p>
          <p>
	    Own Id: OTP-17662 Aux Id: PR-5206 </p>
        </item>
        <item>
          <p>
	    Improved the <seeerl
	    marker="erl_error"><c>erl_error</c></seeerl> printout for
	    when <seeerl marker="re"><c>re</c></seeerl> fails to
	    compile a regular expression to also print hints about
	    why the compilation failed.</p>
          <p>
	    Own Id: OTP-17750 Aux Id: PR-5366 </p>
        </item>
        <item>
          <p>
	    Fixed spec for <c>supervisor_bridge:start_link()</c>.</p>
          <p>
	    Own Id: OTP-17766 Aux Id: PR-5362 </p>
        </item>
        <item>
          <p>
	    Added missing shutdown clauses in <c>supervisor</c> which
	    could cause erroneous error reports.</p>
          <p>
	    Own Id: OTP-17767 Aux Id: PR-5344 </p>
        </item>
      </list>
    </section>


    <section><title>Improvements and New Features</title>
      <list>
        <item>
          <p>
	    Add the <c>no_auto_import_types</c> to erl_lint to allow
	    a module to define types of the same name as a predefined
	    type.</p>
          <p>
	    Own Id: OTP-17744 Aux Id: PR-5292 </p>
        </item>
      </list>
    </section>

</section>

<section><title>STDLIB 3.16.1</title>

    <section><title>Fixed Bugs and Malfunctions</title>
      <list>
        <item>
          <p>
	    Fixed a bug that could cause a child to become orphaned
	    when a supervisor died between unlinking and sending the
	    shutdown signal to this child. </p>
          <p>
	    There was also a possibility for erratic supervisor
	    reports caused by a race between a supervisor shutting
	    down a child and that child exiting by itself at the same
	    time.</p>
          <p>
	    Own Id: OTP-17649 Aux Id: GH-5193, PR-5201 </p>
        </item>
      </list>
    </section>

</section>

<section><title>STDLIB 3.16</title>

    <section><title>Fixed Bugs and Malfunctions</title>
      <list>
        <item>
          <p>
	    Fix <c>io:format</c> with <c>~p</c> to no longer
	    interpret floats as printable characters.</p>
          <p>
	    Own Id: OTP-17424 Aux Id: GH-4801 PR-4803 </p>
        </item>
        <item>
          <p>
	    Fix specs for base64 encode/decode functions to also
	    include 0.</p>
          <p>
	    Own Id: OTP-17429 Aux Id: GH-4761 </p>
        </item>
        <item>
	    <p>The failing call <c>io:format("~p\n")</c> would result
	    in a warning for line number 0 instead of the correct
	    line and column numbers. This has been corrected, and all
	    warnings for failing calls to <c>io:format()</c> has been
	    rephrased to make it clearer exactly what the problem
	    is.</p>
          <p>
	    Own Id: OTP-17430</p>
        </item>
        <item>
	    <p>When the options <c>warn_missing_spec</c> and
	    <c>export_all</c> were given, there would only be
	    warnings for missing specs for functions that had been
	    explicitly exported using an <c>-export</c>
	    attribute.</p>
          <p>
	    Own Id: OTP-17434 Aux Id: GH-4772 </p>
        </item>
        <item>
	    <p>Calling <c>c:ls/1</c> with an atom whose contents is
	    the the name of a file (as opposed to a directory) would
	    crash.</p>
          <p>
	    Own Id: OTP-17463 Aux Id: GH-4916 </p>
        </item>
        <item>
	    <p>The <c>MODULE</c> and <c>MODULE_STRING</c> macros
	    would always appear to be defined (when tested by
	    <c>-ifdef</c>), even though no <c>-module()</c>
	    declaration had been seen yet. Changed so that <c>-ifdef
	    ?MODULE.</c> will not consider ?MODULE defined if
	    <c>-module()</c> has not been previously seen.</p>
          <p>
	    Own Id: OTP-17505 Aux Id: GH-4995 </p>
        </item>
        <item>
          <p>
	    Fix bug with rendering of missing types and callbacks in
	    shell_docs.</p>
          <p>
	    Own Id: OTP-17573 Aux Id: ERL-1264 GH-4270 </p>
        </item>
        <item>
	    <p>When the <c>deterministic</c> option was given to the
	    compiler, the <c>?FILE</c> macro would be expanded to
	    full path of the source file before the first
	    <c>include</c> directive and to base part of the filename
	    after <c>include</c> directive.</p>
          <p>
	    Own Id: OTP-17581 Aux Id: PR-5141 </p>
        </item>
        <item>
          <p>
	    Fixed broken <c>win32reg:delete_key</c> and fixed
	    <c>win32reg:value</c> for <c>default</c> value.</p>
          <p>
	    Own Id: OTP-17622 Aux Id: PR-5038 </p>
        </item>
        <item>
	    <p>Fixed error information for the call
	    <c>maps:get(some_key, #{})</c>.</p>
          <p>
	    Own Id: OTP-17634 Aux Id: GH-5196 </p>
        </item>
      </list>
    </section>


    <section><title>Improvements and New Features</title>
      <list>
        <item>
          <p>
	    Most output functions in the <c>io</c> module now print
	    extra error information when provided with invalid
	    arguments. The functions are: <c>io:format</c>,
	    <c>io:fwrite</c>, <c>io:put_chars</c>, <c>io:nl</c> and
	    <c>io:write</c>.</p>
          <p>
	    Own Id: OTP-17317 Aux Id: PR-4757 </p>
        </item>
        <item>
          <p>
	    EEP-54 (Provide more information about errors) now
	    includes two new return values for the
	    <c>format_error</c> callback, <c>general</c> and
	    <c>reason</c>.</p>
          <p>
	    Multi-line error descriptions returned from a
	    <c>format_error</c> callback are now correctly indented.</p>
          <p>
	    The documentation for <seeerl
	    marker="stdlib:erl_error"><c>erl_error</c></seeerl>,
	    <seemfa
	    marker="erts:erlang#error/3"><c>error/3</c></seemfa> and
	    <seeguide marker="system/reference_manual:errors">Errors
	    and Error Handling</seeguide> in the Erlang Reference
	    Manual have been extended.</p>
          <p>
	    Own Id: OTP-17454 Aux Id: PR-4764 </p>
        </item>
        <item>
	    <p>In the documentation for the <c>lists</c> module, it
	    has been clarified that predicate funs must return a
	    boolean.</p>
          <p>
	    Own Id: OTP-17503 Aux Id: GH-4985 </p>
        </item>
        <item>
	    <p>The documentation for <c>c:c/1</c>, <c>c:c/2</c>, and
	    <c>c:c/3</c> has been clarified.</p>
          <p>
	    Own Id: OTP-17571 Aux Id: GH-5103 </p>
        </item>
      </list>
    </section>

</section>

<section><title>STDLIB 3.15.2</title>

    <section><title>Fixed Bugs and Malfunctions</title>
      <list>
        <item>
          <p>
	    Fix a bug that could cause a crash when formatting tuples
	    using the control sequences <c>p</c> or <c>P</c> and
	    limiting the output with the option <c>chars_limit</c>.</p>
          <p>
	    Own Id: OTP-17525 Aux Id: GH-5053 </p>
        </item>
      </list>
    </section>

</section>

<section><title>STDLIB 3.15.1</title>

    <section><title>Fixed Bugs and Malfunctions</title>
      <list>
        <item>
          <p>
	    Fix a bug that could cause a loop when formatting terms
	    using the control sequences p or P and limiting the
	    output with the option <c>chars_limit</c>.</p>
          <p>
	    Own Id: OTP-17459 Aux Id: GH-4824, GH-4842 </p>
        </item>
      </list>
    </section>

</section>

<section><title>STDLIB 3.15</title>

    <section><title>Fixed Bugs and Malfunctions</title>
      <list>
        <item>
	    <p>Time-outs in <c>gen_statem</c> with relative time
	    <c>0</c> did not behave quite according to the intended
	    model. This has now been corrected.</p> <p>The correction
	    introduces a small potential incompatibility e.g when
	    combining a state time-out with inserted events, and the
	    inserted event does a state change in the state with the
	    time-out. Before this correction the state time-out could
	    be delivered even after the second state change, but now
	    it is guaranteed that a state time-out is only delivered
	    in the state it was started for, even in this corner
	    case.</p>
          <p>
	    *** POTENTIAL INCOMPATIBILITY ***</p>
          <p>
	    Own Id: OTP-15107 Aux Id: ERL-1381, PR-2813 </p>
        </item>
        <item>
          <p>
	    Fix bugs in <c>erl_eval</c> concerning bitstring
	    comprehensions.</p>
          <p>
	    Own Id: OTP-16865</p>
        </item>
        <item>
	    <p>File names that start with a dot (such as
	    "<c>.gitignore</c>" are now treated as file names and not
	    extensions by <c>filename:extension/1</c> and
	    <c>filename:rootname/1</c>.</p>
          <p>
	    Own Id: OTP-16905</p>
        </item>
        <item>
	    <p>Fixed a bug where <c>beam_lib:chunks/3</c> with the
	    <c>allow_missing_chunks</c> option would crash if a named
	    chunk was missing.</p>
          <p>
	    Own Id: OTP-16950 Aux Id: ERL-1378 </p>
        </item>
        <item>
          <p>
	    A floating point zero (0.0) can be both positive (+0.0)
	    and negative (-0.0). Multiple bugs in the compiler,
	    runtime system, and STDLIB have been fixed to ensure that
	    the minus sign on 0.0 is not lost.</p>
          <p>
	    Own Id: OTP-17077 Aux Id: ERL-1431, PR-2903, PR-2905,
	    PR-2906 </p>
        </item>
        <item>
	    <p>Eliminated a Dialyzer crashed when the <c>-MMD</c>
	    option is used to generate a dependency file and a BEAM
	    file a the same time.</p>
          <p>
	    Own Id: OTP-17118 Aux Id: PR-2825 </p>
        </item>
        <item>
          <p>
	    Fixed bug in <seeerl
	    marker="stdlib:shell_docs"><c>shell_docs</c></seeerl> and
	    <c>erl_docgen</c> that interpreted <c>em</c> tags as
	    <c>strong</c>.</p>
          <p>
	    Own Id: OTP-17122</p>
        </item>
        <item>
	    <p>On Solaris, the <c>math:acos/1</c> and
	    <c>math:asin/1</c> functions would not fail for arguments
	    outside the valid domain.</p>
          <p>
	    Own Id: OTP-17133</p>
        </item>
        <item>
          <p>
	    Silence <c>unused_record</c> warnings when using
	    <c>ms_transform</c>. The parse transform
	    <c>ms_transform</c> replaces records with tuples, which
	    can cause the Erlang code linter to emit warnings about
	    unused records.</p>
          <p>
	    Own Id: OTP-17186</p>
        </item>
        <item>
	    <p>Documented a deficiency in the <c>re</c> module
	    regarding the <c>[:ascii:]</c> character class matching
	    Latin-1 characters.</p>
          <p>
	    Own Id: OTP-17222 Aux Id: GH-4544 </p>
        </item>
        <item>
          <p>
	    Fixed <c>spec</c> of start functions in generic
	    behaviors.</p>
          <p>
	    Own Id: OTP-17342 Aux Id: GH-4725 PR-4726 </p>
        </item>
        <item>
          <p>
	    Supervisors rejected child specs with a shutdown value of
	    0.</p>
          <p>
	    Own Id: OTP-17364 Aux Id: PR-4747 </p>
        </item>
      </list>
    </section>


    <section><title>Improvements and New Features</title>
      <list>
        <item>
	    <p>In the <c>rand</c> module it is now possible to seed
	    the default algorithm using an algorithm alias:
	    <c>default</c>. </p> <p> Generating pseudo random
	    binaries has been implemented with <c>rand:bytes/1</c>
	    and <c>rand:bytes_s/2</c>. </p>
          <p>
	    Own Id: OTP-14646 Aux Id: PR-2920 </p>
        </item>
        <item>
          <p>
	    New functions have been added to the <c>proplists</c>
	    module: <c>to_map/1,2</c> and <c>from_map/1</c>.</p>
          <p>
	    Own Id: OTP-14647 Aux Id: PR-2910 </p>
        </item>
        <item>
          <p>
	    New functions have been added to the <c>queue</c> module:
	    <c>all/2</c>, <c>any/2</c>, <c>delete/2</c>,
	    <c>delete_r/2</c>, <c>delete_with/2</c>, and
	    <c>delete_with_r/2</c>.</p>
          <p>
	    Own Id: OTP-14650 Aux Id: PR-2850 </p>
        </item>
        <item>
          <p>
	    New function have been added to the <c>queue</c> module:
	    <c>fold/2</c> and <c>filtermap/2</c>.</p>
          <p>
	    Own Id: OTP-14793 Aux Id: PR-2791 </p>
        </item>
        <item>
          <p>
	    Support for handling abstract code created before OTP R15
	    has been dropped.</p>
          <p>
	    Own Id: OTP-16678 Aux Id: PR-2627 </p>
        </item>
        <item>
          <p>
	    Extended error information for failing BIF calls as
	    proposed in <url
	    href="https://github.com/erlang/eep/blob/master/eeps/eep-0054.md">EEP
	    54</url> has been implemented.</p>
          <p>
	    When a BIF call from the Erlang shell fails, more
	    information about which argument or arguments that were
	    in error will be printed. The same extended error
	    information will by <c>proc_lib</c>, <c>common_test</c>,
	    and <c>qlc</c> when BIF calls fail.</p>
          <p>
	    For applications that wish to provide the same extended
	    error information, there are new functions
	    <c>erl_error:format_exception/3</c> and
	    <c>erl_error:format_exception/4</c>.</p>
          <p>
	    There is a new <c>error/3</c> BIF that allows
	    applications or libraries to provide extended error
	    information in the same way for their own exceptions.</p>
          <p>
	    Own Id: OTP-16686</p>
        </item>
        <item>
          <p>
	    The <seeguide
	    marker="system/reference_manual:processes#process-aliases"><i>process
	    alias</i></seeguide> feature as outlined by <url
	    href="https://github.com/erlang/eep/blob/master/eeps/eep-0053.md">EEP
	    53</url> has been introduced. It is introduced in order
	    to provide a lightweight mechanism that can prevent late
	    replies after timeout or connection loss. For more
	    information, see EEP 53 and the documentation of the new
	    <seemfa
	    marker="erts:erlang#alias/1"><c>alias/1</c></seemfa> BIF
	    and the new options to the <seemfa
	    marker="erts:erlang#monitor/3"><c>monitor/3</c></seemfa>
	    BIF.</p>
          <p>
	    The <c>call</c> operation in the framework used by
	    <c>gen_server</c>, <c>gen_statem</c>, and
	    <c>gen_event</c> has been updated to utilize alias in
	    order to prevent late responses. The <c>gen_statem</c>
	    behavior still use a proxy process in the distributed
	    case, since it has always prevented late replies and
	    aliases wont work against pre OTP 24 nodes. The proxy
	    process can be removed in OTP 26.</p>
          <p>
	    The alias feature also made it possible to introduce new
	    functions similar to the <seemfa
	    marker="kernel:erpc#receive_response/2"><c>erpc:receive_response()</c></seemfa>
	    function in the gen behaviors, so the new functions
	    <seemfa
	    marker="stdlib:gen_server#receive_response/2"><c>gen_server:receive_response()</c></seemfa>,
	    <seemfa
	    marker="stdlib:gen_statem#receive_response/2"><c>gen_statem:receive_response()</c></seemfa>,
	    <seemfa
	    marker="stdlib:gen_event#receive_response/2"><c>gen_event:receive_response()</c></seemfa>
	    have also been introduced.</p>
          <p>
	    Own Id: OTP-16718 Aux Id: PR-2735 </p>
        </item>
        <item>
          <p>
	    Improved documentation about exit signals emitted when a
	    <c>gen_server</c> terminates.</p>
          <p>
	    Own Id: OTP-16910 Aux Id: PR-2771 </p>
        </item>
        <item>
          <p>
	    New functions have been added to the <c>maps</c> module:
	    <c>merge_with/3</c>, <c>intersect/2</c>,
	    <c>intersect_with/3</c>, <c>filtermap/2</c>,
	    <c>from_keys/2</c>, and <c>maps:foreach/2</c>.</p>
          <p>
	    <c>maps:merge_with/3</c> is the same as <c>merge/2</c>
	    but takes an extra fun that is used to combine items with
	    the same key.</p>
          <p>
	    <c>maps:intersect/2</c> computes the intersection of two
	    maps.</p>
          <p>
	    <c>maps:intersect_with/3</c> is the same as
	    <c>intersect/2</c> but takes an extra fun that is used to
	    combine intersecting items.</p>
          <p>
	    <c>maps:filtermap/2</c> allows filtering and mapping of a
	    map in a single pass.</p>
          <p>
	    <c>maps:from_keys/2</c> constructs a map from a list of
	    keys and a single value and can be used to to optimize
	    sets operations such as from_list/1, filter/2,
	    intersection/2, and subtract/2.</p>
          <p>
	    <c>maps:foreach/2</c> allows iteration over a map without
	    returning any value.</p>
          <p>
	    Own Id: OTP-16936 Aux Id: ERL-1367 </p>
        </item>
        <item>
	    <p>The experimental HiPE application has been removed,
	    together with all related functionality in other
	    applications.</p>
          <p>
	    *** POTENTIAL INCOMPATIBILITY ***</p>
          <p>
	    Own Id: OTP-16963</p>
        </item>
        <item>
          <p>
	    The <c>filename:src/1</c> function which was deprecated
	    in OTP 20 has been removed. Use
	    <c>filelib:find_source/1,3</c> instead.</p>
          <p>
	    *** POTENTIAL INCOMPATIBILITY ***</p>
          <p>
	    Own Id: OTP-16971</p>
        </item>
        <item>
          <p>
	    The pretty printer for floating point number have been
	    changed to make it easier to see if the integer part of
	    the number has been rounded. After the change the digit
	    that may have been rounded always appears last or just
	    before the exponent character (e or E). This is
	    accomplished by always printing the number using
	    scientific notation if it is so large that the integer
	    part could be rounded.</p>
          <p>
	    Own Id: OTP-16980 Aux Id: ERL-1308 </p>
        </item>
        <item>
          <p>
	    Accept references up to a size of 160-bits from remote
	    nodes. This is the first step in an upgrade path toward
	    using references up to 160-bits in a future OTP release.</p>
          <p>
	    Own Id: OTP-17005 Aux Id: OTP-16718 </p>
        </item>
        <item>
          <p>
	    Add option <c>location</c> to
	    <c>erl_parse:abstract/2</c>.</p>
          <p>
	    Own Id: OTP-17024</p>
        </item>
        <item>
          <p>
	    All long running functions in the maps API are now
	    yielding. In previous releases the functions
	    <c>maps:from_list/1</c>, <c>maps:keys/1</c> and
	    <c>maps:values/1</c> did not yield. This could cause
	    unfair scheduling of processes.</p>
          <p>
	    Own Id: OTP-17057</p>
        </item>
        <item>
	    <p>The <c>sets</c> module now has an optional map-based
	    implementation, as described in <c>EEP 50</c>.</p>
	    <p>To use this implementation, pass the
	    <c>{version,2}</c> option to <c>sets:new/1</c> or
	    <c>sets:from_list/2</c>.</p>
          <p>
	    Own Id: OTP-17059 Aux Id: PR-2864 </p>
        </item>
        <item>
          <p>
	    Added <seemfa
	    marker="shell_docs#supported_tags/0"><c>shell_docs:supported_tags/0</c></seemfa>.
	    This function can be used to retrieve the tags currently
	    supported by <c>shell_docs</c>.</p>
          <p>
	    Own Id: OTP-17120</p>
        </item>
        <item>
          <p>
	    The <c>application/erlang+html</c> documentation storage
	    format used by <seeerl
	    marker="shell_docs"><c>shell_docs</c></seeerl> has been
	    updated to include the tags <c>b</c>, <c>strong</c>,
	    <c>h4</c>, <c>h5</c> and <c>h6</c>.</p>
          <p>
	    Own Id: OTP-17121</p>
        </item>
        <item>
          <p>
	    Do not pretty-print <c>catch</c> expressions with
	    unnecessary parentheses. The re-write of the Erlang
	    parser grammar in PR-2584 implies that parentheses around
	    <c>catch</c> expressions are in many cases no longer
	    required.</p>
          <p>
	    Own Id: OTP-17169 Aux Id: PR-2584 </p>
        </item>
        <item>
          <p>
	    Improved explanation of <c>{continue,Continue}</c> in
	    <c>Module:init/1</c> of the <c>gen_server</c>
	    documentation.</p>
          <p>
	    Own Id: OTP-17171 Aux Id: PR-3011 </p>
        </item>
        <item>
	    <p>The <c>erl_eval</c> module now accepts a map for
	    keeping track of bindings. Using an <c>orddict</c> for
	    bindings will still work.</p>
          <p>
	    Own Id: OTP-17175</p>
        </item>
        <item>
	    <p>Documented <c>epp:scan_erl_form/1</c> and added
	    <c>epp:scan_file/2</c>.</p>
          <p>
	    Own Id: OTP-17199 Aux Id: PR-2658 </p>
        </item>
        <item>
          <p>
	    The standard floating point printing algorithm used by
	    the <c>io</c> and <c>io_lib</c> modules has been changed
	    from the algorithm described in [1] to the Ryu algorithm
	    [2]. This gives a significant speed improvement for the
	    printing of most floating point numbers and a small
	    memory consumption improvement.</p>
          <p>
	    [1]: Robert G. Burger and R. Kent Dybvig. 1996. Printing
	    floating-point numbers quickly and accurately. In
	    Proceedings of the ACM SIGPLAN 1996 conference on
	    Programming language design and implementation (PLDI
	    '96). Association for Computing Machinery, New York, NY,
	    USA, 108–116. DOI:https://doi.org/10.1145/231379.231397</p>
          <p>
	    [2]: Ulf Adams. 2018. Ryū: fast float-to-string
	    conversion. In Proceedings of the 39th ACM SIGPLAN
	    Conference on Programming Language Design and
	    Implementation (PLDI 2018). Association for Computing
	    Machinery, New York, NY, USA, 270–282.
	    DOI:https://doi.org/10.1145/3192366.3192369</p>
          <p>
	    Thanks to Thomas Depierre</p>
          <p>
	    Own Id: OTP-17210</p>
        </item>
        <item>
          <p>
	    Add hex encoding and decoding functions in the binary
	    module.</p>
          <p>
	    Own Id: OTP-17236 Aux Id: PR-3014 </p>
        </item>
        <item>
	    <p>The undocumented and partially broken
	    <c>ets:filter/3</c> function has been removed.</p>
          <p>
	    Own Id: OTP-17263</p>
        </item>
        <item>
          <p>
	    Add support in <seeerl
	    marker="shell_docs"><c>shell_docs</c></seeerl> to display
	    any <c>"text"</c> documentation format. This means that
	    <c>h(Module)</c> in the shell now can display the
	    <c>"text/markdown"</c> of Elixir documentation.</p>
          <p>
	    Own Id: OTP-17267</p>
        </item>
        <item>
          <p>
	    The internal hashing of keys within ETS tables of types
	    <c>set</c>, <c>bag</c>, <c>duplicate_bag</c> has been
	    salted to diverge from <c>erlang:phash2</c>. This to
	    avoid bad hashing if <c>phash2</c> is used to distribute
	    the keys over separate tables/nodes.</p>
          <p>
	    Own Id: OTP-17276 Aux Id: PR-2979 </p>
        </item>
        <item>
          <p>
	    Updated to the Unicode 13.0 specification.</p>
          <p>
	    Own Id: OTP-17327 Aux Id: PR-4707 </p>
        </item>
        <item>
          <p>
	    Add compiler option <c>{nowarn_unused_record,
	    RecordNames}</c>. Document compiler option
	    <c>nowarn_unused_type</c>.</p>
          <p>
	    Own Id: OTP-17330</p>
        </item>
        <item>
          <p>
	    Implementation of <url
	    href="https://github.com/erlang/eep/blob/master/eeps/eep-0056.md">EEP
	    56</url> in supervisor. It adds the concept of
	    <c>significant</c> children as well as the
	    <c>auto_shutdown</c> supervisor flag.</p>
          <p>
	    See the <seeerl marker="stdlib:supervisor">supervisor
	    manual page</seeerl> for more information.</p>
          <p>
	    Own Id: OTP-17334 Aux Id: PR-4638, EEP-56 </p>
        </item>
        <item>
          <p>
	    Fixed warnings in code matching on underscore prefixed
	    variables.</p>
          <p>
	    Own Id: OTP-17385 Aux Id: OTP-17123 </p>
        </item>
      </list>
    </section>

</section>

<section><title>STDLIB 3.14.2.2</title>

    <section><title>Fixed Bugs and Malfunctions</title>
      <list>
        <item>
          <p>
	    Fix a bug that could cause a crash when formatting tuples
	    using the control sequences <c>p</c> or <c>P</c> and
	    limiting the output with the option <c>chars_limit</c>.</p>
          <p>
	    Own Id: OTP-17525 Aux Id: GH-5053 </p>
        </item>
      </list>
    </section>

</section>

<section><title>STDLIB 3.14.2.1</title>

    <section><title>Fixed Bugs and Malfunctions</title>
      <list>
        <item>
          <p>
	    Fix a bug that could cause a loop when formatting terms
	    using the control sequences p or P and limiting the
	    output with the option <c>chars_limit</c>.</p>
          <p>
	    Own Id: OTP-17459 Aux Id: GH-4824, GH-4842 </p>
        </item>
      </list>
    </section>

</section>

<section><title>STDLIB 3.14.2</title>

    <section><title>Fixed Bugs and Malfunctions</title>
      <list>
        <item>
          <p>
	    Dictionaries that have become zipped by the zip module
	    did not get executable permission (for the file owner)
	    which makes the files inside the dictionary inaccessible.
	    This is fixed by giving dictionaries inside a zip archive
	    XRW permission.</p>
          <p>
	    Own Id: OTP-17295 Aux Id: GH-4687 </p>
        </item>
      </list>
    </section>

</section>

<section><title>STDLIB 3.14.1</title>

    <section><title>Fixed Bugs and Malfunctions</title>
      <list>
        <item>
          <p>
	    Handle maps in <c>erl_parse:tokens()</c>.</p>
          <p>
	    Own Id: OTP-16978</p>
        </item>
        <item>
          <p>
	    The erlang shell function <c>rr</c> has been fixed to be
	    able to read records from files within a code archive.</p>
          <p>
	    Own Id: OTP-17182 Aux Id: PR-3002 </p>
        </item>
        <item>
	    <p>If <c>beam_lib</c> is asked to return abstract code
	    for a BEAM file produced by Elixir and Elixir is not
	    installed on the computer, <c>beam_lib</c> will no longer
	    crash, but will return an error tuple. The
	    <c>cover:compile_beam()</c> and
	    <c>cover:compile_beam_directory()</c> functions have been
	    updated to also return an error tuple in that
	    situation.</p>
          <p>
	    Own Id: OTP-17194 Aux Id: GH-4353 </p>
        </item>
        <item>
          <p>
	    Correct example module <c>erl_id_trans</c> regarding the
	    <c>{char, C}</c> type.</p>
          <p>
	    Own Id: OTP-17273</p>
        </item>
      </list>
    </section>

</section>

<section><title>STDLIB 3.14</title>

    <section><title>Fixed Bugs and Malfunctions</title>
      <list>
        <item>
          <p>
	    This change fixes the handling of deep lists in the path
	    component when using uri_string:recompose/1.</p>
          <p>
	    Own Id: OTP-16941</p>
        </item>
        <item>
          <p>
	    Fix <seeerl
	    marker="shell_docs"><c>shell_docs</c></seeerl> to clear
	    shell decorations (bold/underline) when paginating
	    output.</p>
          <p>
	    Fix various small renderings issues when integrating
	    <seeerl marker="shell_docs"><c>shell_docs</c></seeerl>
	    with edoc.</p>
          <p>
	    Own Id: OTP-17047</p>
        </item>
      </list>
    </section>


    <section><title>Improvements and New Features</title>
      <list>
        <item>
          <p>
	    Improved the API and documentation of the uri_string
	    module.</p>
          <p>
	    Added a new chapter to the Users Guide about Uniform
	    Resource Identifiers and their handling with the new API.</p>
          <p>
	    Added two new API functions:
	    uri_string:allowed_characters/0 and
	    uri_string:percent_decode/1.</p>
          <p>
	    This change has been marked as potentially incompatible
	    as uri_string:normalize/2 used to decode percent-encoded
	    character triplets that corresponded to characters not in
	    the reserved set. After this change,
	    uri_string:normalize/2 will only decode those
	    percent-encoded triplets that correspond to characters in
	    the unreserved set (ALPHA / DIGIT / "-" / "." / "_" /
	    "~").</p>
          <p>
	    *** POTENTIAL INCOMPATIBILITY ***</p>
          <p>
	    Own Id: OTP-16460</p>
        </item>
        <item>
          <p>
	    The <c>shell_docs</c> module has been expanded with the
	    possibility to configure unicode, ansi and column size
	    for the rendered text.</p>
          <p>
	    Own Id: OTP-16990</p>
        </item>
      </list>
    </section>

</section>

<section><title>STDLIB 3.13.2</title>

    <section><title>Fixed Bugs and Malfunctions</title>
      <list>
        <item>
	    <p>The functions <c>digraph:in_edges/2</c> and
	    <c>digraph:out_edges/2</c> would return false edges if
	    called for a vertex that had a '_' atom in its name
	    term.</p>
          <p>
	    Own Id: OTP-16655</p>
        </item>
        <item>
	    <p><c>filelib:wildcard("not-a-directory/..")</c> should
	    return an empty list. On Windows it returned
	    <c>"not-a-directory/.."</c>.</p>
          <p>
	    Own Id: OTP-16700</p>
        </item>
        <item>
          <p>
	    Fix the typespec of shell_docs:render to use the correct
	    type for an MFA.</p>
          <p>
	    Own Id: OTP-16739</p>
        </item>
        <item>
          <p>
	    Fix uri_string:recompose/1 when host is present but input
	    path is not absolute.</p>
          <p>
	    This change prevents the recompose operation to change
	    the top level domain of the host when the path does not
	    start with a slash.</p>
          <p>
	    Own Id: OTP-16751 Aux Id: ERL-1283 </p>
        </item>
        <item>
	    <p>The <c>epp</c> module would return a badly formed
	    error term when an '<c>if</c>' preprocessor directive
	    referenced an undefined symbol. <c>epp:format_error/1</c>
	    would crash when called with the bad error term.</p>
          <p>
	    Own Id: OTP-16816 Aux Id: ERL-1310 </p>
        </item>
        <item>
          <p>
	    <c>lists:sublist(List, Start, Len)</c> failed with an
	    exception if <c>Start &gt; length(List) + 1</c> even
	    though it is explicitly documented that "It is not an
	    error for <c>Start+Len</c> to exceed the length of the
	    list".</p>
          <p>
	    Own Id: OTP-16830 Aux Id: ERL-1334, PR-2718 </p>
        </item>
      </list>
    </section>

</section>

<section><title>STDLIB 3.13.1</title>

    <section><title>Fixed Bugs and Malfunctions</title>
      <list>
        <item>
	    <p>When a temporary child of a <c>simple_one_for_one
	    supervisor</c> died, the internal state of the supervisor
	    would be corrupted in a way that would cause the
	    supervisor to retain the start arguments for subsequent
	    children started by the supervisor, causing unnecessary
	    growth of the supervisor's heap. There state corruption
	    could potentially cause other problems as well.</p>
          <p>
	    Own Id: OTP-16804</p>
        </item>
      </list>
    </section>

</section>

<section><title>STDLIB 3.13</title>

    <section><title>Fixed Bugs and Malfunctions</title>
      <list>
        <item>
          <p>
	    Compiling a match specification with excessive nesting
	    caused the runtime system to crash due to scheduler stack
	    exhaustion. Instead of crashing the runtime system,
	    effected functions will now raise a <c>system_limit</c>
	    error exception in this situation.</p>
          <p>
	    Own Id: OTP-16431 Aux Id: ERL-592 </p>
        </item>
        <item>
	    <p> Initialization of record fields using <c>_</c> is no
	    longer allowed if the number of affected fields is zero.
	    </p>
          <p>
	    Own Id: OTP-16516</p>
        </item>
        <item>
	    <p> Fix bugs in <c>eval_bits</c>. </p>
          <p>
	    Own Id: OTP-16545</p>
        </item>
      </list>
    </section>


    <section><title>Improvements and New Features</title>
      <list>
        <item>
          <p>
	    Improved the printout of single line logger events for
	    most of the OTP behaviours in STDLIB and Kernel. This
	    includes <c>proc_lib</c>, <c>gen_server</c>,
	    <c>gen_event</c>, <c>gen_statem</c>, <c>gen_fsm</c>,
	    <c>supervisor</c>, <c>supervisor_bridge</c> and
	    <c>application</c>.</p>
          <p>
	    Improved the <seeerl
	    marker="kernel:logger_formatter#chars_limit"><c>chars_limit</c></seeerl>
	    and <seeerl
	    marker="kernel:logger_formatter#depth"><c>depth</c></seeerl>
	    handling in <c>proc_lib</c> and when formatting of
	    exceptions.</p>
          <p>
	    Own Id: OTP-15299</p>
        </item>
        <item>
          <p>
	    Remove usage and documentation of old requests of the
	    I/O-protocol.</p>
          <p>
	    Own Id: OTP-15695</p>
        </item>
        <item>
	    <p>Improved ETS scalability of concurrent calls that
	    change the size of a table, like <c>ets:insert/2</c> and
	    <c>ets:delete/2</c>.</p> <p>This performance feature was
	    implemented for <c>ordered_set</c> in OTP 22.0 and does
	    now apply for all ETS table types.</p> <p>The improved
	    scalability may come at the cost of longer latency of
	    <c>ets:info(T,size)</c> and <c>ets:info(T,memory)</c>. A
	    new table option <c>decentralized_counters</c> has
	    therefore been added. It is default <c>true</c> for
	    <c>ordered_set</c> with <c>write_concurrency</c> enabled
	    and default <c>false</c> for all other table types.</p>
          <p>
	    Own Id: OTP-15744 Aux Id: OTP-15623, PR-2229 </p>
        </item>
        <item>
	    <p> Handle Unicode filenames in the <c>zip</c> module.
	    </p>
          <p>
	    Own Id: OTP-16005 Aux Id: ERL-1003, ERL-1150 </p>
        </item>
        <item>
          <p>
	    Unicode support was updated to the Unicode 12.1 standard.</p>
          <p>
	    Own Id: OTP-16073 Aux Id: PR-2339 </p>
        </item>
        <item>
          <p>
	    All of the modules <seemfa
	    marker="stdlib:proc_lib#start_monitor/3"><c>proc_lib</c></seemfa>,
	    <seemfa
	    marker="stdlib:gen_server#start_monitor/3"><c>gen_server</c></seemfa>,
	    <seemfa
	    marker="stdlib:gen_statem#start_monitor/3"><c>gen_statem</c></seemfa>,
	    and <seemfa
	    marker="stdlib:gen_event#start_monitor/0"><c>gen_event</c></seemfa>
	    have been extended with a <c>start_monitor()</c>
	    function. For more information, see the documentation of
	    <c>start_monitor()</c> for these modules.</p>
          <p>
	    Own Id: OTP-16120 Aux Id: ERIERL-402, PR-2427 </p>
        </item>
        <item>
          <p>
	    Updates for new <c>erlang:term_to_iovec()</c> BIF.</p>
          <p>
	    Own Id: OTP-16128 Aux Id: OTP-15618 </p>
        </item>
        <item>
	    <p>Documented a quirk regarding extraction from file
	    descriptors in <c>erl_tar</c>.</p>
          <p>
	    Own Id: OTP-16171 Aux Id: ERL-1057 </p>
        </item>
        <item>
          <p>
	    Added <c>ok</c> as return value to
	    <c>gen_server:reply/2</c></p>
          <p>
	    Own Id: OTP-16210 Aux Id: PR-2411 </p>
        </item>
        <item>
	    <p>New functions have been added to <seeerl
	    marker="c"><c>c(3)</c></seeerl> for printing embedded
	    documentation for Erlang modules. The functions are:</p>
	    <taglist> <tag>h/1,2,3</tag> <item>Print the
	    documentation for a Module:Function/Arity.</item>
	    <tag>ht/1,2,3</tag> <item>Print the type documentation
	    for a Module:Type/Arity.</item> </taglist> <p>The
	    embedded documentation is created when building the
	    Erlang/OTP documentation.</p>
          <p>
	    Own Id: OTP-16222</p>
        </item>
        <item>
	    <p> Add <c>indent</c> and <c>linewidth</c> to the options
	    of the <c>erl_pp</c> module's functions. </p>
          <p>
	    Own Id: OTP-16276 Aux Id: PR-2443 </p>
        </item>
        <item>
          <p>
	    Minor updates due to the new spawn improvements made.</p>
          <p>
	    Own Id: OTP-16368 Aux Id: OTP-15251 </p>
        </item>
        <item>
	    <p>The compiler will now raise a warning when inlining is
	    used in modules that load NIFs.</p>
          <p>
	    Own Id: OTP-16429 Aux Id: ERL-303 </p>
        </item>
        <item>
	    <p>Refactored the internal handling of deprecated and
	    removed functions.</p>
          <p>
	    Own Id: OTP-16469</p>
        </item>
        <item>
	    <p> Extend <c>erl_parse:abstract/1,2</c> to handle
	    external fun expressions (<c>fun M:F/A</c>). </p>
          <p>
	    Own Id: OTP-16480</p>
        </item>
        <item>
	    <p>Added <c>filelib:safe_relative_path/2</c> to replace
	    <c>filename:safe_relative_path/1</c>, which did not
	    safely handle symbolic links.</p>
	    <p><c>filename:safe_relative_path/1</c> has been
	    deprecated.</p>
          <p>
	    Own Id: OTP-16483 Aux Id: PR-2542 </p>
        </item>
        <item>
          <p>
	    The module <c>shell_docs</c> has been added. The module
	    contains functions for rendering, validating and
	    normalizing embedded documentation.</p>
          <p>
	    Own Id: OTP-16500</p>
        </item>
        <item>
          <p>
	    Module and function auto-completion in the shell now
	    looks at all available modules instead of only those
	    loaded. A module is considered available if it either is
	    loaded already or would be loaded if called.</p>
          <p>
	    The auto-completion has also been expanded to work in the
	    new <c>h/1,2,3</c> function in <c>c(3)</c>.</p>
          <p>
	    Own Id: OTP-16501 Aux Id: OTP-16494, OTP-16222,
	    OTP-16406, OTP-16499, OTP-16500, PR-2545, ERL-708 </p>
        </item>
        <item>
	    <p>Updated the internal <c>pcre</c> library to
	    <c>8.44</c>.</p>
          <p>
	    Own Id: OTP-16557</p>
        </item>
      </list>
    </section>

</section>

<section><title>STDLIB 3.12.1.2</title>

    <section><title>Fixed Bugs and Malfunctions</title>
      <list>
        <item>
          <p>
	    Fix a bug that could cause a crash when formatting tuples
	    using the control sequences <c>p</c> or <c>P</c> and
	    limiting the output with the option <c>chars_limit</c>.</p>
          <p>
	    Own Id: OTP-17525 Aux Id: GH-5053 </p>
        </item>
      </list>
    </section>

</section>

<section><title>STDLIB 3.12.1.1</title>

    <section><title>Fixed Bugs and Malfunctions</title>
      <list>
        <item>
          <p>
	    Fix a bug that could cause a loop when formatting terms
	    using the control sequences p or P and limiting the
	    output with the option <c>chars_limit</c>.</p>
          <p>
	    Own Id: OTP-17459 Aux Id: GH-4824, GH-4842 </p>
        </item>
      </list>
    </section>

</section>

<section><title>STDLIB 3.12.1</title>

    <section><title>Fixed Bugs and Malfunctions</title>
      <list>
        <item>
          <p>
	    <seemfa marker="stdlib:re#run/3">re:run(Subject, RE,
	    [unicode])</seemfa> returned <c>nomatch</c> instead of
	    failing with a <c>badarg</c> error exception when
	    <c>Subject</c> contained illegal utf8 and <c>RE</c> was
	    passed as a binary. This has been corrected along with
	    corrections of reduction counting in <c>re:run()</c>
	    error cases.</p>
          <p>
	    Own Id: OTP-16553</p>
        </item>
      </list>
    </section>

</section>

<section><title>STDLIB 3.12</title>

    <section><title>Fixed Bugs and Malfunctions</title>
      <list>
        <item>
          <p>
	    Fix type specification for uri_string:normalize/2 that
	    may also return error().</p>
          <p>
	    Own Id: OTP-16322</p>
        </item>
        <item>
          <p>
	    Improve error handling in uri_string:normalize/2. This
	    change fixes a crash when the input URI has faulty
	    percent-encoding.</p>
          <p>
	    Own Id: OTP-16351</p>
        </item>
        <item>
	    <p> Fix minor bugs in the Erlang pretty printer
	    (<c>erl_pp</c>). </p>
          <p>
	    Own Id: OTP-16435</p>
        </item>
        <item>
	    <p> Fix the Erlang parser regarding consecutive unary
	    operators. </p>
          <p>
	    Own Id: OTP-16439</p>
        </item>
        <item>
	    <p> Let <c>calendar:rfc3339_to_system_time()</c> crash
	    when the time offset is missing. </p>
          <p>
	    Own Id: OTP-16514 Aux Id: ERL-1182 </p>
        </item>
      </list>
    </section>


    <section><title>Improvements and New Features</title>
      <list>
        <item>
          <p>
	    Implement uri_string:resolve/{2,3} that can be used to
	    resolve a URI reference against a base URI.</p>
          <p>
	    Own Id: OTP-16321</p>
        </item>
        <item>
          <p>
	    In <c>gen_statem</c> it is now possible to change the
	    callback module for a running server. See
	    <c>gen_statem</c>'s documentation for
	    <c>change_callback_module</c>,
	    <c>push_callback_module</c>, and
	    <c>pop_callback_module</c>.</p>
          <p>
	    Own Id: OTP-16477 Aux Id: PR-2531 </p>
        </item>
      </list>
    </section>

</section>

<section><title>STDLIB 3.11.2</title>

    <section><title>Fixed Bugs and Malfunctions</title>
      <list>
        <item>
	    <p>A directory traversal vulnerability has been
	    eliminated in erl_tar. erl_tar will now refuse to extract
	    symlinks that points outside the targeted extraction
	    directory and will return
	    <c>{error,{Path,unsafe_symlink}}</c>. (Thanks to Eric
	    Meadows-Jönsson for the bug report and for suggesting a
	    fix.)</p>
          <p>
	    Own Id: OTP-16441</p>
        </item>
      </list>
    </section>

</section>

<section><title>STDLIB 3.11.1</title>

    <section><title>Fixed Bugs and Malfunctions</title>
      <list>
        <item>
          <p>
	    The <c>ets:update_counter/4</c> core dumped when given an
	    ordered_set with write_concurrency enabled and an invalid
	    position. This bug has been fixed.</p>
          <p>
	    Own Id: OTP-16378 Aux Id: ERL-1125 </p>
        </item>
      </list>
    </section>

</section>

<section><title>STDLIB 3.11</title>

    <section><title>Fixed Bugs and Malfunctions</title>
      <list>
        <item>
          <p>
	    The functions <seemfa
	    marker="stdlib:unicode#characters_to_list/2"><c>unicode:characters_to_list()</c></seemfa>
	    and <seemfa
	    marker="stdlib:unicode#characters_to_binary/3"><c>unicode:characters_to_binary()</c></seemfa>
	    raised a <c>badarg</c> exception instead of returning an
	    error tuple when passed very large invalid code points as
	    input.</p>
          <p>
	    Own Id: OTP-16052</p>
        </item>
        <item>
	    <p>Fixed a bug in the linter where list and binary
	    comprehensions could suppress unsafe variable errors.</p>
          <p>
	    Own Id: OTP-16053 Aux Id: ERL-1039 </p>
        </item>
        <item>
	    <p>Fixed incorrect type specifications for
	    <c>erl_tar:open/2</c>, <c>create/2,3</c>, and
	    <c>add/4</c>.</p>
          <p>
	    Own Id: OTP-16085 Aux Id: PR-2379 </p>
        </item>
        <item>
          <p>
	    Fixed erroneous type spec for <seemfa
	    marker="stdlib:binary#list_to_bin/1"><c>binary:list_to_bin/1</c></seemfa>.
	    Argument type was changed from <c>iodata()</c> to
	    <c>iolist()</c>.</p>
          <p>
	    Own Id: OTP-16132 Aux Id: ERL-1041 </p>
        </item>
        <item>
          <p>
	    Fix a race in <c>pool:pspawn_link</c> that caused a
	    <c>noproc</c> error to be thrown when using it to spawn a
	    very short lived process.</p>
          <p>
	    Own Id: OTP-16211</p>
        </item>
        <item>
          <p>
	    Fixed a performance issue in ETS lookup when using the
	    <c>compressed</c> option and the term contained atoms.
	    Before this fix the decompress algorithm for atoms would
	    unnecessarily take a global lock to validate the atom.</p>
          <p>
	    Own Id: OTP-16316</p>
        </item>
      </list>
    </section>


    <section><title>Improvements and New Features</title>
      <list>
        <item>
	    <p>Added a new compiler/linter option to disable warnings
	    for unused types (<c>nowarn_unused_type</c>).</p>
          <p>
	    Own Id: OTP-16262 Aux Id: ERIERL-435 </p>
        </item>
        <item>
          <p>
	    ETS tables have been optimized to not use any locks when
	    running in a system with only one scheduler enabled. This
	    can provide significant performance gains for
	    applications that use ETS tables heavily.</p>
          <p>
	    Own Id: OTP-16315</p>
        </item>
      </list>
    </section>

</section>

<section><title>STDLIB 3.10</title>

    <section><title>Fixed Bugs and Malfunctions</title>
      <list>
        <item>
          <p>
	    <c>re:run()</c> now yields when validating utf8 in a
	    large subject.</p>
          <p>
	    Own Id: OTP-15836 Aux Id: ERL-876 </p>
        </item>
        <item>
          <p>
	    Upgraded the ERTS internal PCRE library from version 8.42
	    to version 8.43. See <url
	    href="http://pcre.org/original/changelog.txt">http://pcre.org/original/changelog.txt</url>
	    for information about changes made to PCRE. This library
	    implements major parts of the <seeerl
	    marker="stdlib:re"><c>re</c></seeerl> regular
	    expressions module.</p>
          <p>
	    Own Id: OTP-15889</p>
        </item>
        <item>
          <p>
	    The bug with ID ERL-717 has been fixed. The functions
	    <c>io:columns()</c> and <c>io:rows()</c> only worked
	    correctly inside interactive erlang shells before this
	    fix. These functions returned <c>{error,enotsup}</c>
	    before this fix even if stdout and stdin were connected
	    to a terminal when they were invoked from an escript or a
	    program started with e.g., <c>erl -noshell</c>.</p>
          <p>
	    Own Id: OTP-15959 Aux Id: ERL-717 </p>
        </item>
        <item>
	    <p>Fixed handling of ".." and "@" in wildcards. ".."
	    would only work when preceded by a literal pattern such
	    as in "a/..", not when preceded by wildcard characters
	    such as in "*/..". The combination "@/.." was also
	    broken, and in addition "@" in a pattern could degrade
	    performance of the wildcard matching.</p>
          <p>
	    Own Id: OTP-15987 Aux Id: ERL-1029 </p>
        </item>
        <item>
	    <p> Make sure <c>ets:fun2ms()</c> can handle <c>++/2</c>
	    in the head of functions when called from the shell. </p>
          <p>
	    Own Id: OTP-15992 Aux Id: PR-2322 </p>
        </item>
      </list>
    </section>


    <section><title>Improvements and New Features</title>
      <list>
        <item>
	    <p>Debugging of time-outs in <c>gen_statem</c> has been
	    improved. Starting a time-out is now logged in
	    <c>sys:log</c> and <c>sys:trace</c>. Running time-outs
	    are visible in server crash logs, and with
	    <c>sys:get_status</c>. Due to this system events
	    <c>{start_timer, Action, State}</c> and
	    <c>{insert_timout, Event, State}</c> have been added,
	    which may surprise tools that rely on the format of these
	    events. </p> <p>New features: The <c>EventContent</c> of
	    a running time-out can be updated with <c>{TimeoutType,
	    update, NewEventContent}</c>. Running time-outs can be
	    cancelled with <c>{TimeoutType, cancel}</c> which is more
	    readable than using <c>Time = infinity</c>. </p>
          <p>
	    *** POTENTIAL INCOMPATIBILITY ***</p>
          <p>
	    Own Id: OTP-15510</p>
        </item>
        <item>
          <p>
	    <c>re:run()</c> now avoids validating utf8 in the subject
	    more than once in the same call. This validation could
	    previously be performed multiple times when the
	    <c>global</c> option was passed.</p>
          <p>
	    Own Id: OTP-15831 Aux Id: ERL-876 </p>
        </item>
        <item>
          <p>
	    ETS <c>ordered_set</c> tables with
	    <c>write_concurrency</c> enabled has got a performance
	    issue fixed. There were no limits for the values of
	    internal statistics counters before this fix. This could
	    result in that the data structure sometimes reacted
	    slowly to a change in how many parallel processes were
	    using it.</p>
          <p>
	    Own Id: OTP-15906</p>
        </item>
        <item>
	    <p>The <c>ordsets:union/1</c> is now faster when passed a
	    long list of ordsets.</p>
          <p>
	    Own Id: OTP-15927</p>
        </item>
        <item>
          <p>
	    <c>unicode:characters_to_binary()</c> could return very
	    small binaries as reference counted off heap binaries.
	    This could cause an unnecessary large memory usage and an
	    unnecessary load on the binary allocator. Small binaries
	    are now always returned as heap binaries.</p>
          <p>
	    Own Id: OTP-16002 Aux Id: ERIERL-366 </p>
        </item>
        <item>
	    <p> Display a more meaningful error message when a bad
	    I/O server is used in a script written in Erlang
	    (<c>escript</c>). </p>
          <p>
	    Own Id: OTP-16006 Aux Id: ERL-992 </p>
        </item>
        <item>
          <p>
	    New feature <c>ets:info(_, binary)</c> to get information
	    about all reference counted binaries kept by a table.
	    This is the same kind of debug information that
	    <c>process_info(_, binary)</c> returns for a process.</p>
          <p>
	    Own Id: OTP-16035 Aux Id: ERIERL-366 </p>
        </item>
        <item>
          <p>
	    Corrected ETS documentation about the behavior of
	    compiled match specifications when serialized through
	    external format.</p>
          <p>
	    Own Id: OTP-16038 Aux Id: PR-2366 </p>
        </item>
      </list>
    </section>

</section>

<section><title>STDLIB 3.9.2</title>

    <section><title>Fixed Bugs and Malfunctions</title>
      <list>
        <item>
	    <p> Fix a bug that could cause a loop when formatting
	    terms using the control sequences <c>p</c> or <c>P</c>
	    and limiting the output with the option
	    <c>chars_limit</c>. </p>
          <p>
	    Own Id: OTP-15875 Aux Id: ERL-967 </p>
        </item>
      </list>
    </section>

</section>

<section><title>STDLIB 3.9.1</title>

    <section><title>Fixed Bugs and Malfunctions</title>
      <list>
        <item>
	    <p> Fix a bug that could cause a failure when formatting
	    binaries using the control sequences <c>p</c> or <c>P</c>
	    and limiting the output with the option
	    <c>chars_limit</c>. </p>
          <p>
	    Own Id: OTP-15847 Aux Id: ERL-957 </p>
        </item>
      </list>
    </section>

</section>

<section><title>STDLIB 3.9</title>

    <section><title>Fixed Bugs and Malfunctions</title>
      <list>
        <item>
	    <p> Fix a bug in <c>string:lexemes/2</c>. </p> <p> The
	    bug was found when optimizing the handling of deep lists
	    of Unicode characters in the <c>string</c> module. </p>
          <p>
	    Own Id: OTP-15649</p>
        </item>
        <item>
	    <p>A bug has been fixed in the <c>maps</c> implementation
	    that could cause a crash or memory usage to grow until
	    the machine ran out of memory. This could happen when
	    inserting a new key-value pair with a key <c>K1</c>
	    containing a binary <c>B1</c> into a map <c>M</c> having
	    a key <c>K2</c> with a binary <c>B2</c> if the following
	    conditions were met:</p> <list> <item><c>B1 =/=
	    B2</c></item> <item><c>size(B1) >= 4294967296</c></item>
	    <item><c>size(B2) >= 4294967296</c></item>
	    <item><c>size(M) >= 32</c></item> <item><c>(size(B1) rem
	    4294967296) == (size(B2) rem 4294967296)</c></item>
	    <item>the first <c>(size(B1) rem 4294967296)</c> bytes
	    are the same both in <c>B1</c> and <c>B2</c></item>
	    <item>substituting <c>B1</c> in <c>K1</c> with <c>B2</c>
	    would create a term with the same value as
	    <c>K2</c></item> </list> <p>The root cause of the problem
	    is that the <c>maps</c> implementation only hashed the
	    first <c>(X rem 4294967296)</c> bytes of binaries so that
	    different binaries could get the same hash value
	    independently of the hash seed.</p>
          <p>
	    Own Id: OTP-15707</p>
        </item>
        <item>
	    <p> Since the introduction of the stack trace variable,
	    the Erlang Pretty Printer has left out the exception
	    class <c>throw</c> even when the stack trace variable
	    cannot be left out, which is not correct Erlang code. The
	    fix is to always include the exception class
	    <c>throw</c>. </p>
          <p>
	    Own Id: OTP-15751</p>
        </item>
        <item>
	    <p><c>record_info/2</c> is a pseudo-function that
	    requires literal arguments known at compile time.
	    Therefore, the following usage is illegal: <c>fun
	    record/info/2</c>. The compiler would crash when during
	    compilation of that kind of code. Corrected to issue a
	    compilation error.</p>
          <p>
	    Own Id: OTP-15760 Aux Id: ERL-907 </p>
        </item>
      </list>
    </section>


    <section><title>Improvements and New Features</title>
      <list>
        <item>
	    <p> A new <c>rand</c> module algorithm, <c>exro928ss</c>
	    (Xoroshiro928**), has been implemented. It has got a
	    really long period and good statistical quality for all
	    output bits, while still being only about 50% slower than
	    the default algorithm. </p><p> The same generator is also
	    used as a long period counter in a new <c>crypto</c>
	    plugin for the <c>rand</c> module, algorithm
	    <c>crypto_aes</c>. This plugin uses AES-256 to scramble
	    the counter which buries any detectable statistical
	    artifacts. Scrambling is done in chunks which are cached
	    to get good amortized speed (about half of the default
	    algorithm). </p>
          <p>
	    Own Id: OTP-14461 Aux Id: PR-1857 </p>
        </item>
        <item>
          <p>
	    Types related to server naming and starting have been
	    exported from <c>gen_statem</c>. These are:
	    <c>server_name/0</c>, <c>server_ref/0</c>,
	    <c>start_opt/0</c>, <c>start_ret/0</c> and
	    <c>enter_loop_opt/0</c>.</p>
          <p>
	    Own Id: OTP-14724 Aux Id: PR-2056 </p>
        </item>
        <item>
          <p>
	    The default algorithm for the <c>rand</c> module has been
	    changed to <c>exsss</c> (Xorshift116**) which is a
	    combination of the Xorshift116 (<c>exsp</c>) state update
	    and a new scrambler "StarStar" from the 2018 paper
	    "Scrambled Linear Pseudorandom Number Generators" by
	    David Blackman and Sebastiano Vigna. This combination
	    should not have the caveat of weak low bits that the
	    previous default algorithm(s) have had, with the cost of
	    about 10% lower speed. See GitHub pull request #1969.</p>
          <p>
	    Own Id: OTP-14731 Aux Id: PR-1969 </p>
        </item>
        <item>
          <p>
	    The generic state machine behaviour <c>gen_statem</c> has
	    gotten code cleanup and documentation improvements from
	    GitHub Pull Request #1855, even though the PR itself was
	    rejected.</p>
          <p>
	    Own Id: OTP-14737 Aux Id: PR-1855 </p>
        </item>
        <item>
          <p>
	    Update Unicode specification to version 11.0.</p>
          <p>
	    Own Id: OTP-15111</p>
        </item>
        <item>
          <p>
	    ETS option <c>write_concurrency</c> now also affects and
	    improves the scalability of <c>ordered_set</c> tables.
	    The implementation is based on a data structure called
	    contention adapting search tree, where the lock
	    granularity adapts to the actual amount of concurrency
	    exploited by the applications in runtime.</p>
          <p>
	    Own Id: OTP-15128</p>
        </item>
        <item>
          <p>
	    Optimized <c>maps:new/0</c> with trivial Erlang
	    implementation, making use of literal terms (the empty
	    map) not needing dynamic heap allocation.</p>
          <p>
	    Own Id: OTP-15200 Aux Id: PR-1878 </p>
        </item>
        <item>
	    <p>The <c>gen_*</c> behaviours have been changed so that
	    if logging of the last N messages through
	    <c>sys:log/2,3</c> is active for the server, this log is
	    included in the terminate report.</p> <p>To accomplish
	    this the format of "System Events" as defined in the man
	    page for <c>sys</c> has been clarified and cleaned up, a
	    new function <c>sys:get_log/1</c> has been added, and
	    <c>sys:get_debug/3</c> has been deprecated. Due to these
	    changes, code that relies on the internal badly
	    documented format of "System Events", need to be
	    corrected.</p>
          <p>
	    *** POTENTIAL INCOMPATIBILITY ***</p>
          <p>
	    Own Id: OTP-15381</p>
        </item>
        <item>
          <p>
	    The <c>gen_statem</c> behaviour engine loop has been
	    optimized for better performance in particular when the
	    callback module returns some actions, that is better
	    performance for more realistic applications than the Echo
	    Benchmark.</p>
          <p>
	    Own Id: OTP-15452</p>
        </item>
        <item>
	    <p> Do not allow function specifications for functions
	    residing in other modules. </p>
          <p>
	    *** POTENTIAL INCOMPATIBILITY ***</p>
          <p>
	    Own Id: OTP-15563 Aux Id: ERL-845, OTP-15562 </p>
        </item>
        <item>
          <p>
	    The <c>persistent_term</c> functions <c>put/2</c> and
	    <c>erase/1</c> are now yielding.</p>
          <p>
	    Own Id: OTP-15615</p>
        </item>
        <item>
	    <p>Previously, all ETS tables used centralized counter
	    variables to keep track of the number of items stored and
	    the amount of memory consumed. These counters can cause
	    scalability problems (especially on big NUMA systems).
	    This change adds an implementation of a decentralized
	    counter and modifies the implementation of ETS so that
	    ETS tables of type <c>ordered_set</c> with
	    <c>write_concurrency</c> enabled use the decentralized
	    counter. Experiments indicate that this change
	    substantially improves the scalability of ETS
	    <c>ordered_set</c> tables with <c>write_concurrency</c>
	    enabled in scenarios with frequent <c>ets:insert/2</c>
	    and <c>ets:delete/2</c> calls.</p>
          <p>
	    Own Id: OTP-15623 Aux Id: PR-2190 </p>
        </item>
        <item>
	    <p> Use <c>ssh</c> instead of <c>rsh</c> as the default
	    remote shell. </p>
          <p>
	    Own Id: OTP-15633 Aux Id: PR-1787 </p>
        </item>
        <item>
	    <p>Added <c>beam_lib:strip/2</c> and friends, which
	    accept a list of chunks that should be preserved when
	    stripping.</p>
          <p>
	    Own Id: OTP-15680 Aux Id: PR-2114 </p>
        </item>
        <item>
	    <p> Optimize printing of maps with <c>io_lib:write()</c>.
	    Also optimize pretty printing of strings (<c>~s</c> and
	    <c>~ts</c>) when limiting the output with the
	    <c>chars_limit</c> option. </p>
          <p>
	    Own Id: OTP-15705</p>
        </item>
        <item>
	    <p> There are new compiler options <c>nowarn_removed</c>
	    and <c>{nowarn_removed,Items}</c> to suppress warnings
	    for functions and modules that have been removed from
	    OTP.</p>
          <p>
	    Own Id: OTP-15749 Aux Id: ERL-904 </p>
        </item>
        <item>
	    <p> Let the Erlang Pretty Printer put atomic parts on the
	    same line. </p>
          <p>
	    Own Id: OTP-15755</p>
        </item>
        <item>
	    <p> Add option <c>quote_singleton_atom_types</c> to the
	    Erlang Pretty Printer's functions. Setting the option to
	    <c>true</c> adds quotes to all singleton atom types. </p>
          <p>
	    Own Id: OTP-15756</p>
        </item>
      </list>
    </section>

</section>

<section><title>STDLIB 3.8.2.4</title>

    <section><title>Fixed Bugs and Malfunctions</title>
      <list>
        <item>
          <p>
	    <seemfa marker="stdlib:re#run/3">re:run(Subject, RE,
	    [unicode])</seemfa> returned <c>nomatch</c> instead of
	    failing with a <c>badarg</c> error exception when
	    <c>Subject</c> contained illegal utf8 and <c>RE</c> was
	    passed as a binary. This has been corrected along with
	    corrections of reduction counting in <c>re:run()</c>
	    error cases.</p>
          <p>
	    Own Id: OTP-16553</p>
        </item>
      </list>
    </section>

</section>

<section><title>STDLIB 3.8.2.3</title>

    <section><title>Fixed Bugs and Malfunctions</title>
      <list>
        <item>
	    <p>A directory traversal vulnerability has been
	    eliminated in erl_tar. erl_tar will now refuse to extract
	    symlinks that points outside the targeted extraction
	    directory and will return
	    <c>{error,{Path,unsafe_symlink}}</c>. (Thanks to Eric
	    Meadows-Jönsson for the bug report and for suggesting a
	    fix.)</p>
          <p>
	    Own Id: OTP-16441</p>
        </item>
      </list>
    </section>

</section>

<section><title>STDLIB 3.8.2.2</title>

    <section><title>Fixed Bugs and Malfunctions</title>
      <list>
        <item>
	    <p> Fix a bug that could cause a loop when formatting
	    terms using the control sequences <c>p</c> or <c>P</c>
	    and limiting the output with the option
	    <c>chars_limit</c>. </p>
          <p>
	    Own Id: OTP-15875 Aux Id: ERL-967 </p>
        </item>
      </list>
    </section>

</section>

<section><title>STDLIB 3.8.2.1</title>

    <section><title>Fixed Bugs and Malfunctions</title>
      <list>
        <item>
	    <p> Fix a bug that could cause a failure when formatting
	    binaries using the control sequences <c>p</c> or <c>P</c>
	    and limiting the output with the option
	    <c>chars_limit</c>. </p>
          <p>
	    Own Id: OTP-15847 Aux Id: ERL-957 </p>
        </item>
      </list>
    </section>

</section>

<section><title>STDLIB 3.8.2</title>

    <section><title>Fixed Bugs and Malfunctions</title>
      <list>
        <item>
          <p>
	    A bug in gen_statem has been fixed where the internal
	    timeout message could arrive as an info to the callback
	    module during high load due to incorrect use of
	    asynchronous timer cancel.</p>
          <p>
	    Own Id: OTP-15295</p>
        </item>
      </list>
    </section>

</section>

<section><title>STDLIB 3.8.1</title>

    <section><title>Fixed Bugs and Malfunctions</title>
      <list>
        <item>
	    <p>Fixed a performance regression when reading files
	    opened with the <c>compressed</c> flag.</p>
          <p>
	    Own Id: OTP-15706 Aux Id: ERIERL-336 </p>
        </item>
      </list>
    </section>

</section>

<section><title>STDLIB 3.8</title>

    <section><title>Fixed Bugs and Malfunctions</title>
      <list>
        <item>
	    <p> Fix a bug in the Erlang Pretty Printer: long atom
	    names in combination with <c>&lt;&lt;&gt;&gt;</c> could
	    cause a crash. </p>
          <p>
	    Own Id: OTP-15592 Aux Id: ERL-818 </p>
        </item>
        <item>
	    <p> Fix bugs that could cause wrong results or bad
	    performance when formatting lists of characters using the
	    control sequences <c>p</c> or <c>P</c> and limiting the
	    output with the option <c>chars_limit</c>. </p>
          <p>
	    Own Id: OTP-15639</p>
        </item>
      </list>
    </section>


    <section><title>Improvements and New Features</title>
      <list>
        <item>
          <p>
	    Improved ETS documentation about safe table traversal and
	    the partially bound key optimization for
	    <c>ordered_set</c>.</p>
          <p>
	    Own Id: OTP-15545 Aux Id: PR-2103, PR-2139 </p>
        </item>
        <item>
	    <p> Optimize <c>calendar:gregorian_days_to_date/1</c>.
	    </p>
          <p>
	    Own Id: OTP-15572 Aux Id: PR-2121 </p>
        </item>
        <item>
	    <p> Optimize functions
	    <c>calendar:rfc3339_to_system_time()</c> and
	    <c>calendar:system_time_to_rfc3339()</c>. </p>
          <p>
	    Own Id: OTP-15630</p>
        </item>
      </list>
    </section>

</section>

<section><title>STDLIB 3.7.1</title>

    <section><title>Fixed Bugs and Malfunctions</title>
      <list>
        <item>
	    <p> Optimize pretty printing of terms. The slower
	    behaviour was introduced in Erlang/OTP 20. </p>
          <p>
	    Own Id: OTP-15573 Aux Id: ERIERL-306 </p>
        </item>
      </list>
    </section>

</section>

<section><title>STDLIB 3.7</title>

    <section><title>Fixed Bugs and Malfunctions</title>
      <list>
        <item>
          <p>
	    Document <c>bit_size</c> in match specifications and
	    allow it in <c>ets:fun2ms</c>.</p>
          <p>
	    Own Id: OTP-15343 Aux Id: PR-1962 </p>
        </item>
        <item>
	    <p>The <c>beam()</c> type in <c>beam_lib</c> is defined
	    as <c>module() | file:filename() | binary()</c>. The
	    <c>module()</c> is misleading. Giving the module name as
	    an atom will only work if the BEAM file is in a current
	    directory.</p>
	    <p>To avoid confusion, <c>module()</c> has been removed
	    from the type. That means that there will be a Dialyzer
	    warning for code that call <c>beam_lib</c> with an atom
	    as filename, but the calls will still work.</p>
          <p>
	    Own Id: OTP-15378 Aux Id: ERL-696 </p>
        </item>
        <item>
          <p>
	    <c>unicode_util</c> crashed on certain emoji grapheme
	    clusters in binary strings.</p>
          <p>
	    Own Id: OTP-15428 Aux Id: ERL-777 </p>
        </item>
        <item>
	    <p>When an external fun was used, warnings for unused
	    variables could be suppressed.</p>
          <p>
	    Own Id: OTP-15437 Aux Id: ERL-762 </p>
        </item>
        <item>
          <p>
	    Fix reduction count in lists:member/2</p>
          <p>
	    Own Id: OTP-15474 Aux Id: ERIERL-229 </p>
        </item>
      </list>
    </section>


    <section><title>Improvements and New Features</title>
      <list>
        <item>
	    <p>When specified, the <c>+{source,Name}</c> option will
	    now override the actual file name in stack traces,
	    instead of only affecting the return value of
	    <c>Mod:module_info()</c>.</p>
	    <p>The <c>+deterministic</c> flag will also affect stack
	    traces now, omitting all path information except the file
	    name, fixing a long-standing issue where deterministic
	    builds required deterministic paths.</p>
          <p>
	    Own Id: OTP-15245 Aux Id: ERL-706 </p>
        </item>
        <item>
	    <p>List subtraction (The <c>--</c> operator) will now
	    yield properly on large inputs.</p>
          <p>
	    Own Id: OTP-15371</p>
        </item>
        <item>
          <p>
	    <c>calendar:system_time_to_rfc3339/1,2</c> no longer
	    remove trailing zeros from fractions.</p>
          <p>
	    Own Id: OTP-15464</p>
        </item>
      </list>
    </section>

</section>

<section><title>STDLIB 3.6</title>

    <section><title>Fixed Bugs and Malfunctions</title>
      <list>
        <item>
	    <p>The specs of <c>filename:basedir/2,3</c> are
	    corrected.</p>
          <p>
	    Own Id: OTP-15252 Aux Id: ERL-667 </p>
        </item>
      </list>
    </section>


    <section><title>Improvements and New Features</title>
      <list>
        <item>
	    <p> Let <c>dets:open_file()</c> exit with a <c>badarg</c>
	    message if given a raw file name (a binary). </p>
          <p>
	    Own Id: OTP-15253 Aux Id: OTP-13229, ERL-55 </p>
        </item>
        <item>
	    <p> The <c>Format</c> argument of the formatting
	    functions in modules <c>io</c> and <c>io_lib</c> is
	    accepted even if it is, for example, a list of binaries.
	    This is how it used to be before Erlang/OTP 21.0. </p>
          <p>
	    Own Id: OTP-15304</p>
        </item>
      </list>
    </section>

</section>

<section><title>STDLIB 3.5.1</title>

    <section><title>Fixed Bugs and Malfunctions</title>
      <list>
        <item>
	    <p> Fix a bug that could cause a crash when formatting a
	    list of non-characters using the control sequences
	    <c>p</c> or <c>P</c> and limiting the output with the
	    option <c>chars_limit</c>. </p>
          <p>
	    Own Id: OTP-15159</p>
        </item>
      </list>
    </section>

</section>

<section><title>STDLIB 3.5</title>

    <section><title>Fixed Bugs and Malfunctions</title>
      <list>
        <item>
	    <p><c>gen_statem</c> improvements.</p> <p> When using an
	    exception that is valid but not allowed in a state enter
	    call, the reason has been changed from
	    <c>{bad_action_from_state_function,Action}</c> to
	    <c>{bad_state_enter_action_from_state_function,Action}</c>.
	    </p><p> Timer parsing has been improved. Many erroneous
	    timeout tuples was not handled correctly. </p><p> The
	    documentation has been updated, in particular the User's
	    Guide and the pointer to it from the Reference Manual is
	    much more obvious. </p>
          <p>
	    Own Id: OTP-14015</p>
        </item>
        <item>
          <p>
	    The type specifications for <c>file:posix/0</c> and
	    <c>inet:posix/0</c> have been updated according to which
	    errors file and socket operations should be able to
	    return.</p>
          <p>
	    Own Id: OTP-14019 Aux Id: ERL-550 </p>
        </item>
        <item>
	    <p> File operations used to accept <seetype
	    marker="kernel:file#name_all">filenames</seetype>
	    containing null characters (integer value zero). This
	    caused the name to be truncated and in some cases
	    arguments to primitive operations to be mixed up.
	    Filenames containing null characters inside the filename
	    are now <em>rejected</em> and will cause primitive file
	    operations to fail. </p> <p> Also environment variable
	    operations used to accept <seetype
	    marker="kernel:os#env_var_name">names</seetype> and
	    <seetype
	    marker="kernel:os#env_var_value">values</seetype> of
	    environment variables containing null characters (integer
	    value zero). This caused operations to silently produce
	    erroneous results. Environment variable names and values
	    containing null characters inside the name or value are
	    now <em>rejected</em> and will cause environment variable
	    operations to fail. </p> <p>Primitive environment
	    variable operations also used to accept the <c>$=</c>
	    character in environment variable names causing various
	    problems. <c>$=</c> characters in environment variable
	    names are now also <em>rejected</em>. </p> <p>Also
	    <seemfa
	    marker="kernel:os#cmd/1"><c>os:cmd/1</c></seemfa> now
	    reject null characters inside its <seetype
	    marker="kernel:os#os_command">command</seetype>.
	    </p> <p><seemfa
	    marker="erts:erlang#open_port/2"><c>erlang:open_port/2</c></seemfa>
	    will also reject null characters inside the port name
	    from now on.</p>
          <p>
	    *** POTENTIAL INCOMPATIBILITY ***</p>
          <p>
	    Own Id: OTP-14543 Aux Id: ERL-370 </p>
        </item>
        <item>
	    <p> Make <c>io_lib:unscan_format/1</c> work with pad char
	    and default precision. </p>
          <p>
	    Own Id: OTP-14958 Aux Id: PR-1735 </p>
        </item>
        <item>
	    <p> The control sequence modifiers <c>t</c> and <c>l</c>
	    can be used together in the same control sequence which
	    makes it possible to have Unicode atoms and no detection
	    of printable character lists at the same time. </p>
          <p>
	    Own Id: OTP-14971 Aux Id: PR-1743 </p>
        </item>
        <item>
	    <p> Fix a bug in the Erlang code linter: the check of
	    guard expressions no longer returns <c>false</c> if the
	    map syntax is used. The bug affected the Erlang shell,
	    the Debugger, and other modules evaluating abstract code.
	    </p>
          <p>
	    Own Id: OTP-15035 Aux Id: ERL-613 </p>
        </item>
        <item>
          <p>
	    A sys debug fun of type {Fun,State} should not be
	    possible to install twice. This was, however, possible if
	    the current State was 'undefined', which was mistaken for
	    non-existing fun. This has been corrected.</p>
          <p>
	    Own Id: OTP-15049</p>
        </item>
        <item>
          <p>
	    Fix <c>io:putchars/2</c> stacktrace rewriting at errors
	    to point to a valid function.</p>
          <p>
	    Own Id: OTP-15101</p>
        </item>
      </list>
    </section>


    <section><title>Improvements and New Features</title>
      <list>
        <item>
          <p>
	    The <c>gen_server</c> has gotten a new callback
	    <c>handle_continue/2</c> for check pointing the state.
	    This is useful at least when implementing behaviours on
	    top of <c>gen_server</c> and for some start up scenarios.</p>
          <p>
	    Own Id: OTP-13019 Aux Id: PR-1490 </p>
        </item>
        <item>
	    <p> The semantics of timeout parameter
	    <c>{clean_timeout,infinity}</c> to
	    <c>gen_statem:call/3</c> has been changed to use a proxy
	    process for the call. With this change
	    <c>clean_timeout</c> implicates a proxy process with no
	    exceptions. This may be a hard to observe
	    incompatibility: in the presence of network problems a
	    late reply could arrive in the caller's message queue
	    when catching errors. That will not happen after this
	    correction. </p><p> The semantics of timeout parameter
	    <c>infinity</c> has not been changed. </p>
          <p>
	    *** POTENTIAL INCOMPATIBILITY ***</p>
          <p>
	    Own Id: OTP-13073 Aux Id: PR-1595 </p>
        </item>
        <item>
	    <p>A new logging API is added to Erlang/OTP, see the
	    <seeerl
	    marker="kernel:logger"><c>logger(3)</c></seeerl> manual
	    page, and section <seeguide
	    marker="kernel:logger_chapter">Logging</seeguide> in the
	    Kernel User's Guide.</p>
	    <p>Calls to <c>error_logger</c> are automatically
	    redirected to the new API, and legacy error logger event
	    handlers can still be used. It is, however, recommended
	    to use the Logger API directly when writing new code.</p>
	    <p>Notice the following potential incompatibilities:</p>
	    <list> <item><p>Kernel configuration parameters
	    <c>error_logger</c> still works, but is overruled if the
	    default handler's output destination is configured with
	    Kernel configuration parameter <c>logger</c>.</p> <p>In
	    general, parameters for configuring error logger are
	    overwritten by new parameters for configuring
	    Logger.</p></item> <item><p>The concept of SASL error
	    logging is deprecated, meaning that by default the SASL
	    application does not affect which log events are
	    logged.</p> <p>By default, supervisor reports and crash
	    reports are logged by the default Logger handler started
	    by Kernel, and end up at the same destination (terminal
	    or file) as other standard log event from Erlang/OTP.</p>
	    <p>Progress reports are not logged by default, but can be
	    enabled by setting the primary log level to info, for
	    example with the Kernel configuration parameter
	    <c>logger_level</c>.</p> <p>To obtain backwards
	    compatibility with the SASL error logging functionality
	    from earlier releases, set Kernel configuration parameter
	    <c>logger_sasl_compatible</c> to <c>true</c>. This
	    prevents the default Logger handler from logging any
	    supervisor-, crash-, or progress reports. Instead, SASL
	    adds a separate Logger handler during application start,
	    which takes care of these log events. The SASL
	    configuration parameters <c>sasl_error_logger</c> and
	    <c>sasl_errlog_type</c> specify the destination (terminal
	    or file) and severity level to log for these
	    events.</p></item></list>
          <p>
	    Since Logger is new in Erlang/OTP 21.0, we do reserve the
	    right to introduce changes to the Logger API and
	    functionality in patches following this release. These
	    changes might or might not be backwards compatible with
	    the initial version.</p>
          <p>
	    *** POTENTIAL INCOMPATIBILITY ***</p>
          <p>
	    Own Id: OTP-13295</p>
        </item>
        <item>
	    <p> Add functions
	    <c>calendar:system_time_to_local_time/2</c> and
	    <c>calendar:system_time_to_universal_time/2</c>. </p>
          <p>
	    Own Id: OTP-13413</p>
        </item>
        <item>
	    <p> Functions <c>rand:uniform_real/0</c> and
	    <c>rand:uniform_real_s/1</c> have been added. They
	    produce uniformly distributed numbers in the range <c>0.0
	    =&lt; X &lt; 1.0</c> that are as close to random real
	    numbers as Normalized IEEE 754 Double Precision allows.
	    Because the random real number exactly <c>0.0</c> is
	    infinitely improbable they will never return exactly
	    <c>0.0</c>. </p><p> These properties are useful when you
	    need to call for example <c>math:log(X)</c> or <c>1 /
	    X</c> on a random value <c>X</c>, since that will never
	    fail with a number from these new functions. </p>
          <p>
	    Own Id: OTP-13764 Aux Id: PR-1574 </p>
        </item>
        <item>
          <p>
	    Added maps:iterator/0 and maps:next/1 to be used for
	    iterating over the key-value associations in a map.</p>
          <p>
	    Own Id: OTP-14012</p>
        </item>
        <item>
	    <p>Changed the default behaviour of <c>.erlang</c>
	    loading: <c>.erlang</c> is no longer loaded from the
	    current directory. <c>c:erlangrc(PathList)</c> can be
	    used to search and load an <c>.erlang</c> file from user
	    specified directories.</p> <p><c>escript</c>,
	    <c>erlc</c>, <c>dialyzer</c> and <c>typer</c> no longer
	    load an <c>.erlang</c> at all.</p>
          <p>
	    *** POTENTIAL INCOMPATIBILITY ***</p>
          <p>
	    Own Id: OTP-14439</p>
        </item>
        <item>
          <p>
	    Added new uri_string module to stdlib for handling URIs
	    (RFC 3986).</p>
          <p>
	    Own Id: OTP-14496</p>
        </item>
        <item>
          <p>
	    Update Unicode specification to version 10.0.</p>
          <p>
	    Own Id: OTP-14503</p>
        </item>
        <item>
	    <p><c>filelib:wildcard()</c> now allows characters with a
	    special meaning to be escaped using backslashes.</p>
	    <p>This is an incompatible change, but note that the use
	    of backslashes in wildcards would already work
	    differently on Windows and Unix. Existing calls to
	    <c>filelib:wildcard()</c> needs to be updated. On
	    Windows, directory separators must always be written as a
	    slash.</p>
          <p>
	    *** POTENTIAL INCOMPATIBILITY ***</p>
          <p>
	    Own Id: OTP-14577</p>
        </item>
        <item>
          <p>
	    The supervisor now stores its child specifications in a
	    map instead of a list. This causes a significant
	    improvement when starting many children under a
	    non-simple_one_for_one supervisor.</p>
          <p>
	    Own Id: OTP-14586</p>
        </item>
        <item>
	    <p> The <c>base64</c> module is optimized. </p> <p> Note
	    that the functions <c>encode/1</c>, <c>decode/1</c>, and
	    <c>mime_decode/1</c> fail unless called with an argument
	    of the documented type. They used to accept any
	    <c>iodata()</c>. </p>
          <p>
	    Own Id: OTP-14624 Aux Id: PR-1565 </p>
        </item>
        <item>
	    <p> Add function <c>lists:search/2</c>. </p>
          <p>
	    Own Id: OTP-14675 Aux Id: PR-102 </p>
        </item>
        <item>
          <p>
	    uri_string module extended with functions for handling
	    application/x-www-form-urlencoded query strings based on
	    the HTML5 specification.</p>
          <p>
	    Own Id: OTP-14747</p>
        </item>
        <item>
	    <p> Add functions
	    <c>calendar:rfc3339_to_system_time/1,2</c> and
	    <c>calendar:system_time_to_rfc3339/1,2</c>. </p>
          <p>
	    Own Id: OTP-14764</p>
        </item>
        <item>
	    <p> The stack traces returned by the functions of the
	    <c>erl_eval</c> module more accurately reflect where the
	    exception occurred. </p>
          <p>
	    Own Id: OTP-14826 Aux Id: PR 1540 </p>
        </item>
        <item>
	    <p> Add options <c>atime</c>, <c>mtime</c>, <c>ctime</c>,
	    <c>uid</c>, and <c>gid</c> to the <c>erl_tar:add/3,4</c>
	    functions. </p>
          <p>
	    Own Id: OTP-14834 Aux Id: PR 1608 </p>
        </item>
        <item>
	    <p>Added <c>ets:whereis/1</c> for retrieving the table
	    identifier of a named table.</p>
          <p>
	    Own Id: OTP-14884</p>
        </item>
        <item>
          <p>
	    Improved URI normalization functions in the uri_string
	    module.</p>
          <p>
	    Own Id: OTP-14910</p>
        </item>
        <item>
	    <p> The new functions <c>io_lib:fwrite/3</c> and
	    <c>io_lib:format/3</c> take a third argument, an option
	    list. The only option is <c>chars_limit</c>, which is
	    used for limiting the number of returned characters. The
	    limit is soft, which means that the number of returned
	    characters exceeds the limit with at most a smallish
	    amount. If the limit is set, the functions
	    <c>format/3</c> and <c>fwrite/3</c> try to distribute the
	    number of characters evenly over the control sequences
	    <c>pPswW</c>. Furthermore, the control sequences
	    <c>pPwP</c> try to distribute the number of characters
	    evenly over substructures. </p> <p> A modification of the
	    control sequences <c>pPwW</c> is that even if there is no
	    limit on the number of returned characters, all
	    associations of a map are printed to the same depth. The
	    aim is to give a more consistent output as the order of
	    map keys is not defined. As before, if the depth is less
	    than the number of associations of a map, the selection
	    of associations to print is arbitrary. </p>
          <p>
	    Own Id: OTP-14983</p>
        </item>
        <item>
	    <p> Add functions <c>ordsets:is_empty/1</c> and
	    <c>sets:is_empty/1</c>. </p>
          <p>
	    Own Id: OTP-14996 Aux Id: ERL-557, PR-1703 </p>
        </item>
        <item>
          <p>
	    Improve performance of <c>string:uppercase/1</c>,
	    <c>string:lowercase/1</c> and <c>string:casefold/1</c>
	    when handling ASCII characters.</p>
          <p>
	    Own Id: OTP-14998</p>
        </item>
        <item>
	    <p>External funs with literal values for module, name,
	    and arity (e.g. <c>erlang:abs/1</c>) are now treated as
	    literals. That means more efficient code that produces
	    less garbage on the heap.</p>
          <p>
	    Own Id: OTP-15003</p>
        </item>
        <item>
          <p>
	    sys:statistics(Pid,get) did not report 'out' messages
	    from gen_server. This is now corrected.</p>
          <p>
	    Own Id: OTP-15047</p>
        </item>
        <item>
          <p>
	    A sys debug function can now have the format
	    {Id,Fun,State} in addition to the old {Fun,State}. This
	    allows installing multiple instances of a debug fun.</p>
          <p>
	    Own Id: OTP-15048</p>
        </item>
        <item>
	    <p> The <c>lib</c> module is removed:</p> <list
	    type="bulleted"> <item><c>lib:error_message/2</c> is
	    removed.</item> <item><c>lib:flush_receive/0</c> is
	    removed.</item> <item><c>lib:nonl/1</c> is
	    removed.</item> <item><c>lib:progname/0</c> is replaced
	    by <c>ct:get_progname/0</c>.</item>
	    <item><c>lib:send/2</c> is removed.</item>
	    <item><c>lib:sendw/2</c> is removed.</item> </list>
          <p>
	    *** POTENTIAL INCOMPATIBILITY ***</p>
          <p>
	    Own Id: OTP-15072 Aux Id: PR 1786, OTP-15114 </p>
        </item>
        <item>
          <p>
	    Function <c>ets:delete_all_objects/1</c> now yields the
	    scheduler thread for large tables that take significant
	    time to clear. This to improve real time characteristics
	    of other runnable processes.</p>
          <p>
	    Own Id: OTP-15078</p>
        </item>
        <item>
	    <p> In control sequences of the functions
	    <c>io:fwrite/2,3</c> and <c>io_lib:fwrite/2,3</c>
	    containing <c>p</c> or <c>P</c>, a field width of value
	    <c>0</c> means that no line breaks are inserted. This is
	    in contrast to the old behaviour, where <c>0</c> used to
	    insert line breaks after every subterm. To insert line
	    breaks after every subterm, a field width of value
	    <c>1</c> can be used. </p>
          <p>
	    *** POTENTIAL INCOMPATIBILITY ***</p>
          <p>
	    Own Id: OTP-15103 Aux Id: ERL-607 </p>
        </item>
      </list>
    </section>

</section>

<section><title>STDLIB 3.4.5.1</title>

    <section><title>Improvements and New Features</title>
      <list>
        <item>
	    <p>List subtraction (The <c>--</c> operator) will now
	    yield properly on large inputs.</p>
          <p>
	    Own Id: OTP-15371</p>
        </item>
      </list>
    </section>

</section>

<section><title>STDLIB 3.4.5</title>

    <section><title>Fixed Bugs and Malfunctions</title>
      <list>
        <item>
          <p>
	    The <c>Module:init/1</c> function in <c>gen_statem</c>
	    may return an actions list containing any action, but an
	    erroneous check only allowed state enter actions so e.g
	    <c>{next_event,internal,event}</c> caused a server crash.
	    This bug has been fixed.</p>
          <p>
	    Own Id: OTP-13995</p>
        </item>
      </list>
    </section>

</section>

<section><title>STDLIB 3.4.4</title>

    <section><title>Fixed Bugs and Malfunctions</title>
      <list>
        <item>
	    <p> Correct <c>filelib:find_source()</c> and
	    <c>filelib:find_file()</c> to by default also search one
	    level below <c>src</c>. This is in accordance with the
	    Design Principles which states that an application can
	    have Erlang source files one level below the <c>src</c>
	    directory. </p>
          <p>
	    Own Id: OTP-14832 Aux Id: ERL-527 </p>
        </item>
        <item>
	    <p> The contract of <c>erl_tar:table/2</c> is corrected.
	    </p>
          <p>
	    Own Id: OTP-14860 Aux Id: PR 1670 </p>
        </item>
        <item>
	    <p> Correct a few contracts. </p>
          <p>
	    Own Id: OTP-14889</p>
        </item>
        <item>
          <p>
	    Fix string:prefix/2 to handle an empty string as second
	    argument.</p>
          <p>
	    Own Id: OTP-14942 Aux Id: PR-1702 </p>
        </item>
      </list>
    </section>

</section>

<section><title>STDLIB 3.4.3</title>

    <section><title>Fixed Bugs and Malfunctions</title>
      <list>
        <item>
	    <p> Make <c>ets:i/1</c> exit cleaner when ^D is input
	    while browsing a table. Only the old Erlang shell is
	    affected (<c>erl(1)</c> flag <c>-oldshell</c>). </p>
          <p>
	    Own Id: OTP-14663</p>
        </item>
        <item>
          <p>
	    Fixed handling of windows UNC paths in module
	    <c>filename</c>.</p>
          <p>
	    Own Id: OTP-14693</p>
        </item>
      </list>
    </section>


    <section><title>Improvements and New Features</title>
      <list>
        <item>
          <p>
	    Improve performance of the new string functionality when
	    handling ASCII characters.</p>
          <p>
	    Own Id: OTP-14670</p>
        </item>
        <item>
          <p>
	    Added a clarification to the documentation of
	    <c>unicode:characters_to_list/2</c>.</p>
          <p>
	    Own Id: OTP-14798</p>
        </item>
      </list>
    </section>

</section>

<section><title>STDLIB 3.4.2</title>

    <section><title>Fixed Bugs and Malfunctions</title>
      <list>
        <item>
	    <p> Fix a bug in the Erlang shell where recursively
	    defined records with typed fields could cause a loop.
	    </p>
          <p>
	    Own Id: OTP-14488 Aux Id: PR-1489 </p>
        </item>
        <item>
          <p>
	    Make edlin handle grapheme clusters instead of codepoints
	    to improve the handling multi-codepoints characters.</p>
          <p>
	    Own Id: OTP-14542</p>
        </item>
        <item>
	    <p>There could be false warnings for
	    <c>erlang:get_stacktrace/0</c> being used outside of a
	    <c>try</c> block when using multiple <c>catch</c>
	    clauses.</p>
          <p>
	    Own Id: OTP-14600 Aux Id: ERL-478 </p>
        </item>
      </list>
    </section>


    <section><title>Improvements and New Features</title>
      <list>
        <item>
	    <p> The Erlang code linter no longer checks that the
	    functions mentioned in <c>nowarn_deprecated_function</c>
	    options are declared in the module. </p>
          <p>
	    Own Id: OTP-14378</p>
        </item>
        <item>
          <p>
	    General Unicode improvements.</p>
          <p>
	    Own Id: OTP-14462</p>
        </item>
      </list>
    </section>

</section>

<section><title>STDLIB 3.4.1</title>

    <section><title>Fixed Bugs and Malfunctions</title>
      <list>
        <item>
	    <p> A bug in <c>proc_lib:format()</c> introduced in
	    Erlang/OTP 20.0 is corrected. </p>
          <p>
	    Own Id: OTP-14482 Aux Id: PR-1488 </p>
        </item>
        <item>
          <p>
	    Fix string:len/1 to be compatible with previous versions.</p>
          <p>
	    Own Id: OTP-14487 Aux Id: ERIERL-40 </p>
        </item>
        <item>
          <p>
	    In OTP-20.0, the behavior of c, make, and ct_make was
	    changed so that in some cases the beam files by default
	    would be written to the directory where the source files
	    were found. This is now changed back to the old behavior
	    so beam files are by default written to current
	    directory.</p>
          <p>
	    Own Id: OTP-14489 Aux Id: ERL-438 </p>
        </item>
      </list>
    </section>

</section>

<section><title>STDLIB 3.4</title>

    <section><title>Fixed Bugs and Malfunctions</title>
      <list>
        <item>
	    <p>For many releases, it has been legal to override a BIF
	    with a local function having the same name. However,
	    calling a local function with the same name as guard BIF
	    as filter in a list comprehension was not allowed.</p>
          <p>
	    Own Id: OTP-13690</p>
        </item>
        <item>
	    <p> A new (default) pseudo-random number generator
	    algorithm Xoroshiro116+ has been implemented in the
	    <c>rand</c> module. </p><p> The old algorithm
	    implementations had a number of flaws so they are all
	    deprecated, but corrected versions of two of them have
	    been added. See the documentation. </p>
          <p>
	    Own Id: OTP-14295 Aux Id: PR-1372 </p>
        </item>
        <item>
	    <p> The Erlang shell, <c>qlc:string_to_handle()</c>, and
	    the Debugger (the Evaluator area and Edit variable window
	    of the Bindings area) can parse pids, ports, references,
	    and external funs, as long as they can be created in the
	    running system. </p>
          <p>
	    Own Id: OTP-14296</p>
        </item>
        <item>
	    <p>Internal code change: Calls to <c>catch</c> followed
	    by a call to <c>erlang:get_stacktrace/0</c> has been
	    rewritten to use <c>try</c> instead of <c>catch</c> to
	    make the code future-proof.</p>
          <p>
	    Own Id: OTP-14400</p>
        </item>
        <item>
	    <p> The <c>ms_transform</c> module, used by
	    <c>ets:fun2ms/1</c> and <c>dbg:fun2ms/1</c>, evaluates
	    constant arithmetic expressions. This is necessary since
	    the Erlang compiler, which normally evaluates constant
	    expressions, does not recognize the format generated by
	    <c>ms_transform</c>. </p>
          <p>
	    Own Id: OTP-14454 Aux Id: ERIERL-29 </p>
        </item>
        <item>
	    <p> The state machine engine <c>gen_statem</c> can now
	    handle generic time-outs (multiple named) as well as
	    absolute time-out time. See the documentation. </p><p>
	    The <c>gen_statem</c> callback <c>Module:init/1</c> has
	    become mandatory to harmonize with other <c>gen_*</c>
	    modules. This may be an incompatibility for
	    <c>gen_statem</c> callback modules that use
	    <c>gen_statem:enter_loop/4-6</c>. </p>
          <p>
	    *** POTENTIAL INCOMPATIBILITY ***</p>
          <p>
	    Own Id: OTP-14531</p>
        </item>
      </list>
    </section>


    <section><title>Improvements and New Features</title>
      <list>
        <item>
          <p>
	    Improved unicode support for strings. Added normalization
	    functions in the <c>unicode</c> module. Extended the
	    <c>string</c> module API with new functions with improved
	    unicode handling and that works on grapheme clusters. The
	    new functions operates on the <c>unicode:chardata()</c>
	    type, thus they also accept <c>UTF-8 binaries</c> as
	    input. </p>
          <p>
	    The old string API have been marked as obsolete. The
	    return values have been changed for some error cases.</p>
          <p>
	    *** POTENTIAL INCOMPATIBILITY ***</p>
          <p>
	    Own Id: OTP-10289 Aux Id: OTP-10309 </p>
        </item>
        <item>
	    <p>There are two new guard BIFs '<c>floor/1</c>' and
	    '<c>ceil/1</c>'. They both return integers. In the
	    '<c>math</c>' module, there are two new BIFs with the
	    same names that return floating point values.</p>
          <p>
	    Own Id: OTP-13692</p>
        </item>
        <item>
          <p>
	    Making code_change, terminate and handle_info callbacks
	    optional in the OTP behaviours.</p>
          <p>
	    Own Id: OTP-13801</p>
        </item>
        <item>
	    <p> The support for Dets files created with Erlang/OTP R7
	    and earlier is removed. </p>
          <p>
	    Own Id: OTP-13830</p>
        </item>
        <item>
	    <p>Replaced usage of deprecated symbolic <seetype
	    marker="erts:erlang#time_unit"><c>time
	    unit</c></seetype> representations.</p>
          <p>
	    Own Id: OTP-13831 Aux Id: OTP-13735 </p>
        </item>
        <item>
	    <p>The function <c>fmod/2</c> has been added to the
	    <c>math</c> module.</p>
          <p>
	    Own Id: OTP-14000</p>
        </item>
        <item>
	    <p>The EXIT signals received from processes using
	    <c>proc_lib</c> now looks like EXIT signals from
	    processes that were spawned using <c>spawn_link</c>. In
	    particular, that means that the stack trace is now
	    included in the EXIT signal so that it can see where the
	    process crashed.</p>
          <p>
	    Own Id: OTP-14001</p>
        </item>
        <item>
	    <p><c>sets:add_element/2</c> is faster when adding an
	    element that is already present, and
	    <c>sets:del_element/2</c> is faster when the element to
	    be deleted is not present. This optimization can make
	    certain operations, such as sets:union/2 with many
	    overlapping elements, up to two orders of magnitude
	    faster.</p>
          <p>
	    Own Id: OTP-14035</p>
        </item>
        <item>
          <p>
	    Add information in doc about supervisor shutdown reason
	    when maximum restart frequency is reached.</p>
          <p>
	    Own Id: OTP-14037 Aux Id: PR-1233 </p>
        </item>
        <item>
          <p>
	    Added <c>rand:jump/[0|1]</c> functions.</p>
          <p>
	    Own Id: OTP-14038 Aux Id: PR-1235 </p>
        </item>
        <item>
	    <p>Functions for detecting changed code has been added.
	    <c>code:modified_modules/0</c> returns all currently
	    loaded modules that have changed on disk.
	    <c>code:module_status/1</c> returns the status for a
	    module. In the shell and in <c>c</c> module, <c>mm/0</c>
	    is short for <c>code:modified_modules/0</c>, and
	    <c>lm/0</c> reloads all currently loaded modules that
	    have changed on disk.</p>
          <p>
	    Own Id: OTP-14059</p>
        </item>
        <item>
	    <p>Each assert macro in <c>assert.hrl</c> now has a
	    corresponding version with an extra argument, for adding
	    comments to assertions. These can for example be printed
	    as part of error reports, to clarify the meaning of the
	    check that failed.</p>
          <p>
	    Own Id: OTP-14066</p>
        </item>
        <item>
	    <p><c>error_logger_tty_h</c> and
	    <c>error_logger_file_h</c> now inserts the node
	    information for nonlocal messages before the message
	    itself instead of after, both for readability and so as
	    not to change the line termination property at the end of
	    the message.</p>
          <p>
	    Own Id: OTP-14068</p>
        </item>
        <item>
	    <p>The Erlang code linter checks for badly formed type
	    constraints. </p>
          <p>
	    Own Id: OTP-14070 Aux Id: PR-1214 </p>
        </item>
        <item>
	    <p>By default, there will now be a warning when
	    <c>export_all</c> is used. The warning can be disabled
	    using <c>nowarn_export_all</c>.</p>
          <p>
	    Own Id: OTP-14071</p>
        </item>
        <item>
	    <p>When a <c>gen_server</c> process crashes, the
	    stacktrace for the client will be printed to facilitate
	    debugging.</p>
          <p>
	    Own Id: OTP-14089</p>
        </item>
        <item>
	    <p>Optimized ETS operations by changing table identifier
	    type from integer to reference. The reference enables a
	    more direct mapping to the table with less potential lock
	    contention and makes especially creation and deletion of
	    tables scale much better.</p> <p>The change of the opaque
	    type for the ETS table identifiers may cause failure in
	    code that make faulty assumptions about this opaque
	    type.</p> <note> <p> The number of tables stored at one
	    Erlang node <em>used</em> to be limited. This is no
	    longer the case (except by memory usage). The previous
	    default limit was about 1400 tables and could be
	    increased by setting the environment variable
	    <c>ERL_MAX_ETS_TABLES</c> before starting the Erlang
	    runtime system. This hard limit has been removed, but it
	    is currently useful to set the <c>ERL_MAX_ETS_TABLES</c>
	    anyway. It should be set to an approximate of the maximum
	    amount of tables used. This since an internal table for
	    named tables is sized using this value. If large amounts
	    of named tables are used and <c>ERL_MAX_ETS_TABLES</c>
	    hasn't been increased, the performance of named table
	    lookup will degrade. </p> </note>
          <p>
	    *** POTENTIAL INCOMPATIBILITY ***</p>
          <p>
	    Own Id: OTP-14094</p>
        </item>
        <item>
	    <p><c>take/2</c> has been added to <c>dict</c>,
	    <c>orddict</c>, and <c>gb_trees</c>. <c>take_any/2</c>
	    has been added to <c>gb_trees</c>.</p>
          <p>
	    Own Id: OTP-14102</p>
        </item>
        <item>
          <p>
	    Extend gen_event API to handle options as well.</p>
          <p>
	    Own Id: OTP-14123</p>
        </item>
        <item>
          <p>
	    Advice on how to tune the supervisor restart frequency
	    (intensity and period) is added to System Documentation -
	    Design Principles - Supervisor Behaviour.</p>
          <p>
	    Own Id: OTP-14168 Aux Id: PR-1289 </p>
        </item>
        <item>
          <p>
	    gen_fsm is deprecated and is replaced by gen_statem,
	    however for backwards compatibility reasons gen_fsm may
	    continue to exist as an undocumented feature for quite
	    some time.</p>
          <p>
	    Own Id: OTP-14183</p>
        </item>
        <item>
	    <p>The shell functions <c>c/1</c> and <c>c/2</c> have
	    been extended so that if the argument is a module name
	    instead of a file name, it automatically locates the
	    .beam file and the corresponding source file, and then
	    recompiles the module using the same compiler options
	    (plus any options passed to c/2). If compilation fails,
	    the old beam file is preserved. Also adds <c>c(Mod, Opts,
	    Filter)</c>, where the Filter argument allows you to
	    remove old compiler options before the new options are
	    added.</p> <p>New utility functions <c>file_find/2/3</c>
	    and <c>find_source/1/2/3</c> have been added to
	    <c>filelib</c>.</p>
          <p>
	    Own Id: OTP-14190</p>
        </item>
        <item>
	    <p><c>erl_tar</c> in previous versions of OTP only
	    supports the USTAR format. That limited path names to at
	    most 255 bytes, and did not support Unicode characters in
	    names in a portable way.</p>
	    <p><c>erl_tar</c> now has support for reading tar
	    archives in the formats currently in common use, such as
	    v7, STAR, USTAR, PAX, and GNU tar's extensions to the
	    STAR/USTAR format. When writing tar archives,
	    <c>erl_tar</c> can now write them in the <c>PAX</c>
	    format if necessary (for example, to support very long
	    filenames or filenames with Unicode characters). If
	    possible, <c>erl_tar</c> will still write tar archives in
	    the USTAR for maximum portability.</p>
          <p>
	    Own Id: OTP-14226</p>
        </item>
        <item>
	    <p><c>base64:mime_decode/1</c> has been optimized so that
	    it is now almost as fast as<c>base64:decode/1</c>; it
	    used be noticeably slower.</p>
          <p>
	    Own Id: OTP-14245</p>
        </item>
        <item>
	    <p><c>erl_tar</c> will now strip any leading '<c>/</c>'
	    from pathnames when extracting files from a tar archive
	    and write a message to the error logger. There is also
	    new check for directory traversal attacks; if a relative
	    path points above the current working directory the
	    extraction will be aborted.</p>
          <p>
	    Own Id: OTP-14278</p>
        </item>
        <item>
	    <p> Miscellaneous updates due to atoms containing
	    arbitrary Unicode characters. </p>
          <p>
	    Own Id: OTP-14285</p>
        </item>
        <item>
          <p>
	    The Crypto application now supports generation of
	    cryptographically strong random numbers (floats &lt; 1.0
	    and integer arbitrary ranges) as a plugin to the 'rand'
	    module.</p>
          <p>
	    Own Id: OTP-14317 Aux Id: PR-1372 </p>
        </item>
        <item>
          <p>
	    Add new function <c>ets:select_replace/2</c> which
	    performs atomic "compare-and-swap" operations for ETS
	    objects using match specifications.</p>
          <p>
	    Own Id: OTP-14319 Aux Id: PR-1076 </p>
        </item>
        <item>
	    <p> The Erlang code linter checks for bad <c>dialyzer</c>
	    attributes. It also checks for bad type variables in type
	    declarations. </p>
          <p>
	    Own Id: OTP-14323</p>
        </item>
        <item>
	    <p> Two new functions has been implemented in the
	    <c>rand</c> module; <c>normal/2</c> and
	    <c>normal_s/3</c>, that both produce normal distribution
	    (pseudo) random numbers with mean value and variance
	    according to arguments. </p>
          <p>
	    Own Id: OTP-14328 Aux Id: PR-1382 </p>
        </item>
        <item>
          <p>
	    Upgraded the OTP internal PCRE library from version 8.33
	    to version 8.40. This library is used for implementation
	    of the <seeerl marker="stdlib:re"><c>re</c></seeerl>
	    regular expressions module.</p>
          <p>
	    Besides various bug fixes, the new version allows for
	    better stack protection. In order to utilize this
	    feature, the stack size of normal scheduler threads is
	    now by default set to 128 kilo words on all platforms.
	    The stack size of normal scheduler threads can be set
	    upon system start by passing the <seecom
	    marker="erts:erl#sched_thread_stack_size"><c>+sss</c></seecom>
	    command line argument to the <seecom
	    marker="erts:erl"><c>erl</c></seecom> command.</p>
          <p>
	    See <url
	    href="http://pcre.org/original/changelog.txt">http://pcre.org/original/changelog.txt</url>
	    for information about changes made to PCRE between the
	    versions 8.33 and 8.40.</p>
          <p>
	    *** POTENTIAL INCOMPATIBILITY ***</p>
          <p>
	    Own Id: OTP-14331 Aux Id: ERL-208 </p>
        </item>
        <item>
          <p>
	    Added function <c>re:version/0</c> which returns
	    information about the OTP internal PCRE version used for
	    implementation of the <c>re</c> module.</p>
          <p>
	    Own Id: OTP-14347 Aux Id: PR-1412 </p>
        </item>
        <item>
	    <p>The format of debug information that is stored in BEAM
	    files (when <c>debug_info</c> is used) has been changed.
	    The purpose of the change is to better support other
	    BEAM-based languages such as Elixir or LFE.</p>
	    <p>All tools included in OTP (dialyzer, debugger, cover,
	    and so on) will handle both the new format and the
	    previous format. Tools that retrieve the debug
	    information using <c>beam_lib:chunk(Beam,
	    [abstract_code])</c> will continue to work with both the
	    new and old format. Tools that call
	    <c>beam_lib:chunk(Beam, ["Abst"])</c> will not work with
	    the new format.</p>
	    <p>For more information, see the description of
	    <c>debug_info</c> in the documentation for
	    <c>beam_lib</c> and the description of the
	    <c>{debug_info,{Backend,Data}}</c> option in the
	    documentation for <c>compile</c>.</p>
          <p>
	    Own Id: OTP-14369 Aux Id: PR-1367 </p>
        </item>
        <item>
          <p>
	    Add option hibernate_after to gen_server, gen_statem and
	    gen_event. Also added to the deprecated gen_fsm
	    behaviour.</p>
          <p>
	    Own Id: OTP-14405</p>
        </item>
        <item>
	    <p> The size of crash reports created by
	    <c>gen_server</c>, <c>gen_statem</c> and <c>proc_lib</c>
	    is limited with aid of the Kernel application variable
	    <c>error_logger_format_depth</c>. The purpose is to limit
	    the size of the messages sent to the <c>error_logger</c>
	    process when processes with huge message queues or states
	    crash. </p> <p>The crash report generated by
	    <c>proc_lib</c> includes the new tag
	    <c>message_queue_len</c>. The neighbour report also
	    includes the new tag <c>current_stacktrace</c>. Finally,
	    the neighbour report no longer includes the tags
	    <c>messages</c> and <c>dictionary</c>. </p> <p> The new
	    function <c>error_logger:get_format_depth/0</c> can be
	    used to retrieve the value of the Kernel application
	    variable <c>error_logger_format_depth</c>. </p>
          <p>
	    Own Id: OTP-14417</p>
        </item>
      </list>
    </section>

</section>

<section><title>STDLIB 3.3</title>

    <section><title>Fixed Bugs and Malfunctions</title>
      <list>
        <item>
	    <p>An escript with only two lines would not work.</p>
          <p>
	    Own Id: OTP-14098</p>
        </item>
        <item>
	    <p> Characters (<c>$char</c>) can be used in constant
	    pattern expressions. They can also be used in types and
	    contracts. </p>
          <p>
	    Own Id: OTP-14103 Aux Id: ERL-313 </p>
        </item>
        <item>
	    <p> The signatures of <c>erl_parse:anno_to_term/1</c> and
	    <c>erl_parse:anno_from_term/1</c> are corrected. Using
	    these functions no longer results in false Dialyzer
	    warnings. </p>
          <p>
	    Own Id: OTP-14131</p>
        </item>
        <item>
	    <p>Pretty-printing of maps is improved. </p>
          <p>
	    Own Id: OTP-14175 Aux Id: seq13277 </p>
        </item>
        <item>
	    <p>If any of the following functions in the <c>zip</c>
	    module crashed, a file would be left open:
	    <c>extract()</c>, <c>unzip()</c>, <c>create()</c>, or
	    <c>zip()</c>. This has been corrected.</p>
	    <p>A <c>zip</c> file having a "Unix header" could not be
	    unpacked.</p>
          <p>
	    Own Id: OTP-14189 Aux Id: ERL-348, ERL-349 </p>
        </item>
        <item>
	    <p> Improve the Erlang shell's tab-completion of long
	    names. </p>
          <p>
	    Own Id: OTP-14200 Aux Id: ERL-352 </p>
        </item>
        <item>
          <p>
	    The reference manual for <c>sys</c> had some faulty
	    information about the 'get_modules' message used by
	    processes where modules change dynamically during
	    runtime. The documentation is now corrected.</p>
          <p>
	    Own Id: OTP-14248 Aux Id: ERL-367 </p>
        </item>
      </list>
    </section>


    <section><title>Improvements and New Features</title>
      <list>
        <item>
          <p>
	    Bug fixes, new features and improvements to gen_statem:</p>
          <p>
	    A new type init_result/1 has replaced the old
	    init_result/0, so if you used that old type (that was
	    never documented) you have to change your code, which may
	    be regarded as a potential incompatibility.</p>
          <p>
	    Changing callback modes after code change did not work
	    since the new callback mode was not recorded. This bug
	    has been fixed.</p>
          <p>
	    The event types state_timeout and {call,From} could not
	    be generated with a {next_event,EventType,EventContent}
	    action since they did not pass the runtime type check.
	    This bug has now been corrected.</p>
          <p>
	    State entry calls can now be repeated using (new) state
	    callback returns {repeat_state,...},
	    {repeat_state_and_data,_} and repeat_state_and_data.</p>
          <p>
	    There have been lots of code cleanup in particular
	    regarding timer handling. For example is async
	    cancel_timer now used. Error handling has also been
	    cleaned up.</p>
          <p>
	    To align with probable future changes to the rest of
	    gen_*, terminate/3 has now got a fallback and
	    code_change/4 is not mandatory.</p>
          <p>
	    Own Id: OTP-14114</p>
        </item>
        <item>
	    <p><c>filename:safe_relative_path/1</c> to sanitize a
	    relative path has been added.</p>
          <p>
	    Own Id: OTP-14215</p>
        </item>
      </list>
    </section>

</section>

<section><title>STDLIB 3.2</title>

    <section><title>Fixed Bugs and Malfunctions</title>
      <list>
        <item>
          <p>
	    When a simple_one_for_one supervisor is shutting down,
	    and a child exits with an exit reason of the form
	    {shutdown, Term}, an error report was earlier printed.
	    This is now corrected.</p>
          <p>
	    Own Id: OTP-13907 Aux Id: PR-1158, ERL-163 </p>
        </item>
        <item>
	    <p> Allow empty list as parameter of the fun used with
	    <c>dbg:fun2ms/1</c>. </p>
          <p>
	    Own Id: OTP-13974</p>
        </item>
      </list>
    </section>


    <section><title>Improvements and New Features</title>
      <list>
        <item>
          <p>
	    The new behaviour gen_statem has been improved with 3 new
	    features: the possibility to use old style non-proxy
	    timeouts for gen_statem:call/2,3, state entry code, and
	    state timeouts. These are backwards compatible. Minor
	    code and documentation improvements has been performed
	    including a borderline semantics correction of timeout
	    zero handling.</p>
          <p>
	    Own Id: OTP-13929 Aux Id: PR-1170, ERL-284 </p>
        </item>
      </list>
    </section>

</section>

<section><title>STDLIB 3.1</title>

    <section><title>Fixed Bugs and Malfunctions</title>
      <list>
        <item>
          <p>
	    The <c>zip:unzip/1,2</c> and <c>zip:extract/1,2</c>
	    functions have been updated to handle directory traversal
	    exploits. Any element in the zip file that contains a
	    path that points to a directory above the top level
	    working directory, <c>cwd</c>, will instead be extracted
	    in <c>cwd</c>. An error message is printed for any such
	    element in the zip file during the unzip operation. The
	    <c>keep_old_files</c> option determines if a file will
	    overwrite a previous file with the same name within the
	    zip file.</p>
          <p>
	    Own Id: OTP-13633</p>
        </item>
        <item>
	    <p> Correct the contracts for
	    <c>ets:match_object/1,3</c>. </p>
          <p>
	    Own Id: OTP-13721 Aux Id: PR-1113 </p>
        </item>
        <item>
          <p>
	    Errors in type specification and Emacs template
	    generation for <c>gen_statem:code_change/4</c> has been
	    fixed from bugs.erlang.org's Jira cases ERL-172 and
	    ERL-187.</p>
          <p>
	    Own Id: OTP-13746 Aux Id: ERL-172, ERL-187 </p>
        </item>
      </list>
    </section>


    <section><title>Improvements and New Features</title>
      <list>
        <item>
          <p>
	    gen_statem has been changed to set the callback mode for
	    a server to what Module:callback_mode/0 returns. This
	    facilitates e.g code downgrade since the callback mode
	    now becomes a property of the currently active code, not
	    of the server process.</p>
          <p>
	    Exception handling from Module:init/1 has also been
	    improved.</p>
          <p>
	    *** POTENTIAL INCOMPATIBILITY ***</p>
          <p>
	    Own Id: OTP-13752</p>
        </item>
      </list>
    </section>

</section>

<section><title>STDLIB 3.0.1</title>

    <section><title>Fixed Bugs and Malfunctions</title>
      <list>
        <item>
	    <p> Correct a bug regarding typed records in the Erlang
	    shell. The bug was introduced in OTP-19.0. </p>
          <p>
	    Own Id: OTP-13719 Aux Id: ERL-182 </p>
        </item>
      </list>
    </section>

</section>

<section><title>STDLIB 3.0</title>

    <section><title>Fixed Bugs and Malfunctions</title>
      <list>
        <item>
	    <p> Fix a race bug affecting <c>dets:open_file/2</c>.
	    </p>
          <p>
	    Own Id: OTP-13260 Aux Id: seq13002 </p>
        </item>
        <item>
	    <p>Don't search for non-existing Map keys twice</p>
	    <p>For <c>maps:get/2,3</c> and <c>maps:find/2</c>,
	    searching for an immediate key, e.g. an atom, in a small
	    map, the search was performed twice if the key did not
	    exist.</p>
          <p>
	    Own Id: OTP-13459</p>
        </item>
        <item>
          <p>
	    Avoid stray corner-case math errors on Solaris, e.g. an
	    error is thrown on underflows in exp() and pow() when it
	    shouldn't be.</p>
          <p>
	    Own Id: OTP-13531</p>
        </item>
        <item>
	    <p>Fix linting of map key variables</p>
	    <p>Map keys cannot be unbound and then used in parallel
	    matching.</p>
	    <p>Example: <c> #{ K := V } = #{ k := K } = M.</c> This
	    is illegal if <c>'K'</c> is not bound.</p>
          <p>
	    Own Id: OTP-13534 Aux Id: ERL-135 </p>
        </item>
        <item>
          <p>
	    Fixed a bug in re on openbsd where sometimes re:run would
	    return an incorrect result.</p>
          <p>
	    Own Id: OTP-13602</p>
        </item>
        <item>
          <p>
	    To avoid potential timer bottleneck on supervisor
	    restart, timer server is no longer used when the
	    supervisor is unable to restart a child.</p>
          <p>
	    Own Id: OTP-13618 Aux Id: PR-1001 </p>
        </item>
        <item>
	    <p> The Erlang code preprocessor (<c>epp</c>) can handle
	    file names spanning over many tokens. Example:
	    <c>-include("a" "file" "name").</c>. </p>
          <p>
	    Own Id: OTP-13662 Aux Id: seq13136 </p>
        </item>
      </list>
    </section>


    <section><title>Improvements and New Features</title>
      <list>
        <item>
	    <p>The types of The Abstract Format in the
	    <c>erl_parse</c> module have been refined. </p>
          <p>
	    Own Id: OTP-10292</p>
        </item>
        <item>
	    <p> Undocumented syntax for function specifications,
	    <c>-spec F/A :: Domain -&gt; Range</c>, has been removed
	    (without deprecation). </p> <p> Using the
	    <c>is_subtype(V, T)</c> syntax for constraints (in
	    function specifications) is no longer documented, and the
	    newer syntax <c>V :: T</c> should be used instead. The
	    Erlang Parser still recognizes the <c>is_subtype</c>
	    syntax, and will continue to do so for some time. </p>
          <p>
	    *** POTENTIAL INCOMPATIBILITY ***</p>
          <p>
	    Own Id: OTP-11879</p>
        </item>
        <item>
	    <p>The '<c>random</c>' module has been deprecated. Use
	    the '<c>rand</c>' module instead.</p>
          <p>
	    Own Id: OTP-12502 Aux Id: OTP-12501 </p>
        </item>
        <item>
	    <p>Background: In record fields with a type declaration
	    but without an initializer, the Erlang parser inserted
	    automatically the singleton type <c>'undefined'</c> to
	    the list of declared types, if that value was not present
	    there. That is, the record declaration:</p>
          <p>
	    -record(rec, {f1 :: float(), f2 = 42 :: integer(), f3 ::
	    some_mod:some_typ()}).</p>
	    <p>was translated by the parser to:</p>
          <p>
	    -record(rec, {f1 :: float() | 'undefined', f2 = 42 ::
	    integer(), f3 :: some_mod:some_typ() | 'undefined'}).</p>
	    <p>The rationale for this was that creation of a "dummy"
	    <c>#rec{}</c> record should not result in a warning from
	    dialyzer that, for example, the implicit initialization
	    of the <c>#rec.f1</c> field violates its type
	    declaration.</p>
	    <p>Problems: This seemingly innocent action has some
	    unforeseen consequences.</p>
	    <p>For starters, there is no way for programmers to
	    declare that e.g. only floats make sense for the
	    <c>f1</c> field of <c>#rec{}</c> records when there is no
	    "obvious" default initializer for this field. (This also
	    affects tools like PropEr that use these declarations
	    produced by the Erlang parser to generate random
	    instances of records for testing purposes.)</p>
	    <p>It also means that dialyzer does not warn if e.g. an
	    <c>is_atom/1</c> test or something more exotic like an
	    <c>atom_to_list/1</c> call is performed on the value of
	    the <c>f1</c> field.</p>
	    <p>Similarly, there is no way to extend dialyzer to warn
	    if it finds record constructions where <c>f1</c> is not
	    initialized to some float.</p>
	    <p>Last but not least, it is semantically problematic
	    when the type of the field is an opaque type: creating a
	    union of an opaque and a structured type is very
	    problematic for analysis because it fundamentally breaks
	    the opacity of the term at that point.</p>
	    <p>Change: To solve these problems the parser will not
	    automatically insert the <c>'undefined'</c> value
	    anymore; instead the user has the option to choose the
	    places where this value makes sense (for the field) and
	    where it does not and insert the <c>| 'undefined'</c>
	    there manually.</p>
	    <p>Consequences of this change: This change means that
	    dialyzer will issue a warning for all places where
	    records with uninitialized fields are created and those
	    fields have a declared type that is incompatible with
	    <c>'undefined'</c> (e.g. <c>float()</c>). This warning
	    can be suppressed easily by adding <c>| 'undefined'</c>
	    to the type of this field. This also adds documentation
	    that the user really intends to create records where this
	    field is uninitialized.</p>
          <p>
	    *** POTENTIAL INCOMPATIBILITY ***</p>
          <p>
	    Own Id: OTP-12719</p>
        </item>
        <item>
	    <p> Remove deprecated functions in the modules
	    <c>erl_scan</c> and <c>erl_parse</c>. </p>
          <p>
	    Own Id: OTP-12861</p>
        </item>
        <item>
	    <p>The pre-processor can now expand the ?FUNCTION_NAME
	    and ?FUNCTION_ARITY macros.</p>
          <p>
	    Own Id: OTP-13059</p>
        </item>
        <item>
	    <p> A new behaviour <c>gen_statem</c> has been
	    implemented. It has been thoroughly reviewed, is stable
	    enough to be used by at least two heavy OTP applications,
	    and is here to stay. But depending on user feedback, we
	    do not expect but might find it necessary to make minor
	    not backwards compatible changes into OTP-20.0, so its
	    state can be designated as "not quite experimental"...
	    </p> <p> The <c>gen_statem</c> behaviour is intended to
	    replace <c>gen_fsm</c> for new code. It has the same
	    features and add some really useful: </p> <list
	    type="bulleted"> <item>State code is gathered</item>
	    <item>The state can be any term</item> <item>Events can
	    be postponed</item> <item>Events can be self
	    generated</item> <item>A reply can be sent from a later
	    state</item> <item>There can be multiple sys traceable
	    replies</item> </list> <p> The callback model(s) for
	    <c>gen_statem</c> differs from the one for
	    <c>gen_fsm</c>, but it is still fairly easy to rewrite
	    from <c>gen_fsm</c> to <c>gen_statem</c>. </p>
          <p>
	    Own Id: OTP-13065 Aux Id: PR-960 </p>
        </item>
        <item>
          <p>
	    Optimize binary:split/2 and binary:split/3 with native
	    BIF implementation.</p>
          <p>
	    Own Id: OTP-13082</p>
        </item>
        <item>
	    <p>Background: The types of record fields have since R12B
	    been put in a separate form by <c>epp:parse_file()</c>,
	    leaving the record declaration form untyped. The separate
	    form, however, does not follow the syntax of type
	    declarations, and parse transforms inspecting
	    <c>-type()</c> attributes need to know about the special
	    syntax. Since the compiler stores the return value of
	    <c>epp:parse_file()</c> as debug information in the
	    abstract code chunk (<c>"Abst"</c> or
	    <c>abstract_code</c>), tools too need to know about the
	    special syntax, if they inspect <c>-type()</c> attributes
	    in abstract code.</p>
	    <p>Change: No separate type form is created by
	    <c>epp:parse_file()</c>, but the type information is kept
	    in the record fields. This means that all parse
	    transforms and all tools inspecting <c>-record()</c>
	    declarations need to recognize <c>{typed_record_field,
	    Field, Type}</c>.</p>
          <p>
	    *** POTENTIAL INCOMPATIBILITY ***</p>
          <p>
	    Own Id: OTP-13148</p>
        </item>
        <item>
          <p>
	    Unsized fields of the type <c>bytes</c> in binary
	    generators are now forbidden. (The other ways of writing
	    unsized fields, such as <c>binary</c>, are already
	    forbidden.)</p>
          <p>
	    Own Id: OTP-13152</p>
        </item>
        <item>
	    <p> The type <c>map()</c> is built-in, and cannot be
	    redefined. </p>
          <p>
	    Own Id: OTP-13153</p>
        </item>
        <item>
	    <p> Let <c>dets:open_file()</c> exit with a <c>badarg</c>
	    message if given a raw file name (a binary). </p>
          <p>
	    Own Id: OTP-13229 Aux Id: ERL-55 </p>
        </item>
        <item>
	    <p> Add <c>filename:basedir/2,3</c></p> <p>basedir
	    returns suitable path(s) for 'user_cache', 'user_config',
	    'user_data', 'user_log', 'site_config' and 'site_data'.
	    On linux and linux like systems the paths will respect
	    the XDG environment variables.</p>
          <p>
	    Own Id: OTP-13392</p>
        </item>
        <item>
	    <p>There are new preprocessor directives
	    <c>-error(Term)</c> and <c>-warning(Term)</c> to cause a
	    compilation error or a compilation warning,
	    respectively.</p>
          <p>
	    Own Id: OTP-13476</p>
        </item>
        <item>
          <p>
	    Optimize <c>'++'</c> operator and <c>lists:append/2</c>
	    by using a single pass to build a new list while checking
	    for properness.</p>
          <p>
	    Own Id: OTP-13487</p>
        </item>
        <item>
          <p>
	    Add <c>maps:update_with/3,4</c> and <c>maps:take/2</c></p>
          <p>
	    Own Id: OTP-13522 Aux Id: PR-1025 </p>
        </item>
        <item>
	    <p><c>lists:join/2</c> has been added. Similar to
	    <c>string:join/2</c> but works with arbitrary lists.</p>
          <p>
	    Own Id: OTP-13523</p>
        </item>
        <item>
	    <p>Obfuscate asserts to make Dialyzer shut up.</p>
          <p>
	    Own Id: OTP-13524 Aux Id: PR-1002 </p>
        </item>
        <item>
          <p>
	    Supervisors now explicitly add their callback module in
	    the return from sys:get_status/1,2. This is to simplify
	    custom supervisor implementations. The Misc part of the
	    return value from sys:get_status/1,2 for a supervisor is
	    now:</p>
          <p>
	    [{data, [{"State",
	    State}]},{supervisor,[{"Callback",Module}]}]</p>
          <p>
	    *** POTENTIAL INCOMPATIBILITY ***</p>
          <p>
	    Own Id: OTP-13619 Aux Id: PR-1000 </p>
        </item>
        <item>
          <p>
	    Relax translation of initial calls in <c>proc_lib</c>,
	    i.e. remove the restriction to only do the translation
	    for <c>gen_server</c> and <c>gen_fsm</c>. This enables
	    user defined <c>gen</c> based generic callback modules to
	    be displayed nicely in <c>c:i()</c> and observer.</p>
          <p>
	    Own Id: OTP-13623</p>
        </item>
        <item>
	    <p>The function <c>queue:lait/1</c> (misspelling of
	    <c>liat/1</c>) is now deprecated.</p>
          <p>
	    Own Id: OTP-13658</p>
        </item>
      </list>
    </section>

</section>

<section><title>STDLIB 2.8.0.1</title>

    <section><title>Improvements and New Features</title>
      <list>
        <item>
	    <p>List subtraction (The <c>--</c> operator) will now
	    yield properly on large inputs.</p>
          <p>
	    Own Id: OTP-15371</p>
        </item>
      </list>
    </section>

</section>

<section><title>STDLIB 2.8</title>

    <section><title>Fixed Bugs and Malfunctions</title>
      <list>
        <item>
          <p>
	    Fix evaluation in matching of bound map key variables in
	    the interpreter.</p>
          <p>
	    Prior to this patch, the following code would not
	    evaluate: <c>X = key,(fun(#{X := value}) -&gt; true
	    end)(#{X => value})</c></p>
          <p>
	    Own Id: OTP-13218</p>
        </item>
        <item>
	    <p> Fix <c>erl_eval</c> not using non-local function
	    handler. </p>
          <p>
	    Own Id: OTP-13228 Aux Id: ERL-32 </p>
        </item>
        <item>
	    <p> The Erlang Code Linter no longer crashes if there is
	    a <c>-deprecated()</c> attribute but no <c>-module()</c>
	    declaration. </p>
          <p>
	    Own Id: OTP-13230 Aux Id: ERL-62 </p>
        </item>
        <item>
          <p>
	    The timestamp in the result returned by <c>dets:info(Tab,
	    safe_fixed)</c> was unintentionally broken as a result of
	    the time API rewrites in OTP 18.0. This has now been
	    fixed.</p>
          <p>
	    Own Id: OTP-13239 Aux Id: OTP-11997 </p>
        </item>
        <item>
	    <p>A rare race condition in <c>beam_lib</c> when using
	    encrypted abstract format has been eliminated.</p>
          <p>
	    Own Id: OTP-13278</p>
        </item>
        <item>
          <p>
	    Improved maps:with/2 and maps:without/2 algorithms</p>
          <p>
	    The new implementation speeds up the execution
	    significantly for all sizes of input.</p>
          <p>
	    Own Id: OTP-13376</p>
        </item>
      </list>
    </section>


    <section><title>Improvements and New Features</title>
      <list>
        <item>
          <p>
	    Time warp safety improvements.</p>
          <p>
	    Introduced the options <c>monotonic_timestamp</c>, and
	    <c>strict_monotonic_timestamp</c> to the trace,
	    sequential trace, and system profile functionality. This
	    since the already existing <c>timestamp</c> option is not
	    time warp safe.</p>
          <p>
	    Introduced the option <c>safe_fixed_monotonic_time</c> to
	    <c>ets:info/2</c> and <c>dets:info/2</c>. This since the
	    already existing <c>safe_fixed</c> option is not time
	    warp safe.</p>
          <p>
	    Own Id: OTP-13222 Aux Id: OTP-11997 </p>
        </item>
        <item>
          <p>
	    In the shell Ctrl+W (delete word) will no longer consider
	    "." as being part of a word.</p>
          <p>
	    Own Id: OTP-13281</p>
        </item>
      </list>
    </section>

</section>

<section><title>STDLIB 2.7</title>

    <section><title>Fixed Bugs and Malfunctions</title>
      <list>
        <item>
	    <p>The Erlang Pretty Printer uses <c>::</c> for function
	    type constraints.</p> <p>A bug concerning pretty printing
	    of annotated type union elements in map pair types has
	    been fixed.</p> <p>Some minor issues regarding the
	    documentation of types and specs have been corrected.</p>
          <p>
	    Own Id: OTP-13084</p>
        </item>
        <item>
	    <p> The shell command <c>rp</c> prints strings as lists
	    of integers if pretty printing of lists is set to
	    <c>false</c>. </p>
          <p>
	    Own Id: OTP-13145</p>
        </item>
        <item>
          <p>
	    The shell would crash if a bit syntax expression with
	    conflicting types were given (e.g. if a field type was
	    given as '<c>integer-binary</c>'). (Thanks to Aleksei
	    Magusev for reporting this bug.)</p>
          <p>
	    Own Id: OTP-13157</p>
        </item>
        <item>
	    <p>The <c>rand:export_seed/0</c> would never return
	    '<c>undefined</c>' even if no seed has previously been
	    created. Fixed to return '<c>undefined</c>' if there is
	    no seed in the process dictionary.</p>
          <p>
	    Own Id: OTP-13162</p>
        </item>
      </list>
    </section>


    <section><title>Improvements and New Features</title>
      <list>
        <item>
          <p>
	    Add support for the Delete, Home and End keys in the
	    Erlang shell.</p>
          <p>
	    Own Id: OTP-13032</p>
        </item>
        <item>
	    <p><c>beam_lib:all_chunks/1</c> and
	    <c>beam_lib:build_module/1</c> have been documented.</p>
          <p>
	    Own Id: OTP-13063</p>
        </item>
      </list>
    </section>

</section>

<section><title>STDLIB 2.6</title>

    <section><title>Fixed Bugs and Malfunctions</title>
      <list>
        <item>
	    <p> In OTP 18.0, <c>qlc</c> does not handle syntax errors
	    well. This bug has been fixed. </p>
          <p>
	    Own Id: OTP-12946</p>
        </item>
        <item>
          <p>
	    Optimize zip:unzip/2 when uncompressing to memory.</p>
          <p>
	    Own Id: OTP-12950</p>
        </item>
        <item>
          <p>
	    The STDLIB reference manual is updated to show
	    correct information about the return value of
	    <c>gen_fsm:reply/2</c>.</p>
          <p>
	    Own Id: OTP-12973</p>
        </item>
        <item>
	    <p>re:split2,3 and re:replace/3,4 now correctly handles
	    pre-compiled patterns that have been compiled using the
	    '<c>unicode</c>' option.</p>
          <p>
	    Own Id: OTP-12977</p>
        </item>
        <item>
          <p>
	    Export <c>shell:catch_exception/1</c> as documented.</p>
          <p>
	    Own Id: OTP-12990</p>
        </item>
      </list>
    </section>


    <section><title>Improvements and New Features</title>
      <list>
        <item>
	    <p>A mechanism for limiting the amount of text that the
	    built-in error logger events will produce has been
	    introduced. It is useful for limiting both the size of
	    log files and the CPU time used to produce them.</p>
	    <p>This mechanism is experimental in the sense that it
	    may be changed if it turns out that it does not solve the
	    problem it is supposed to solve. In that case, there may
	    be backward incompatible improvements to this
	    mechanism.</p>
	    <p>See the documentation for the config parameter
	    <c>error_logger_format_depth</c> in the Kernel
	    application for information about how to turn on this
	    feature.</p>
          <p>
	    Own Id: OTP-12864</p>
        </item>
      </list>
    </section>

</section>

<section><title>STDLIB 2.5</title>

    <section><title>Fixed Bugs and Malfunctions</title>
      <list>
        <item>
          <p>
	    Fix handling of single dot in filename:join/2</p>
          <p>
	    The reference manual says that filename:join(A,B) is
	    equivalent to filename:join([A,B]). In some rare cases
	    this turns out not to be true. For example:</p>
          <p>
	    <c>filename:join("/a/.","b") -&gt; "/a/./b"</c> vs
	    <c>filename:join(["/a/.","b"]) -&gt; "/a/b"</c>.</p>
          <p>
	    This has been corrected. A single dot is now only kept if
	    it occurs at the very beginning or the very end of the
	    resulting path.</p>
          <p>
	    *** POTENTIAL INCOMPATIBILITY ***</p>
          <p>
	    Own Id: OTP-12158</p>
        </item>
        <item>
          <p>
	    The undocumented option <c>generic_debug</c> for
	    <c>gen_server</c> has been removed.</p>
          <p>
	    Own Id: OTP-12183</p>
        </item>
        <item>
          <p>
	    erl_lint:icrt_export/4 has been rewritten to make the
	    code really follow the scoping rules of Erlang, and not
	    just in most situations by accident.</p>
          <p>
	    Own Id: OTP-12186</p>
        </item>
        <item>
          <p>
	    Add 'trim_all' option to binary:split/3</p>
          <p>
	    This option can be set to remove _ALL_ empty parts of the
	    result of a call to binary:split/3.</p>
          <p>
	    Own Id: OTP-12301</p>
        </item>
        <item>
	    <p> Correct orddict(3) regarding evaluation order of
	    <c>fold()</c> and <c>map()</c>. </p>
          <p>
	    Own Id: OTP-12651 Aux Id: seq12832 </p>
        </item>
        <item>
          <p>
	    Correct <c>maps</c> module error exceptions </p>
          <p>
	    Bad input to maps module function will now yield the
	    following exceptions:</p>
          <list> <item>{badmap, NotMap}, or </item> <item>badarg.</item>
          </list>
          <p>
	    Own Id: OTP-12657</p>
        </item>
        <item>
          <p>
	    It is now possible to paste text in JCL mode (using
	    Ctrl-Y) that has been copied in the previous shell
	    session. Also a bug that caused the JCL mode to crash
	    when pasting text has been fixed.</p>
          <p>
	    Own Id: OTP-12673</p>
        </item>
        <item>
          <p>
	    Add <c>uptime()</c> shell command.</p>
          <p>
	    Own Id: OTP-12752</p>
        </item>
        <item>
          <p>
	    Cache nowarn_bif_clash functions in erl_lint.</p>
          <p>
	    This patch stores nowarn_bif_clash in the lint record. By
	    using erlc +'{eprof,lint_module}' when compiling the
	    erlang parser, we noticed the time spent on
	    nowarn_function/2 reduced from 30% to 0.01%.</p>
          <p>
	    Own Id: OTP-12754</p>
        </item>
        <item>
          <p>
	    Optimize the Erlang Code Linter by using the cached
	    filename information.</p>
          <p>
	    Own Id: OTP-12772</p>
        </item>
        <item>
          <p>
	    If a child of a simple_one_for_one returns ignore from
	    its start function no longer store the child for any
	    restart type. It is not possible to restart or delete the
	    child because the supervisor is a simple_one_for_one.</p>
          <p>
	    Own Id: OTP-12793</p>
        </item>
        <item>
          <p>
	    Make <c>ets:file2tab</c> preserve enabled
	    <c>read_concurrency</c> and <c>write_concurrency</c>
	    options for tables.</p>
          <p>
	    Own Id: OTP-12814</p>
        </item>
        <item>
          <p>
	    There are many cases where user code needs to be able to
	    distinguish between a socket that was closed normally and
	    one that was aborted. Setting the option
	    {show_econnreset, true} enables the user to receive
	    ECONNRESET errors on both active and passive sockets.</p>
          <p>
	    Own Id: OTP-12841</p>
        </item>
      </list>
    </section>


    <section><title>Improvements and New Features</title>
      <list>
        <item>
          <p>
	    Allow maps for supervisor flags and child specs</p>
          <p>
	    Earlier, supervisor flags and child specs were given as
	    tuples. While this is kept for backwards compatibility,
	    it is now also allowed to give these parameters as maps,
	    see <seeerl
	    marker="stdlib:supervisor#sup_flags">sup_flags</seeerl>
	    and <seeerl
	    marker="stdlib:supervisor#child_spec">child_spec</seeerl>.</p>
          <p>
	    Own Id: OTP-11043</p>
        </item>
        <item>
          <p>
	    A new system message, <c>terminate</c>, is added. This
	    can be sent with <c>sys:terminate/2,3</c>. If the
	    receiving process handles system messages properly it
	    will terminate shortly after receiving this message.</p>
          <p>
	    The new function <c>proc_lib:stop/1,3</c> utilizes this
	    new system message and monitors the receiving process in
	    order to facilitate a synchronous stop mechanism for
	    'special processes'.</p>
          <p>
	    <c>proc_lib:stop/1,3</c> is used by the following
	    functions:</p>
	    <list> <item><c>gen_server:stop/1,3</c> (new)</item>
	    <item><c>gen_fsm:stop/1,3</c> (new)</item>
	    <item><c>gen_event:stop/1,3</c> (modified to be
	    synchronous)</item> <item><c>wx_object:stop/1,3</c>
	    (new)</item> </list>
          <p>
	    Own Id: OTP-11173 Aux Id: seq12353 </p>
        </item>
        <item>
          <p>
	    Remove the <c>pg</c> module, which has been deprecated
	    through OTP-17, is now removed from the STDLIB
	    application. This module has been marked experimental for
	    more than 15 years, and has largely been superseded by
	    the <c>pg2</c> module from the Kernel application.</p>
          <p>
	    Own Id: OTP-11907</p>
        </item>
        <item>
          <p>
	    New BIF: <c>erlang:get_keys/0</c>, lists all keys
	    associated with the process dictionary. Note:
	    <c>erlang:get_keys/0</c> is auto-imported.</p>
          <p>
	    *** POTENTIAL INCOMPATIBILITY ***</p>
          <p>
	    Own Id: OTP-12151 Aux Id: seq12521 </p>
        </item>
        <item>
	    <p> Add three new functions to <c>io_lib</c>--
	    <c>scan_format/2</c>, <c>unscan_format/1</c>, and
	    <c>build_text/1</c>-- which expose the parsed form of the
	    format control sequences to make it possible to easily
	    modify or filter the input to <c>io_lib:format/2</c>.
	    This can e.g. be used in order to replace unbounded-size
	    control sequences like <c>~w</c> or <c>~p</c> with
	    corresponding depth-limited <c>~W</c> and <c>~P</c>
	    before doing the actual formatting. </p>
          <p>
	    Own Id: OTP-12167</p>
        </item>
        <item>
	    <p> Introduce the <c>erl_anno</c> module, an abstraction
	    of the second element of tokens and tuples in the
	    abstract format. </p>
          <p>
	    Own Id: OTP-12195</p>
        </item>
        <item>
          <p>
	    Support variables as Map keys in expressions and patterns</p>
	    <p>Erlang will accept any expression as keys in Map
	    expressions and it will accept literals or bound
	    variables as keys in Map patterns.</p>
          <p>
	    Own Id: OTP-12218</p>
        </item>
        <item>
	    <p> The last traces of Mnemosyne Rules have been removed.
	    </p>
          <p>
	    Own Id: OTP-12257</p>
        </item>
        <item>
          <p>
	    Properly support maps in match_specs</p>
          <p>
	    Own Id: OTP-12270</p>
        </item>
        <item>
          <p>
	    New function <c>ets:take/2</c>. Works the same as
	    <c>ets:delete/2</c> but also returns the deleted
	    object(s).</p>
          <p>
	    Own Id: OTP-12309</p>
        </item>
        <item>
	    <p><c>string:tokens/2</c> is somewhat faster, especially
	    if the list of separators only contains one separator
	    character.</p>
          <p>
	    Own Id: OTP-12422 Aux Id: seq12774 </p>
        </item>
        <item>
	    <p>The documentation of the Abstract Format (in the ERTS
	    User's Guide) has been updated with types and
	    specification. (Thanks to Anthony Ramine.) </p> <p> The
	    explicit representation of parentheses used in types of
	    the abstract format has been removed. Instead the new
	    functions <c>erl_parse:type_inop_prec()</c> and
	    <c>erl_parse:type_preop_prec()</c> can be used for
	    inserting parentheses where needed. </p>
          <p>
	    Own Id: OTP-12492</p>
        </item>
        <item>
          <p>
	    Prevent zip:zip_open/[12] from leaking file descriptors
	    if parent process dies.</p>
          <p>
	    Own Id: OTP-12566</p>
        </item>
        <item>
          <p>
	    Add a new random number generator, see <c>rand</c>
	    module. It have better characteristics and an improved
	    interface.</p>
          <p>
	    Own Id: OTP-12586 Aux Id: OTP-12501, OTP-12502 </p>
        </item>
        <item>
	    <p><c>filename:split/1</c> when given an empty binary
	    will now return an empty list, to make it consistent with
	    return value when given an empty list.</p>
          <p>
	    Own Id: OTP-12716</p>
        </item>
        <item>
          <p>
	    Add <c>sync</c> option to <c>ets:tab2file/3</c>.</p>
          <p>
	    Own Id: OTP-12737 Aux Id: seq12805 </p>
        </item>
        <item>
	    <p> Add functions <c>gb_sets:iterator_from()</c> and
	    <c>gb_trees:iterator_from()</c>. (Thanks to Kirill
	    Kinduk.) </p>
          <p>
	    Own Id: OTP-12742</p>
        </item>
        <item>
          <p>
	    Add <c>maps:filter/2</c> to maps module.</p>
          <p>
	    Own Id: OTP-12745</p>
        </item>
        <item>
          <p>
	    Change some internal data structures to Maps in order to
	    speed up compilation time. Measured speed up is around
	    10%-15%.</p>
          <p>
	    Own Id: OTP-12774</p>
        </item>
        <item>
	    <p> Update <c>orddict</c> to use parameterized types and
	    specs. (Thanks to UENISHI Kota.) </p>
          <p>
	    Own Id: OTP-12785</p>
        </item>
        <item>
	    <p>The assert macros in <c>eunit</c> has been moved out
	    to <c>stdlib/include/assert.hrl</c>. This files get
	    included by <c>eunit.hrl</c>. Thus, nothing changes for
	    eunit users, but the asserts can now also be included
	    separately.</p>
          <p>
	    Own Id: OTP-12808</p>
        </item>
      </list>
    </section>

</section>

<section><title>STDLIB 2.4</title>

    <section><title>Fixed Bugs and Malfunctions</title>
      <list>
        <item>
          <p>
	    Behaviour of character types \d, \w and \s has always
	    been to not match characters with value above 255, not
	    128, i.e. they are limited to ISO-Latin-1 and not ASCII</p>
          <p>
	    Own Id: OTP-12521</p>
        </item>
      </list>
    </section>


    <section><title>Improvements and New Features</title>
      <list>
        <item>
          <p>
	    c:m/1 now displays the module's MD5 sum.</p>
          <p>
	    Own Id: OTP-12500</p>
        </item>
        <item>
          <p>
	    Make ets:i/1 handle binary input from IO server.</p>
          <p>
	    Own Id: OTP-12550</p>
        </item>
      </list>
    </section>

</section>

<section><title>STDLIB 2.3</title>

    <section><title>Fixed Bugs and Malfunctions</title>
      <list>
        <item>
          <p>
	    The documentation of string:tokens/2 now explicitly
	    specifies that adjacent separator characters do not give
	    any empty strings in the resulting list of tokens.</p>
          <p>
	    Own Id: OTP-12036</p>
        </item>
        <item>
          <p>
	    Fix broken deprecation warnings in ssh application</p>
          <p>
	    Own Id: OTP-12187</p>
        </item>
        <item>
          <p>
	    Maps: Properly align union typed assoc values in
	    documentation</p>
          <p>
	    Own Id: OTP-12190</p>
        </item>
        <item>
          <p>
	    Fix filelib:wildcard/2 when 'Cwd' ends with a dot</p>
          <p>
	    Own Id: OTP-12212</p>
        </item>
        <item>
          <p>
	    Allow <c>Name/Arity</c> syntax in maps values inside
	    attributes.</p>
          <p>
	    Own Id: OTP-12213</p>
        </item>
        <item>
          <p>
	    Fix edlin to correctly save text killed with ctrl-u.
	    Prior to this fix, entering text into the Erlang shell
	    and then killing it with ctrl-u followed by yanking it
	    back with ctrl-y would result in the yanked text being
	    the reverse of the original killed text.</p>
          <p>
	    Own Id: OTP-12224</p>
        </item>
        <item>
          <p>
	    If a callback function was terminated with exit/1, there
	    would be no stack trace in the ERROR REPORT produced by
	    gen_server. This has been corrected.</p>
          <p>
	    To keep the backwards compatibility, the actual exit
	    reason for the process is not changed.</p>
          <p>
	    Own Id: OTP-12263 Aux Id: seq12733 </p>
        </item>
        <item>
          <p>
	    Warnings produced by <c>ms_transform</c> could point out
	    the wrong line number.</p>
          <p>
	    Own Id: OTP-12264</p>
        </item>
      </list>
    </section>


    <section><title>Improvements and New Features</title>
      <list>
        <item>
          <p>
	    Supports tar file creation on other media than file
	    systems mounted on the local machine.</p>
          <p>
	    The <c>erl_tar</c> api is extended with
	    <c>erl_tar:init/3</c> that enables usage of user provided
	    media storage routines. A ssh-specific set of such
	    routines is hidden in the new function
	    <c>ssh_sftp:open_tar/3</c> to simplify creating a tar
	    archive on a remote ssh server.</p>
          <p>
	    A chunked file reading option is added to
	    <c>erl_tar:add/3,4</c> to save memory on e.g small
	    embedded systems. The size of the slices read from a file
	    in that case can be specified.</p>
          <p>
	    Own Id: OTP-12180 Aux Id: seq12715 </p>
        </item>
        <item>
          <p>
	    I/O requests are optimized for long message queues in the
	    calling process.</p>
          <p>
	    Own Id: OTP-12315</p>
        </item>
      </list>
    </section>

</section>

<section><title>STDLIB 2.2</title>

    <section><title>Fixed Bugs and Malfunctions</title>
      <list>
        <item>
          <p>
	    The type spec of the FormFunc argument to
	    sys:handle_debug/4 was erroneously pointing to dbg_fun().
	    This is now corrected and the new type is format_fun().</p>
          <p>
	    Own Id: OTP-11800</p>
        </item>
        <item>
          <p>
	    Behaviors such as gen_fsm and gen_server should always
	    invoke format_status/2 before printing the state to the
	    logs.</p>
          <p>
	    Own Id: OTP-11967</p>
        </item>
        <item>
	    <p> The documentation of <c>dets:insert_new/2</c> has
	    been corrected. (Thanks to Alexei Sholik for reporting
	    the bug.) </p>
          <p>
	    Own Id: OTP-12024</p>
        </item>
        <item>
          <p>
	    Printing a term with io_lib:format and control sequence
	    w, precision P and field width F, where F&lt; P would
	    fail in one of the two following ways:</p>
          <p>
	    1) If P &lt; printed length of the term, an infinite loop
	    would be entered, consuming all available memory.</p>
          <p>
	    2) If P &gt;= printed length of the term, an exception
	    would be raised.</p>
          <p>
	    These two problems are now corrected.</p>
          <p>
	    Own Id: OTP-12041</p>
        </item>
        <item>
          <p>
	    The documentation of <c>maps:values/1</c> has been
	    corrected.</p>
          <p>
	    Own Id: OTP-12055</p>
        </item>
        <item>
          <p>
	    Expand shell functions in map expressions.</p>
          <p>
	    Own Id: OTP-12063</p>
        </item>
      </list>
    </section>


    <section><title>Improvements and New Features</title>
      <list>
        <item>
          <p>
	    Add maps:with/2</p>
          <p>
	    Own Id: OTP-12137</p>
        </item>
      </list>
    </section>

</section>

<section><title>STDLIB 2.1.1</title>

    <section><title>Fixed Bugs and Malfunctions</title>
      <list>
        <item>
          <p>
	    OTP-11850 fixed filelib:wildcard/1 to work with broken
	    symlinks. This correction, however, introduced problems
	    since symlinks were no longer followed for functions like
	    filelib:ensure_dir/1, filelib:is_dir/1,
	    filelib:file_size/1, etc. This is now corrected.</p>
          <p>
	    Own Id: OTP-12054 Aux Id: seq12660 </p>
        </item>
      </list>
    </section>

</section>

<section><title>STDLIB 2.1</title>

    <section><title>Fixed Bugs and Malfunctions</title>
      <list>
        <item>
	    <p><c>filelib:wildcard("broken_symlink")</c> would return
	    an empty list if "broken_symlink" was a symlink that did
	    not point to an existing file.</p>
          <p>
	    Own Id: OTP-11850 Aux Id: seq12571 </p>
        </item>
        <item>
	    <p><c>erl_tar</c> can now handle files names that contain
	    Unicode characters. See "UNICODE SUPPORT" in the
	    documentation for <c>erl_tar</c>.</p>
	    <p>When creating a tar file, <c>erl_tar</c> would
	    sometime write a too short end of tape marker. GNU tar
	    would correctly extract files from such tar file, but
	    would complain about "A lone zero block at...".</p>
          <p>
	    Own Id: OTP-11854</p>
        </item>
        <item>
	    <p> When redefining and exporting the type <c>map()</c>
	    the Erlang Code Linter (<c>erl_lint</c>) erroneously
	    emitted an error. This bug has been fixed. </p>
          <p>
	    Own Id: OTP-11872</p>
        </item>
        <item>
          <p>
	    Fix evaluation of map updates in the debugger and
	    erl_eval</p>
          <p>
	    Reported-by: José Valim</p>
          <p>
	    Own Id: OTP-11922</p>
        </item>
      </list>
    </section>


    <section><title>Improvements and New Features</title>
      <list>
        <item>
	    <p>The following native functions now bump an appropriate
	    amount of reductions and yield when out of
	    reductions:</p> <list>
	    <item><c>erlang:binary_to_list/1</c></item>
	    <item><c>erlang:binary_to_list/3</c></item>
	    <item><c>erlang:bitstring_to_list/1</c></item>
	    <item><c>erlang:list_to_binary/1</c></item>
	    <item><c>erlang:iolist_to_binary/1</c></item>
	    <item><c>erlang:list_to_bitstring/1</c></item>
	    <item><c>binary:list_to_bin/1</c></item> </list>
	    <p>Characteristics impact:</p> <taglist>
	    <tag>Performance</tag> <item>The functions converting
	    from lists got a performance loss for very small lists,
	    and a performance gain for very large lists.</item>
	    <tag>Priority</tag> <item>Previously a process executing
	    one of these functions effectively got an unfair priority
	    boost. This priority boost depended on the input size.
	    The larger the input was, the larger the priority boost
	    got. This unfair priority boost is now lost. </item>
	    </taglist>
          <p>
	    Own Id: OTP-11888</p>
        </item>
        <item>
          <p>
	    Add <c>maps:get/3</c> to maps module. The function will
	    return the supplied default value if the key does not
	    exist in the map.</p>
          <p>
	    Own Id: OTP-11951</p>
        </item>
      </list>
    </section>

</section>

<section><title>STDLIB 2.0</title>

    <section><title>Fixed Bugs and Malfunctions</title>
      <list>
        <item>
          <p>
	    The option dupnames did not work as intended in re. When
	    looking for names with {capture, [Name, ...]}, re:run
	    returned a random instance of the match for that name,
	    instead of the leftmost matching instance, which was what
	    the documentation stated. This is now corrected to adhere
	    to the documentation. The option {capture,all_names}
	    along with a re:inspect/2 function is also added to
	    further help in using named subpatterns.</p>
          <p>
	    Own Id: OTP-11205</p>
        </item>
        <item>
          <p>
	    If option 'binary' was set for standard_input, then c:i()
	    would hang if the output was more than one page long -
	    i.e. then input after "(c)ontinue (q)uit --&gt;" could
	    not be read. This has been corrected. (Thanks to José
	    Valim)</p>
          <p>
	    Own Id: OTP-11589</p>
        </item>
        <item>
          <p>
	    stdlib/lists: Add function droplast/1 This functions
	    drops the last element of a non-empty list. lists:last/1
	    and lists:droplast/1 are the dual of hd/1 and tl/1 but
	    for the end of a list. (Thanks to Hans Svensson)</p>
          <p>
	    Own Id: OTP-11677</p>
        </item>
        <item>
          <p>
	    Allow all auto imports to be suppressed at once.
	    Introducing the no_auto_import attribute:
	    -compile(no_auto_import). Useful for code generation
	    tools that always use the qualified function names and
	    want to avoid the auto imported functions clashing with
	    local ones. (Thanks to José Valim.)</p>
          <p>
	    Own Id: OTP-11682</p>
        </item>
        <item>
          <p>
	    supervisor_bridge does no longer report normal
	    termination of children. The reason is that in some
	    cases, for instance when the restart strategy is
	    simple_one_for_one, the log could be completely
	    overloaded with reports about normally terminating
	    processes. (Thanks to Artem Ocheredko)</p>
          <p>
	    Own Id: OTP-11685</p>
        </item>
        <item>
	    <p> The type annotations for alternative registries using
	    the {via, Module, Name} syntax for sup_name() and
	    sup_ref() in the supervisor module are now consistent
	    with the documentation. Dialyzer should no longer
	    complain about valid supervisor:start_link() and
	    supervisor:start_child() calls. (Thanks to Caleb
	    Helbling.) </p>
          <p>
	    Own Id: OTP-11707</p>
        </item>
        <item>
	    <p> Two Dets bugs have been fixed. When trying to open a
	    short file that is not a Dets file, the file was deleted
	    even with just read access. Calling
	    <c>dets:is_dets_file/1</c> with a file that is not a Dets
	    file, a file descriptor was left open. (Thanks to Håkan
	    Mattsson for reporting the bugs.) </p>
          <p>
	    Own Id: OTP-11709</p>
        </item>
        <item>
          <p>
	    Fix race bug in <c>ets:all</c>. Concurrent creation of
	    tables could cause other tables to not be included in the
	    result. (Thanks to Florian Schintke for bug report)</p>
          <p>
	    Own Id: OTP-11726</p>
        </item>
        <item>
          <p>
	    erl_eval now properly evaluates '=='/2 when it is used in
	    guards. (Thanks to José Valim)</p>
          <p>
	    Own Id: OTP-11747</p>
        </item>
        <item>
          <p>
	    Calls to proplists:get_value/3 are replaced by the faster
	    lists:keyfind/3 in io_lib_pretty. Elements in the list
	    are always 2-tuples. (Thanks to Andrew Thompson)</p>
          <p>
	    Own Id: OTP-11752</p>
        </item>
        <item>
	    <p> A qlc bug where filters were erroneously optimized
	    away has been fixed. Thanks to Sam Bobroff for reporting
	    the bug. </p>
          <p>
	    Own Id: OTP-11758</p>
        </item>
        <item>
          <p>
	    A number of compiler errors where unusual or nonsensical
	    code would crash the compiler have been reported by Ulf
	    Norell and corrected by Anthony Ramine.</p>
          <p>
	    Own Id: OTP-11770</p>
        </item>
        <item>
	    <p> Since Erlang/OTP R16B the Erlang Core Linter
	    (<c>erl_lint</c>) has not emitted errors when built-in
	    types were re-defined. This bug has been fixed. (Thanks
	    to Roberto Aloi.) </p>
          <p>
	    Own Id: OTP-11772</p>
        </item>
        <item>
          <p>
	    The functions <c>sys:get_state/1,2</c> and
	    <c>sys:replace_state/2,3</c> are fixed so they can now be
	    run while the process is sys suspended. To accomplish
	    this, the new callbacks <c>Mod:system_get_state/1</c> and
	    <c>Mod:system_replace_state/2</c> are added, which are
	    also implemented by the generic behaviours
	    <c>gen_server</c>, <c>gen_event</c> and <c>gen_fsm</c>.</p>
          <p>
	    The potential incompatibility refers to:</p>
	    <list> <item>The previous behaviour of intercepting the
	    system message and passing a tuple of size 2 as the last
	    argument to <c>sys:handle_system_msg/6</c> is no longer
	    supported.</item> <item>The error handling when
	    <c>StateFun</c> in <c>sys:replace_state/2,3</c> fails is
	    changed from being totally silent to possibly (if the
	    callback module does not catch) throw an exception in the
	    client process.</item> </list>
          <p>
	    (Thanks to James Fish and Steve Vinoski)</p>
          <p>
	    *** POTENTIAL INCOMPATIBILITY ***</p>
          <p>
	    Own Id: OTP-11817</p>
        </item>
      </list>
    </section>


    <section><title>Improvements and New Features</title>
      <list>
        <item>
          <p>
	    Options to set match_limit and match_limit_recursion are
	    added to re:run. The option report_errors is also added
	    to get more information when re:run fails due to limits
	    or compilation errors.</p>
          <p>
	    Own Id: OTP-10285</p>
        </item>
        <item>
	    <p> The pre-defined types <c>array/0</c>, <c>dict/0</c>,
	    <c>digraph/0</c>, <c>gb_set/0</c>, <c>gb_tree/0</c>,
	    <c>queue/0</c>, <c>set/0</c>, and <c>tid/0</c> have been
	    deprecated. They will be removed in Erlang/OTP 18.0. </p>
	    <p> Instead the types <c>array:array/0</c>,
	    <c>dict:dict/0</c>, <c>digraph:graph/0</c>,
	    <c>gb_set:set/0</c>, <c>gb_tree:tree/0</c>,
	    <c>queue:queue/0</c>, <c>sets:set/0</c>, and
	    <c>ets:tid/0</c> can be used. (Note: it has always been
	    necessary to use <c>ets:tid/0</c>.) </p> <p> It is
	    allowed in Erlang/OTP 17.0 to locally re-define the types
	    <c>array/0</c>, <c>dict/0</c>, and so on. </p> <p> New
	    types <c>array:array/1</c>, <c>dict:dict/2</c>,
	    <c>gb_sets:set/1</c>, <c>gb_trees:tree/2</c>,
	    <c>queue:queue/1</c>, and <c>sets:set/1</c> have been
	    added. </p> <p> A compiler option,
	    <c>nowarn_deprecated_type</c>, has been introduced. By
	    including the attribute </p> <c>
	    -compile(nowarn_deprecated_type).</c> <p> in an Erlang
	    source file, warnings about deprecated types can be
	    avoided in Erlang/OTP 17.0. </p> <p> The option can also
	    be given as a compiler flag: </p> <c> erlc
	    +nowarn_deprecated_type file.erl</c>
          <p>
	    Own Id: OTP-10342</p>
        </item>
        <item>
          <p>
	    Calls to erlang:open_port/2 with 'spawn' are updated to
	    handle space in the command path.</p>
          <p>
	    Own Id: OTP-10842</p>
        </item>
        <item>
	    <p> Dialyzer's <c>unmatched_return</c> warnings have been
	    corrected. </p>
          <p>
	    Own Id: OTP-10908</p>
        </item>
        <item>
          <p>
	    Forbid unsized fields in patterns of binary generators
	    and simplified v3_core's translation of bit string
	    generators. (Thanks to Anthony Ramine.)</p>
          <p>
	    Own Id: OTP-11186</p>
        </item>
        <item>
          <p>
	    The version of the PCRE library Used by Erlang's re
	    module is raised to 8.33 from 7.6. This means, among
	    other things, better Unicode and Unicode Character
	    Properties support. New options connected to PCRE 8.33
	    are also added to the re module (ucd, notempty_atstart,
	    no_start_optimize). PCRE has extended the regular
	    expression syntax between 7.6 and 8.33, why this imposes
	    a potential incompatibility. Only very complicated
	    regular expressions may be affected, but if you know you
	    are using obscure features, please test run your regular
	    expressions and verify that their behavior has not
	    changed.</p>
          <p>
	    *** POTENTIAL INCOMPATIBILITY ***</p>
          <p>
	    Own Id: OTP-11204</p>
        </item>
        <item>
          <p>
	    Added dict:is_empty/1 and orddict:is_empty/1. (Thanks to
	    Magnus Henoch.)</p>
          <p>
	    Own Id: OTP-11353</p>
        </item>
        <item>
          <p>
	    A call to either the <c>garbage_collect/1</c> BIF or the
	    <c>check_process_code/2</c> BIF may trigger garbage
	    collection of another processes than the process calling
	    the BIF. The previous implementations performed these
	    kinds of garbage collections without considering the
	    internal state of the process being garbage collected. In
	    order to be able to more easily and more efficiently
	    implement yielding native code, these types of garbage
	    collections have been rewritten. A garbage collection
	    like this is now triggered by an asynchronous request
	    signal, the actual garbage collection is performed by the
	    process being garbage collected itself, and finalized by
	    a reply signal to the process issuing the request. Using
	    this approach processes can disable garbage collection
	    and yield without having to set up the heap in a state
	    that can be garbage collected.</p>
          <p>
	    The <seemfa
	    marker="erts:erlang#garbage_collect/2"><c>garbage_collect/2</c></seemfa>,
	    and <seemfa
	    marker="erts:erlang#check_process_code/3"><c>check_process_code/3</c></seemfa>
	    BIFs have been introduced. Both taking an option list as
	    last argument. Using these, one can issue asynchronous
	    requests.</p>
          <p>
	    <c>code:purge/1</c> and <c>code:soft_purge/1</c> have
	    been rewritten to utilize asynchronous
	    <c>check_process_code</c> requests in order to
	    parallelize work.</p>
          <p>
	    Characteristics impact: A call to the
	    <c>garbage_collect/1</c> BIF or the
	    <c>check_process_code/2</c> BIF will normally take longer
	    time to complete while the system as a whole wont be as
	    much negatively effected by the operation as before. A
	    call to <c>code:purge/1</c> and <c>code:soft_purge/1</c>
	    may complete faster or slower depending on the state of
	    the system while the system as a whole wont be as much
	    negatively effected by the operation as before.</p>
          <p>
	    Own Id: OTP-11388 Aux Id: OTP-11535, OTP-11648 </p>
        </item>
        <item>
	    <p> Improve the documentation of the supervisor's
	    <c>via</c> reference. (Thanks to MaximMinin.) </p>
          <p>
	    Own Id: OTP-11399</p>
        </item>
        <item>
	    <p><c>orddict:from_list/1</c> now uses the optimized sort
	    routines in the <c>lists</c> module instead of
	    (essentially) an insertion sort. Depending on the input
	    data, the speed of the new <c>from_list/1</c> is anything
	    from slightly faster up to several orders of magnitude
	    faster than the old <c>from_list/1</c>.</p> (Thanks to
	    Steve Vinoski.)
          <p>
	    Own Id: OTP-11552</p>
        </item>
        <item>
          <p>
	    EEP43: New data type - Maps</p>
          <p>
	    With Maps you may for instance:</p>
          <taglist>
            <tag/> <item><c>M0 = #{ a =&gt; 1, b =&gt; 2}, % create
	      associations</c></item>
            <tag/><item><c>M1 = M0#{ a := 10 }, % update values</c></item>
            <tag/><item><c>M2 = M1#{ "hi" =&gt;
	      "hello"}, % add new associations</c></item>
            <tag/><item><c>#{ "hi" := V1, a := V2, b := V3} = M2.
               % match keys with values</c></item>
          </taglist>
        <p>
	    For information on how to use Maps please see Map Expressions in the
		<seeguide marker="system/reference_manual:expressions#map_expressions">
			Reference Manual</seeguide>.</p>
          <p>
	    The current implementation is without the following
	    features:</p>
          <taglist>
            <tag/><item>No variable keys</item>
	    <tag/><item>No single value access</item>
            <tag/><item>No map comprehensions</item>
          </taglist>
          <p>
	    Note that Maps is <em>experimental</em> during OTP 17.0.</p>
          <p>
	    Own Id: OTP-11616</p>
        </item>
        <item>
          <p>
	    When tab completing the erlang shell now expands
	    zero-arity functions all the way to closing parenthesis,
	    unless there is another function with the same name and a
	    different arity. (Thanks to Pierre Fenoll.)</p>
          <p>
	    Own Id: OTP-11684</p>
        </item>
        <item>
	    <p> The Erlang Code Preprocessor (<c>epp</c>) could loop
	    when encountering a circular macro definition in an
	    included file. This bug has been fixed. </p> <p> Thanks
	    to Maruthavanan Subbarayan for reporting the bug, and to
	    Richard Carlsson for providing a bug fix. </p>
          <p>
	    Own Id: OTP-11728</p>
        </item>
        <item>
	    <p> The Erlang Code Linter (<c>erl_lint</c>) has since
	    Erlang/OTP R13B emitted warnings whenever any of the
	    types <c>arity()</c>, <c>bitstring()</c>,
	    <c>iodata()</c>, or <c>boolean()</c> were re-defined. Now
	    errors are emitted instead. </p>
          <p>
	    *** POTENTIAL INCOMPATIBILITY ***</p>
          <p>
	    Own Id: OTP-11771</p>
        </item>
        <item>
	    <p> The <c>encoding</c> option of
	    <c>erl_parse:abstract/2</c> has been extended to include
	    <c>none</c> and a callback function (a predicate). </p>
          <p>
	    Own Id: OTP-11807</p>
        </item>
        <item>
          <p>
	    Export zip option types to allow referal from other
	    modules.</p>
          <p>
	    Thanks to Pierre Fenoll and Håkan Mattson</p>
          <p>
	    Own Id: OTP-11828</p>
        </item>
        <item>
          <p>
	    The module <c>pg</c> has been deprecated and will be
	    removed in Erlang/OTP 18.</p>
          <p>
	    Own Id: OTP-11840</p>
        </item>
      </list>
    </section>

</section>

<section><title>STDLIB 1.19.4</title>

    <section><title>Fixed Bugs and Malfunctions</title>
      <list>
        <item>
          <p>
	    Fix typo in gen_server.erl. Thanks to Brian L. Troutwine.</p>
          <p>
	    Own Id: OTP-11398</p>
        </item>
        <item>
          <p>
	    Spec for atan2 should be atan2(Y, X), not atan2(X, Y).
	    Thanks to Ary Borenszweig.</p>
          <p>
	    Own Id: OTP-11465</p>
        </item>
      </list>
    </section>


    <section><title>Improvements and New Features</title>
      <list>
        <item>
          <p>
	    Add XML marker for regexp syntax. Thanks to Håkan
	    Mattson.</p>
          <p>
	    Own Id: OTP-11442</p>
        </item>
      </list>
    </section>

</section>

<section><title>STDLIB 1.19.3</title>

    <section><title>Fixed Bugs and Malfunctions</title>
      <list>
        <item>
	    <p> The functions <c>dets:foldl/3</c>,
	    <c>dets:foldr/3</c>, and <c>dets:traverse/2</c> did not
	    release the table after having traversed the table to the
	    end. The bug was introduced in R16B. (Thanks to Manuel
	    Duran Aguete.) </p>
          <p>
	    Own Id: OTP-11245</p>
        </item>
        <item>
	    <p> If the <c>fun M:F/A</c> construct was used
	    erroneously the linter could crash. (Thanks to Mikhail
	    Sobolev.) </p>
          <p>
	    Own Id: OTP-11254</p>
        </item>
        <item>
	    <p> The specifications of <c>io_lib:fread/2,3</c> have
	    been corrected. (Thanks to Chris King and Kostis Sagonas
	    for pinpointing the bug.) </p>
          <p>
	    Own Id: OTP-11261</p>
        </item>
      </list>
    </section>


    <section><title>Improvements and New Features</title>
      <list>
        <item>
          <p>
	    Fixed type typo in gen_server.</p>
          <p>
	    Own Id: OTP-11200</p>
        </item>
        <item>
          <p>
	    Update type specs in filelib and io_prompt. Thanks to
	    Jose Valim.</p>
          <p>
	    Own Id: OTP-11208</p>
        </item>
        <item>
          <p>
	    Fix typo in abcast() function comment. Thanks to Johannes
	    Weissl.</p>
          <p>
	    Own Id: OTP-11219</p>
        </item>
        <item>
          <p>
	    Make edlin understand a few important control keys.
	    Thanks to Stefan Zegenhagen.</p>
          <p>
	    Own Id: OTP-11251</p>
        </item>
        <item>
          <p>
	    Export the edge/0 type from the digraph module. Thanks to
	    Alex Ronne Petersen.</p>
          <p>
	    Own Id: OTP-11266</p>
        </item>
        <item>
          <p>
	    Fix variable usage tracking in erl_lint and fixed unsafe
	    variable tracking in try expressions. Thanks to Anthony
	    Ramine.</p>
          <p>
	    Own Id: OTP-11268</p>
        </item>
      </list>
    </section>

</section>

<section><title>STDLIB 1.19.2</title>

    <section><title>Fixed Bugs and Malfunctions</title>
      <list>
        <item>
	    <p> The Erlang scanner no longer accepts floating point
	    numbers in the input string. </p>
          <p>
	    Own Id: OTP-10990</p>
        </item>
        <item>
          <p>
	    When converting a faulty binary to a list with
	    unicode:characters_to_list, the error return value could
	    contain a faulty "rest", i.e. the io_list of characters
	    that could not be converted was wrong. This happened only
	    if input was a sub binary and conversion was from utf8.
	    This is now corrected.</p>
          <p>
	    Own Id: OTP-11080</p>
        </item>
        <item>
	    <p>The type <c>hook_function()</c> has been corrected in
	    <c>erl_pp</c>, the Erlang Pretty Printer. </p>
	    <p>The printing of invalid forms, e.g. record field
	    types, has also been fixed. It has been broken since
	    R16B. </p>
	    <p> (Thanks to Tom&#225;&#353; Janou&#353;ek.) </p>
          <p>
	    Own Id: OTP-11100</p>
        </item>
        <item>
          <p>
	    Fix receive support in erl_eval with a BEAM module.
	    Thanks to Anthony Ramine.</p>
          <p>
	    Own Id: OTP-11137</p>
        </item>
      </list>
    </section>


    <section><title>Improvements and New Features</title>
      <list>
        <item>
          <p>
	    Delete obsolete note about simple-one-for-one supervisor.
	    Thanks to Magnus Henoch.</p>
          <p>
	    Own Id: OTP-10938</p>
        </item>
        <item>
	    <p> When selecting encoding of a script written in Erlang
	    (<c>escript</c>) the optional directive on the second
	    line is now recognized. </p>
          <p>
	    Own Id: OTP-10951</p>
        </item>
        <item>
	    <p> The function <c>erl_parse:abstract/2</c> has been
	    documented. </p>
          <p>
	    Own Id: OTP-10992</p>
        </item>
        <item>
          <p>
	    Integrate elliptic curve contribution from Andreas
	    Schultz </p>
          <p>
	    In order to be able to support elliptic curve cipher
	    suites in SSL/TLS, additions to handle elliptic curve
	    infrastructure has been added to public_key and crypto.</p>
          <p>
	    This also has resulted in a rewrite of the crypto API to
	    gain consistency and remove unnecessary overhead. All OTP
	    applications using crypto has been updated to use the new
	    API.</p>
          <p>
	    Impact: Elliptic curve cryptography (ECC) offers
	    equivalent security with smaller key sizes than other
	    public key algorithms. Smaller key sizes result in
	    savings for power, memory, bandwidth, and computational
	    cost that make ECC especially attractive for constrained
	    environments.</p>
          <p>
	    Own Id: OTP-11009</p>
        </item>
        <item>
          <p>
	    Added sys:get_state/1,2 and sys:replace_state/2,3. Thanks
	    to Steve Vinoski.</p>
          <p>
	    Own Id: OTP-11013</p>
        </item>
        <item>
          <p>
	    Optimizations to gen mechanism. Thanks to Loïc Hoguin.</p>
          <p>
	    Own Id: OTP-11025</p>
        </item>
        <item>
          <p>
	    Optimizations to gen.erl. Thanks to Loïc Hoguin.</p>
          <p>
	    Own Id: OTP-11035</p>
        </item>
        <item>
          <p>
	    Use erlang:demonitor(Ref, [flush]) where applicable.
	    Thanks to Loïc Hoguin.</p>
          <p>
	    Own Id: OTP-11039</p>
        </item>
        <item>
	    <p>Erlang source files with non-ASCII characters are now
	    encoded in UTF-8 (instead of latin1).</p>
          <p>
	    Own Id: OTP-11041 Aux Id: OTP-10907 </p>
        </item>
        <item>
          <p>
	    Fix rest_for_one and one_for_all restarting a child not
	    terminated. Thanks to James Fish.</p>
          <p>
	    Own Id: OTP-11042</p>
        </item>
        <item>
          <p>
	    Fix excessive CPU consumption of timer_server. Thanks to
	    Aliaksey Kandratsenka.</p>
          <p>
	    Own Id: OTP-11053</p>
        </item>
        <item>
          <p>
	    Rename and document lists:zf/2 as lists:filtermap/2.
	    Thanks to Anthony Ramine.</p>
          <p>
	    Own Id: OTP-11078</p>
        </item>
        <item>
          <p>
	    Fixed an inconsistent state in epp. Thanks to Anthony
	    Ramine</p>
          <p>
	    Own Id: OTP-11079</p>
        </item>
        <item>
          <p>
	    c:ls(File) will now print File, similar to ls(1) in Unix.
	    The error messages have also been improved. (Thanks to
	    Bengt Kleberg.)</p>
          <p>
	    Own Id: OTP-11108</p>
        </item>
        <item>
          <p>
	    Support callback attributes in erl_pp. Thanks to Anthony
	    Ramine.</p>
          <p>
	    Own Id: OTP-11140</p>
        </item>
        <item>
          <p>
	    Improve erl_lint performance. Thanks to José Valim.</p>
          <p>
	    Own Id: OTP-11143</p>
        </item>
      </list>
    </section>

</section>

<section><title>STDLIB 1.19.1</title>

    <section><title>Fixed Bugs and Malfunctions</title>
      <list>
        <item>
	    <p> Bugs related to Unicode have been fixed in the
	    <c>erl_eval</c> module. </p>
          <p>
	    Own Id: OTP-10622 Aux Id: kunagi-351 [262] </p>
        </item>
        <item>
	    <p><c>filelib:wildcard("some/relative/path/*.beam",
	    Path)</c> would fail to match any file. That is,
	    filelib:wildcard/2 would not work if the first component
	    of the pattern did not contain any wildcard characters.
	    (A previous attempt to fix the problem in R15B02 seems to
	    have made matters worse.)</p>
	    <p>(Thanks to Samuel Rivas and Tuncer Ayaz.)</p>
	    <p>There is also an incompatible change to the
	    <c>Path</c> argument. It is no longer allowed to be a
	    binary.</p>
          <p>
	    *** POTENTIAL INCOMPATIBILITY ***</p>
          <p>
	    Own Id: OTP-10812</p>
        </item>
      </list>
    </section>


    <section><title>Improvements and New Features</title>
      <list>
        <item>
	    <p> The new STDLIB application variable
	    <c>shell_strings</c> can be used for determining how the
	    Erlang shell outputs lists of integers. The new function
	    <c>shell:strings/1</c> toggles the value of the variable.
	    </p> <p> The control sequence modifier <c>l</c> can be
	    used for turning off the string recognition of <c>~p</c>
	    and <c>~P</c>. </p>
          <p>
	    Own Id: OTP-10755</p>
        </item>
        <item>
	    <p> Miscellaneous updates due to Unicode support. </p>
          <p>
	    Own Id: OTP-10820</p>
        </item>
        <item>
	    <p> Extend <c>~ts</c> to handle binaries with characters
	    coded in ISO-latin-1 </p>
          <p>
	    Own Id: OTP-10836</p>
        </item>
        <item>
          <p>
	    The +pc flag to erl can be used to set the range of
	    characters considered printable. This affects how the
	    shell and io:format("~tp",...) functionality does
	    heuristic string detection. More can be read in STDLIB
	    users guide.</p>
          <p>
	    Own Id: OTP-10884</p>
        </item>
      </list>
    </section>

</section>

<section><title>STDLIB 1.19</title>

    <section><title>Fixed Bugs and Malfunctions</title>
      <list>
        <item>
          <p>
	    Wildcards such as "some/path/*" passed to
	    <c>filelib:wildcard/2</c> would fail to match any file.
	    (Thanks to Samuel Rivas for reporting this bug.)</p>
          <p>
	    Own Id: OTP-6874 Aux Id: kunagi-190 [101] </p>
        </item>
        <item>
          <p>
	    Fixed error handling in proc_lib:start which could hang
	    if the spawned process died in init.</p>
          <p>
	    Own Id: OTP-9803 Aux Id: kunagi-209 [120] </p>
        </item>
        <item>
          <p>
	    Allow ** in filelib:wildcard</p>
          <p>
	    Two adjacent * used as a single pattern will match all
	    files and zero or more directories and subdirectories.
	    (Thanks to José Valim)</p>
          <p>
	    Own Id: OTP-10431</p>
        </item>
        <item>
          <p>
	    Add the \gN and \g{N} syntax for back references in
	    re:replace/3,4 to allow use with numeric replacement
	    strings. (Thanks to Vance Shipley)</p>
          <p>
	    Own Id: OTP-10455</p>
        </item>
        <item>
          <p>
	    Export ets:match_pattern/0 type (Thanks to Joseph Wayne
	    Norton)</p>
          <p>
	    Own Id: OTP-10472</p>
        </item>
        <item>
          <p>
	    Fix printing the empty binary at depth 1 with ~W (Thanks
	    to Andrew Thompson)</p>
          <p>
	    Own Id: OTP-10504</p>
        </item>
        <item>
	    <p> The type <c>ascii_string()</c> in the <c>base64</c>
	    module has been corrected. The type
	    <c>file:file_info()</c> has been cleaned up. The type
	    <c>file:fd()</c> has been made opaque in the
	    documentation. </p>
          <p>
	    Own Id: OTP-10624 Aux Id: kunagi-352 [263] </p>
        </item>
      </list>
    </section>


    <section><title>Improvements and New Features</title>
      <list>
        <item>
	    <p> Dets tables are no longer fixed while traversing with
	    a bound key (when only the objects with the right key are
	    matched). This optimization affects the functions
	    <c>match/2</c>, <c>match_object/2</c>, <c>select/2</c>,
	    <c>match_delete/2</c>, and <c>select_delete/2</c>. </p>
          <p>
	    Own Id: OTP-10097</p>
        </item>
        <item>
	    <p> Support for Unicode has been implemented. </p>
          <p>
	    Own Id: OTP-10302</p>
        </item>
        <item>
	    <p> The linter now warns for opaque types that are not
	    exported, as well as for under-specified opaque types.
	    </p>
          <p>
	    Own Id: OTP-10436</p>
        </item>
        <item>
	    <p> The type <c>file:name()</c> has been substituted for
	    the type <c>file:filename()</c> in the following
	    functions in the <c>filename</c> module:
	    <c>absname/2</c>, <c>absname_join/2</c>, <c>join/1,2</c>,
	    and <c>split/1</c>. </p>
          <p>
	    Own Id: OTP-10474</p>
        </item>
        <item>
          <p>
	    If a child process fails in its start function, then the
	    error reason was earlier only reported as an error report
	    from the error_handler, and supervisor:start_link would
	    only return <c>{error,shutdown}</c>. This has been
	    changed so the supervisor will now return
	    <c>{error,{shutdown,Reason}}</c>, where <c>Reason</c>
	    identifies the failing child and its error reason.
	    (Thanks to Tomas Pihl)</p>
          <p>
	    *** POTENTIAL INCOMPATIBILITY ***</p>
          <p>
	    Own Id: OTP-10490</p>
        </item>
        <item>
	    <p>Where necessary a comment stating encoding has been
	    added to Erlang files. The comment is meant to be removed
	    in Erlang/OTP R17B when UTF-8 becomes the default
	    encoding. </p>
          <p>
	    Own Id: OTP-10630</p>
        </item>
        <item>
	    <p> The contracts and types of the modules
	    <c>erl_scan</c> and <c>sys</c> have been corrected and
	    improved. (Thanks to Kostis Sagonas.) </p>
          <p>
	    Own Id: OTP-10658</p>
        </item>
        <item>
	    <p> The Erlang shell now skips the rest of the line when
	    it encounters an Erlang scanner error. </p>
          <p>
	    Own Id: OTP-10659</p>
        </item>
        <item>
          <p>
	    Clean up some specs in the proplists module. (Thanks to
	    Kostis Sagonas.)</p>
          <p>
	    Own Id: OTP-10663</p>
        </item>
        <item>
	    <p> Some examples overflowing the width of PDF pages have
	    been corrected. </p>
          <p>
	    Own Id: OTP-10665</p>
        </item>
        <item>
          <p>
	    Enable escript to accept emulator arguments when script
	    file has no shebang. Thanks to Magnus Henoch</p>
          <p>
	    Own Id: OTP-10691</p>
        </item>
        <item>
          <p>
	    Fix bug in queue:out/1, queue:out_r/1 that makes it
	    O(N^2) in worst case. Thanks to Aleksandr Erofeev.</p>
          <p>
	    Own Id: OTP-10722</p>
        </item>
        <item>
	    <p> There are new functions in the <c>epp</c> module
	    which read the character encoding from files. See
	    <c>epp(3)</c> for more information. </p>
          <p>
	    Own Id: OTP-10742 Aux Id: OTP-10302 </p>
        </item>
        <item>
	    <p> The functions in <c>io_lib</c> have been adjusted for
	    Unicode. The existing functions <c>write_string()</c> and
	    so on now take Unicode strings, while the old behavior
	    has been taken over by new functions
	    <c>write_latin1_string()</c> and so on. There are also
	    new functions to write Unicode strings as Latin-1
	    strings, mainly targetted towards the Erlang pretty
	    printer (<c>erl_pp</c>). </p>
          <p>
	    Own Id: OTP-10745 Aux Id: OTP-10302 </p>
        </item>
        <item>
	    <p> The new functions <c>proc_lib:format/2</c> and
	    <c>erl_parse:abstract/2</c> accept an encoding as second
	    argument. </p>
          <p>
	    Own Id: OTP-10749 Aux Id: OTP-10302 </p>
        </item>
        <item>
          <p>
	    Increased potential concurrency in ETS for
	    <c>write_concurrency</c> option. The number of internal
	    table locks has increased from 16 to 64. This makes it
	    four times less likely that two concurrent processes
	    writing to the same table would collide and thereby
	    serialized. The cost is an increased constant memory
	    footprint for tables using write_concurrency. The memory
	    consumption per inserted record is not affected. The
	    increased footprint can be particularly large if
	    <c>write_concurrency</c> is combined with
	    <c>read_concurrency</c>.</p>
          <p>
	    Own Id: OTP-10787</p>
        </item>
      </list>
    </section>

</section>

<section><title>STDLIB 1.18.3</title>

    <section><title>Fixed Bugs and Malfunctions</title>
      <list>
        <item>
          <p>
	    Minor test updates</p>
          <p>
	    Own Id: OTP-10591</p>
        </item>
      </list>
    </section>

</section>

<section><title>STDLIB 1.18.2</title>

    <section><title>Fixed Bugs and Malfunctions</title>
      <list>
        <item>
          <p>
	    Fixed bug where if given an invalid drive letter on
	    windows ensure dir would go into an infinite loop.</p>
          <p>
	    Own Id: OTP-10104</p>
        </item>
        <item>
          <p>
	    Calls to gen_server:enter_loop/4 where ServerName has a
	    global scope and no timeout is given now works correctly.</p>
          <p>
	    Thanks to Sam Bobroff for reporting the issue.</p>
          <p>
	    Own Id: OTP-10130</p>
        </item>
        <item>
          <p>
	    fix escript/primary archive reloading</p>
          <p>
	    If the mtime of an escript/primary archive file changes
	    after being added to the code path, correctly reload the
	    archive and update the cache. (Thanks to Tuncer Ayaz)</p>
          <p>
	    Own Id: OTP-10151</p>
        </item>
        <item>
          <p>
	    Fix bug that in some cases could cause corrupted binaries
	    in ETS tables with <c>compressed</c> option.</p>
          <p>
	    Own Id: OTP-10182</p>
        </item>
        <item>
          <p>
	    Fix filename:nativename/1 on Win32</p>
          <p>
	    Don't choke on paths given as binary argument on Win32.
	    Thanks to Jan Klötzke</p>
          <p>
	    Own Id: OTP-10188</p>
        </item>
        <item>
          <p>
	    Fix bug in <c>ets:test_ms/2</c> that could cause emulator
	    crash when using <c>'$_'</c> in match spec.</p>
          <p>
	    Own Id: OTP-10190</p>
        </item>
        <item>
          <p>
	    Fix bug where zip archives wrongly have a first disk
	    number set to 1</p>
          <p>
	    Own Id: OTP-10223</p>
        </item>
      </list>
    </section>


    <section><title>Improvements and New Features</title>
      <list>
        <item>
	    <p> The message printed by the Erlang shell as an
	    explanation of the <c>badarith</c> error has been
	    corrected. (Thanks to Matthias Lang.) </p>
          <p>
	    Own Id: OTP-10054</p>
        </item>
      </list>
    </section>

</section>

<section><title>STDLIB 1.18.1</title>

    <section><title>Fixed Bugs and Malfunctions</title>
      <list>
        <item>
          <p>
	    References to <c>is_constant/1</c> (which was removed in
	    the R12 release) has been removed from documentation and
	    code.</p>
          <p>
	    Own Id: OTP-6454 Aux Id: seq10407 </p>
        </item>
        <item>
          <p>
	    Leave control back to gen_server during supervisor's
	    restart loop</p>
          <p>
	    When an attempt to restart a child failed, supervisor
	    would earlier keep the execution flow and try to restart
	    the child over and over again until it either succeeded
	    or the restart frequency limit was reached. If none of
	    these happened, supervisor would hang forever in this
	    loop.</p>
          <p>
	    This commit adds a timer of 0 ms where the control is
	    left back to the gen_server which implements the
	    supervisor. This way any incoming request to the
	    supervisor will be handled - which could help breaking
	    the infinite loop - e.g. shutdown request for the
	    supervisor or for the problematic child.</p>
          <p>
	    This introduces some incompatibilities in stdlib due to
	    new return values from supervisor:</p>
          <list>
	    <item>restart_child/2 can now return
	    {error,restarting}</item> <item>delete_child/2 can now
	    return {error,restarting}</item> <item>which_children/1
	    returns a list of {Id,Child,Type,Mods}, where Child, in
	    addition to the old pid() or 'undefined', now also can be
	    'restarting'.</item>
          </list>
          <p>
	    *** POTENTIAL INCOMPATIBILITY ***</p>
          <p>
	    Own Id: OTP-9549</p>
        </item>
        <item>
          <p>
	    If a temporary child's start function returned 'ignore',
	    then the supervisor would keep it's child specification.
	    This has been corrected. Child specifications for
	    non-existing temporary children shall never be kept.</p>
          <p>
	    Own Id: OTP-9782 Aux Id: seq11964 </p>
        </item>
        <item>
	    <p> Use universal time as base in error logger</p>
          <p>
	    Previous conversion used the deprecated
	    calendar:local_time_to_universal_time/1 </p>
          <p>
	    Own Id: OTP-9854</p>
        </item>
        <item>
	    <p>Calling a guard test (such as is_list/1) from the
	    top-level in a guard, would cause a compiler crash if
	    there was a local definition with the same name.
	    Corrected to reject the program with an error
	    message.</p>
          <p>
	    Own Id: OTP-9866</p>
        </item>
        <item>
          <p>
	    Fix the type spec from the doc of binary:part/3 (Thanks
	    to Ricardo Catalinas Jiménez)</p>
          <p>
	    Own Id: OTP-9920</p>
        </item>
        <item>
          <p>
	    Correct spelling of registered (Thanks to Richard
	    Carlsson)</p>
          <p>
	    Own Id: OTP-9925</p>
        </item>
        <item>
          <p>
	    Put gb_trees documentation into alphabetical order
	    (Thanks to Aidan Hobson Sayers)</p>
          <p>
	    Own Id: OTP-9929</p>
        </item>
        <item>
          <p>
	    Fix bug in ETS with <c>compressed</c> option and
	    insertion of term containing large integers (>2G) on
	    64-bit machines. Seen to cause emulator crash. (Thanks to
	    Diego Llarrull for excellent bug report)</p>
          <p>
	    Own Id: OTP-9932</p>
        </item>
        <item>
          <p>
	    Add plugin support for alternative name lookup This patch
	    introduces a new way of locating a behaviour instance:
	    {via, Module, Name}. (Thanks to Ulf Wiger)</p>
          <p>
	    Own Id: OTP-9945</p>
        </item>
        <item>
	    <p> The function <c>digraph_utils:condensation/1</c> used
	    to create a digraph containing loops contradicting the
	    documentation which states that the created digraph is
	    free of cycles. This bug has been fixed. (Thanks to
	    Kostis Sagonas for finding the bug.) </p>
          <p>
	    Own Id: OTP-9953</p>
        </item>
        <item>
	    <p> When an escript ends now all printout to standard
	    output and standard error gets out on the terminal. This
	    bug has been corrected by changing the behaviour of
	    erlang:halt/0,1, which should fix the same problem for
	    other escript-like applications, i.e that data stored in
	    the output port driver buffers got lost when printing on
	    a TTY and exiting through erlang:halt/0,1. </p>
	    <p> The BIF:s erlang:halt/0,1 has gotten improved
	    semantics and there is a new BIF erlang:halt/2 to
	    accomplish something like the old semantics. See the
	    documentation. </p>
	    <p> Now erlang:halt/0 and erlang:halt/1 with an integer
	    argument will close all ports and allow all pending async
	    threads operations to finish before exiting the emulator.
	    Previously erlang:halt/0 and erlang:halt(0) would just
	    wait for pending async threads operations but not close
	    ports. And erlang:halt/1 with a non-zero integer argument
	    would not even wait for pending async threads operations.
	    </p>
	    <p> To roughly the old behaviour, to not wait for ports
	    and async threads operations when you exit the emulator,
	    you use erlang:halt/2 with an integer first argument and
	    an option list containing {flush,false} as the second
	    argument. Note that now is flushing not dependant of the
	    exit code, and you cannot only flush async threads
	    operations which we deemed as a strange behaviour anyway.
	    </p>
	    <p>Also, erlang:halt/1,2 has gotten a new feature: If the
	    first argument is the atom 'abort' the emulator is
	    aborted producing a core dump, if the operating system so
	    allows. </p>
          <p>
	    Own Id: OTP-9985</p>
        </item>
        <item>
          <p>
	    Add escript win32 alternative invocation. escript can now
	    be started as both "escript.exe" and "escript" (Thanks to
	    Pierre Rouleau)</p>
          <p>
	    Own Id: OTP-9997</p>
        </item>
      </list>
    </section>

</section>

<section><title>STDLIB 1.18</title>

    <section><title>Fixed Bugs and Malfunctions</title>
      <list>
        <item>
          <p>
	    Improved algorithm in module <c>random</c>. Avoid seed
	    values that are even divisors of the primes and by that
	    prevent getting sub-seeds that are stuck on zero. Worst
	    case was random:seed(0,0,0) that produced a series of
	    only zeros. This is an incompatible change in the sense
	    that applications that relies on reproducing a specific
	    series for a given seed will fail. The pseudo random
	    output is still deterministic but different compared to
	    earlier versions.</p>
          <p>
	    *** POTENTIAL INCOMPATIBILITY ***</p>
          <p>
	    Own Id: OTP-8713</p>
        </item>
        <item>
	    <p> Calls to <c>global:whereis_name/1</c> have been
	    substituted for calls to
	    <c>global:safe_whereis_name/1</c> since the latter is not
	    safe at all.</p>
	    <p>The reason for not doing this earlier is that setting
	    a global lock masked out a bug concerning the restart of
	    supervised children. The bug has now been fixed by a
	    modification of <c>global:whereis_name/1</c>. (Thanks to
	    Ulf Wiger for code contribution.)</p>
	    <p>A minor race conditions in <c>gen_fsm:start*</c> has
	    been fixed: if one of these functions returned <c>{error,
	    Reason}</c> or ignore, the name could still be registered
	    (either locally or in <c>global</c>. (This is the same
	    modification as was done for gen_server in OTP-7669.)</p>
	    <p>The undocumented function
	    <c>global:safe_whereis_name/1</c> has been removed. </p>
          <p>
	    Own Id: OTP-9212 Aux Id: seq7117, OTP-4174 </p>
        </item>
        <item>
          <p>
	    If a child of a supervisor terminates with reason
	    {shutdown,Term} it is now handled by the supervisor as if
	    the reason was 'shutdown'. </p>
          <p>
	    For children with restart type 'permanent', this implies
	    no change. For children with restart type 'transient',
	    the child will no longer be restarted and no supervisor
	    report will be written. For children with restart type
	    'temporary', no supervisor report will be written.</p>
          <p>
	    *** POTENTIAL INCOMPATIBILITY ***</p>
          <p>
	    Own Id: OTP-9222</p>
        </item>
        <item>
          <p>
	    Minor improvement of documentation regarding supervisor
	    restart strategy for temporary and transient child
	    processes.</p>
          <p>
	    Own Id: OTP-9381</p>
        </item>
        <item>
	    <p>A Dets table with sufficiently large buckets could not
	    always be repaired. This bug has been fixed. </p> <p>The
	    format of Dets files has been modified. When downgrading
	    tables created with the new system will be repaired.
	    Otherwise the modification should not be noticeable. </p>
          <p>
	    Own Id: OTP-9607</p>
        </item>
        <item>
	    <p> A few contracts in the <c>lists</c> module have been
	    corrected. </p>
          <p>
	    Own Id: OTP-9616</p>
        </item>
        <item>
          <p>
	    Add '-callback' attributes in stdlib's behaviours</p>
          <p>
	    Replace the behaviour_info(callbacks) export in stdlib's
	    behaviours with -callback' attributes for all the
	    callbacks. Update the documentation with information on
	    the callback attribute Automatically generate
	    'behaviour_info' function from '-callback' attributes</p>
          <p>
	    'behaviour_info(callbacks)' is a special function that is
	    defined in a module which describes a behaviour and
	    returns a list of its callbacks.</p>
          <p>
	    This function is now automatically generated using the
	    '-callback' specs. An error is returned by lint if user
	    defines both '-callback' attributes and the
	    behaviour_info/1 function. If no type info is needed for
	    a callback use a generic spec for it. Add '-callback'
	    attribute to language syntax</p>
          <p>
	    Behaviours may define specs for their callbacks using the
	    familiar spec syntax, replacing the '-spec' keyword with
	    '-callback'. Simple lint checks are performed to ensure
	    that no callbacks are defined twice and all types
	    referred are declared.</p>
          <p>
	    These attributes can be then used by tools to provide
	    documentation to the behaviour or find discrepancies in
	    the callback definitions in the callback module.</p>
          <p>
	    Add callback specs into 'application' module in kernel
	    Add callback specs to tftp module following internet
	    documentation Add callback specs to inets_service module
	    following possibly deprecated comments</p>
          <p>
	    Own Id: OTP-9621</p>
        </item>
        <item>
	    <p> If a Dets table had been properly closed but the
	    space management data could not been read, it was not
	    possible to repair the file. This bug has been fixed.
	    </p>
          <p>
	    Own Id: OTP-9622</p>
        </item>
        <item>
          <p>
	    The Unicode noncharacter code points 16#FFFE and 16#FFFE
	    were not allowed to be encoded or decoded using the
	    <c>unicode</c> module or bit syntax. That was
	    inconsistent with the other noncharacters 16#FDD0 to
	    16#FDEF that could be encoded/decoded. To resolve the
	    inconsistency, 16#FFFE and 16#FFFE can now be encoded and
	    decoded. (Thanks to Alisdair Sullivan.)</p>
          <p>
	    *** POTENTIAL INCOMPATIBILITY ***</p>
          <p>
	    Own Id: OTP-9624</p>
        </item>
        <item>
          <p>
	    Make epp search directory of current file first when
	    including another file This completes a partial fix in
	    R11 that only worked for include_lib(). (Thanks to
	    Richard Carlsson)</p>
          <p>
	    Own Id: OTP-9645</p>
        </item>
        <item>
          <p>
	    ms_transform: Fix incorrect `variable shadowed' warnings</p>
          <p>
	    This patch removes incorrect passing of variable bindings
	    from one function clause to another. (Thanks to Haitao
	    Li)</p>
          <p>
	    Own Id: OTP-9646</p>
        </item>
        <item>
          <p>
	    Explicitly kill dynamic children in supervisors</p>
          <p>
	    According to the supervisor's documentation: "Important
	    note on simple-one-for-one supervisors: The dynamically
	    created child processes of a simple-one-for-one
	    supervisor are not explicitly killed, regardless of
	    shutdown strategy, but are expected to terminate when the
	    supervisor does (that is, when an exit signal from the
	    parent process is received)."</p>
          <p>
	    All is fine as long as we stop simple_one_for_one
	    supervisor manually. Dynamic children catch the exit
	    signal from the supervisor and leave. But, if this
	    happens when we stop an application, after the top
	    supervisor has stopped, the application master kills all
	    remaining processes associated to this application. So,
	    dynamic children that trap exit signals can be killed
	    during their cleanup (here we mean inside terminate/2).
	    This is unpredictable and highly time-dependent.</p>
          <p>
	    In this commit, supervisor module is patched to
	    explicitly terminate dynamic children accordingly to the
	    shutdown strategy.</p>
          <p>
	    NOTE: Order in which dynamic children are stopped is not
	    defined. In fact, this is "almost" done at the same time.</p>
          <p>
	    Stack errors when dynamic children are stopped</p>
          <p>
	    Because a simple_one_for_one supervisor can have many
	    workers, we stack errors during its shutdown to report
	    only one message for each encountered error type. Instead
	    of reporting the child's pid, we use the number of
	    concerned children. (Thanks to Christopher Faulet)</p>
          <p>
	    Own Id: OTP-9647</p>
        </item>
        <item>
          <p>
	    Allow an infinite timeout to shutdown worker processes</p>
          <p>
	    Now, in child specification, the shutdown value can also
	    be set to infinity for worker children. This restriction
	    was removed because this is not always possible to
	    predict the shutdown time for a worker. This is highly
	    application-dependent. Add a warning to docs about
	    workers' shutdown strategy (Thanks to Christopher Faulet)</p>
          <p>
	    Own Id: OTP-9648</p>
        </item>
        <item>
          <p>
	    A badarg would sometimes occur in supervisor when
	    printing error reports and the child pid was undefined.
	    This has been corrected.</p>
          <p>
	    Own Id: OTP-9669</p>
        </item>
        <item>
          <p>
	    Fix re:split spec not to accept option 'global'(Thanks to
	    Shunichi Shinohara)</p>
          <p>
	    Own Id: OTP-9691</p>
        </item>
      </list>
    </section>


    <section><title>Improvements and New Features</title>
      <list>
        <item>
	    <p> Fix a few tests that used to fail on the HiPE
	    platform. </p>
          <p>
	    Own Id: OTP-9637</p>
        </item>
        <item>
	    <p>Variables are now now allowed in '<c>fun M:F/A</c>' as
	    suggested by Richard O'Keefe in EEP-23.</p>
	    <p>The representation of '<c>fun M:F/A</c>' in the
	    abstract format has been changed in an incompatible way.
	    Tools that directly read or manipulate the abstract
	    format (such as parse transforms) may need to be updated.
	    The compiler can handle both the new and the old format
	    (i.e. extracting the abstract format from a pre-R15 BEAM
	    file and compiling it using compile:forms/1,2 will work).
	    The <c>syntax_tools</c> application can also handle both
	    formats.</p>
          <p>
	    *** POTENTIAL INCOMPATIBILITY ***</p>
          <p>
	    Own Id: OTP-9643</p>
        </item>
        <item>
          <p>
	    Tuple funs (a two-element tuple with a module name and a
	    function) are now officially deprecated and will be
	    removed in R16. Use '<c>fun M:F/A</c>' instead. To make
	    you aware that your system uses tuple funs, the very
	    first time a tuple fun is applied, a warning will be sent
	    to the error logger.</p>
          <p>
	    Own Id: OTP-9649</p>
        </item>
        <item>
          <p>
	    The deprecated '<c>regexp</c>' module has been removed.
	    Use the '<c>re</c>' module instead.</p>
          <p>
	    *** POTENTIAL INCOMPATIBILITY ***</p>
          <p>
	    Own Id: OTP-9737</p>
        </item>
        <item>
          <p>
	    <c>filename:find_src/1,2</c> will now work on stripped
	    BEAM files (reported by Per Hedeland). The HiPE compiler
	    will also work on stripped BEAM files. The BEAM compiler
	    will no longer include compilation options given in the
	    source code itself in <c>M:module_info(compile)</c>
	    (because those options will be applied anyway if the
	    module is re-compiled).</p>
          <p>
	    Own Id: OTP-9752</p>
        </item>
      </list>
    </section>

</section>

<section><title>STDLIB 1.17.5</title>

    <section><title>Fixed Bugs and Malfunctions</title>
      <list>
        <item>
          <p>
	    erl_tar:extract failed when executed inside a directory
	    with some parent directory to which the user has no read
	    access. This has been corrected.</p>
          <p>
	    Own Id: OTP-9368</p>
        </item>
        <item>
	    <p> A bug in <c>erl_scan:set_attribute/3</c> has been
	    fixed. </p>
          <p>
	    Own Id: OTP-9412</p>
        </item>
        <item>
	    <p> The contract of <c>io_lib:fread()</c> has been
	    corrected. </p>
          <p>
	    Own Id: OTP-9413 Aux Id: seq11873 </p>
        </item>
        <item>
          <p>
	    A crash in io_lib:fread/2 when end of input data was
	    encountered while trying to match literal characters,
	    which should return {more,_,_,_} but instead crashed, has
	    been corrected. Reported by Klas Johansson.</p>
          <p>
	    A similar peculiarity for io:fread when encountering end
	    of file before any field data has also been corrected.</p>
          <p>
	    Own Id: OTP-9439</p>
        </item>
        <item>
	    <p> The contract of <c>timer:now_diff()</c> has been
	    corrected. (Thanks to Alex Morarash). </p>
          <p>
	    Own Id: OTP-9450</p>
        </item>
        <item>
          <p>
	    Fix minor typo in gen_fsm documentation (Thanks to Haitao
	    Li)</p>
          <p>
	    Own Id: OTP-9456</p>
        </item>
        <item>
	    <p>The contracts of <c>zip:zip_list_dir/1</c> and
	    <c>zip:zip_get/2</c> have been corrected. </p>
          <p>
	    Own Id: OTP-9471 Aux Id: seq11887, OTP-9472 </p>
        </item>
        <item>
	    <p> A bug in <c>zip:zip_open()</c> has been fixed. </p>
          <p>
	    Own Id: OTP-9472 Aux Id: seq11887, OTP-9471 </p>
        </item>
        <item>
          <p>
	    Fix trivial documentation errors(Thanks to Matthias Lang)</p>
          <p>
	    Own Id: OTP-9498</p>
        </item>
        <item>
          <p>
	    Add a proplist() type</p>
          <p>
	    Recently I was adding specs to an API and found that
	    there is no canonical proplist() type defined. (Thanks to
	    Ryan Zezeski)</p>
          <p>
	    Own Id: OTP-9499</p>
        </item>
        <item>
          <p>
	    fix supervisors restarting temporary children</p>
          <p>
	    In the current implementation of supervisors, temporary
	    children should never be restarted. However, when a
	    temporary child is restarted as part of a one_for_all or
	    rest_for_one strategy where the failing process is not
	    the temporary child, the supervisor still tries to
	    restart it.</p>
          <p>
	    Because the supervisor doesn't keep some of the MFA
	    information of temporary children, this causes the
	    supervisor to hit its restart limit and crash.</p>
          <p>
	    This patch fixes the behaviour by inserting a clause in
	    terminate_children/2-3 (private function) that will omit
	    temporary children when building a list of killed
	    processes, to avoid having the supervisor trying to
	    restart them again.</p>
          <p>
	    Only supervisors in need of restarting children used the
	    list, so the change should be of no impact for the
	    functions that called terminate_children/2-3 only to kill
	    all children.</p>
          <p>
	    The documentation has been modified to make this
	    behaviour more explicit. (Thanks to Fred Hebert)</p>
          <p>
	    Own Id: OTP-9502</p>
        </item>
        <item>
          <p>
	    fix broken edoc annotations (Thanks to Richard Carlsson)</p>
          <p>
	    Own Id: OTP-9516</p>
        </item>
        <item>
	    <p> XML files have been corrected. </p>
          <p>
	    Own Id: OTP-9550 Aux Id: OTP-9541 </p>
        </item>
        <item>
          <p>
	    Handle rare race in the crypto key server functionality</p>
          <p>
	    Own Id: OTP-9586</p>
        </item>
      </list>
    </section>


    <section><title>Improvements and New Features</title>
      <list>
        <item>
	    <p> Types and specifications have been added. </p>
          <p>
	    Own Id: OTP-9356</p>
        </item>
        <item>
	    <p> The contracts of the <c>queue</c> module have been
	    modified. </p>
          <p>
	    Own Id: OTP-9418</p>
        </item>
        <item>
	    <p> Contracts in STDLIB and Kernel have been improved and
	    type errors have been corrected. </p>
          <p>
	    Own Id: OTP-9485</p>
        </item>
        <item>
          <p>
	    Types for several BIFs have been extended/corrected. Also
	    the types for types for <c>lists:keyfind/3</c>,
	    <c>lists:keysearch/3</c>, and <c>lists:keyemember/3</c>
	    have been corrected. The incorrect/incomplete types could
	    cause false dialyzer warnings.</p>
          <p>
	    Own Id: OTP-9496</p>
        </item>
      </list>
    </section>

</section>

<section><title>STDLIB 1.17.4</title>

    <section><title>Fixed Bugs and Malfunctions</title>
      <list>
        <item>
	    <p> The default value <c>undefined</c> was added to
	    records field types in such a way that the result was not
	    always a well-formed type. This bug has been fixed. </p>
          <p>
	    Own Id: OTP-9147</p>
        </item>
        <item>
          <p>
	    Update index file atomically</p>
          <p>
	    Since the log_mf_h index file might be read by other
	    processes than the error handler (e.g. by the rb tool),
	    this file should be updated atomically. This will avoid
	    hitting the time gap between opening the file in write
	    mode (and thus emptying the file) and the actual update
	    with the new contents. To do this, a temporary file is
	    written, and the file:rename/1 used to replace the real
	    index file.</p>
          <p>
	    Own Id: OTP-9148</p>
        </item>
        <item>
          <p>
	    Fixed various typos across the documentation (Thanks to
	    Tuncer Ayaz)</p>
          <p>
	    Own Id: OTP-9154</p>
        </item>
        <item>
          <p>
	    Supervisors should not save child-specs for temporary
	    processes when they terminate as they should not be
	    restarted. Saving the temporary child spec will result in
	    that you cannot start a new temporary process with the
	    same child spec as an already terminated temporary
	    process. Since R14B02 you cannot restart a temporary
	    temporary process as arguments are no longer saved, it
	    has however always been semantically incorrect to restart
	    a temporary process. Thanks to Filipe David Manana for
	    reporting this and suggesting a solution.</p>
          <p>
	    Own Id: OTP-9167 Aux Id: OTP-9064 </p>
        </item>
        <item>
          <p>
	    Various small documentation fixes (Thanks to Bernard
	    Duggan)</p>
          <p>
	    Own Id: OTP-9172</p>
        </item>
        <item>
          <p>
	    Fix format_status bug for unregistered gen_event
	    processes</p>
          <p>
	    Port the gen_fsm code for format_status to gen_event in
	    order to prevent a lists:concat([...,pid()]) crash when
	    calling sys:get_status/1 on an unregistered gen_event
	    process.</p>
          <p>
	    Refactor format_status header code from gen_* behaviours
	    to module gen.</p>
          <p>
	    Extend the format_status tests in gen_event_SUITE to
	    cover format_status bugs with anonymous gen_event
	    processes. (Thanks To Geoff Cant)</p>
          <p>
	    Own Id: OTP-9218</p>
        </item>
        <item>
          <p>
	    List of pids changed to 'set' in supervisor for dynamic
	    temporary children. Accessing the list would not scale
	    well when adding/deleting many children. (Thanks to
	    Evgeniy Khramtsov)</p>
          <p>
	    Own Id: OTP-9242</p>
        </item>
        <item>
          <p>
	    Change pool module to attempt to attach to nodes that are
	    already running</p>
          <p>
	    The pool module prints out an error message and takes no
	    further action for nodes that are already running. This
	    patch changes that behavior so that if the return from
	    slave:start/3 is {already_running, Node} then an attempt
	    to attach to the node is still made. This makes sense
	    because the node has been specified by the user in the
	    .hosts.erlang file indicating a wish for the node to be
	    part of the pool and a manual attach can be successfully
	    made after the pool is started.(Thanks to Kelly
	    McLaughlin)</p>
          <p>
	    Own Id: OTP-9244</p>
        </item>
        <item>
          <p>
	    unicode: document 16#FFFE and 16#FFFF (non chars)(Thanks
	    to Tuncer Ayaz)</p>
          <p>
	    Own Id: OTP-9256</p>
        </item>
        <item>
          <p>
	    re: remove gratuitous "it " in manpage (Thanks to Tuncer
	    Ayaz)</p>
          <p>
	    Own Id: OTP-9307</p>
        </item>
        <item>
	    <p> A bug in erl_eval(3) has been fixed. </p>
          <p>
	    Own Id: OTP-9322</p>
        </item>
      </list>
    </section>


    <section><title>Improvements and New Features</title>
      <list>
        <item>
          <p>
	    Add <c>timer:tc/1</c> and remove the catch in <c>tc/2</c>
	    and <c>tc/3</c>. The time measuring functions will thus
	    no longer trap exits, errors or throws caused by the
	    measured function.</p>
          <p>
	    *** POTENTIAL INCOMPATIBILITY ***</p>
          <p>
	    Own Id: OTP-9169</p>
        </item>
        <item>
          <p>
	    Allow supervisor:terminate_child(SupRef,Pid) for
	    simple_one_for_one supervisors</p>
          <p>
	    supervisor:terminate_child/2 was earlier not allowed if
	    the supervisor used restart strategy simple_one_for_one.
	    This is now changed so that children of this type of
	    supervisors can be terminated by specifying the child's
	    Pid.</p>
          <p>
	    (Thanks to Vance Shipley.)</p>
          <p>
	    Own Id: OTP-9201</p>
        </item>
        <item>
	    <p> Types and specifications have been added. </p>
          <p>
	    Own Id: OTP-9267</p>
        </item>
        <item>
	    <p> Erlang types and specifications are used for
	    documentation. </p>
          <p>
	    Own Id: OTP-9271</p>
        </item>
        <item>
	    <p>Allow Dets tablenames to be arbitrary terms.</p>
          <p>
	    Own Id: OTP-9282</p>
        </item>
        <item>
	    <p> A specification that could cause problems for
	    Dialyzer has been fixed. An opaque type in erl_eval has
	    been turned in to a ordinary type. This is a temporary
	    fix. </p>
          <p>
	    Own Id: OTP-9333</p>
        </item>
      </list>
    </section>

</section>

<section><title>STDLIB 1.17.3</title>

    <section><title>Fixed Bugs and Malfunctions</title>
      <list>
        <item>
          <p>
	    Two bugs in io:format for ~F.~Ps has been corrected. When
	    length(S) >= abs(F) > P, the precision P was incorrectly
	    ignored. When F == P > length(S) the result was
	    incorrectly left adjusted. Bug found by Ali Yakout who
	    also provided a fix.</p>
          <p>
	    Own Id: OTP-8989 Aux Id: seq11741 </p>
        </item>
        <item>
	    <p>Fix exception generation in the io module</p>
          <p>
	    Some functions did not generate correct badarg exception
	    on a badarg exception.</p>
          <p>
	    Own Id: OTP-9045</p>
        </item>
        <item>
          <p>
	    Fixes to the dict and orddict module documentation</p>
          <p>
	    Fixed grammar and one inconsistency (Key - Value instead
	    of key/value, since everywhere else the former is used).
	    (thanks to Filipe David Manana)</p>
          <p>
	    Own Id: OTP-9083</p>
        </item>
        <item>
          <p>
	    Add ISO week number calculation functions to the calendar
	    module in stdlib</p>
          <p>
	    This new feature adds the missing week number function to
	    the calendar module of the stdlib application. The
	    implementation conforms to the ISO 8601 standard. The new
	    feature has been implemented tested and documented
	    (thanks to Imre Horvath).</p>
          <p>
	    Own Id: OTP-9087</p>
        </item>
      </list>
    </section>


    <section><title>Improvements and New Features</title>
      <list>
        <item>
          <p>
	    Implement the 'MAY' clauses from RFC4648 regarding the
	    pad character to make mime_decode() and
	    mime_decode_to_string() functions more tolerant of badly
	    padded base64. The RFC is quoted below for easy
	    reference.</p>
          <p>
	    "RFC4648 Section 3.3 with reference to MIME decoding:
	    Furthermore, such specifications MAY ignore the pad
	    character, "=", treating it as non-alphabet data, if it
	    is present before the end of the encoded data. If more
	    than the allowed number of pad characters is found at the
	    end of the string (e.g., a base 64 string terminated with
	    "==="), the excess pad characters MAY also be ignored."</p>
          <p>
	    Own Id: OTP-9020</p>
        </item>
        <item>
          <p>
	    Supervisors will no longer save start parameters for
	    temporary processes as they will not be restarted. In the
	    case of simple_one_for_one workers such as ssl-connection
	    processes this will substantial reduce the memory
	    footprint of the supervisor.</p>
          <p>
	    Own Id: OTP-9064</p>
        </item>
        <item>
          <p>
	    When running escript it is now possible to add the -n
	    flag and the escript will be compiled using +native.</p>
          <p>
	    Own Id: OTP-9076</p>
        </item>
      </list>
    </section>

</section>

<section><title>STDLIB 1.17.2.1</title>

    <section><title>Fixed Bugs and Malfunctions</title>
      <list>
        <item>
          <p>
	    Several type specifications for standard libraries were
	    wrong in the R14B01 release. This is now corrected. The
	    corrections concern types in re,io,filename and the
	    module erlang itself.</p>
          <p>
	    Own Id: OTP-9008</p>
        </item>
      </list>
    </section>

</section>

<section><title>STDLIB 1.17.2</title>

    <section><title>Fixed Bugs and Malfunctions</title>
      <list>
        <item>
	    <p> When several clients accessed a Dets table
	    simultaneously, one of them calling
	    <c>dets:insert_new/2</c>, the Dets server could crash.
	    Alternatively, under the same conditions, <c>ok</c> was
	    sometimes returned instead of <c>true</c>. (Thanks to
	    John Hughes.) </p>
          <p>
	    Own Id: OTP-8856</p>
        </item>
        <item>
	    <p> When several clients accessed a Dets table
	    simultaneously, inserted or updated objects were
	    sometimes lost due to the Dets file being truncated.
	    (Thanks to John Hughes.) </p>
          <p>
	    Own Id: OTP-8898</p>
        </item>
        <item>
	    <p> When several clients accessed a Dets table
	    simultaneously, modifications of the Dets server's
	    internal state were sometimes thrown away. The symptoms
	    are diverse: error with reason <c>bad_object</c>;
	    inserted objects not returned by <c>lookup()</c>; et
	    cetera. (Thanks to John Hughes.) </p>
          <p>
	    Own Id: OTP-8899</p>
        </item>
        <item>
	    <p> If a Dets table was closed after calling
	    <c>bchunk/2</c>, <c>match/1,3</c>,
	    <c>match_object/1,3</c>, or <c>select/1,3</c> and then
	    opened again, a subsequent call using the returned
	    continuation would normally return a reply. This bug has
	    fixed; now the call fails with reason <c>badarg</c>. </p>
          <p>
	    Own Id: OTP-8903</p>
        </item>
        <item>
	    <p> Cover did not collect coverage data for files such as
	    Yecc parses containing include directives. The bug has
	    been fixed by modifying <c>epp</c>, the Erlang Code
	    Preprocessor. </p>
          <p>
	    Own Id: OTP-8911</p>
        </item>
        <item>
	    <p> If a Dets table with fewer slots than keys was opened
	    and then closed after just a lookup, the contents were no
	    longer well-formed. This bug has been fixed. (Thanks to
	    Matthew Evans.) </p>
          <p>
	    Own Id: OTP-8923</p>
        </item>
        <item>
          <p>
	    In a supervisor, when it terminates a child, if that
	    child happens to have exited fractionally early, with
	    normal, the supervisor reports this as an error. This
	    should not be reported as an error.</p>
          <p>
	    *** POTENTIAL INCOMPATIBILITY ***</p>
          <p>
	    Own Id: OTP-8938 Aux Id: seq11615 </p>
        </item>
      </list>
    </section>


    <section><title>Improvements and New Features</title>
      <list>
        <item>
          <p>
	    The documentation filelib:wildcard/1,2 now describes the
	    character set syntax for wildcards.</p>
          <p>
	    Own Id: OTP-8879 Aux Id: seq11683 </p>
        </item>
        <item>
	    <p>Buffer overflows have been prevented in <c>erlc</c>,
	    <c>dialyzer</c>, <c>typer</c>, <c>run_test</c>,
	    <c>heart</c>, <c>escript</c>, and <c>erlexec</c>.</p>
	    (Thanks to Michael Santos.)
          <p>
	    Own Id: OTP-8892</p>
        </item>
        <item>
          <p>
	    Using a float for the number of copies for
	    <c>string:copies/2</c> resulted in an infinite loop. Now
	    it will fail with an exception instead. (Thanks to
	    Michael Santos.)</p>
          <p>
	    Own Id: OTP-8915</p>
        </item>
        <item>
          <p>
	    New ETS option <c>compressed</c>, to enable a more
	    compact storage format at the expence of heavier table
	    operations. For test and evaluation, <c>erl +ec</c> can
	    be used to force compression on all ETS tables.</p>
          <p>
	    Own Id: OTP-8922 Aux Id: seq11658 </p>
        </item>
        <item>
	    <p> The default maximum number of slots of a Dets table
	    has been changed as to be equal to the maximum number of
	    slots. (Thanks to Richard Carlsson.) </p>
          <p>
	    Own Id: OTP-8959</p>
        </item>
      </list>
    </section>

</section>

<section><title>STDLIB 1.17.1</title>

    <section><title>Fixed Bugs and Malfunctions</title>
      <list>
        <item>
	    <p>reference() has been substituted for ref() in the
	    documentation.</p>
          <p>
	    Own Id: OTP-8733</p>
        </item>
      </list>
    </section>


    <section><title>Improvements and New Features</title>
      <list>
        <item>
          <p>
	    The ms_transform now warns if the fun head shadows
	    surrounding variables (just like the warnings you would
	    get for an ordinary fun in the same context).</p>
          <p>
	    Own Id: OTP-6759</p>
        </item>
        <item>
          <p>
	    ets:select_reverse/{1,2,3} are now documented.</p>
          <p>
	    Own Id: OTP-7863</p>
        </item>
        <item>
          <p>
	    Large parts of the <c>ethread</c> library have been
	    rewritten. The <c>ethread</c> library is an Erlang
	    runtime system internal, portable thread library used by
	    the runtime system itself.</p>
          <p>
	    Most notable improvement is a reader optimized rwlock
	    implementation which dramatically improve the performance
	    of read-lock/read-unlock operations on multi processor
	    systems by avoiding ping-ponging of the rwlock cache
	    lines. The reader optimized rwlock implementation is used
	    by miscellaneous rwlocks in the runtime system that are
	    known to be read-locked frequently, and can be enabled on
	    ETS tables by passing the <seeerl
	    marker="stdlib:ets#new_2_read_concurrency">{read_concurrency,
	    true}</seeerl> option upon table creation. See the
	    documentation of <seemfa
	    marker="stdlib:ets#new/2">ets:new/2</seemfa> for more
	    information. The reader optimized rwlock implementation
	    can be fine tuned when starting the runtime system. For
	    more information, see the documentation of the <seecom
	    marker="erts:erl#+rg">+rg</seecom> command line argument
	    of <c>erl</c>.</p>
          <p>
	    There is also a new implementation of rwlocks that is not
	    optimized for readers. Both implementations interleaves
	    readers and writers during contention as opposed to,
	    e.g., the NPTL (Linux) pthread rwlock implementation
	    which use either a reader or writer preferred strategy.
	    The reader/writer preferred strategy is problematic since
	    it starves threads doing the non-preferred operation.</p>
          <p>
	    The new rwlock implementations in general performs better
	    in ERTS than common pthread implementations. However, in
	    some extremely heavily contended cases this is not the
	    case. Such heavy contention can more or less only appear
	    on ETS tables. This when multiple processes do very large
	    amounts of write locked operations simultaneously on the
	    same table. Such use of ETS is bad regardless of rwlock
	    implementation, will never scale, and is something we
	    strongly advise against.</p>
          <p>
	    The new rwlock implementations depend on atomic
	    operations. If no native atomic implementation is found,
	    a fallback solution will be used. Using the fallback
	    implies a performance degradation. That is, it is more
	    important now than before to build OTP with a native
	    atomic implementation.</p>
          <p>
	    The <c>ethread</c> library contains native atomic
	    implementations for, x86 (32 and 64 bit), powerpc (32
	    bit), sparc V9 (32 and 64 bit), and tilera (32 bit). On
	    other hardware gcc's builtin support for atomic memory
	    access will be used if such exists. If no such support is
	    found, <c>configure</c> will warn about no atomic
	    implementation available.</p>
          <p>
	    The <c>ethread</c> library can now also use the
	    <c>libatomic_ops</c> library for atomic memory accesses.
	    This makes it possible for the Erlang runtime system to
	    utilize optimized native atomic operations on more
	    platforms than before. If <c>configure</c> warns about no
	    atomic implementation available, try using the
	    <c>libatomic_ops</c> library. Use the <seeguide
	    marker="system/installation_guide:INSTALL#Advanced-configuration-and-build-of-ErlangOTP">--with-libatomic_ops=PATH</seeguide>
	    <c>configure</c> command line argument when specifying
	    where the <c>libatomic_ops</c> installation is located.
	    The <c>libatomic_ops</c> library can be downloaded from:
	    <url
	    href="http://www.hpl.hp.com/research/linux/atomic_ops/">http://www.hpl.hp.com/research/linux/atomic_ops/</url></p>
          <p>
	    The changed API of the <c>ethread</c> library has also
	    caused modifications in the Erlang runtime system.
	    Preparations for the to come "delayed deallocation"
	    feature has also been done since it depends on the
	    <c>ethread</c> library.</p>
          <p>
	    <em>Note</em>: When building for x86, the <c>ethread</c>
	    library will now use instructions that first appeared on
	    the pentium 4 processor. If you want the runtime system
	    to be compatible with older processors (back to 486) you
	    need to pass the <seeguide
	    marker="system/installation_guide:INSTALL#Advanced-configuration-and-build-of-ErlangOTP">--enable-ethread-pre-pentium4-compatibility</seeguide>
	    <c>configure</c> command line argument when configuring
	    the system.</p>
          <p>
	    Own Id: OTP-8544</p>
        </item>
        <item>
          <p>
	    Some Built In Functions (BIFs) from the module erlang was
	    never made autoimported for backward compatibility
	    reasons. As local functions now override autoimports, new
	    autoimports is no longer a problem, why the following
	    BIFs are finally made autoimported: monitor/2, monitor/3,
	    demonitor/2, demonitor/3, error/1, error/2,
	    integer_to_list/2, list_to_integer/2.</p>
          <p>
	    Own Id: OTP-8763</p>
        </item>
      </list>
    </section>

</section>

<section><title>STDLIB 1.17</title>

    <section><title>Fixed Bugs and Malfunctions</title>
      <list>
        <item>
	    <p>The Erlang code preprocessor (<c>epp</c>) sent extra
	    messages on the form <c>{eof,Location}</c> to the client
	    when parsing the <c>file</c> attribute. This bug,
	    introduced in R11B, has been fixed.</p>
          <p>
	    Own Id: OTP-8470</p>
        </item>
        <item>
	    <p>The abstract type 'fun' could not be printed by the
	    Erlang pretty printer (<c>erl_pp</c>). This bug has been
	    fixed.</p>
          <p>
	    Own Id: OTP-8473</p>
        </item>
        <item>
	    <p>The function <c>erl_scan:reserved_word/1</c> no longer
	    returns <c>true</c> when given the word <c>spec</c>. This
	    bug was introduced in STDLIB-1.15.3 (R12B-3).</p>
          <p>
	    Own Id: OTP-8567</p>
        </item>
        <item>
	    <p>The documentation of <c>lists:keysort/2</c> states
	    that the sort is stable.</p>
          <p>
	    Own Id: OTP-8628 Aux Id: seq11576 </p>
        </item>
        <item>
          <p>
	    The shell's line editing has been improved to more
	    resemble the behaviour of readline and other shells.
	    (Thanks to Dave Peticolas)</p>
          <p>
	    Own Id: OTP-8635</p>
        </item>
        <item>
	    <p>The Erlang code preprocessor (<c>epp</c>) did not
	    correctly handle premature end-of-input when defining
	    macros. This bug, introduced in STDLIB 1.16, has been
	    fixed.</p>
          <p>
	    Own Id: OTP-8665 Aux Id: OTP-7810 </p>
        </item>
      </list>
    </section>


    <section><title>Improvements and New Features</title>
      <list>
        <item>
          <p>
	    The module binary from EEP31 (and EEP9) is implemented.</p>
          <p>
	    Own Id: OTP-8217</p>
        </item>
        <item>
	    <p>The erlang pretty printer (<c>erl_pp</c>) no longer
	    quotes atoms in types.</p>
          <p>
	    Own Id: OTP-8501</p>
        </item>
        <item>
	    <p>The Erlang code preprocessor (<c>epp</c>) now
	    considers records with no fields as typed.</p>
          <p>
	    Own Id: OTP-8503</p>
        </item>
        <item>
          <p>
	    Added function <c>zip:foldl/3</c> to iterate over zip
	    archives.</p>
          <p>
	    Added functions to create and extract escripts. See
	    <c>escript:create/2</c> and <c>escript:extract/2</c>.</p>
          <p>
	    The undocumented function <c>escript:foldl/3</c> has been
	    removed. The same functionality can be achieved with the
	    more flexible functions <c>escript:extract/2</c> and
	    <c>zip:foldl/3</c>.</p>
          <p>
	    Record fields has been annotated with type info. Source
	    files as been adapted to fit within 80 chars and trailing
	    whitespace has been removed.</p>
          <p>
	    Own Id: OTP-8521</p>
        </item>
        <item>
	    <p>The Erlang parser no longer duplicates the singleton
	    type <c>undefined</c> in the type of record fields
	    without initial value.</p>
          <p>
	    Own Id: OTP-8522</p>
        </item>
        <item>
	    <p>A regular expression with many levels of parenthesis
	    could cause a buffer overflow. That has been corrected.
	    (Thanks to Michael Santos.)</p>
          <p>
	    Own Id: OTP-8539</p>
        </item>
        <item>
	    <p>When defining macros the closing right parenthesis
	    before the dot is now mandatory.</p>
          <p>
	    *** POTENTIAL INCOMPATIBILITY ***</p>
          <p>
	    Own Id: OTP-8562</p>
        </item>
        <item>
          <p>
	    Some properties of a compiled re pattern are defined to
	    allow for guard tests.</p>
          <p>
	    Own Id: OTP-8577</p>
        </item>
        <item>
	    <p>Local and imported functions now override the
	    auto-imported BIFs when the names clash. The pre R14
	    behaviour was that auto-imported BIFs would override
	    local functions. To avoid that old programs change
	    behaviour, the following will generate an error:</p>
	    <list><item><p>Doing a call without explicit module name
	    to a local function having a name clashing with the name
	    of an auto-imported BIF that was present (and
	    auto-imported) before OTP R14A</p></item>
	    <item><p>Explicitly importing a function having a name
	    clashing with the name of an autoimported BIF that was
	    present (and autoimported) before OTP R14A</p></item>
	    <item><p>Using any form of the old compiler directive
	    <c>nowarn_bif_clash</c></p></item> </list> <p>If the BIF
	    was added or auto-imported in OTP R14A or later,
	    overriding it with an import or a local function will
	    only result in a warning,</p> <p>To resolve clashes, you
	    can either use the explicit module name <c>erlang</c> to
	    call the BIF, or you can remove the auto-import of that
	    specific BIF by using the new compiler directive
	    <c>-compile({no_auto_import,[F/A]}).</c>, which makes all
	    calls to the local or imported function without explicit
	    module name pass without warnings or errors.</p> <p>The
	    change makes it possible to add auto-imported BIFs
	    without breaking or silently changing old code in the
	    future. However some current code ingeniously utilizing
	    the old behaviour or the <c>nowarn_bif_clash</c> compiler
	    directive, might need changing to be accepted by the
	    compiler.</p>
          <p>
	    *** POTENTIAL INCOMPATIBILITY ***</p>
          <p>
	    Own Id: OTP-8579</p>
        </item>
        <item>
	    <p>The undocumented, unsupport, and deprecated function
	    <c>lists:flat_length/1</c> has been removed.</p>
          <p>
	    Own Id: OTP-8584</p>
        </item>
        <item>
          <p>
	    A bug in re that could cause certain regular expression
	    matches never to terminate is corrected. (Thanks to
	    Michael Santos and Gordon Guthrie.)</p>
          <p>
	    Own Id: OTP-8589</p>
        </item>
        <item>
	    <p>Nested records can now be accessed without
	    parenthesis. See the Reference Manual for examples.
	    (Thanks to YAMASHINA Hio and Tuncer Ayaz.)</p>
          <p>
	    Own Id: OTP-8597</p>
        </item>
        <item>
	    <p><c>receive</c> statements that can only read out a
	    newly created reference are now specially optimized so
	    that it will execute in constant time regardless of the
	    number of messages in the receive queue for the process.
	    That optimization will benefit calls to
	    <c>gen_server:call()</c>. (See <c>gen:do_call/4</c> for
	    an example of a receive statement that will be
	    optimized.)</p>
          <p>
	    Own Id: OTP-8623</p>
        </item>
        <item>
	    <p>The beam_lib:cmp/2 function now compares BEAM files in
	    stricter way. The BEAM files will be considered different
	    if there are any changes except in the compilation
	    information ("CInf") chunk. beam_lib:cmp/2 used to ignore
	    differences in the debug information (significant for
	    Dialyzer) and other chunks that did not directly change
	    the run-time behavior.</p>
          <p>
	    Own Id: OTP-8625</p>
        </item>
        <item>
          <p>
	    When a gen_server, gen_fsm process, or gen_event
	    terminates abnormally, sometimes the text representation
	    of the process state can occupy many lines of the error
	    log, depending on the definition of the state term. A
	    mechanism to trim out parts of the state from the log has
	    been added (using a format_status/2 callback). See the
	    documentation.</p>
          <p>
	    Own Id: OTP-8630</p>
        </item>
        <item>
          <p>
	    Calling <c>sys:get_status()</c> for processes that have
	    globally registered names that were not atoms would cause
	    a crash. Corrected. (Thanks to Steve Vinoski.)</p>
          <p>
	    Own Id: OTP-8656</p>
        </item>
        <item>
	    <p>The Erlang scanner has been augmented with two new
	    tokens: <c>..</c> and <c>...</c>.</p>
          <p>
	    Own Id: OTP-8657</p>
        </item>
        <item>
	    <p>Expressions evaluating to integers can now be used in
	    types and function specifications where hitherto only
	    integers were allowed ("Erlang_Integer").</p>
          <p>
	    Own Id: OTP-8664</p>
        </item>
        <item>
	    <p>The compiler optimizes record operations better.</p>
          <p>
	    Own Id: OTP-8668</p>
        </item>
        <item>
          <p>
	    The recently added BIFs erlang:min/2, erlang:max/2 and
	    erlang:port_command/3 are now auto-imported (as they were
	    originally intended to be). Due to the recent compiler
	    change (OTP-8579), the only impact on old code defining
	    it's own min/2, max/2 or port_command/3 functions will be
	    a warning, the local functions will still be used. The
	    warning can be removed by using
	    -compile({no_auto_import,[min/2,max/2,port_command/3]}).
	    in the source file.</p>
          <p>
	    *** POTENTIAL INCOMPATIBILITY ***</p>
          <p>
	    Own Id: OTP-8669 Aux Id: OTP-8579 </p>
        </item>
        <item>
          <p>
	    Now, binary_to_term/2 is auto-imported. This will cause a
	    compile warning if and only if a module has got a local
	    function with that name.</p>
          <p>
	    *** POTENTIAL INCOMPATIBILITY ***</p>
          <p>
	    Own Id: OTP-8671</p>
        </item>
        <item>
          <p>
	    The predefined builtin type tid() has been removed.
	    Instead, ets:tid() should be used.</p>
          <p>
	    *** POTENTIAL INCOMPATIBILITY ***</p>
          <p>
	    Own Id: OTP-8687</p>
        </item>
      </list>
    </section>

</section>

<section><title>STDLIB 1.16.5</title>

    <section><title>Fixed Bugs and Malfunctions</title>
      <list>
        <item>
          <p>
	    Because of a race condition, using filelib:ensure_dir/1
	    from multiple processes to create the same path or parts
	    of the same directory structure, filelib:ensure_dir/1
	    could return a meaningless {error,eexist}. That race
	    condition has been eliminated, and {error,eexist} will
	    now be returned only if there exists a regular file,
	    device file, or some other non-directory file with the
	    same name. (Thanks to Tuncer Ayaz.)</p>
          <p>
	    Own Id: OTP-8389</p>
        </item>
        <item>
	    <p>A number of bugs concerning re and unicode are
	    corrected:</p>
	    <p>re:compile no longer loses unicode option, which also
	    fixes bug in re:split.</p>
	    <p>re:replace now handles unicode charlist replacement
	    argument</p>
	    <p>re:replace now handles unicode RE charlist argument
	    correctly</p>
	    <p>re:replace now handles binary unicode output correctly
	    when nothing is replaced.</p>
	    <p>Most code, testcases and error isolation done by Rory
	    Byrne.</p>
          <p>
	    Own Id: OTP-8394</p>
        </item>
        <item>
          <p>
	    The loading of native code was not properly atomic in the
	    SMP emulator, which could cause crashes. Also a per-MFA
	    information table for the native code has now been
	    protected with a lock since it turns that it could be
	    accessed concurrently in the SMP emulator. (Thanks to
	    Mikael Pettersson.)</p>
          <p>
	    Own Id: OTP-8397</p>
        </item>
        <item>
          <p>
	    user.erl (used in oldshell) is updated to handle unicode
	    in prompt strings (io:get_line/{1,2}). io_lib is also
	    updated to format prompts with the 't' modifier (i.e. ~ts
	    instead of ~s).</p>
          <p>
	    Own Id: OTP-8418 Aux Id: OTP-8393 </p>
        </item>
        <item>
          <p>
	    The re module: A regular expression with an option change
	    at the start of a pattern that had top-level alternatives
	    could cause overwriting and/or a crash. (Thanks to
	    Michael Santos.)</p>
          <p>
	    Own Id: OTP-8438</p>
        </item>
      </list>
    </section>


    <section><title>Improvements and New Features</title>
      <list>
        <item>
          <p>
	    The ability for the gen_server and gen_fsm callback
	    modules to format their own state for display under the
	    sys:get_status/1,2 calls has been restored and
	    documented. (Thanks to Steve Vinoski.)</p>
          <p>
	    Own Id: OTP-8324</p>
        </item>
        <item>
          <p>
	    c:nc/{1,2} used to assume that the beam file was created
	    in the same directory as the source code and failed to
	    load the code if it was not. Corrected to look for the
	    beam file in the current directory or in the directory
	    specified by the <c>{outdir,Dir}</c> option. (Thanks to
	    Alex Suraci.)</p>
          <p>
	    Own Id: OTP-8337</p>
        </item>
        <item>
	    <p>The documentation is now possible to build in an open
	    source environment after a number of bugs are fixed and
	    some features are added in the documentation build
	    process. </p>
	    <p>- The arity calculation is updated.</p>
	    <p>- The module prefix used in the function names for
	    bif's are removed in the generated links so the links
	    will look like
	    "http://www.erlang.org/doc/man/erlang.html#append_element-2"
	    instead of
	    "http://www.erlang.org/doc/man/erlang.html#erlang:append_element-2".</p>
	    <p>- Enhanced the menu positioning in the html
	    documentation when a new page is loaded.</p>
	    <p>- A number of corrections in the generation of man
	    pages (thanks to Sergei Golovan)</p>
	    <p>- The legal notice is taken from the xml book file so
	    OTP's build process can be used for non OTP
	    applications.</p>
          <p>
	    Own Id: OTP-8343</p>
        </item>
        <item>
          <p>
	    Shell tab completion now works for quoted module and
	    function names. (Thanks to Ulf Wiger.)</p>
          <p>
	    Own Id: OTP-8383</p>
        </item>
        <item>
          <p>
	    Explicit top directories in archive files are now
	    optional.</p>
          <p>
	    For example, if an archive (app-vsn.ez) just contains an
	    app-vsn/ebin/mod.beam file, the file info for the app-vsn
	    and app-vsn/ebin directories are faked using the file
	    info from the archive file as origin. The virtual
	    direcories can also be listed. For short, the top
	    directories are virtual if they does not exist.</p>
          <p>
	    Own Id: OTP-8387</p>
        </item>
        <item>
	    <p>Macros overloading has been implemented. (Thanks to
	    Christopher Faulet.)</p>
          <p>
	    Own Id: OTP-8388</p>
        </item>
        <item>
	    <p>The new function <c>shell:prompt_func/1</c> and the
	    new application configuration parameter
	    <c>shell_prompt_func</c> can be used for customizing the
	    Erlang shell prompt.</p>
          <p>
	    Own Id: OTP-8393</p>
        </item>
        <item>
          <p>
	    Improved handling of typed records in escripts</p>
          <p>
	    Own Id: OTP-8434</p>
        </item>
        <item>
          <p>
	    Added supervisor:count_children/1 to count the number of
	    children being managed without the memory impact of
	    which_children/1. (Thanks to Jay Nelson.)</p>
          <p>
	    Own Id: OTP-8436</p>
        </item>
      </list>
    </section>

</section>

<section><title>STDLIB 1.16.4</title>

    <section><title>Improvements and New Features</title>
      <list>
        <item>
          <p>
	    The documentation is now built with open source tools
	    (xsltproc and fop) that exists on most platforms. One
	    visible change is that the frames are removed.</p>
          <p>
	    Own Id: OTP-8201</p>
        </item>
        <item>
          <p>
	    [escript] The restriction that the first line in escripts
	    must begin with <c>#!</c> has been removed.</p>
          <p>
	    [escript] Some command line options to the escript
	    executable has now been documented. For example you can
	    run an escript in the debugger by just adding a command
	    line option.</p>
          <p>
	    [escript] The documentation of the escript header syntax
	    has been clarified. For example the header is optional.
	    This means that it is possible to directly "execute"
	    <c>.erl</c>, <c>.beam</c> and<c>.zip</c> files.</p>
          <p>
	    Own Id: OTP-8215</p>
        </item>
        <item>
	    <p>Optimized array:from_orddict/1, it is now faster and
	    uses less memory if the orddict was sparse.</p>
	    <p>Changed array:reset/2, it will now never expand the
	    array which it could before for non fixed arrays. See the
	    documentation.</p>
          <p>
	    Own Id: OTP-8216</p>
        </item>
        <item>
	    <p>The Erlang Pretty Printer (<c>erl_pp</c>) now puts the
	    leading <c>[</c> of list comprehensions as well as the
	    leading <c>&lt;&lt;</c> of bit string comprehensions on a
	    separate line in order to expose the Cover counter of the
	    template.</p>
          <p>
	    Own Id: OTP-8227</p>
        </item>
        <item>
	    <p>The extension ".xrl" used for Leex input files is now
	    recognized by the compiler.</p>
          <p>
	    Own Id: OTP-8232</p>
        </item>
        <item>
          <p>
	    Some clarifications have been made in the documentation
	    regarding <c>gen_server</c>, <c>gen_fsm</c>, and
	    <c>gen_event</c> behavior when handling <c>'EXIT'</c>
	    messages from the parent process. For more information
	    see the <seeerl
	    marker="gen_server">gen_server(3)</seeerl>, <seeerl
	    marker="gen_fsm">gen_fsm(3)</seeerl>, and <seeerl
	    marker="gen_event">gen_event(3)</seeerl> documentation.</p>
          <p>
	    Own Id: OTP-8255 Aux Id: seq11419 </p>
        </item>
        <item>
	    <p>The -on_load() directive can be used to run a function
	    when a module is loaded. It is documented in the section
	    about code loading in the Reference Manual.</p>
          <p>
	    Own Id: OTP-8295</p>
        </item>
      </list>
    </section>

</section>

<section><title>STDLIB 1.16.3.1</title>

    <section><title>Fixed Bugs and Malfunctions</title>
      <list>
        <item>
          <p>
            An erroneous type spec for <c>gen:start/6</c> caused
            dialyzer to erroneously issue warnings when
            <c>{spawn_opt, SpawnOptionList}</c> was passed in the
            option list to the <c>gen_server</c> and <c>gen_fsm</c>
            start functions.</p>
          <p>
            Own Id: OTP-8068 Aux Id: seq11323, seq11314 </p>
        </item>
      </list>
    </section>

</section>

<section><title>STDLIB 1.16.3</title>

    <section><title>Fixed Bugs and Malfunctions</title>
      <list>
        <item>
	    <p>The linter used to crash on invalid <c>-opaque</c>
	    declarations.</p>
          <p>
	    Own Id: OTP-8051</p>
        </item>
        <item>
	    <p>Bugs in <c>digraph:add_edge/5</c> and
	    <c>digraph:del_path/3</c> have been fixed. (Thanks to
	    Crystal Din.)</p>
          <p>
	    Own Id: OTP-8066</p>
        </item>
        <item>
	    <p>When trying to insert objects with
	    <c>dets:insert_new()</c> into a Dets table of type
	    <c>duplicate_bag</c>, already existing objects would
	    sometimes be duplicated. This bug has been fixed. (Thanks
	    to Crystal Din.)</p>
          <p>
	    Own Id: OTP-8070</p>
        </item>
        <item>
          <p>
	    Running erlc in a very deep directory (with a path length
	    of more 256 or more characters) would cause the emulator
	    to crash in a call to <c>list_to_atom/1</c>. (Thanks to
	    Chris Newcombe.)</p>
          <p>
	    Own Id: OTP-8124</p>
        </item>
        <item>
	    <p>A few minor bugs have been fixed in the Erlang Code
	    Preprocessor (<c>epp</c>).</p>
          <p>
	    Own Id: OTP-8130</p>
        </item>
        <item>
	    <p>A bug in The Erlang Meta Interpreter (<c>erl_eval</c>)
	    has been fixed: exceptions generated in the template of
	    bit string comprehensions were not handled properly.
	    (Thanks to Ulf Wiger.)</p>
          <p>
	    Own Id: OTP-8133</p>
        </item>
      </list>
    </section>


    <section><title>Improvements and New Features</title>
      <list>
        <item>
          <p>
	    Option <c>{capture,none}</c> was missing in documentation
	    for <c>re:run/3</c>.</p>
          <p>
	    Own Id: OTP-8113</p>
        </item>
        <item>
	    <p>When <c>erl_scan:tokens()</c> returns an error tuple
	    <c>{error, ErrorInfo, EndLocation</c>}, the list
	    <c>LeftOverChars</c> is the remaining characters of the
	    input data, starting from <c>EndLocation</c>. It used to
	    be the empty list.</p>
          <p>
	    *** POTENTIAL INCOMPATIBILITY ***</p>
          <p>
	    Own Id: OTP-8129</p>
        </item>
        <item>
	    <p>The Erlang Meta Interpreter (<c>erl_eval</c>) has been
	    somewhat optimized when it comes to interpreting
	    <c>receive</c>-expressions. (Thanks to Richard
	    Carlsson.)</p>
          <p>
	    Own Id: OTP-8139</p>
        </item>
        <item>
	    <p>The Erlang Pretty Printer (<c>erl_pp</c>) has been
	    modified as to handle types.</p>
          <p>
	    Own Id: OTP-8150</p>
        </item>
      </list>
    </section>

</section>

<section><title>STDLIB 1.16.2</title>

    <section><title>Fixed Bugs and Malfunctions</title>
      <list>
        <item>
	    <p>The text of tokens returned by the Erlang scanner
	    (<c>erl_scan</c>) was sometimes empty when the
	    <c>text</c> option was given and <c>StartLocation</c> was
	    a line. This bug has been fixed.</p>
          <p>
	    Own Id: OTP-7965</p>
        </item>
        <item>
	    <p>The documentation for <c>base64:decode/1</c> has been
	    updated to point out that it strips whitespace.</p>
	    <p><c>base64:decode/1</c> and <c>base64:mime_decode/1</c>
	    would sometimes fail instead of stripping away non-base64
	    characters.</p>
          <p>
	    Own Id: OTP-7984</p>
        </item>
        <item>
          <p>
	    Two types in the <c>gen</c> module were corrected.</p>
          <p>
	    Own Id: OTP-8029 Aux Id: seq11296 </p>
        </item>
        <item>
          <p>
	    <c>array:from_orddict([])</c> and
	    <c>array:from_list([])</c> would construct fixed arrays
	    instead of extendible arrays.</p>
          <p>
	    Own Id: OTP-8033</p>
        </item>
      </list>
    </section>


    <section><title>Improvements and New Features</title>
      <list>
        <item>
          <p>
	    Interpreted escripts are now tail recursive.</p>
          <p>
	    The function erl_eval:expr/5 has been introduced.</p>
          <p>
	    Own Id: OTP-7933</p>
        </item>
        <item>
          <p>
	    <c>gen_server:call/2,3</c> will be somewhat faster if the
	    calling process has a many messages in its message queue.</p>
          <p>
	    Own Id: OTP-7979</p>
        </item>
        <item>
          <p>
	    Random now supports seed with arity one,
	    <c>random:seed/1</c>, which takes a three-tuple.</p>
          <p>
	    Own Id: OTP-8019</p>
        </item>
        <item>
	    <p>The <c>regexp</c> module now recognizes the escape
	    sequences <c>\xXY</c> and <c>\x{X...}</c>.</p>
          <p>
	    Own Id: OTP-8024</p>
        </item>
      </list>
    </section>

</section>

<section><title>STDLIB 1.16.1</title>

    <section><title>Fixed Bugs and Malfunctions</title>
      <list>
        <item>
	    <p>The documentation of <c>dets:open_file/1</c> now
	    states that the file is repaired if it has not been
	    properly closed. (Thanks to Ulf Wiger.)</p>
          <p>
	    Own Id: OTP-7895</p>
        </item>
      </list>
    </section>


    <section><title>Improvements and New Features</title>
      <list>
        <item>
	    <p>The Erlang scanner no longer returns the text of
	    tokens when the start location is a pair of a line and
	    column unless the new option <c>text</c> is supplied
	    (incompatibility with R13A).</p> <p>There are new
	    functions to access the attributes of tokens:
	    <c>attributes_info/1,2</c> and
	    <c>set_attribute/3</c>.</p>
          <p>
	    *** POTENTIAL INCOMPATIBILITY ***</p>
          <p>
	    Own Id: OTP-7892 Aux Id: OTP-7810 </p>
        </item>
        <item>
          <p>
	    Several glitches and performance issues in the Unicode
	    and I/O-system implementation of R13A have been
	    corrected.</p>
          <p>
	    Own Id: OTP-7896 Aux Id: OTP-7648 OTP-7887 </p>
        </item>
        <item>
          <p>
	    The type spec of filelib:wildcard/2 has been corrected.</p>
          <p>
	    Own Id: OTP-7915</p>
        </item>
        <item>
	    <p>New functions: <c>gb_sets:is_disjoint/2</c>,
	    <c>ordsets:is_disjoint/2</c>, and
	    <c>gb_sets:is_disjoint/2</c>.</p>
          <p>
	    Own Id: OTP-7947</p>
        </item>
        <item>
	    <p>The function <c>gb_trees:map/2</c> which was added in
	    R13A is now documented.</p>
          <p>
	    Own Id: OTP-7948</p>
        </item>
      </list>
    </section>

</section>

<section><title>STDLIB 1.16</title>

    <section><title>Fixed Bugs and Malfunctions</title>
      <list>
        <item>
	    <p>Fixed a minor race conditions in
	    <c>gen_server:start*</c>: if one of these functions
	    returned <c>{error,Reason}</c> or <c>ignore</c>, the name
	    could still be registered (either locally or in
	    <c>global</c>).</p>
	    <p>A process started by <c>proc_lib</c> in some cases
	    depended on its process dictionary not to be erased, and
	    would crash when terminating abnormally and not generate
	    a proper crash report. This has been corrected (but the
	    initial call will not be shown in the error report if the
	    process dictionary has been erased). NOTE: There is no
	    longer any need to erase the process dictionary for
	    memory conservation reasons, since the actual call
	    arguments are no longer saved in the process
	    dictionary.</p>
          <p>
	    Own Id: OTP-7669</p>
        </item>
        <item>
	    <p>The Erlang preprocessor used wrong line number when
	    stringifying macro arguments. (Thanks to John
	    Hughes.)</p>
          <p>
	    Own Id: OTP-7702</p>
        </item>
        <item>
	    <p>A bug in the <c>qlc</c> module has been fixed: merge
	    join sometimes failed to return all answers. (Thanks to
	    Bernard Duggan.)</p>
          <p>
	    Own Id: OTP-7714</p>
        </item>
      </list>
    </section>


    <section><title>Improvements and New Features</title>
      <list>
        <item>
	    <p>A new option, <c>key_equality</c>, has been added to
	    <c>qlc:table/2</c>. This option makes it possible for
	    <c>qlc</c> to better handle tables that use <c>==/2</c>
	    when comparing keys for equality (examples of such tables
	    are ordered ETS tables and gb_table in qlc(3)).</p>
          <p>
	    Own Id: OTP-6674</p>
        </item>
        <item>
	    <p>The functions <c>lists:seq/1,2</c> return the empty
	    list in a few cases when they used to generate an
	    exception, for example <c>lists:seq(1, 0)</c>. See
	    lists(3) for details. (Thanks to Richard O'Keefe.)</p>
          <p>
	    *** POTENTIAL INCOMPATIBILITY ***</p>
          <p>
	    Own Id: OTP-7230</p>
        </item>
        <item>
          <p>
	    The order of objects visited in select for ordered_set is
	    now documented.</p>
          <p>
	    Own Id: OTP-7339</p>
        </item>
        <item>
          <p>
	    It is now possible to debug code in escripts and
	    archives.</p>
          <p>
	    Own Id: OTP-7626</p>
        </item>
        <item>
	    <p>Support for Unicode is implemented as described in
	    EEP10. Formatting and reading of unicode data both from
	    terminals and files is supported by the io and io_lib
	    modules. Files can be opened in modes with automatic
	    translation to and from different unicode formats. The
	    module 'unicode' contains functions for conversion
	    between external and internal unicode formats and the re
	    module has support for unicode data. There is also
	    language syntax for specifying string and character data
	    beyond the ISO-latin-1 range.</p>
	    <p>The interactive shell will support input and output of
	    unicode characters when the terminal and operating system
	    supports it.</p>
	    <p>Please see the EEP and the io/io_lib manual pages as
	    well as the stdlib users guide for details.</p>
	    <p><em>I/O-protocol incompatibilities:</em></p>
	    <p>The io_protocol between io_Server and client is
	    updated to handle protocol data in unicode formats. The
	    updated protocol is now documented. The specification
	    resides in the stdlib <em>users manual</em>, which is a
	    new part of the manual.</p>
	    <p><em>io module incompatibilities:</em></p>
	    <p>The io:put_chars, io:get_chars and io:get_line all
	    handle and return unicode data. In the case where
	    binaries can be provided (as to io:put_chars), they shall
	    be encoded in UTF-8. When binaries are returned (as by
	    io:get_line/get_chars when the io_server is set in
	    <em>binary mode</em>) the returned data is also
	    <em>always</em> encoded as UTF-8. The file module however
	    still returns byte-oriented data, why file:read can be
	    used instead of io:get_chars to read binary data in
	    ISO-latin-1.</p>
	    <p><em>io_lib module incompatibilities:</em></p>
	    <p>io_lib:format can, given new format directives (i.e
	    "~ts" and "~tc"), return lists containing integers larger
	    than 255. </p>
          <p>
	    *** POTENTIAL INCOMPATIBILITY ***</p>
          <p>
	    Own Id: OTP-7648 Aux Id: OTP-7580 OTP-7514 OTP-7494
	    OTP-7443 OTP-7181 EEP10 EEP11 </p>
        </item>
        <item>
          <p>
	    The function <c>pool:attach/1</c> now returns
	    <c>already_attached</c> if the node is already attached,
	    rather than <c>allready_attached</c> (sic!). (Thanks to
	    Edwin Fine.)</p>
          <p>
	    Own Id: OTP-7653 Aux Id: OTP-7603 </p>
        </item>
        <item>
          <p>
	    Preprocessor directives are now allowed in escripts. This
	    means that for example macros may be used in escripts.</p>
          <p>
	    Own Id: OTP-7662</p>
        </item>
        <item>
	    <p>When a process started with <c>proc_lib</c>,
	    <c>gen_server</c>, or <c>gen_fsm</c> exits with reason
	    <c>{shutdown,Term}</c>, a crash report will no longer be
	    generated (to allow a clean shutdown, but still provide
	    additional information to process that are linked to the
	    terminating process).</p>
          <p>
	    Own Id: OTP-7740 Aux Id: seq10847 </p>
        </item>
        <item>
          <p>
	    A new BIF, <c>lists:keyfind/3</c>, has been added. It
	    works like <c>lists:keysearch/3</c> except that it does
	    not wrap the returned tuple in a <c>value</c> tuple in
	    case of success. (Thanks to James Hague for suggesting
	    this function.)</p>
          <p>
	    Own Id: OTP-7752</p>
        </item>
        <item>
	    <p><c>lists:suffix(Suffix, List)</c> used to have a a
	    complexity of <c>length(Suffix)*length(List)</c> (which
	    could become quite slow for some inputs). It has now been
	    re-implemented so that its complexity is
	    <c>length(Suffix)+length(List)</c>. (Thanks to Richard
	    O'Keefe for the new implementation.)</p>
          <p>
	    Own Id: OTP-7797</p>
        </item>
        <item>
	    <p>The Erlang scanner has been augmented as to return
	    white spaces, comments, and exact location of tokens. The
	    functions <c>string/3</c>, <c>tokens/4</c>, and
	    <c>token_info/1,2</c> are new. See erl_scan(3) for
	    details.</p>
	    <p><c>tokens/3,4</c> have been modified as to return a
	    list of tokens instead of an error when <c>eof</c> is
	    encountered before the dot.</p>
          <p>
	    Own Id: OTP-7810</p>
        </item>
        <item>
          <p>
	    <c>filelib:fold_files/5</c> now uses the <c>re</c> module
	    instead of the <c>regexp</c> module for regular
	    expression matching. In practice, this change will not be
	    a problem for most regular expressions used for
	    <c>filelib:fold_files/5</c>. (The major difference in
	    regular expression is that parenthesis and curly brackets
	    is treated as literal characters by <c>regexp</c> but as
	    special characters by <c>re</c>; fortunately, those
	    characters are rarely used in filenames.)</p>
          <p>
	    *** POTENTIAL INCOMPATIBILITY ***</p>
          <p>
	    Own Id: OTP-7819</p>
        </item>
        <item>
          <p>
	    <c>digraph:new(Type)</c> will now cause a <c>badarg</c>
	    exception if <c>Type</c> is not a valid type. Similarly,
	    <c>digraph_utils:subgraph/2,3</c> will now cause a
	    <c>badarg</c> if the arguments are invalid. (Those
	    functions used to return error tuples if something was
	    wrong.)</p>
          <p>
	    *** POTENTIAL INCOMPATIBILITY ***</p>
          <p>
	    Own Id: OTP-7824</p>
        </item>
        <item>
	    <p>The argument passed to <c>random:uniform/1</c> must
	    now be an integer (as stated in the documentation). In
	    previous releases, a floating point number was also
	    allowed.</p>
          <p>
	    *** POTENTIAL INCOMPATIBILITY ***</p>
          <p>
	    Own Id: OTP-7827</p>
        </item>
        <item>
	    <p>The copyright notices have been updated.</p>
          <p>
	    Own Id: OTP-7851</p>
        </item>
        <item>
	    <p>A few missing match spec functions was added to
	    dbg:fun2ms; exception_trace/0 and trace/2,3.</p>
	    <p>There is a new function queue:member/2.</p>
	    <p>A bug in io_lib:fread that made it accidentally
	    concatenate fields separated by newline has been
	    corrected. Reported and analyzed by Matthew Palmer to
	    erlang-patches.</p>
          <p>
	    Own Id: OTP-7865</p>
        </item>
      </list>
    </section>

</section>


<section><title>STDLIB 1.15.5</title>

    <section><title>Fixed Bugs and Malfunctions</title>
      <list>
        <item>
	    <p>A bug in the <c>qlc</c> module has been fixed: when
	    merge joining two query handles the temporary file used
	    for equivalence classes was not truncated properly which
	    could result in poor performance.</p>
          <p>
	    Own Id: OTP-7552</p>
        </item>
        <item>
          <p>
	    The characters 16#C0 and 16#E0 ("A" and "a" with grave
	    accent), were not properly converted by the
	    <c>string:to_lower/1</c> and <c>string:to_upper/1</c>
	    functions. (Thanks to Richard O'Keefe.)</p>
          <p>
	    Own Id: OTP-7589</p>
        </item>
        <item>
          <p>
	    The function <c>pool:attach/1</c> now returns
	    <c>already_attached</c> if the node is already attached,
	    rather than <c>allready_attached</c> (sic!). (Thanks to
	    Edwin Fine.)</p>
          <p>
	    *** POTENTIAL INCOMPATIBILITY ***</p>
          <p>
	    Own Id: OTP-7603</p>
        </item>
        <item>
	    <p>The documentation for <c>io:get_line/1,2</c> now
	    mentions that the return value can also be
	    <c>{error,Reason}</c>.</p>
          <p>
	    Own Id: OTP-7604 Aux Id: seq11063 </p>
        </item>
      </list>
    </section>


    <section><title>Improvements and New Features</title>
      <list>
        <item>
          <p>
	    The split function is now added to the re library.
	    Exceptions and errors from both run, replace and split
	    are made more consistent.</p>
          <p>
	    Own Id: OTP-7514 Aux Id: OTP-7494 </p>
        </item>
        <item>
	    <p>Processes spawned using <c>proc_lib</c> (including
	    <c>gen_server</c> and other library modules that use
	    <c>proc_lib</c>) no longer keep the entire argument list
	    for the initial call, but only the arity.</p>
	    <p>Also, if <c>proc_lib:spawn/1</c> is used to spawn a
	    fun, the actual fun is not kept, but only module,
	    function name, and arity of the function that implements
	    the fun.</p>
	    <p>The reason for the change is that keeping the initial
	    fun (or a fun in an argument list), would prevent
	    upgrading the code for the module. A secondary reason is
	    that keeping the fun and function arguments could waste a
	    significant amount of memory.</p>
	    <p>The drawback with the change is that the crash reports
	    will provide less precise information about the initial
	    call (only <c>Module:Function/Arity</c> instead of
	    <c>Module:Function(Arguments)</c>). The function
	    <c>proc_lib:initial_call/1</c> still returns a list, but
	    each argument has been replaced with a dummy atom.</p>
          <p>
	    Own Id: OTP-7531 Aux Id: seq11036 </p>
        </item>
        <item>
          <p>
	    There is now experimental support for loading of code
	    from archive files. See the documentation of <c>code</c>,
	    <c>init</c>, <c>erl_prim_loader </c> and <c>escript</c>
	    for more info.</p>
          <p>
	    The error handling of <c>escripts</c> has been improved.</p>
          <p>
	    An <c>escript</c> may now set explicit arguments to the
	    emulator, such as <c>-smp enabled</c>.</p>
          <p>
	    An <c>escript</c> may now contain a precompiled beam
	    file.</p>
          <p>
	    An <c>escript</c> may now contain an archive file
	    containing one or more applications (experimental).</p>
          <p>
	    The internal module <c>code_aux</c> has been removed.</p>
          <p>
	    Own Id: OTP-7548 Aux Id: otp-6622 </p>
        </item>
        <item>
          <p>
	    Enabled explicit control of which types of files that
	    should be compressed in a ZIP archive.</p>
          <p>
	    Own Id: OTP-7549 Aux Id: otp-6622 </p>
        </item>
        <item>
          <p>
	    In the job control mode, the "s" and "r" commands now
	    take an optional argument to specify which shell to
	    start. (Thanks to Robert Virding.)</p>
          <p>
	    Own Id: OTP-7617</p>
        </item>
      </list>
    </section>

</section>

<section><title>STDLIB 1.15.4</title>

    <section><title>Fixed Bugs and Malfunctions</title>
      <list>
        <item>
          <p>
	    A bug in the calendar module could cause
	    calendar:local_time_to_universal_time_dst/1 to return
	    duplicate identical values for local times in timezones
	    without DST. Multiple values should only be returned when
	    a local time is within the hour occurring twice due to
	    shift from DST to non-DST, and certainly only in
	    timezones with DST. The correct behaviour is now
	    implemented.</p>
          <p>
	    Own Id: OTP-7344 Aux Id: seq10960 </p>
        </item>
        <item>
	    <p>The documentation of <c>(d)ets:init_table()</c> has
	    been corrected. (Thanks to Paul Mineiro.)</p>
          <p>
	    Own Id: OTP-7413</p>
        </item>
        <item>
	    <p>The soft upper limit of 60 on the number of non-white
	    characters on a line, which was introduced in R12B-0 for
	    the control sequences <c>p</c> and <c>P</c> of the
	    functions <c>io:fwrite/2,3</c> and
	    <c>io_lib:fwrite/2</c>, has been removed. This means that
	    terms whose printed representation fits on a line will
	    have no NEWLINEs. The Erlang shell still uses the 60
	    character limit, though.</p>
          <p>
	    Own Id: OTP-7421 Aux Id: OTP-6708 </p>
        </item>
        <item>
	    <p>Some debug code has been removed from Dets.</p>
          <p>
	    Own Id: OTP-7424</p>
        </item>
        <item>
	    <p>The documentation of <c>dets:match_delete/2</c> has
	    been corrected. (Thanks to Paul Mineiro.)</p>
          <p>
	    Own Id: OTP-7445</p>
        </item>
        <item>
	    <p>Corrections of digraph(3). (Thanks to Vlad
	    Dumitrescu.)</p>
          <p>
	    Own Id: OTP-7492</p>
        </item>
        <item>
          <p>
	    For the process that an escript runs in, the
	    <c>trap_exit</c> process flag is now <c>false</c> instead
	    of <c>true</c> (as in previous releases). Scripts that
	    depend on the previous (counter-intuitive) behaviour
	    might not work. (Thanks to Bengt Kleberg.)</p>
          <p>
	    *** POTENTIAL INCOMPATIBILITY ***</p>
          <p>
	    Own Id: OTP-7517</p>
        </item>
      </list>
    </section>


    <section><title>Improvements and New Features</title>
      <list>
        <item>
	    <p>The documentation of <c>lists:(u)sort/2</c> now states
	    what is expected of an ordering function.</p>
          <p>
	    Own Id: OTP-7489</p>
        </item>
        <item>
          <p>
	    The re module is extended with repetitive matches (global
	    option) and replacement function.</p>
          <p>
	    Own Id: OTP-7494 Aux Id: OTP-7181 </p>
        </item>
        <item>
	    <p>The Erlang shell now displays a nicer error message
	    when evaluating an undefined command. (Thanks to Richard
	    Carlsson.)</p>
          <p>
	    Own Id: OTP-7495</p>
        </item>
      </list>
    </section>

</section>


<section><title>STDLIB 1.15.3</title>

    <section><title>Fixed Bugs and Malfunctions</title>
      <list>
        <item>
          <p>
	    zip:unzip to/from binary with empty directories did not
	    work. (Thanks to Martin Dvorak.)</p>
          <p>
	    Own Id: OTP-7248</p>
        </item>
        <item>
	    <p>The documentation of the control sequence <c>w</c> of
	    the <c>io_lib</c> module now states that floating point
	    numbers are printed accurately.</p>
          <p>
	    Own Id: OTP-7324 Aux Id: OTP-7084 </p>
        </item>
        <item>
          <p>
	    zip:unzip was not supporting a flavour of the zip format
	    found in jar-files.</p>
          <p>
	    Own Id: OTP-7382 Aux Id: seq10970 </p>
        </item>
      </list>
    </section>


    <section><title>Improvements and New Features</title>
      <list>
        <item>
          <p>
	    An experimental module "re" is added to the emulator
	    which interfaces a publicly available regular expression
	    library for Perl-like regular expressions (PCRE). The
	    interface is purely experimental and *will* be subject to
	    change.</p>
          <p>
	    The implementation is for reference and testing in
	    connection to the relevant EEP.</p>
          <p>
	    Own Id: OTP-7181</p>
        </item>
      </list>
    </section>

</section>

<section><title>STDLIB 1.15.2</title>

    <section><title>Fixed Bugs and Malfunctions</title>
      <list>
        <item>
	    <p> When inserting many small objects, Dets sometimes
	    crashed when reaching the maximum number of slots.
	    (Thanks to Daniel Goertzen.) </p>
          <p>
	    Own Id: OTP-7146</p>
        </item>
        <item>
	    <p>Processes linked to the Erlang shell did not get an
	    exit signal when the evaluator process was killed. This
	    bug, introduced in R12B-0, has been fixed.</p>
          <p>
	    Own Id: OTP-7184 Aux Id: OTP-6554 </p>
        </item>
        <item>
          <p>
	    Invalid arguments to <c>ets:update_counter/3</c> were not
	    handled correctly. A tuple position (<c>Pos</c>) less
	    than 1 caused the element directly following the key to
	    be updated (as if no position at all had been specified).
	    All invalid values for <c>Pos</c> will now fail with
	    <c>badarg</c>.</p>
          <p>
	    Own Id: OTP-7226</p>
        </item>
        <item>
          <p>
	    For certain terminals, io:columns/0 could return 0
	    instead of enotsup. That is now corrected.</p>
          <p>
	    Own Id: OTP-7229 Aux Id: seq10886 </p>
        </item>
        <item>
	    <p><c>qlc:info()</c> can now handle port identifiers,
	    pids, references, and funs. (Thanks to Wojciech Kaczmare
	    for reporting this bug.)</p> <p>When evaluating the
	    <c>parent_fun</c> messages sent to the process calling
	    <c>qlc:cursor()</c> were sometimes erroneously consumed.
	    This bug has been fixed.</p>
          <p>
	    Own Id: OTP-7232</p>
        </item>
        <item>
	    <p><c>erl_parse:abstract()</c> can now handle bit
	    strings.</p>
          <p>
	    Own Id: OTP-7234</p>
        </item>
      </list>
    </section>


    <section><title>Improvements and New Features</title>
      <list>
        <item>
	    <p>The <c>queue</c> module has been rewritten to make it
	    easier to use. Suggestions and discussion from and with
	    among others Lev Walkin, Anders Ramsell and Rober Virding
	    in december 2007 on erlang-questions@erlang.org. It was
	    also discussed to change the internal representation to
	    contain length information which would speed up
	    <c>len/1</c> but that change has been postponed. Anyone
	    interested may write an EEP and try to reach an
	    acceptable compromise for queue overhead and thereby the
	    speed of all other operations than <c>len/1</c>. The
	    <c>queue</c> module is now optimized for fast and minimal
	    garbage <c>in/2</c> and <c>out/1</c> and such. See the
	    documentation.</p>
	    <p>New functions: <c>is_queue/1</c>, <c>get/1</c>,
	    <c>get_r/1</c>, <c>peek/1</c>, <c>peek_r/1</c>,
	    <c>drop/1</c>, <c>drop_r/1</c> and <c>liat/1</c>.
	    <c>is_queue/1</c> is a new predicate, <c>liat/1</c> is a
	    correction of an old misspelling, and the others
	    (<c>get</c>*, <c>peek</c>* and <c>drop</c>*) are new
	    interface functions.</p>
          <p>
	    Own Id: OTP-7064</p>
        </item>
        <item>
	    <p>The functions <c>io_lib:write/1,2</c> and
	    <c>io_lib:print/1,4</c> have been changed when it comes
	    to writing floating point numbers. This change affects
	    the control sequences <c>p</c>, <c>P</c>, <c>w</c>, and
	    <c>W</c> of the <c>io_lib</c> module. (Thanks to Bob
	    Ippolito for code contribution.) </p>
          <p>
	    Own Id: OTP-7084</p>
        </item>
        <item>
          <p>
	    Updated the documentation for
	    <c>erlang:function_exported/3</c> and <c>io:format/2</c>
	    functions to no longer state that those functions are
	    kept mainly for backwards compatibility.</p>
          <p>
	    Own Id: OTP-7186</p>
        </item>
        <item>
          <p>
	    A new BIF ets:update_element/3. To update individual
	    elements within an ets-tuple, without having to read,
	    update and write back the entire tuple.</p>
          <p>
	    Own Id: OTP-7200</p>
        </item>
        <item>
	    <p><c>string:join/2</c> now accepts an empty list as
	    first argument.</p>
          <p>
	    Own Id: OTP-7231 Aux Id: OTP-6671 </p>
        </item>
        <item>
	    <p><c>qlc:info/1,2</c> accepts a new option,
	    <c>depth</c>. The type <c>SelectedObjects</c> used in the
	    description of <c>qlc:table/2</c> has been augmented.</p>
          <p>
	    Own Id: OTP-7238</p>
        </item>
        <item>
	    <p><c>tuple_size/1</c> and <c>byte_size/1</c> have been
	    substituted for <c>size/1</c> in the documentation.</p>
          <p>
	    Own Id: OTP-7244</p>
        </item>
      </list>
    </section>

</section>

<section><title>STDLIB 1.15.1</title>

    <section><title>Fixed Bugs and Malfunctions</title>
      <list>
        <item>
          <p>
	    Ets:select/3 in combination with
	    ets:repair_continuation/2 and ordered_set data tables
	    could result in function_clause although used as
	    intended. This is now corrected. Thanks to Paul Mineiro
	    for finding and isolating the bug!</p>
          <p>
	    Own Id: OTP-7025</p>
        </item>
        <item>
	    <p>The compiler warning for the deprecated function
	    <c>ftp:close/1</c> now mentions the correct replacement
	    function.</p>
	    <p>The warning for the removed functions in the
	    <c>httpd_util</c> module have been changed to say they
	    have been removed, not merely deprecated. (Thanks to
	    Fredrik Thulin.)</p>
          <p>
	    Own Id: OTP-7034 Aux Id: seq10825 </p>
        </item>
        <item>
	    <p>In <c>(Expr)#r{}</c> (no fields are updated),
	    <c>Expr</c> is no longer evaluated more than once. There
	    is also a test that <c>Expr</c> is of the correct record
	    type. (Thanks to Dominic Williams.)</p>
          <p>
	    Own Id: OTP-7078 Aux Id: OTP-4962 </p>
        </item>
        <item>
	    <p>Documentation bugfixes and clarifications.</p> (Thanks
	    to Joern (opendev@gmail.com), Matthias Lang, and Richard
	    Carlsson.)
          <p>
	    Own Id: OTP-7079</p>
        </item>
        <item>
	    <p>Duplicated objects were sometimes not deleted from the
	    list of answers when a QLC table was traversed using a
	    match specification. (Thanks to Dmitri Girenko.)</p>
          <p>
	    Own Id: OTP-7114</p>
        </item>
      </list>
    </section>


    <section><title>Improvements and New Features</title>
      <list>
        <item>
	    <p>The documentation has been updated so as to reflect
	    the last updates of the Erlang shell as well as the minor
	    modifications of the control sequence <c>p</c> of the
	    <c>io_lib</c> module.</p> <p>Superfluous empty lines have
	    been removed from code examples and from Erlang shell
	    examples.</p>
          <p>
	    Own Id: OTP-6944 Aux Id: OTP-6554, OTP-6911 </p>
        </item>
        <item>
	    <p><c>tuple_size/1</c> and <c>byte_size/1</c> have been
	    substituted for <c>size/1</c>.</p>
          <p>
	    Own Id: OTP-7009</p>
        </item>
        <item>
          <p>
	    It is now possible to hibernate a
	    gen_server/gen_event/gen_fsm. In gen_server and gen_fsm,
	    hibernation is triggered by returning the atom
	    'hibernate' instead of a timeout value. In the gen_event
	    case hibernation is triggered by a event handler
	    returning a tuple with an extra element containing the
	    atom 'hibernate'.</p>
          <p>
	    Own Id: OTP-7026 Aux Id: seq10817 </p>
        </item>
        <item>
	    <p>Some undocumented debug functionality has been added
	    to Dets.</p>
          <p>
	    Own Id: OTP-7066</p>
        </item>
        <item>
	    <p>The functions <c>digraph_utils:is_tree/1</c>,
	    <c>digraph_utils:is_arborescence/1</c>, and
	    <c>digraph_utils:arborescence_root/1</c> are new.</p>
          <p>
	    Own Id: OTP-7081</p>
        </item>
        <item>
          <p>
	    The compiler could generate suboptimal code for record
	    updates if the record update code consisted of multiple
	    source code lines.</p>
          <p>
	    Own Id: OTP-7101</p>
        </item>
      </list>
    </section>

</section>

<section><title>STDLIB 1.15</title>

    <section><title>Fixed Bugs and Malfunctions</title>
      <list>
        <item>
	    <p>Bugs have been fixed in <c>qlc</c>:</p> <list
	    type="bulleted"> <item>Setting the <c>lookup_fun</c>
	    option of <c>qlc:table/2</c> to <c>undefined</c> could
	    cause a crash.</item> <item>If a QLC restricted some
	    column of a table in such a way that a traversal using a
	    match specification was possible and the QLC also
	    compared the key column or some indexed column of the the
	    table with a column of some other table, <c>qlc</c>
	    always chose to traverse the table first, never
	    considering lookup join. This has been changed so that
	    lookup join is always preferred; if an initial traversal
	    using the match specification is desired, the query needs
	    to be rewritten introducing an extra QLC with the
	    filter(s) restricting the column.</item> <item>When
	    trying to find candidates for match specifications and
	    lookup, filters using variables from one generator only
	    are ignored unless they are placed immediately after the
	    generator and possibly other filters using variables from
	    the same generator. In particular, filters joining two
	    tables should not be placed between the generator and the
	    filters using the generator only.</item> <item>The
	    call-back function <c>TraverseFun</c> used for
	    implementing QLC tables is allowed to return a term other
	    than a list since STDLIB 1.14 (OTP-5195). However, when
	    the returned term was a fun <c>qlc</c> often tried to
	    call the fun instead of returning it.</item> </list> <p>A
	    few minor optimizations have been implemented as
	    well.</p>
          <p>
	    Own Id: OTP-6673</p>
        </item>
        <item>
	    <p>A bug concerning the use of parameterized modules from
	    the shell has been fixed.</p>
          <p>
	    Own Id: OTP-6785</p>
        </item>
        <item>
	    <p>A bug regarding the size expression of the bit syntax
	    has been fixed in the <c>erl_eval</c> module.</p>
          <p>
	    Own Id: OTP-6787</p>
        </item>
        <item>
          <p>
	    The log_mf_h event handler didn't close the index file
	    when it was done reading it causing a file descriptor
	    leak.</p>
          <p>
	    Own Id: OTP-6800</p>
        </item>
        <item>
          <p>
	    Definitions for the <c>filename()</c> and
	    <c>dirname()</c> types have been added to the
	    documentation for the <c>filelib</c> module.</p>
          <p>
	    Own Id: OTP-6870</p>
        </item>
        <item>
	    <p>file:write_file/3, file:write/2 and file:read/2 could
	    crash (contrary to documentation) for odd enough file
	    system problems, e.g write to full file system. This bug
	    has now been corrected.</p> <p>In this process the file
	    module has been rewritten to produce better error codes.
	    Posix error codes now originate from the OS file system
	    calls or are generated only for very similar causes (for
	    example 'enomem' is generated if a memory allocation
	    fails, and 'einval' is generated if the file handle in
	    Erlang is a file handle but currently invalid).</p>
	    <p>More Erlang-ish error codes are now generated. For
	    example <c>{error,badarg}</c> is now returned from
	    <c>file:close/1</c> if the argument is not of a file
	    handle type. See file(3).</p> <p>The possibility to write
	    a single byte using <c>file:write/2</c> instead of a list
	    or binary of one byte, contradictory to the
	    documentation, has been removed.</p>
          <p>
	    *** POTENTIAL INCOMPATIBILITY ***</p>
          <p>
	    Own Id: OTP-6967 Aux Id: OTP-6597 OTP-6291 </p>
        </item>
        <item>
	    <p>A bug concerning the evaluation of the <c>++/2</c>
	    operator has been fixed in <c>erl_eval</c>. (Thanks to
	    Matthew Dempsky.)</p>
          <p>
	    Own Id: OTP-6977</p>
        </item>
      </list>
    </section>


    <section><title>Improvements and New Features</title>
      <list>
        <item>
	    <p>The behaviour of the internal functions gen:call/3,4
	    has been changed slightly in the rare case that when the
	    caller was linked to the called server, and the server
	    crashed during the call; its exit signal was consumed by
	    the gen:call/3,4 code and converted to an exit exception.
	    This exit signal is no longer consumed.</p>
	    <p>To even notice this change, 1) the calling process has
	    to be linked to the called server.</p>
          <p>
	    2) the call must not be remote by name that is it must be
	    local or remote by pid, local by name or global by name.</p>
          <p>
	    3) the calling process has to have set
	    <c>process_flag(trap_exit, true)</c>.</p>
          <p>
	    4) the server has to crash during the call.</p>
          <p>
	    5) the calling process has to be sensitive to getting
	    previously consumed <c>{'EXIT',Pid,Reason}</c> messages
	    in its message queue.</p>
	    <p>The old behaviour was once the only way for a client
	    to notice if the server died, but has since
	    <c>erlang:monitor(process, {Name,Node})</c> was
	    introduced and used in gen:call been regarded as an
	    undesired behaviour if not a bug.</p>
	    <p>The affected user APIs are:
	    <c>gen_server:call/2,3</c>,
	    <c>gen_fsm:sync_send_event/2,3</c>,
	    <c>gen_fsm:sync_send_all_state_event/2,3</c>,
	    <c>gen_event:_</c>, <c>sys:_</c> and maybe a few others
	    that hardly will be noticed.</p>
          <p>
	    *** POTENTIAL INCOMPATIBILITY ***</p>
          <p>
	    Own Id: OTP-3954 Aux Id: Seq 4538 </p>
        </item>
        <item>
	    <p>When an exception occurs the Erlang shell now displays
	    the class, the reason, and the stacktrace in a clearer
	    way (rather than dumping the raw EXIT tuples as before).
	    <c>proc_lib:format/1</c> displays the exception of crash
	    reports in the same clearer way.</p> <p>The new shell
	    command <c>catch_exception</c> and the new application
	    configuration parameter <c>shell_catch_exception</c> can
	    be used for catching exceptions that would normally exit
	    the Erlang shell.</p>
          <p>
	    Own Id: OTP-6554 Aux Id: OTP-6289 </p>
        </item>
        <item>
	    <p>The function <c>string:join/2</c> joins strings in a
	    list with a separator. Example: '<c>string:join(["a",
	    "b", "c"], ", ") gives "a, b, c"</c>'</p>
          <p>
	    Own Id: OTP-6671</p>
        </item>
        <item>
	    <p>The control sequence <c>P</c> of the <c>Format</c>
	    argument of the functions <c>io:fwrite/2,3</c> and
	    <c>io_lib:fwrite/2</c> now inserts fewer line breaks when
	    printing tuples and lists. A soft upper limit of 60 on
	    the number of non-white characters on a line has been
	    introduced.</p>
          <p>
	    Own Id: OTP-6708</p>
        </item>
        <item>
          <p>
	    The new module <c>array</c> provides a fast functional
	    array implementation.</p>
          <p>
	    Own Id: OTP-6733</p>
        </item>
        <item>
	    <p>Functions that have long been deprecated have now been
	    removed from the following modules: <c>dict</c>,
	    <c>erl_eval</c>, <c>erl_pp</c>, <c>io</c>, <c>io_lib</c>,
	    <c>lists</c>, <c>orddict</c>, <c>ordsets</c>,
	    <c>sets</c>, and <c>string</c>.</p>
	    <p>The undocumented function <c>lists:zf/3</c> has also
	    been removed (use a list comprehension or
	    <c>lists:zf/2</c> instead).</p>
          <p>
	    *** POTENTIAL INCOMPATIBILITY ***</p>
          <p>
	    Own Id: OTP-6845</p>
        </item>
        <item>
          <p>
	    Minor documentation corrections for file:pread/2 and
	    file:pread/3.</p>
          <p>
	    Own Id: OTP-6853</p>
        </item>
        <item>
          <p>
	    Contract directives for modules in Kernel and STDLIB.</p>
          <p>
	    Own Id: OTP-6895</p>
        </item>
        <item>
	    <p>The <c>ets:fixtable/2</c> function, which has been
	    deprecated for several releases, has been removed.</p>
	    <p>The <c>ets:info/1</c> function has been reimplemented
	    as a BIF, which guarantees that information returned is
	    consistent.</p>
	    <p>The <c>ets:info/2</c> function now fails with reason
	    <c>badarg</c> if the second argument is invalid.
	    (Dialyzer can be used to find buggy code where the second
	    argument is misspelled.)</p>
          <p>
	    *** POTENTIAL INCOMPATIBILITY ***</p>
          <p>
	    Own Id: OTP-6906</p>
        </item>
        <item>
	    <p>The Erlang pretty printer <c>erl_pp</c> now inserts
	    more newlines in order to facilitate line coverage
	    analysis by <c>Cover</c>. (Thanks to Thomas Arts.)</p>
          <p>
	    Own Id: OTP-6911</p>
        </item>
        <item>
          <p>
	    The documentation for ets:safe_fixtable/2, ets:foldl/3,
	    and ets:foldr/3 is now clearer about what will happen if
	    objects are inserted during table traversals.</p>
          <p>
	    Own Id: OTP-6928 Aux Id: seq10779 </p>
        </item>
        <item>
          <p>
	    It is now possible to extract files in tar files directly
	    into binaries. It is also possible to add files to tar
	    files directly from binaries.</p>
          <p>
	    Own Id: OTP-6943</p>
        </item>
        <item>
	    <p>The functions <c>keystore/4</c> and <c>keytake/3</c>
	    are new in the <c>lists</c> module.</p>
          <p>
	    Own Id: OTP-6953</p>
        </item>
        <item>
	    <p>The new <c>qlc</c> option <c>tmpdir_usage</c> can be
	    used for outputting messages onto the error logger when a
	    temporary file is about to be created, or to prohibit the
	    usage of temporary files altogether.</p>
          <p>
	    Own Id: OTP-6964</p>
        </item>
      </list>
    </section>

</section>

<section><title>STDLIB 1.14.5.3</title>

    <section><title>Improvements and New Features</title>
      <list>
        <item>
          <p>
	    The allowed syntax for -type() and -spec() was updated.</p>
          <p>
	    Own Id: OTP-6861 Aux Id: OTP-6834 </p>
        </item>
      </list>
    </section>

</section>

<section><title>STDLIB 1.14.5.2</title>

    <section><title>Improvements and New Features</title>
      <list>
        <item>
          <p>
            The compiler will for forward compatibility ignore the
            -type() and -spec() attributes that will be introduced in
            the R12B release.</p>
          <p>
            Own Id: OTP-6834</p>
        </item>
      </list>
    </section>

</section>
<section><title>STDLIB 1.14.5.1</title>

    <section><title>Fixed Bugs and Malfunctions</title>
      <list>
        <item>
          <p>
	    The log_mf_h event handler didn't close the index file
	    when it was done reading it causing a file descriptor
	    leak.</p>
          <p>
	    Own Id: OTP-6800</p>
        </item>
      </list>
    </section>


    <section><title>Improvements and New Features</title>
      <list>
        <item>
          <p>
	    The dict:size/1 and orddict:size/1 functions have been
	    documented.</p>
          <p>
	    Own Id: OTP-6818</p>
        </item>
      </list>
    </section>

</section>

  <section>
    <title>STDLIB 1.14.5</title>

    <section>
      <title>Fixed Bugs and Malfunctions</title>
      <list type="bulleted">
        <item>
          <p>Bugs have been fixed in Dets concerning comparison
            (==) and matching (=:=).</p>
          <p>The STDLIB manual pages
            have been updated as to more carefully state when terms
            are matched and when they are compared.</p>
          <p>Own Id: OTP-4738 Aux Id: OTP-4685 </p>
        </item>
        <item>
          <p>The shell has been updated to fix the following flaws:
            Shell process exit left you with an unresponsive initial
            shell if not using oldshell. Starting a restricted shell
            with a nonexisting callback module resulted in a shell
            where no commands could be used, not even init:stop/0.
            Fun's could not be used as parameters to local shell
            functions (in shell_default or user_default) when
            restricted_shell was active.</p>
          <p>Own Id: OTP-6537</p>
        </item>
        <item>
          <p>A bug in QLC's parse transform has been fixed.</p>
          <p>Own Id: OTP-6590</p>
        </item>
        <item>
          <p>A bug concerning <c>lists:sort/1</c> and
            <c>lists:keysort/2</c> and a mix of floating point
            numbers and integers has been fixed.</p>
          <p>Own Id: OTP-6606</p>
        </item>
        <item>
          <p>When calling <c>erlang:garbage_collect/0</c> in the
            Erlang shell not only the evaluator process (the one
            returned by calling <c>self()</c> in the Erlang shell) is
            garbage collected, but also the process holding the
            history list.</p>
          <p>Own Id: OTP-6659</p>
        </item>
        <item>
          <p>Functions of the <c>beam_lib</c> module that used to
            catch exceptions and return a tuple
            <c>{'EXIT',Reason}</c> now exit with the reason
            <c>Reason</c>.</p>
          <p>Own Id: OTP-6711</p>
        </item>
        <item>
          <p>The <c>erl_eval</c> module now calls the non-local
            function handler whenever an operator is evaluated
            (exceptions are <c>andalso</c>, <c>orelse</c>, and
            <c>catch</c>). The non-local function handler is now also
            called when the function or operator occurs in a guard
            test (such calls used to be ignored).</p>
          <p>These changes affect the Erlang shell when running in
            restricted mode: the callback function
            <c>non_local_allowed/3</c> is now called for operators
            such as <c>'!'/2</c>. This means that
            <c>non_local_allowed/3</c> may need to be changed as to
            let operators through. Note that <c>erlang:'!'/2</c> as
            well as <c>erlang:send/2,3</c> have to be restricted in
            order to stop message passing in the shell.</p>
          <p>*** POTENTIAL INCOMPATIBILITY ***</p>
          <p>Own Id: OTP-6714 Aux Id: seq10374 </p>
        </item>
      </list>
    </section>

    <section>
      <title>Improvements and New Features</title>
      <list type="bulleted">
        <item>
          <p>The new compiler option <c>warn_obsolete_guard</c> can
            be used for turning on warnings for calls to old type
            testing BIFs.</p>
          <p>Own Id: OTP-6585</p>
        </item>
        <item>
          <p>For scripts written using <c>escript</c>, there is a new
            function <c>escript:script_name/0</c>, which can be used
            to retrieve the pathame of the script. The documentation
            has been clarified regarding pre-defined macros such as
            ?MODULE and the module name.</p>
          <p>Own Id: OTP-6593</p>
        </item>
        <item>
          <p>Minor Makefile changes.</p>
          <p>Own Id: OTP-6689 Aux Id: OTP-6742 </p>
        </item>
      </list>
    </section>
  </section>

  <section>
    <title>STDLIB 1.14.4</title>

    <section>
      <title>Fixed Bugs and Malfunctions</title>
      <list type="bulleted">
        <item>
          <p>The MD5 calculation of a BEAM file done by
            <c>code:module_md5/1</c>, <c>beam_lib:md5/1</c>, and by
            the compiler for the default value of the <c>vsn</c>
            attribute have all been changed so that its result will
            be the same on all platforms; modules containing funs
            could get different MD5s on different platforms.</p>
          <p>Own Id: OTP-6459</p>
        </item>
        <item>
          <p>When sorting terms using the <c>file_sorter</c> module
            (the option <c>Format</c> set to <c>term</c>), file
            errors were not always properly handled. This bug has
            been fixed.</p>
          <p>The directory supplied with the
            <c>tmpdir</c> option is no longer checked unless it is
            actually used. The error reason <c>not_a_directory</c>
            can no longer be returned; instead a <c>file_error</c>
            tuple is returned</p>
          <p>Own Id: OTP-6526</p>
        </item>
        <item>
          <p>Bugs regarding <c>try</c>/<c>catch</c> have been fixed
            in the <c>erl_eval</c> module.</p>
          <p>Own Id: OTP-6539</p>
        </item>
        <item>
          <p>When sorting the operands of a join operation, QLC
            called <c>file:open/3</c> with bad arguments. This bug
            has been fixed.</p>
          <p>Own Id: OTP-6562 Aux Id: seq10606 </p>
        </item>
      </list>
    </section>

    <section>
      <title>Improvements and New Features</title>
      <list type="bulleted">
        <item>
          <p>The functions <c>beam_lib:cmp/1</c> and
            <c>beam_lib:strip/1</c> (and similar functions) have been
            updated to handle optional chunks (such as "FunT") in
            more general way in order to be future compatible.</p>
          <p>The function <c>beam_lib:chunks/3</c> has been
            added.</p>
          <p>The function <c>beam_lib:md5/1</c> has been added.</p>
          <p>Own Id: OTP-6443</p>
        </item>
        <item>
          <p>Added base64 as a module to stdlib, encoding and decoding</p>
          <p>Own Id: OTP-6470</p>
        </item>
        <item>
          <p>Added the functions to_upper/1 and to_lower/1 to the
            string module. These provide case conversion for ISO/IEC
            8859-1 characters (Latin1) and strings.</p>
          <p>Own Id: OTP-6472</p>
        </item>
        <item>
          <p>The callback function <c>non_local_allowed/3</c> used
            by the restricted shell can now return the value
            <c>{{restricted,NewFuncSpec,NewArgList},NewState}</c>
            which can be used for letting the shell call some other
            function than the one specified.</p>
          <p>Own Id: OTP-6497 Aux Id: seq10555 </p>
        </item>
        <item>
          <p>There is a new <c>escript</c> program that can be used
            for writing scripts in Erlang. Erlang scripts don't need
            to be compiled and any arguments can be passed to them
            without risk that they are interpreted by the Erlang
            system.</p>
          <p>Own Id: OTP-6505</p>
        </item>
        <item>
          <p>The <c>Format</c> argument of the functions
            <c>io:fwrite/2,3</c> and <c>io_lib:fwrite/2</c> is now
            allowed to be a binary.</p>
          <p>Own Id: OTP-6517</p>
        </item>
      </list>
    </section>
  </section>

  <section>
    <title>STDLIB 1.14.3.1</title>

    <section>
      <title>Fixed Bugs and Malfunctions</title>
      <list type="bulleted">
        <item>
          <p>The control sequences <c>p</c> and <c>P</c> of the
            <c>Format</c> argument of the functions
            <c>io:fwrite/2,3</c> and <c>io_lib:fwrite/2</c> could
            cause a <c>badarg</c> failure when applied to binaries.
            This bug was introduced in STDLIB 1.14.3. (Thanks to
            Denis Bilenko.)</p>
          <p>Own Id: OTP-6495</p>
        </item>
      </list>
    </section>

    <section>
      <title>Improvements and New Features</title>
      <list type="bulleted">
        <item>
          <p>Added the option {cwd, Dir} to make zip-archives with
            relative pathnames without having to do (a global)
            file:set_cwd.</p>
          <p>Own Id: OTP-6491 Aux Id: seq10551 </p>
        </item>
      </list>
    </section>
  </section>

  <section>
    <title>STDLIB 1.14.3</title>

    <section>
      <title>Fixed Bugs and Malfunctions</title>
      <list type="bulleted">
        <item>
          <p>The <c>spawn_opt/2,3,4,5</c> option <c>monitor</c> --
            introduced in Kernel 2.11.2 -- is currently not possible
            to use when starting a process using <c>proc_lib</c>,
            that is, also when starting a gen_server, gen_fsm etc. </p>
          <p>This limitation has now been properly documented and the
            behavior of the <c>gen_fsm</c>, <c>gen_server</c>, and
            <c>proc_lib</c> <c>start</c> and <c>start_link</c>
            functions when providing this option has been changed
            from hanging indefinitely to failing with reason
            <c>badarg</c>.</p>
          <p>(Thanks to Fredrik Linder)</p>
          <p>Own Id: OTP-6345</p>
        </item>
      </list>
    </section>

    <section>
      <title>Improvements and New Features</title>
      <list type="bulleted">
        <item>
          <p>The control sequence <c>P</c> of the <c>Format</c>
            argument of the functions <c>io:fwrite/2,3</c> and
            <c>io_lib:fwrite/2</c> now replaces the tail of binary
            strings with <c>...</c> when the maximum depth has been
            reached. For instance, <c><![CDATA[io:fwrite("~P", [<<"a binary string">>, 3]).]]></c> prints <c><![CDATA[<<"a binary"...>>]]></c>.</p>
          <p>The indentation takes more care not to exceed the
            right margin, if possible.</p>
          <p>If the maximum depth is
            reached while printing a tuple, <c>,...</c> is printed
            instead of <c>|...</c> (this change applies to the
            control sequence <c>W</c> as well).</p>
          <p>Own Id: OTP-6354</p>
        </item>
        <item>
          <p>The Erlang shell command <c>h/0</c> that prints the
            history list now avoids printing (huge) terms referred to
            by <c>v/1</c> but instead just prints the call to
            <c>v/1</c>.</p>
          <p>Own Id: OTP-6390</p>
        </item>
      </list>
    </section>
  </section>

  <section>
    <title>STDLIB 1.14.2.2</title>

    <section>
      <title>Fixed Bugs and Malfunctions</title>
      <list type="bulleted">
        <item>
          <p>The functions <c>dets:select/1,3</c>,
            <c>dets:match/1,3</c>, and <c>dets:match_object/1,3</c>
            have been changed as to never return
            <c>{[],Continuation}</c>. This change affects the
            corresponding functions in Mnesia.</p>
          <p>Bugs have been
            fixed in QLC: <c>qlc:info()</c> could crash if the
            <c>tmpdir</c> option did not designate a valid directory;
            the results of looking up keys are kept in RAM, which
            should improve performance.</p>
          <p>Own Id: OTP-6359</p>
        </item>
      </list>
    </section>
  </section>

  <section>
    <title>STDLIB 1.14.2.1</title>

    <section>
      <title>Fixed Bugs and Malfunctions</title>
      <list type="bulleted">
        <item>
          <p>A bug in <c>erl_pp:exprs()</c> has been fixed.</p>
          <p>Own Id: OTP-6321 Aux Id: seq10497 </p>
        </item>
      </list>
    </section>
  </section>

  <section>
    <title>STDLIB 1.14.2</title>

    <section>
      <title>Fixed Bugs and Malfunctions</title>
      <list type="bulleted">
        <item>
          <p>The control sequences <c>p</c> and <c>P</c> of the
            <c>Format</c> argument of the functions
            <c>io:format/2,3</c> and <c>io_lib:format/2</c> did not
            handle binaries very well. This bug, introduced in
            stdlib-1.14, has been fixed.</p>
          <p>Own Id: OTP-6230</p>
        </item>
        <item>
          <p><c>filelib:wildcard(Wc, PathWithRedundantSlashes)</c>,
            where <c>PathWithRedundantSlashes</c> is a directory path
            containing redundant slashes, such as <c>/tmp/</c> or
            <c>//tmp</c>, could return incorrect results. (Thanks to
            Martin Bjorklund.)</p>
          <p>Own Id: OTP-6271</p>
        </item>
        <item>
          <p>The Erlang code preprocessor crashed if the predefined
            macros ?MODULE or ?MODULE_STRING were used before the
            module declaration. This bug has been fixed.</p>
          <p>Own Id: OTP-6277</p>
        </item>
      </list>
    </section>

    <section>
      <title>Improvements and New Features</title>
      <list type="bulleted">
        <item>
          <p>Support for faster join of two tables has been added
            to the <c>qlc</c> module. There are two kinds of fast
            joins: lookup join that uses existing indices, and merge
            join that takes two sorted inputs. There is a new
            <c>join</c> option that can be used to force QLC to use a
            particular kind of join in some QLC expression.</p>
          <p>Several other changes have also been included:</p>
          <list type="bulleted">
            <item>
              <p>The new <c>tmpdir</c> option of <c>cursor/2</c>,
                <c>eval/2</c>, <c>fold/4</c>, and <c>info/2</c> can be
                used to set the directory that join uses for temporary
                files. The option also overrides the <c>tmpdir</c> option
                of <c>keysort/3</c> and <c>sort/2</c>.</p>
            </item>
            <item>
              <p>The new <c>lookup</c> option can be used to
                assert that constants are looked up when evaluating some
                QLC expression.</p>
            </item>
            <item>
              <p>The <c>cache</c> and <c>cache_all</c> options
                accept new tags: <c>ets</c>, <c>list</c>, and <c>no</c>.
                The tag <c>list</c> caches answers in a list using a
                temporary file if the answers cannot be held in RAM.
                Combining <c>{cache,list}</c> and <c>{unique, true}</c>
                is equivalent to calling <c>sort/2</c> with the option
                <c>unique</c> set to <c>true</c>. The old tags
                <c>true</c> (equivalent to <c>ets</c>) and <c>false</c>
                (equivalent to <c>no</c>) are recognized for backward
                compatibility.</p>
            </item>
            <item>
              <p>The new option <c>max_list_size</c> can be used
                to set the limit where merge join starts to use temporary
                files for large equivalence classes and when answers
                cached in lists are put on temporary files.</p>
            </item>
            <item>
              <p>There is a new callback <c>is_sorted_key</c> to
                be supplied as an option to <c>table/2</c>.</p>
            </item>
            <item>
              <p>QLC analyzes each and every QLC expression when
                trying to find constants for the lookup function.
                Hitherto only QLC expressions with exactly one generator
                were analyzed.</p>
              <p>Note that only filters with guard
                syntax placed immediately after the generator are
                analyzed. The restriction to guard filters is an
                incompatible change. See <c>qlc(3)</c> for further
                details.</p>
            </item>
            <item>
              <p>In a similar way several match specifications
                for traversal of QLC tables can be utilized for different
                generators of one single QLC expression.</p>
            </item>
            <item>
              <p>A bug has been fixed: when caching answers to a
                sufficiently complex query it could happen that some
                answers were not returned.</p>
            </item>
          </list>
          <p>*** POTENTIAL INCOMPATIBILITY ***</p>
          <p>Own Id: OTP-6038</p>
        </item>
        <item>
          <p>The Erlang pretty printer (<c>erl_pp</c>) is now much
            faster when the code is deeply nested. A few minor bugs
            have been fixed as well.</p>
          <p>Own Id: OTP-6227 Aux Id: OTP-5924 </p>
        </item>
        <item>
          <p>The Erlang shell now tries to garbage collect large
            binaries. Under certain circumstances such binaries could
            otherwise linger on for an indefinite amount of time.</p>
          <p>Own Id: OTP-6239</p>
        </item>
        <item>
          <p>To help Dialyzer find more bugs, many functions in the
            Kernel and STDLIB applications now only accept arguments
            of the type that is documented.</p>
          <p>For instance, the functions <c>lists:prefix/2</c> and
            <c>lists:suffix/2</c> are documented to only accept lists
            as their arguments, but they actually accepted anything
            and returned <c>false</c>. That has been changed so that
            the functions cause an exception if one or both arguments
            are not lists.</p>
          <p>Also, the <c>string:strip/3</c> function is documented
            to take a character argument that is a character to strip
            from one or both ends of the string. Given a list instead
            of a character, it used to do nothing, but will now cause
            an exception.</p>
          <p>Dialyzer will find most cases where those functions
            are passed arguments of the wrong type.</p>
          <p>*** POTENTIAL INCOMPATIBILITY ***</p>
          <p>Own Id: OTP-6295</p>
        </item>
      </list>
    </section>
  </section>

  <section>
    <title>STDLIB 1.14.1</title>

    <section>
      <title>Fixed Bugs and Malfunctions</title>
      <list type="bulleted">
        <item>
          <p>The functions <c>c:y/1,2</c> which call
            <c>yecc:file/1,2</c> are now listed by
            <c>c:help/0</c>.</p>
          <p>Documentation of <c>c:y/1,2</c> has been added to
            <c>c(3)</c>.</p>
          <p>The fact that the control sequence character <c>s</c>
            recognizes binaries and deep character lists has been
            documented in <c>io(3)</c>. This feature was added in
            R11B-0 (OTP-5403).</p>
          <p>Own Id: OTP-6140</p>
        </item>
        <item>
          <p>The shell command rr() sometimes failed to read record
            definitions from file(s). This problem has been fixed.</p>
          <p>Own Id: OTP-6166 Aux Id: OTP-5878 </p>
        </item>
        <item>
          <p>The nonlocal function handler in <c>erl_eval</c>, which
            is used for implementing the restricted mode of the
            Erlang shell, did not handle calls to
            <c>erlang:apply/3</c> correctly. This bug has been fixed.</p>
          <p>Own Id: OTP-6169 Aux Id: seq10374 </p>
        </item>
        <item>
          <p>ets:rename/1 could deadlock, or crash the SMP emulator
            when the table wasn't a named table.</p>
          <p>ets:next/2, and ets:prev/2 could return erroneous results
            on the SMP emulator.</p>
          <p>Own Id: OTP-6198 Aux Id: seq10392, seq10415 </p>
        </item>
        <item>
          <p>When closing a Dets table the space management data was
            sometimes saved in such a way that opening the table
            could not be done without repairing the file. This bug
            has been fixed.</p>
          <p>Own Id: OTP-6206</p>
        </item>
      </list>
    </section>
  </section>

  <section>
    <title>STDLIB 1.14</title>

    <section>
      <title>Fixed Bugs and Malfunctions</title>
      <list type="bulleted">
        <item>
          <p>A bugfix in QLC: two of the call-back functions used
            for implementing QLC tables, <c>TraverseFun</c> and
            <c>LookupFun</c>, are now allowed to return a term other
            than a list. Such a term is immediately returned as the
            results of the current query, and is useful mostly for
            returning error tuples.</p>
          <p>Several other minor bugs have been also been fixed.</p>
          <p>Own Id: OTP-5195</p>
        </item>
        <item>
          <p>The STDLIB modules <c>error_logger_file_h</c> and
            <c>error_logger_tty_h</c> now read the environment
            variable <c>utc_log</c> from the SASL application.</p>
          <p>Own Id: OTP-5535</p>
        </item>
        <item>
          <p><c>ets:info/1</c> has been corrected to behave according
            to the documentation and return a list of tuples, not a
            tuple with tuples.</p>
          <p>*** POTENTIAL INCOMPATIBILITY ***</p>
          <p>Own Id: OTP-5639</p>
        </item>
        <item>
          <p>Referencing a so far undeclared record from the default
            value of some record declaration is from now on considered
            an error by the linter. It is also an error if the default
            value of a record declaration uses or binds a variable.</p>
          <p>*** POTENTIAL INCOMPATIBILITY ***</p>
          <p>Own Id: OTP-5878</p>
        </item>
        <item>
          <p>When a file <c>.hrl</c> file is included using
            <c>-include_lib</c>, the include path is temporarily
            updated to include the directory the <c>.hrl</c> file was
            found in, which will allow that <c>.hrl</c> file to itself
            include files from the same directory as itself using
            <c>-include</c>. (Thanks to Richard Carlsson.)</p>
          <p>Own Id: OTP-5944</p>
        </item>
        <item>
          <p>Corrected <c>filelib:ensure_dir/1</c> which sometimes
            returned <c>true</c> and sometimes <c>ok</c> to always
            return <c>ok</c> when successful. This goes against the
            documentation which said <c>true</c>, but <c>ok</c> was
            judged to be a more logical return value.</p>
          <p>*** POTENTIAL INCOMPATIBILITY ***</p>
          <p>Own Id: OTP-5960 Aux Id: seq10240 </p>
        </item>
        <item>
          <p>The shell now handles records better when used in calls
            on the form <c>{Module, Function}(ArgList)</c>.</p>
          <p>Own Id: OTP-5990 Aux Id: OTP-5876 </p>
        </item>
        <item>
          <p>The functions <c>lists:ukeysort/2</c> and
            <c>lists:ukeymerge/3</c> have been changed in such a way
            that two tuples are considered equal if their keys
            match.</p>
          <p>For the sake of consistency, <c>lists:usort/2</c> and
            <c>lists:umerge/3</c> have been modified too: two elements
            are considered equal if they compare equal.</p>
          <p>The <c>file_sorter</c> module has been modified in a
            similar way: the <c>unique</c> option now applies to the
            key (<c>keysort()</c> and <c>keymerge()</c>) and the
            ordering function (the option <c>{order, Order} </c>).</p>
          <p>*** POTENTIAL INCOMPATIBILITY ***</p>
          <p>Own Id: OTP-6019</p>
        </item>
        <item>
          <p>Correction in documentation for
            <c>ets:update_counter/3</c>; failure with <c>badarg</c>
            also if the counter to be updated is the key.</p>
          <p>Own Id: OTP-6072</p>
        </item>
        <item>
          <p>When sorting terms using the <c>file_sorter</c> module
            and an ordering fun, the sort was not always stable. This
            bug has been fixed.</p>
          <p>Own Id: OTP-6088</p>
        </item>
      </list>
    </section>

    <section>
      <title>Improvements and New Features</title>
      <list type="bulleted">
        <item>
          <p>Improvements of the linter:</p>
          <list type="bulleted">
            <item>
              <p>The <c>compile</c> attribute is recognized after
                function definitions.</p>
            </item>
            <item>
              <p>The new compiler option
                <c>nowarn_deprecated_function</c> can be used for
                turning off warnings for calls to deprecated functions.</p>
            </item>
            <item>
              <p>The new compiler option
                <c>{nowarn_unused_function,[{Name,Arity}]}</c> turns off
                warnings for unused local functions for the mentioned
                functions. The new options
                <c>{nowarn_deprecated_function,[{Module,Name,Arity}]}</c>
                and <c>{nowarn_bif_clash,[{Name,Arity}]}</c> work
                similarly.</p>
            </item>
          </list>
          <p>The Erlang code preprocessor <c>epp</c> now recognizes
            the <c>file</c> attribute. This attribute is meant to be
            used by tools such as Yecc that generate source code
            files.</p>
          <p>Own Id: OTP-5362</p>
        </item>
        <item>
          <p>The formatting option <c>~s</c> of <c>io:fwrite</c> and
            <c>io_lib:fwrite</c> has been extended to handle arguments
            that are binaries or I/O lists.</p>
          <p>Own Id: OTP-5403</p>
        </item>
        <item>
          <p>The control sequences <c>p</c> and <c>P</c> of the
            <c>Format</c> argument of the functions
            <c>io:format/2,3</c> and <c>io_lib:format/2</c> have been
            changed as to display the contents of binaries containing
            printable characters as strings.</p>
          <p>Own Id: OTP-5485</p>
        </item>
        <item>
          <p>The linter emits warnings for functions exported more
            than once in <c>export</c> attributes.</p>
          <p>Own Id: OTP-5494</p>
        </item>
        <item>
          <p>A manual for STDLIB has been added, <c>stdlib(6)</c>. It
            mentions the configuration parameters for the Erlang
            shell.</p>
          <p>Own Id: OTP-5530</p>
        </item>
        <item>
          <p>Added the <c>zip</c> module with functions for reading
            and creating zip archives. See <c>zip(3)</c>.</p>
          <p>Own Id: OTP-5786</p>
        </item>
        <item>
          <p>Simple-one-for-one supervisors now store the pids of
            child processes using <c>dict</c> instead of a list. This
            significantly improves performance when there are many
            dynamic supervised child processes. (Thanks to Micka&euml;l
            R&eacute;mond et al.)</p>
          <p>Own Id: OTP-5898</p>
        </item>
        <item>
          <p>When given the new option '<c>strict_record_tests</c>',
            the compiler will generate code that verifies the record
            type for '<c>R#record.field</c>' operations in guards. Code
            that verifies record types in bodies has already been
            generated since R10B, but in this release there will be a
            '<c>{badrecord,RecordTag}</c>' instead of a
            '<c>badmatch</c>' if the record verification test fails.
            See the documentation for the <c>compile</c> module for
            more information.</p>
          <p>The Erlang shell always applies strict record tests.</p>
          <p>Own Id: OTP-5915 Aux Id: OTP-5714 </p>
        </item>
        <item>
          <p>The Erlang pretty printer (<c>erl_pp</c>) now tries to
            insert line breaks at appropriate places.</p>
          <p>Own Id: OTP-5924</p>
        </item>
        <item>
          <p>The <c>public</c> option has been removed from
            <c>digraph:new/1</c>. The reason is that several
            functions in the <c>digraph</c> module are implemented
            using multiple ETS accesses, which is not thread safe.
            (Thanks to Ulf Wiger.)</p>
          <p>*** POTENTIAL INCOMPATIBILITY ***</p>
          <p>Own Id: OTP-5985</p>
        </item>
        <item>
          <p>The function <c>lists:keyreplace/4</c> checks that the
            fourth argument (<c>NewTuple</c>) is a tuple.</p>
          <p>Own Id: OTP-6023</p>
        </item>
        <item>
          <p>Added an example of how to reconstruct source code from
            debug info (abstract code) to <c>beam_lib(3)</c>. (Thanks
            to Mats Cronqvist who wrote the example.)</p>
          <p>Own Id: OTP-6073</p>
        </item>
        <item>
          <p>The new compiler option <c>warn_unused_record</c> is used
            for finding unused locally defined record types.</p>
          <p>Own Id: OTP-6105</p>
        </item>
      </list>
    </section>
  </section>

  <section>
    <title>STDLIB 1.13.12</title>

    <section>
      <title>Fixed Bugs and Malfunctions</title>
      <list type="bulleted">
        <item>
          <p><c>shell_default:xm/1</c> has been added. It calls
            <c>xref:m/1</c>.</p>
          <p>Own Id: OTP-5405 Aux Id: OTP-4101 </p>
        </item>
        <item>
          <p>Warnings are output whenever so far undeclared records are
            referenced from some default value of a record
            declaration. In STDLIB 1.14 (R11B) such forward references
            will cause a compilation error.</p>
          <p>Own Id: OTP-5878</p>
        </item>
        <item>
          <p>The linter's check of the <c>deprecated</c> attribute did
            not take the compile option <c>export_all</c> into
            account. This bug has been fixed.</p>
          <p>Own Id: OTP-5917</p>
        </item>
        <item>
          <p>The Erlang pretty printer did not handle <c>try/catch</c>
            correctly. This bug has been fixed.</p>
          <p>Own Id: OTP-5926</p>
        </item>
        <item>
          <p>Corrected documentation for <c>lists:nthtail/3</c>.</p>
          <p>Added documentation for <c>lists:keymap/3</c>.</p>
          <p>Tried to clarify some other type declarations and
            function descriptions in <c>lists(3)</c>.</p>
          <p>Corrected documentation for <c>timer:now_diff/2</c>.</p>
          <p>Fixed broken links in <c>gen_fsm(3)</c>,
            <c>gen_server(3)</c>, <c>io_lib(3)</c> and <c>lib(3)</c>.</p>
          <p>Own Id: OTP-5931</p>
        </item>
        <item>
          <p>Type checks have been added to functions in
            <c>lists.erl</c>.</p>
          <p>Own Id: OTP-5939</p>
        </item>
      </list>
    </section>

    <section>
      <title>Improvements and New Features</title>
      <list type="bulleted">
        <item>
          <p>The new STDLIB module <c>erl_expand_records</c> expands
            records in abstract code. It is used by the Erlang shell,
            which means that Compiler is no longer used by the shell.</p>
          <p>Own Id: OTP-5876 Aux Id: OTP-5435 </p>
        </item>
        <item>
          <p>The compiler will now warn that the
            <c>megaco:format_versions/1</c> function is deprecated.</p>
          <p>Own Id: OTP-5976</p>
        </item>
      </list>
    </section>
  </section>

  <section>
    <title>STDLIB 1.13.11</title>

    <section>
      <title>Fixed Bugs and Malfunctions</title>
      <list type="bulleted">
        <item>
          <p>When calling <c>gen_server:enter_loop</c> with a
            registered server name, it was only checked that the
            registered name existed, not that it actually was the
            name of the calling process.</p>
          <p>Own Id: OTP-5854</p>
        </item>
      </list>
    </section>

    <section>
      <title>Improvements and New Features</title>
      <list type="bulleted">
        <item>
          <p>More detail on <c>beam_lib:version/1</c> in
            documentation.</p>
          <p>Own Id: OTP-5789</p>
        </item>
        <item>
          <p>The new function <c>io:read/3</c> works like
            <c>io:read/1,2</c> but takes a third argument,
            <c>StartLine</c>.</p>
          <p>Own Id: OTP-5813</p>
        </item>
        <item>
          <p>The new function <c>gen_fsm:enter_loop/4,5,6</c>, similar
            to <c>gen_server:enter_loop/3,4,5</c>, has been added.</p>
          <p>Own Id: OTP-5846 Aux Id: seq10163 </p>
        </item>
        <item>
          <p>The function <c>c:i/1</c> is now exported.</p>
          <p>Own Id: OTP-5848 Aux Id: seq10164 </p>
        </item>
      </list>
    </section>
  </section>

  <section>
    <title>STDLIB 1.13.10</title>

    <section>
      <title>Fixed Bugs and Malfunctions</title>
      <list type="bulleted">
        <item>
          <p>A couple of type errors have been fixed in <c>sofs</c>.</p>
          <p>Own Id: OTP-5739</p>
        </item>
        <item>
          <p>The pre-processor used to complain that the macro
            definition '<c>-define(S(S), ??S).</c>' was circular,
            which it isn't. (Thanks to Richard Carlsson.)</p>
          <p>Own Id: OTP-5777</p>
        </item>
      </list>
    </section>
  </section>

  <section>
    <title>STDLIB 1.13.9</title>

    <section>
      <title>Fixed Bugs and Malfunctions</title>
      <list type="bulleted">
        <item>
          <p>The linter, QLC and the module <c>erl_pp</c> did not
            handle the new '<c>fun M:F/A</c>' construct in all
            situations. This problem has been fixed.</p>
          <p>Own Id: OTP-5644</p>
        </item>
      </list>
    </section>

    <section>
      <title>Improvements and New Features</title>
      <list type="bulleted">
        <item>
          <p>The manual pages for most of the Kernel and some of
            the STDLIB modules have been updated, in particular
            regarding type definitions.</p>
          <p>The documentation of the return value for
            <c>erts:info/1</c> has been corrected.</p>
          <p>The documentation for <c>erlang:statistics/1</c> now
            lists all possible arguments.</p>
          <p>Own Id: OTP-5360</p>
        </item>
        <item>
          <p>Replaced some tuple funs with the new <c>fun M:F/A</c>
            construct.</p>
          <p>The high-order functions in the lists module no longer
            accept bad funs under any circumstances.
            '<c>lists:map(bad_fun, [])</c>' used to return
            '<c>[]</c>' but now causes an exception.</p>
          <p>Unused, broken compatibility code in the <c>ets</c>
            module was removed. (Thanks to Dialyzer.)</p>
          <p>Eliminated 5 discrepancies found by Dialyzer in the
            Appmon application.</p>
          <p>Own Id: OTP-5633</p>
        </item>
        <item>
          <p>The <c>c:i/0</c> function will now run in a paged mode if
            there are more than 100 processes in the system. (Thanks
            to Ulf Wiger.)</p>
          <p><c>erlang:system_info(process_count)</c> has been
            optimized and does now return exactly the same value as
            <c>length(processes())</c>. Previously
            <c>erlang:system_info(process_count)</c> did not include
            exiting processes which are included in
            <c>length(processes())</c>.</p>
          <p>The <c>+P</c> flag for <c>erl</c>, which sets the maximum
            number of processes allowed to exist at the same, no longer
            accepts values higher than 134217727. (You will still
            probably run out of memory before you'll be able to reach
            that limit.)</p>
          <p>Own Id: OTP-5645 Aux Id: seq9984 </p>
        </item>
      </list>
    </section>
  </section>

  <section>
    <title>STDLIB 1.13.8</title>

    <section>
      <title>Fixed Bugs and Malfunctions</title>
      <list type="bulleted">
        <item>
          <p>Very minor corrections in <c>beam_lib</c> and its
            documentation.</p>
          <p>Own Id: OTP-5589</p>
        </item>
      </list>
    </section>

    <section>
      <title>Improvements and New Features</title>
      <list type="bulleted">
        <item>
          <p>The <c>erlang:port_info/1</c> BIF is now documented.
            Minor corrections of the documentation for
            <c>erlang:port_info/2</c>.</p>
          <p>Added a note to the documentation of the <c>math</c>
            module that all functions are not available on all
            platforms.</p>
          <p>Added more information about the '<c>+c</c>' option in
            the <c>erl</c> man page in the ERTS documentation.</p>
          <p>Own Id: OTP-5555</p>
        </item>
        <item>
          <p>The new <c>fun M:F/A</c> construct creates a fun that
            refers to the latest version of <c>M:F/A</c>. This syntax is
            meant to replace tuple funs <c>{M,F}</c> which have many
            problems.</p>
          <p>The new type test <c>is_function(Fun,A)</c> (which may be
            used in guards) test whether <c>Fun</c> is a fun that can be
            applied with <c>A</c> arguments. (Currently, <c>Fun</c> can
            also be a tuple fun.)</p>
          <p>Own Id: OTP-5584</p>
        </item>
      </list>
    </section>
  </section>

  <section>
    <title>STDLIB 1.13.7</title>

    <section>
      <title>Fixed Bugs and Malfunctions</title>
      <list type="bulleted">
        <item>
          <p><c>filelib:wildcard/2</c> was broken (it ignored its
            second argument).</p>
          <p>Also, <c>filelib:wildcard("Filename")</c> (where the
            argument does not contain any meta-characters) would
            always return <c>["Filename"]</c>. Corrected so that an
            empty list will be returned if <c>"Filename"</c> does not
            actually exist. (Same correction in
            <c>filelib:wildcard/2</c>.) (This change is a slight
            incompatibility.)</p>
          <p><c>filelib:wildcard/1,2</c> will generate a different
            exception when given bad patterns such as <c>"{a,"</c>. The
            exception used to be caused by
            '<c>exit(missing_delimiter)</c>' but is now
            '<c>erlang:error({badpattern,missing_delimiter})</c>'.</p>
          <p>Own Id: OTP-5523 Aux Id: seq9824 </p>
        </item>
      </list>
    </section>

    <section>
      <title>Improvements and New Features</title>
      <list type="bulleted">
        <item>
          <p>Further improvements of encrypted debug info: New option
            <c>encrypt_debug_info</c> for compiler.</p>
          <p>Own Id: OTP-5541 Aux Id: seq9837 </p>
        </item>
      </list>
    </section>
  </section>

  <section>
    <title>STDLIB 1.13.6</title>

    <section>
      <title>Fixed Bugs and Malfunctions</title>
      <list type="bulleted">
        <item>
          <p>When opening a Dets table read only an attempt was
            sometimes made to re-hash the table resulting in an error
            message. This problem has been fixed.</p>
          <p>Own Id: OTP-5487 Aux Id: OTP-4989 </p>
        </item>
      </list>
    </section>

    <section>
      <title>Improvements and New Features</title>
      <list type="bulleted">
        <item>
          <p>It is now possible to encrypt the debug information in
            Beam files, to help keep the source code secret. See the
            documentation for <c>compile</c> on how to provide the key
            for encrypting, and the documentation for <c>beam_lib</c>
            on how to provide the key for decryption so that tools such
            as the Debugger, Xref, or Cover can be used.</p>
          <p>The <c>beam_lib:chunks/2</c> functions now accepts an
            additional chunk type <c>compile_info</c> to retrieve
            the compilation information directly as a term. (Thanks
            to Tobias Lindahl.)</p>
          <p>Own Id: OTP-5460 Aux Id: seq9787 </p>
        </item>
      </list>
    </section>
  </section>

  <section>
    <title>STDLIB 1.13.5</title>

    <section>
      <title>Fixed Bugs and Malfunctions</title>
      <list type="bulleted">
        <item>
          <p>Closing a Dets table kept in RAM would cause a crash if
            the file could not be written. This problem has been
            fixed by returning an error tuple.</p>
          <p>Own Id: OTP-5402</p>
        </item>
        <item>
          <p><c>erl_pp</c> now correctly pretty-prints <c>fun F/A</c>.</p>
          <p>Own Id: OTP-5412</p>
        </item>
        <item>
          <p>The Erlang shell failed if the compiler was not in the
            code path. This problem has been fixed, but in order to
            evaluate records the compiler is still needed.</p>
          <p>Own Id: OTP-5435</p>
        </item>
        <item>
          <p>Corrected the example in the documentation for
            <c>ets:match/2</c>. Also clarified that
            <c>ets:update_counter/3</c> updates the counter atomically.
            (Thanks to Anders Svensson.)</p>
          <p>Own Id: OTP-5452 Aux Id: seq9770, seq9789 </p>
        </item>
      </list>
    </section>

    <section>
      <title>Improvements and New Features</title>
      <list type="bulleted">
        <item>
          <p>The possibility to start the Erlang shell in parallel
            with the rest of the system was reintroduced for
            backwards compatibility in STDLIB 1.13.1. The flag to be
            used for this is now called <c>async_shell_start</c> and has
            been documented. New shells started from the JCL menu are
            not synchronized with <c>init</c> anymore. This makes it
            possible to start a new shell (e.g. for debugging purposes)
            even if the initial shell has not come up.</p>
          <p>Own Id: OTP-5406 Aux Id: OTP-5218 </p>
        </item>
        <item>
          <p>The compiler will now produce warnings when using the
            deprecated functions in the <c>snmp</c> module.</p>
          <p>Own Id: OTP-5425</p>
        </item>
        <item>
          <p>The function <c>c:zi/0</c> has been removed. Use
            <c>c:i/0</c> instead.</p>
          <p>Own Id: OTP-5432</p>
        </item>
        <item>
          <p>Corrected two minor bugs found by the Dialyzer:
            Calling a parameterized module from a restricted shell
            (i.e. if <c>shell:start_restricted/1</c> has been used)
            would crash the shell evaluator. A debug printout in
            <c>gen_fsm</c> had a clause that would never match; causing
            less information to be printed.</p>
          <p>And a somewhat more serious one also found by
            Dialyzer: <c>rpc:yield/1</c> would crash unless the call
            started by <c>rpc:async_call/4</c> had already finished;
            <c>rpc:nb_yield(Key,infinity)</c> would also crash.</p>
          <p>Cleaned up and removed redundant code found by
            Dialyzer in <c>erlang:dmonitor_p/2</c>.</p>
          <p>Own Id: OTP-5462</p>
        </item>
      </list>
    </section>
  </section>

  <section>
    <title>STDLIB 1.13.4</title>

    <section>
      <title>Fixed Bugs and Malfunctions</title>
      <list type="bulleted">
        <item>
          <p>Bugs in the Erlang shell have been fixed.</p>
          <p>Own Id: OTP-5327</p>
        </item>
        <item>
          <p>Some dead code reported by Dialyzer was eliminated.</p>
          <p>A bug in <c>dbg</c> when tracing to wrap trace files has
            been corrected. It failed to delete any already existing
            wrap trace files with the same names when starting a new
            wrap trace.</p>
          <p>Own Id: OTP-5329</p>
        </item>
        <item>
          <p>The linter could output invalid warnings about bit
            patterns in record initializations. This problem has been
            fixed.</p>
          <p>Own Id: OTP-5338</p>
        </item>
        <item>
          <p><c>ordsets:is_set(NoList)</c>, where <c>NoList</c> is any
            term except a list, would crash. For consistency with
            <c>sets:is_set/1</c> and <c>gb_sets:is_set/1</c>, it now
            returns <c>false</c>.</p>
          <p>Own Id: OTP-5341</p>
        </item>
        <item>
          <p>A BIF <c>erlang:raise/3</c> has been added. See the manual
            for details. It is intended for internal system programming
            only, advanced error handling.</p>
          <p>Own Id: OTP-5376 Aux Id: OTP-5257 </p>
        </item>
      </list>
    </section>

    <section>
      <title>Improvements and New Features</title>
      <list type="bulleted">
        <item>
          <p>The <c>deprecated</c> attribute is now checked by the
            linter. See <c>xref(3)</c> for a description of the
            <c>deprecated</c> attribute.</p>
          <p>Own Id: OTP-5276</p>
        </item>
        <item>
          <p>The restricted shell will now indicate if the return
            value from a user predicate is on an incorrect form.</p>
          <p>Own Id: OTP-5335</p>
        </item>
      </list>
    </section>
  </section>

  <section>
    <title>STDLIB 1.13.3</title>

    <section>
      <title>Fixed Bugs and Malfunctions</title>
      <list type="bulleted">
        <item>
          <p>Bugs concerning unused and shadowed variables have been
            fixed in the linter.</p>
          <p>Own Id: OTP-5091</p>
        </item>
        <item>
          <p>A bug in the evaluator that caused the shell to choke on
            bit syntax expressions has been fixed.</p>
          <p>Own Id: OTP-5237</p>
        </item>
        <item>
          <p><c>io:format/2</c> et.al no longer crashes for some
            combinations of precision and value for format character
            "g". Previously it crashed if the precision P was 4 or lower
            and the absolute value of the float to print was lower
            than 10^4 but 10^(P-1) or higher. Now it will not crash
            depending on the value of the float.</p>
          <p>Own Id: OTP-5263</p>
        </item>
        <item>
          <p>Bugs in the handling of the bit syntax have been fixed in
            the Erlang shell.</p>
          <p>Own Id: OTP-5269</p>
        </item>
        <item>
          <p><c>gb_sets:del_element/2</c> was changed to do the
            same as <c>gb_sets:delete_any/2</c> which was the
            original intention, not as <c>gb_sets:delete/2</c>. Code
            that relies on <c>gb_sets:del_element/2</c> causing an
            error if the element does not exist must be changed to
            call <c>gb_sets:delete/2</c> instead.</p>
          <p>The documentation was also updated to explicitly
            document functions that were only referred to as
            'aliases' of a documented function. Also, a list of all
            functions common to the <c>gb_sets</c>, <c>sets</c>, and
            <c>ordsets</c> was added.</p>
          <p>*** POTENTIAL INCOMPATIBILITY ***</p>
          <p>Own Id: OTP-5277</p>
        </item>
        <item>
          <p>Debug messages have been removed from the QLC module.</p>
          <p>Own Id: OTP-5283</p>
        </item>
      </list>
    </section>

    <section>
      <title>Improvements and New Features</title>
      <list type="bulleted">
        <item>
          <p>The size of continuations returned from
            <c>dets:match/1,3</c>, <c>dets:match_object/1,3</c>, and
            <c>dets:select/1,3</c> has been reduced. This affects the
            amount of data Mnesia sends between nodes while
            evaluating QLC queries.</p>
          <p>Own Id: OTP-5232</p>
        </item>
      </list>
    </section>
  </section>

  <section>
    <title>STDLIB 1.13.2</title>

    <section>
      <title>Improvements and New Features</title>
      <list type="bulleted">
        <item>
          <p>The <c>-rsh</c> switch for starting a remote shell
            (introduced with OTP-5210) clashed with an already existing
            switch used by <c>slave</c>. Therefore the switch for
            the remote shell is now instead named <c>-remsh</c>.</p>
          <p>Own Id: OTP-5248 Aux Id: OTP-5210 </p>
        </item>
      </list>
    </section>
  </section>

  <section>
    <title>STDLIB 1.13.1</title>

    <section>
      <title>Fixed Bugs and Malfunctions</title>
      <list type="bulleted">
        <item>
          <p>The Pman 'trace shell' functionality was broken as has
            now been fixed. Furthermore, Pman could not correctly
            find the pid of the active shell if more than one shell
            process was running on the node. This has also been
            corrected.</p>
          <p>Own Id: OTP-5191</p>
        </item>
        <item>
          <p>When the undocumented feature "parameterized modules" was
            used, the ?MODULE macro did not work correctly.</p>
          <p>Own Id: OTP-5224</p>
        </item>
      </list>
    </section>

    <section>
      <title>Improvements and New Features</title>
      <list type="bulleted">
        <item>
          <p>You can now start Erlang with the <c>-rsh</c> flag which
            gives you a remote initial shell instead of a local one.
            Example:</p>
          <pre>
            erl -sname this_node -rsh other_node@other_host
          </pre>
          <p>Own Id: OTP-5210</p>
        </item>
        <item>
          <p>The man page for the <c>lists</c> module has been updated
            with description of the new <c>zip</c>, <c>unzip</c>,
            and <c>partition/2</c> functions.</p>
          <p>Own Id: OTP-5213</p>
        </item>
        <item>
          <p>The top level group leader used to be listed as job #1 in
            the job list in JCL mode. Since there is no shell
            associated with this process that can be connected to, it
            will no longer be listed.</p>
          <p>Own Id: OTP-5214</p>
        </item>
        <item>
          <p>The possibility to start the Erlang shell in parallel
            with the rest of the system has been reintroduced for
            backwards compatibility. Note that this old behaviour is
            error prone and should not be used unless for some reason
            necessary.</p>
          <p>Own Id: OTP-5218 Aux Id: seq9534 </p>
        </item>
        <item>
          <p>The <c>shell</c> commands <c>rr/1,2,3</c> now accepts
            wildcards when reading record definitions from BEAM
            files.</p>
          <p>Own Id: OTP-5226</p>
        </item>
      </list>
    </section>
  </section>
</chapter><|MERGE_RESOLUTION|>--- conflicted
+++ resolved
@@ -31,7 +31,6 @@
   </header>
   <p>This document describes the changes made to the STDLIB application.</p>
 
-<<<<<<< HEAD
 <section><title>STDLIB 5.0</title>
 
     <section><title>Fixed Bugs and Malfunctions</title>
@@ -76,14 +75,10 @@
       </list>
     </section>
 
-=======
-<section><title>STDLIB 4.3.1.1</title>
->>>>>>> 3f0a5f13
 
     <section><title>Improvements and New Features</title>
       <list>
         <item>
-<<<<<<< HEAD
 	    <p>The Erlang shell has been improved to support the
 	    following features:</p> <list> <item>Auto-complete
 	    variables, record names, record field names, map keys,
@@ -375,14 +370,11 @@
 	    Own Id: OTP-18445</p>
         </item>
         <item>
-=======
->>>>>>> 3f0a5f13
           <p>
 	    Static supervisors are very idle processes after they
 	    have started so they will now be hibernated after start
 	    to improve resource management.</p>
           <p>
-<<<<<<< HEAD
 	    Own Id: OTP-18474 Aux Id: PR-6895 </p>
         </item>
         <item>
@@ -478,9 +470,23 @@
 	    the prompt after continuing from JCL menu. </p>
           <p>
 	    Own Id: OTP-18575 Aux Id: PR-7169 </p>
-=======
+        </item>
+      </list>
+    </section>
+
+</section>
+
+<section><title>STDLIB 4.3.1.1</title>
+
+    <section><title>Improvements and New Features</title>
+      <list>
+        <item>
+          <p>
+	    Static supervisors are very idle processes after they
+	    have started so they will now be hibernated after start
+	    to improve resource management.</p>
+          <p>
 	    Own Id: OTP-18556</p>
->>>>>>> 3f0a5f13
         </item>
       </list>
     </section>
@@ -1170,7 +1176,6 @@
 
 </section>
 
-<<<<<<< HEAD
 <section><title>STDLIB 3.17.2.3</title>
 
     <section><title>Improvements and New Features</title>
@@ -1188,8 +1193,6 @@
 
 </section>
 
-=======
->>>>>>> 3f0a5f13
 <section><title>STDLIB 3.17.2.2</title>
 
     <section><title>Fixed Bugs and Malfunctions</title>
