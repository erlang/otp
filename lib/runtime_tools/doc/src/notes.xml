<?xml version="1.0" encoding="utf-8" ?>
<!DOCTYPE chapter SYSTEM "chapter.dtd">

<chapter>
  <header>
    <copyright>
      <year>2004</year><year>2018</year>
      <holder>Ericsson AB. All Rights Reserved.</holder>
    </copyright>
    <legalnotice>
      Licensed under the Apache License, Version 2.0 (the "License");
      you may not use this file except in compliance with the License.
      You may obtain a copy of the License at
 
          http://www.apache.org/licenses/LICENSE-2.0

      Unless required by applicable law or agreed to in writing, software
      distributed under the License is distributed on an "AS IS" BASIS,
      WITHOUT WARRANTIES OR CONDITIONS OF ANY KIND, either express or implied.
      See the License for the specific language governing permissions and
      limitations under the License.

    </legalnotice>

    <title>Runtime_Tools Release Notes</title>
    <prepared></prepared>
    <docno></docno>
    <date></date>
    <rev></rev>
    <file>notes.xml</file>
  </header>
  <p>This document describes the changes made to the Runtime_Tools
    application.</p>

<<<<<<< HEAD
<section><title>Runtime_Tools 1.16</title>

    <section><title>Improvements and New Features</title>
      <list>
        <item>
          <p>
	    Clarify documentation of module 'scheduler'.</p>
          <p>
	    Own Id: OTP-17208 Aux Id: GH-4502, PR-4532 </p>
        </item>
      </list>
    </section>

</section>

<section><title>Runtime_Tools 1.15.1</title>
=======
<section><title>Runtime_Tools 1.13.2.1</title>
>>>>>>> fd2e6b7c

    <section><title>Fixed Bugs and Malfunctions</title>
      <list>
        <item>
          <p>
<<<<<<< HEAD
	    Fixed a crash in <c>appmon_info</c> triggered by trying
	    to read port info from a port that was in the process of
	    terminating.</p>
          <p>
	    <c>appmon_info</c> is used by <c>observer</c> to get
	    information from the observed node.</p>
          <p>
	    Own Id: OTP-16787 Aux Id: PR-2673 </p>
        </item>
      </list>
    </section>

</section>

<section><title>Runtime_Tools 1.15</title>

    <section><title>Improvements and New Features</title>
      <list>
        <item>
	    <p>Improved the presentation of allocations and carriers
	    in the <c>instrument</c> module.</p>
          <p>
	    Own Id: OTP-16327</p>
        </item>
        <item>
          <p>
	    Minor updates due to the new spawn improvements made.</p>
          <p>
	    Own Id: OTP-16368 Aux Id: OTP-15251 </p>
        </item>
      </list>
    </section>

</section>

<section><title>Runtime_Tools 1.14</title>

    <section><title>Improvements and New Features</title>
      <list>
        <item>
          <p>
	    Fix <c>dbg:stop_clear/0</c> to also clear trace events
	    (<c>send</c> and <c>'receive'</c>).</p>
          <p>
	    Own Id: OTP-16044</p>
        </item>
      </list>
    </section>

</section>

<section><title>Runtime_Tools 1.13.3</title>

    <section><title>Improvements and New Features</title>
      <list>
        <item>
          <p>
	    Minor updates to build system necessary due to move of
	    configuration of <c>crypto</c> application.</p>
          <p>
	    Own Id: OTP-15262 Aux Id: OTP-15129 </p>
=======
	    The function <c>dbg:n/1</c> used a local fun to set up a
	    tracer on a remote node. This works fine as long as the
	    remote node is running exactly the same version of
	    Erlang/OTP but does not work at all otherwise. This is
	    fixed by exporting the relevant function and by calling
	    this function on the remote node to set up remote
	    tracing.</p>
          <p>
	    Own Id: OTP-16930 Aux Id: ERL-1371, GH-4396 </p>
>>>>>>> fd2e6b7c
        </item>
      </list>
    </section>

</section>

<section><title>Runtime_Tools 1.13.2</title>

    <section><title>Improvements and New Features</title>
      <list>
        <item>
          <p>
	    Update of systemtap trace example scripts.</p>
          <p>
	    Own Id: OTP-15670</p>
        </item>
      </list>
    </section>

</section>

<section><title>Runtime_Tools 1.13.1</title>

    <section><title>Improvements and New Features</title>
      <list>
        <item>
          <p>
	    Optimize <c>observer</c> by using new
	    <c>system_info(ets_count)</c> instead of more expensive
	    <c>length(ets:all())</c>.</p>
          <p>
	    Own Id: OTP-15163 Aux Id: PR-1844 </p>
        </item>
      </list>
    </section>

</section>

<section><title>Runtime_Tools 1.13</title>

    <section><title>Improvements and New Features</title>
      <list>
        <item>
          <p>
	    New utility module <c>scheduler</c> which makes it easier
	    to measure scheduler utilization.</p>
          <p>
	    Own Id: OTP-14904</p>
        </item>
      </list>
    </section>

</section>

<section><title>Runtime_Tools 1.12.5</title>

    <section><title>Fixed Bugs and Malfunctions</title>
      <list>
        <item>
	    <p><c>system_information:to_file/1</c> will now use
	    slightly less memory.</p>
          <p>
	    Own Id: OTP-14816</p>
        </item>
      </list>
    </section>

</section>

<section><title>Runtime_Tools 1.12.4</title>

    <section><title>Improvements and New Features</title>
      <list>
        <item>
          <p>
	    New family of <c>erts_alloc</c> strategies: Age Order
	    First Fit. Similar to "address order", but instead the
	    oldest possible carrier is always chosen for allocation.</p>
          <p>
	    Own Id: OTP-14917 Aux Id: ERIERL-88 </p>
        </item>
      </list>
    </section>

</section>

<section><title>Runtime_Tools 1.12.3</title>

    <section><title>Fixed Bugs and Malfunctions</title>
      <list>
        <item>
	    <p> Removed all old unused files in the documentation.
	    </p>
          <p>
	    Own Id: OTP-14475 Aux Id: ERL-409, PR-1493 </p>
        </item>
      </list>
    </section>

</section>

<section><title>Runtime_Tools 1.12.2</title>

    <section><title>Improvements and New Features</title>
      <list>
        <item>
          <p>
	    General Unicode improvements.</p>
          <p>
	    Own Id: OTP-14462</p>
        </item>
      </list>
    </section>

</section>

<section><title>Runtime_Tools 1.12.1</title>

    <section><title>Fixed Bugs and Malfunctions</title>
      <list>
        <item>
          <p>
	    A faulty encoding comment was added when saving trace
	    patterns to file. This is now corrected.</p>
          <p>
	    Own Id: OTP-14479</p>
        </item>
      </list>
    </section>

</section>

<section><title>Runtime_Tools 1.12</title>

    <section><title>Fixed Bugs and Malfunctions</title>
      <list>
        <item>
          <p>
	    Add compile option <c>-compile(no_native)</c> in modules
	    with <c>on_load</c> directive which is not yet supported
	    by HiPE.</p>
          <p>
	    Own Id: OTP-14316 Aux Id: PR-1390 </p>
        </item>
      </list>
    </section>


    <section><title>Improvements and New Features</title>
      <list>
        <item>
	    <p> Miscellaneous updates due to atoms containing
	    arbitrary Unicode characters. </p>
          <p>
	    Own Id: OTP-14285</p>
        </item>
        <item>
	    <p> Sockets can now be bound to device (SO_BINDTODEVICE)
	    on platforms where it is supported. </p> <p> This has
	    been implemented e.g to support VRF-Lite under Linux; see
	    <url
	    href="https://www.kernel.org/doc/Documentation/networking/vrf.txt">
	    VRF </url>, and GitHub pull request <url
	    href="https://github.com/erlang/otp/pull/1326">#1326</url>.
	    </p>
          <p>
	    Own Id: OTP-14357 Aux Id: PR-1326 </p>
        </item>
      </list>
    </section>

</section>

<section><title>Runtime_Tools 1.11.1</title>

    <section><title>Fixed Bugs and Malfunctions</title>
      <list>
        <item>
          <p>
	    etop erroneously reported the average scheduler
	    utilization since the tool was first started instead of
	    the scheduler utilization since last update. This is now
	    corrected.</p>
          <p>
	    Own Id: OTP-14090 Aux Id: seq13232 </p>
        </item>
      </list>
    </section>

</section>

<section><title>Runtime_Tools 1.11</title>

    <section><title>Improvements and New Features</title>
      <list>
        <item>
          <p>
	    Add option <c>queue_size</c> to ttb:tracer/2. This sets
	    the maximum queue size for the IP trace driver which is
	    used when tracing to shell and/or <c>{local,File}</c>.</p>
          <p>
	    The default value for <c>queue_size</c> is specified by
	    <c>dbg</c>, and it is now changed from 50 to 200.</p>
          <p>
	    Own Id: OTP-13829 Aux Id: seq13171 </p>
        </item>
        <item>
          <p>
	    The port information page is updated to show more
	    information per port.</p>
          <p>
	    Own Id: OTP-13948 Aux Id: ERL-272 </p>
        </item>
      </list>
    </section>

</section>

<section><title>Runtime_Tools 1.10.1</title>

    <section><title>Improvements and New Features</title>
      <list>
        <item>
	    <p> Correct some minor documentation issues. </p>
          <p>
	    Own Id: OTP-13891</p>
        </item>
      </list>
    </section>

</section>

<section><title>Runtime_Tools 1.10</title>

    <section><title>Fixed Bugs and Malfunctions</title>
      <list>
        <item>
          <p>
	    Fix bug in dbg:trace_port/2 that could cause the trace ip
	    driver to produce faulty error reports "...(re)selected
	    before stop_select was called for driver trace_ip_drv".</p>
          <p>
	    Own Id: OTP-13576 Aux Id: ERL-119 </p>
        </item>
      </list>
    </section>


    <section><title>Improvements and New Features</title>
      <list>
        <item>
          <p>
	    Add microstate accounting</p>
          <p>
	    Microstate accounting is a way to track which state the
	    different threads within ERTS are in. The main usage area
	    is to pin point performance bottlenecks by checking which
	    states the threads are in and then from there figuring
	    out why and where to optimize.</p>
          <p>
	    Since checking whether microstate accounting is on or off
	    is relatively expensive only a few of the states are
	    enabled by default and more states can be enabled through
	    configure.</p>
          <p>
	    There is a convenience module called msacc that has been
	    added to runtime_tools that can assist in gathering and
	    interpreting the data from Microstate accounting.</p>
          <p>
	    For more information see <seeerl
	    marker="erts:erlang#statistics_microstate_accounting">erlang:statistics(microstate_accounting,
	    _)</seeerl> and the <seeerl
	    marker="runtime_tools:msacc">msacc</seeerl> module in
	    runtime_tools.</p>
          <p>
	    Own Id: OTP-12345</p>
        </item>
        <item>
          <p>
	    Update observer GUI to support tracing on ports, and to
	    set matchspecs for send/receive. This required some minor
	    bugfixes in runtime_tools/dbg.</p>
          <p>
	    Own Id: OTP-13481</p>
        </item>
        <item>
          <p>
	    Update dbg and ttb to work with a tracer module as tracer
	    and tracing on ports.</p>
          <p>
	    Own Id: OTP-13500</p>
        </item>
        <item>
          <p>
	    Updated dbg to accept the new trace options
	    <c>monotonic_timestamp</c> and
	    <c>strict_monotonic_timestamp</c>.</p>
          <p>
	    Own Id: OTP-13502</p>
        </item>
        <item>
          <p>
	    Introduce LTTng tracing via Erlang tracing.</p>
          <p>
	    For LTTng to be enabled OTP needs to be built with
	    configure option <c>--with-dynamic-trace=lttng</c>.</p>
	    <p>The dynamic trace module <c>dyntrace</c> is now
	    capable to be used as a LTTng sink for Erlang tracing.
	    For a list of all tracepoints, see <seeguide
	    marker="runtime_tools:LTTng">Runtime Tools User's
	    Guide</seeguide> .</p>
	    <p>This feature also introduces an incompatible change in
	    trace tags. The trace tags <c>gc_start</c> and
	    <c>gc_end</c> has been split into <c>gc_minor_start</c>,
	    <c>gc_minor_end</c> and <c>gc_major_start</c>,
	    <c>gc_major_end</c>.</p>
          <p>
	    *** POTENTIAL INCOMPATIBILITY ***</p>
          <p>
	    Own Id: OTP-13532</p>
        </item>
      </list>
    </section>

</section>

<section><title>Runtime_Tools 1.9.3</title>

    <section><title>Improvements and New Features</title>
      <list>
        <item>
	    <p><c>dbg:trace_client()</c> now uses a read buffer to
	    speed up reading of trace files.</p>
          <p>
	    Own Id: OTP-13279</p>
        </item>
      </list>
    </section>

</section>

<section><title>Runtime_Tools 1.9.2</title>

    <section><title>Improvements and New Features</title>
      <list>
        <item>
          <p>
	    Clarified dbg:stop documentation</p>
          <p>
	    Own Id: OTP-13078</p>
        </item>
      </list>
    </section>

</section>

<section><title>Runtime_Tools 1.9.1</title>

    <section><title>Fixed Bugs and Malfunctions</title>
      <list>
        <item>
          <p>
	    The <c>trace_file_drv</c> did not handle <c>EINTR</c>
	    correct which caused it to fail when the runtime system
	    received a signal.</p>
          <p>
	    Own Id: OTP-12890 Aux Id: seq12885 </p>
        </item>
      </list>
    </section>

</section>

<section><title>Runtime_Tools 1.9</title>

    <section><title>Improvements and New Features</title>
      <list>
        <item>
          <p>
	    Change license text from Erlang Public License to Apache
	    Public License v2</p>
          <p>
	    Own Id: OTP-12845</p>
        </item>
      </list>
    </section>

</section>

<section><title>Runtime_Tools 1.8.16</title>

    <section><title>Fixed Bugs and Malfunctions</title>
      <list>
        <item>
          <p>
	    The trace process started by <c>dbg</c> would not always
	    terminate when <c>dbg:stop/0</c> was called.</p>
          <p>
	    Own Id: OTP-12517</p>
        </item>
      </list>
    </section>

</section>

<section><title>Runtime_Tools 1.8.15</title>

    <section><title>Fixed Bugs and Malfunctions</title>
      <list>
        <item>
          <p>
	    Add <c>nif_version</c> to <c>erlang:system_info/1</c> in
	    order to get the NIF API version of the runtime system in
	    a way similar to <c>driver_version</c>.</p>
          <p>
	    Own Id: OTP-12298</p>
        </item>
      </list>
    </section>

</section>

<section><title>Runtime_Tools 1.8.14</title>

    <section><title>Fixed Bugs and Malfunctions</title>
      <list>
        <item>
          <p>
	    The documentation for the return value of
	    dbg:{stop,stop_clear} functions are now correct (Thanks
	    to Luca Favatella)</p>
          <p>
	    Own Id: OTP-11603</p>
        </item>
        <item>
          <p>
	    Fix DTrace build on Illumos. (Thanks to Ryan Zezeski.)</p>
          <p>
	    Own Id: OTP-11622</p>
        </item>
        <item>
          <p>
	    Do not turn off scheduler_wall_time, as it can interfere
	    with other applications usage.</p>
          <p>
	    Own Id: OTP-11693 Aux Id: seq12528 </p>
        </item>
        <item>
          <p>
	    Application upgrade (appup) files are corrected for the
	    following applications: </p>
          <p>
	    <c>asn1, common_test, compiler, crypto, debugger,
	    dialyzer, edoc, eldap, erl_docgen, et, eunit, gs, hipe,
	    inets, observer, odbc, os_mon, otp_mibs, parsetools,
	    percept, public_key, reltool, runtime_tools, ssh,
	    syntax_tools, test_server, tools, typer, webtool, wx,
	    xmerl</c></p>
          <p>
	    A new test utility for testing appup files is added to
	    test_server. This is now used by most applications in
	    OTP.</p>
          <p>
	    (Thanks to Tobias Schlager)</p>
          <p>
	    Own Id: OTP-11744</p>
        </item>
      </list>
    </section>


    <section><title>Improvements and New Features</title>
      <list>
        <item>
          <p>
	    Allow install path to have unicode characters.</p>
          <p>
	    Own Id: OTP-10877</p>
        </item>
        <item>
          <p>
	    The <c>erts_alloc_config</c> tool has been updated to
	    produce configurations that better fit todays SMP support
	    in the VM.</p>
          <p>
	    Own Id: OTP-11662</p>
        </item>
        <item>
          <p>
	    The <seefile
	    marker="kernel:app"><c>app</c></seefile>-file key
	    <seefile
	    marker="kernel:app#runtime_dependencies"><c>runtime_dependencies</c></seefile>
	    has been introduced.</p>
          <p>
	    Runtime dependencies have been added to all app-files in
	    OTP. Note that these may not be completely correct during
	    OTP 17, but this is actively being worked on.</p>
          <p>
	    The function <seemfa
	    marker="runtime_tools:system_information#sanity_check/0"><c>system_information:sanity_check/0</c></seemfa>
	    will verify all declared runtime dependencies in the
	    system when called.</p>
          <p>
	    Own Id: OTP-11773</p>
        </item>
      </list>
    </section>

</section>

<section><title>Runtime_Tools 1.8.13</title>

    <section><title>Fixed Bugs and Malfunctions</title>
      <list>
        <item>
          <p>
	    Observer did not produce correct result when ERTS
	    internal memory allocators had been disabled.</p>
          <p>
	    Own Id: OTP-11520</p>
        </item>
      </list>
    </section>

</section>

<section><title>Runtime_Tools 1.8.12</title>

    <section><title>Fixed Bugs and Malfunctions</title>
      <list>
        <item>
          <p>
	    The process trace flag 'silent' is now allowed in call to
	    dbg:p/2.</p>
          <p>
	    Own Id: OTP-11222</p>
        </item>
      </list>
    </section>


    <section><title>Improvements and New Features</title>
      <list>
        <item>
          <p>
	    Introduced functionality for inspection of system and
	    build configuration.</p>
          <p>
	    Own Id: OTP-11196</p>
        </item>
      </list>
    </section>

</section>

<section><title>Runtime_Tools 1.8.11</title>

    <section><title>Fixed Bugs and Malfunctions</title>
      <list>
        <item>
          <p>
	    Some bugs related to calculation of CPU/scheduler
	    utilization in observer are corrected.</p>
          <p>
	    Current function for a process is accepted to be
	    'undefined' when running hipe.</p>
          <p>
	    Own Id: OTP-10894</p>
        </item>
      </list>
    </section>


    <section><title>Improvements and New Features</title>
      <list>
        <item>
	    <p>Erlang source files with non-ASCII characters are now
	    encoded in UTF-8 (instead of latin1).</p>
          <p>
	    Own Id: OTP-11041 Aux Id: OTP-10907 </p>
        </item>
      </list>
    </section>

</section>

<section><title>Runtime_Tools 1.8.10</title>

    <section><title>Fixed Bugs and Malfunctions</title>
      <list>
        <item>
          <p>
	    Fix Table Viewer refresh crash on no more existing ets
	    tables (Thanks to Peti Gömori)</p>
          <p>
	    Own Id: OTP-10635</p>
        </item>
      </list>
    </section>


    <section><title>Improvements and New Features</title>
      <list>
        <item>
          <p>
	    User Guides for the dynamic tracing tools dtrace and
	    systemtap have been added to the documentation.</p>
          <p>
	    Own Id: OTP-10155</p>
        </item>
        <item>
	    <p>Where necessary a comment stating encoding has been
	    added to Erlang files. The comment is meant to be removed
	    in Erlang/OTP R17B when UTF-8 becomes the default
	    encoding. </p>
          <p>
	    Own Id: OTP-10630</p>
        </item>
        <item>
	    <p> Some examples overflowing the width of PDF pages have
	    been corrected. </p>
          <p>
	    Own Id: OTP-10665</p>
        </item>
        <item>
          <p>
	    The backend module appmon_info.erl is moved from appmon
	    application to runtime_tools. This allows appmon to be
	    run from a remote erlang node towards a target node which
	    does not have appmon (and its dependencies) installed, as
	    long as runtime_tools is installed there.</p>
          <p>
	    Own Id: OTP-10786</p>
        </item>
      </list>
    </section>

</section>

<section><title>Runtime_Tools 1.8.9</title>

    <section><title>Fixed Bugs and Malfunctions</title>
      <list>
        <item>
          <p>
	    Change the module-level docs to give complete
	    step-by-step instructions for using the `dyntrace:p()`
	    trace function. (Thanks to Scott Lystig Fritchie)</p>
          <p>
	    Own Id: OTP-10141</p>
        </item>
        <item>
          <p>
	    Add 1024 separate USDT probes to dyntrace.erl and
	    dyntrace.c (Thanks to Scott Lystig Fritchie)</p>
          <p>
	    Own Id: OTP-10143</p>
        </item>
        <item>
          <p>
	    Relocate bodies of DTrace probes to the statically-linked
	    VM.</p>
          <p>
	    Due to various operating systems (in both the DTrace and
	    SystemTap worlds) not fully supporting DTrace probes (or
	    SystemTap-compatibility mode probes) in shared libraries,
	    we relocate those probes to the statically-linked virtual
	    machine. This could be seen as pollution of the pristine
	    VM by a (yet) experimental feature. However:</p>
          <p>
	    1. This code can be eliminated completely by the C
	    preprocessor. 2. Leaving the probes in the dyntrace NIF
	    shared library simply does not work correctly on too many
	    platforms. *Many* thanks to Macneil Shonle at Basho for
	    assisting when my RSI-injured fingers gave out. (note:
	    Solaris 10 and FreeBSD 9.0-RELEASE can take a long time
	    to compile)</p>
          <p>
	    Own Id: OTP-10189</p>
        </item>
      </list>
    </section>

</section>

<section><title>Runtime_Tools 1.8.8</title>

    <section><title>Improvements and New Features</title>
      <list>
        <item>
          <p>
	    The DTrace source patch from Scott Lystig Fritchie is
	    integrated in the source tree. Using an emulator with
	    dtrace probe is still not supported for production use,
	    but may be a valuable debugging tool. Configure with
	    --with-dynamic-trace=dtrace (or
	    --with-dynamic-trace=systemtap) to create a build with
	    dtrace probes enabled. See runtime_tools for
	    documentation and examples.</p>
          <p>
	    Own Id: OTP-10017</p>
        </item>
      </list>
    </section>

</section>

<section><title>Runtime_Tools 1.8.7</title>

    <section><title>Fixed Bugs and Malfunctions</title>
      <list>
        <item>
          <p>
	    Earlier dbg:stop only did erlang:trace_delivered and did
	    not flush the trace file driver. Therefore there could
	    still be trace messages that were delivered to the driver
	    (guaranteed by erlang:trace_delivered) but not yet
	    written to the file when dbg:stop returned. Flushing is
	    now added on each node before the dbg process terminates.</p>
          <p>
	    Own Id: OTP-9651</p>
        </item>
        <item>
          <p>
	    File handles created by the trace_file_drv driver was
	    inherited to child processes. This is now corrected.</p>
          <p>
	    Own Id: OTP-9658</p>
        </item>
      </list>
    </section>


    <section><title>Improvements and New Features</title>
      <list>
        <item>
	    <p>Erlang/OTP can now be built using parallel make if you
	    limit the number of jobs, for instance using '<c>make
	    -j6</c>' or '<c>make -j10</c>'. '<c>make -j</c>' does not
	    work at the moment because of some missing
	    dependencies.</p>
          <p>
	    Own Id: OTP-9451</p>
        </item>
        <item>
          <p>
	    Two new built-in trace pattern aliases have been added:
	    caller_trace (c) and caller_exception_trace (cx). See the
	    dbg:ltp/0 documentation for more info.</p>
          <p>
	    Own Id: OTP-9458</p>
        </item>
      </list>
    </section>

</section>

<section><title>Runtime_Tools 1.8.6</title>

    <section><title>Improvements and New Features</title>
      <list>
        <item>
          <p>
	    Two new built-in trace pattern aliases have been added:
	    caller_trace (c) and caller_exception_trace (cx). See the
	    dbg:ltp/0 documentation for more info.</p>
          <p>
	    Own Id: OTP-9458</p>
        </item>
      </list>
    </section>

</section>

<section><title>Runtime_Tools 1.8.5</title>

    <section><title>Improvements and New Features</title>
      <list>
        <item>
          <p>
	    When a big number of trace patterns are set by inviso the
	    Erlang VM could get unresponsive for several seconds.
	    This is now corrected.</p>
          <p>
	    Own Id: OTP-9048 Aux Id: seq11480 </p>
        </item>
      </list>
    </section>

</section>

<section><title>Runtime_Tools 1.8.4.1</title>

    <section><title>Fixed Bugs and Malfunctions</title>
      <list>
        <item>
          <p>
	    Minor corrections and removal of a temporary workaround.</p>
          <p>
	    Own Id: OTP-8755 Aux Id: seq-11628, seq-11639 </p>
        </item>
        <item>
          <p>
	    Small fix in inviso_autostart_server.</p>
          <p>
	    Own Id: OTP-8783 Aux Id: seq11628 </p>
        </item>
      </list>
    </section>

</section>

<section><title>Runtime_Tools 1.8.4</title>

    <section><title>Improvements and New Features</title>
      <list>
        <item>
          <p>
	    Miscellaneous updates.</p>
          <p>
	    Own Id: OTP-8705</p>
        </item>
      </list>
    </section>

</section>

<section><title>Runtime_Tools 1.8.3</title>

    <section><title>Improvements and New Features</title>
      <list>
        <item>
	    <p>Cross compilation improvements and other build system
	    improvements.</p>
	    <p>Most notable:</p> <list><item> Lots of cross
	    compilation improvements. The old cross compilation
	    support was more or less non-existing as well as broken.
	    Please, note that the cross compilation support should
	    still be considered as experimental. Also note that old
	    cross compilation configurations cannot be used without
	    modifications. For more information on cross compiling
	    Erlang/OTP see the <c>$ERL_TOP/INSTALL-CROSS.md</c> file.
	    </item><item> Support for staged install using <url
	    href="http://www.gnu.org/prep/standards/html_node/DESTDIR.html">DESTDIR</url>.
	    The old broken <c>INSTALL_PREFIX</c> has also been fixed.
	    For more information see the <c>$ERL_TOP/INSTALL.md</c>
	    file. </item><item> Documentation of the <c>release</c>
	    target of the top <c>Makefile</c>. For more information
	    see the <c>$ERL_TOP/INSTALL.md</c> file. </item><item>
	    <c>make install</c> now by default creates relative
	    symbolic links instead of absolute ones. For more
	    information see the <c>$ERL_TOP/INSTALL.md</c> file.
	    </item><item> <c>$ERL_TOP/configure --help=recursive</c>
	    now works and prints help for all applications with
	    <c>configure</c> scripts. </item><item> Doing <c>make
	    install</c>, or <c>make release</c> directly after
	    <c>make all</c> no longer triggers miscellaneous
	    rebuilds. </item><item> Existing bootstrap system is now
	    used when doing <c>make install</c>, or <c>make
	    release</c> without a preceding <c>make all</c>.
	    </item><item> The <c>crypto</c> and <c>ssl</c>
	    applications use the same runtime library path when
	    dynamically linking against <c>libssl.so</c> and
	    <c>libcrypto.so</c>. The runtime library search path has
	    also been extended. </item><item> The <c>configure</c>
	    scripts of <c>erl_interface</c> and <c>odbc</c> now
	    search for thread libraries and thread library quirks the
	    same way as ERTS do. </item><item> The
	    <c>configure</c> script of the <c>odbc</c> application
	    now also looks for odbc libraries in <c>lib64</c> and
	    <c>lib/64</c> directories when building on a 64-bit
	    system. </item><item> The <c>config.h.in</c> file in the
	    <c>erl_interface</c> application is now automatically
	    generated in instead of statically updated which reduces
	    the risk of <c>configure</c> tests without any effect.
	    </item></list>
	    <p>(Thanks to Henrik Riomar for suggestions and
	    testing)</p>
	    <p>(Thanks to Winston Smith for the AVR32-Linux cross
	    configuration and testing)</p>
          <p>
	    *** POTENTIAL INCOMPATIBILITY ***</p>
          <p>
	    Own Id: OTP-8323</p>
        </item>
        <item>
          <p>
	    Cleanups suggested by tidier and modernization of types
	    and specs.</p>
          <p>
	    Own Id: OTP-8455</p>
        </item>
      </list>
    </section>

</section>

<section><title>Runtime_Tools 1.8.2</title>

    <section><title>Improvements and New Features</title>
      <list>
        <item>
          <p>
	    The documentation is now built with open source tools
	    (xsltproc and fop) that exists on most platforms. One
	    visible change is that the frames are removed.</p>
          <p>
	    Own Id: OTP-8201</p>
        </item>
      </list>
    </section>

</section>

<section><title>Runtime_Tools 1.8.1</title>

    <section><title>Fixed Bugs and Malfunctions</title>
      <list>
        <item>
          <p>
	    <c>Makefile.in</c> has been updated to use the LDFLAGS
	    environment variable (if set). (Thanks to Davide
	    Pesavento.)</p>
          <p>
	    Own Id: OTP-8157</p>
        </item>
      </list>
    </section>

</section>

<section><title>Runtime_Tools 1.8</title>

    <section><title>Improvements and New Features</title>
      <list>
        <item>
          <p>
	    <c>etop</c> would crash if the emulator's custom
	    allocators had been turned off (e.g. using the
	    <c>+Meamin</c> option).</p>
          <p>
	    Own Id: OTP-7519</p>
        </item>
        <item>
	    <p>The copyright notices have been updated.</p>
          <p>
	    Own Id: OTP-7851</p>
        </item>
        <item>
	    <p>Now, dbg:p/2 accepts {X,Y,Z} process specification as
	    stated in the documentation. It also now accepts
	    "&lt;X.Y.Z&gt;" like from erlang:pid_to_list/1.</p>
	    <p>There is now a pre-saved match spec in dbg that saves
	    a lot of typing. Use dbg:ltp/0 to find out more...</p>
          <p>
	    Own Id: OTP-7867</p>
        </item>
      </list>
    </section>

</section>

<section><title>Runtime_Tools 1.7.3</title>

    <section><title>Fixed Bugs and Malfunctions</title>
      <list>
        <item>
	    <p>Fixed a timestamp problem where some events could be
	    sent out of order. Minor fixes to presentation of
	    data.</p>
          <p>
	    Own Id: OTP-7544 Aux Id: otp-7442 </p>
        </item>
      </list>
    </section>

</section>

<section><title>Runtime_Tools 1.7.2</title>

    <section><title>Fixed Bugs and Malfunctions</title>
      <list>
        <item>
	    <p><c>etop</c> now collects process information faster
	    and more reliably than before (a race condition reported
	    by Igor Goryachev has been eliminated).</p>
	    <p>Trace messages could be lost when <c>ttb:stop/0</c>
	    was called.</p>
          <p>
	    Own Id: OTP-7164</p>
        </item>
      </list>
    </section>

</section>

<section><title>Runtime_Tools 1.7.1</title>

    <section><title>Improvements and New Features</title>
      <list>
        <item>
	    <p>The documentation has been updated so as to reflect
	    the last updates of the Erlang shell as well as the minor
	    modifications of the control sequence <c>p</c> of the
	    <c>io_lib</c> module.</p> <p>Superfluous empty lines have
	    been removed from code examples and from Erlang shell
	    examples.</p>
          <p>
	    Own Id: OTP-6944 Aux Id: OTP-6554, OTP-6911 </p>
        </item>
        <item>
	    <p>Memory management improvements especially for the
	    runtime system with SMP support:</p> <list> <item> The
	    runtime system with SMP support can now use multiple,
	    thread specific instances of most memory allocators. This
	    improves performance since it reduces lock contention in
	    the memory allocators. It may however increase memory
	    usage for some applications. The runtime system with SMP
	    support will by default enable this feature on most
	    allocators. The amount of instances used can be
	    configured. </item> <item> <c>driver_alloc()</c>,
	    <c>driver_realloc()</c>, and <c>driver_free()</c> now use
	    their own erts specific memory allocator instead of the
	    default <c>malloc()</c> implementation on the system.
	    </item> <item> The default configuration of some
	    allocators have been changed to fit applications that use
	    much memory better. </item> <item> Some new
	    <c>erts_alloc</c> configuration parameters have been
	    added. </item> <item> <c>erts_alloc_config</c> has been
	    modified to be able to create configurations suitable for
	    multiple instances of allocators. </item> <item> The
	    returned value from <c>erlang:system_info({allocator,
	    Alloc})</c> has been changed. This since an allocator may
	    now run in multiple instances. </item> </list> <p>If you
	    for some reason want the memory allocators to be
	    configured as before, you can pass the <c>+Mea r11b</c>
	    command-line argument to <c>erl</c>.</p> <p>For more
	    information see the <c>erts_alloc(3)</c>, the
	    <c>erts_alloc_config(3)</c>, and the <c>erlang(3)</c>
	    documentation.</p>
          <p>
	    *** POTENTIAL INCOMPATIBILITY ***</p>
          <p>
	    Own Id: OTP-7100</p>
        </item>
      </list>
    </section>

</section>

<section><title>Runtime_Tools 1.7</title>

    <section><title>Fixed Bugs and Malfunctions</title>
      <list>
        <item>
          <p>
	    <c>dbg</c> could leave traced processes in a suspended
	    state if the tracer process was killed with exit reason
	    <c>kill</c>.</p>
          <p>
	    <c>erlang:suspend_process/2</c> has been introduced which
	    accepts an option list as second argument. For more
	    information see the <c>erlang(3)</c> documentation.</p>
          <p>
	    Processes suspended via
	    <c>erlang:suspend_process/[1,2]</c> will now be
	    automatically resumed if the process that called
	    <c>erlang:suspend_process/[1,2]</c> terminates.</p>
          <p>
	    Processes could previously be suspended by one process
	    and resumed by another unless someone was tracing the
	    suspendee. This is <em>not</em> possible anymore. The
	    process resuming a process <em>has</em> to be the one
	    that suspended it.</p>
          <p>
	    *** POTENTIAL INCOMPATIBILITY ***</p>
          <p>
	    Own Id: OTP-6946</p>
        </item>
      </list>
    </section>


    <section><title>Improvements and New Features</title>
      <list>
        <item>
          <p>
	    The undocumented and unsupported function
	    <c>dbg:tracer/1</c> has been removed. The undocumented,
	    unsupported, and broken function <c>dbg:i/1</c> has been
	    removed.</p>
          <p>
	    Own Id: OTP-6939</p>
        </item>
      </list>
    </section>

</section>

<section><title>Runtime_Tools 1.6.8</title>

    <section><title>Fixed Bugs and Malfunctions</title>
      <list>
        <item>
          <p>
            In this release the following has been fixed and
            enhanced: Autostart: It is now possible to configure
            modules that shall be loaded by the autostart mechanism.
            This because it is not certain that all application
            systems make use of the OTP boot script to set up paths
            to all Erlang modules. Runtime_tools/Inviso: A bug in the
            fetch_log functionality has been fixed. Further a bug
            that was (supposedly) fixed in a previous patch
            concerning meta-tracer write_ti has been fixed (again) in
            this patch. A bug in inviso_as_lib making remote
            autostart config file updates fail has been fixed.
            Inviso: inviso_tool has been given a flush API.</p>
          <p>
            Own Id: OTP-6918</p>
        </item>
      </list>
    </section>

</section>
<section><title>Runtime_Tools 1.6.7</title>

    <section><title>Improvements and New Features</title>
      <list>
        <item>
          <p>
            The following bugs/improvements have been done: Internal
            interworking between inviso_rt and inviso_rt_meta. The
            call function used by inviso_rt to call inviso_rt_meta is
            now protected with a monitor. Inviso_rt_meta now includes
            the timestamp of the incoming meta trace message when
            calling the call-callback. (Makes it possible to add a
            "better" timestamp to the ti-file.) Bug in inviso_tool
            making it not remove trace patterns when terminating. Bug
            in internal function h_start_session making inviso_tool
            crash if there were no active nodes to start the session
            on. The user-inviso_tool and inviso API-inviso control
            component request/response gen_server protocols had
            default time-out. Since many trace operations can be time
            consuming, a longer time-out is necessary. Improved
            overload protection. It is now possible to let the
            overload protection renew itself (e.g after an exit from
            an external overload protector). Inviso_rt_meta now fully
            uses the exception_trace match spec action term. Run
            Trace Case API (as in contrast to activate and deactivate
            trace case APIs) in inviso_tool. Flush trace-port API
            added to inviso. Get_session_data API added to
            inviso_tool. Improved inviso_tool:stop making it possible
            to name nodes which shall not have their trace patterns
            removed when inviso_tool terminates. Bug in handling of
            writing multiple ti-entries if returned from a
            call/return_from call-back in inviso_rt_meta Process
            trace flags are no longer explicitly removed by the
            inviso_tool when it terminates. Not necessary.
            Inviso_tool get_autostart_data adopted to standard
            autostarter.</p>
          <p>
            *** INCOMPATIBILITY with Meta trace call-backs are called
            with different arguments now. ***</p>
          <p>
            Own Id: OTP-6881</p>
        </item>
      </list>
    </section>

</section>

  <section>
    <title>Runtime_Tools 1.6.6</title>

    <section>
      <title>Fixed Bugs and Malfunctions</title>
      <list type="bulleted">
        <item>
          <p>A bug in inviso_rt_meta caused an ETS table containing
            information on initiated (init_tpm) functions to be lost
            when suspending tracing. Further an enhancement to
            inviso_rt has been introduced making it possible to
            activate process trace flags based on globally registered
            names. It is then not an error to activate a global name
            on a node where the name does not reside. The process
            count in the return value will simply be set to zero
            (hence exactly one node in the NodeResult part of the
            return value will indicate one matching process found). A
            bug was found in fetch_log API. At the same time the
            fetch_log functionality was enhanced to also offer flow
            control making fetcher processes send chunks of
            transferred file data at a slower pace.</p>
          <p>Own Id: OTP-6703</p>
        </item>
      </list>
    </section>

    <section>
      <title>Improvements and New Features</title>
      <list type="bulleted">
        <item>
          <p>Minor Makefile changes.</p>
          <p>Own Id: OTP-6689 Aux Id: OTP-6742 </p>
        </item>
        <item>
          <p>An experimental tool called <c>erts_alloc_config</c>
            has been added. <c>erts_alloc_config</c> is intended to
            be used to aid creation of an <c>erts_alloc</c>
            configuration that is suitable for a limited number of
            runtime scenarios. For more information see the
            <c>erts_alloc_config(3)</c> documentation.</p>
          <p>Own Id: OTP-6700</p>
        </item>
      </list>
    </section>
  </section>

  <section>
    <title>Runtime_Tools 1.6.5</title>

    <section>
      <title>Improvements and New Features</title>
      <list type="bulleted">
        <item>
          <p>Misc improvements.</p>
          <p>Own Id: OTP-6576</p>
        </item>
      </list>
    </section>
  </section>

  <section>
    <title>Runtime_Tools 1.6.4</title>

    <section>
      <title>Improvements and New Features</title>
      <list type="bulleted">
        <item>
          <p>This application has been updated to eliminate warnings
            by Dialyzer.</p>
          <p>Own Id: OTP-6551</p>
        </item>
      </list>
    </section>
  </section>

  <section>
    <title>Runtime_Tools 1.6.3</title>

    <section>
      <title>Fixed Bugs and Malfunctions</title>
      <list type="bulleted">
        <item>
          <p>This ticket includes several improvements and bugfixes to
            both runtime_tools and inviso. The overload mechanism can
            now also react to incoming messages. This is useful if
            an external overload watch-dog is used. Some improvements
            of variable bindings has been done to the default
            autostart mechanism - inviso_autostart_server. Autostart
            "jobs" can now be done in parallel, allowing for some
            jobs to hang waiting for some parts of the traced system
            to become ready before proceeding. Previously when using
            named meta-match-specs (tpm_ms) ending up with zero
            match-specs still kept the meta trace pattern active.
            This caused zero match-specs to be equal to unlimited
            meta tracing on that particular function. If the internal
            database becomes empty of meta match specs, meta trace
            pattern is removed for that function. Standard public
            loop data in the inviso runtime meta tracer process is
            now extended to a 2-tuple. The functions ctp/1 and ctpl/1
            are added making it possible to remove trace patterns for
            a list of functions rather than one by one.
            Inviso_rt_meta will now accept a list of binaries to be
            output into the trace information file, in additions to a
            single binary. Further it is also possible to make own
            output to the trace information file using the write_ti/1
            function. An error was discovered in inviso_rt making the
            inviso_rt_meta remain rather than terminate if the
            inviso_rt terminated due to "running alone" (not allowed
            to run without a control component). A new tool,
            inviso_tool, has been added to the inviso application.</p>
          <p>Own Id: OTP-6426</p>
        </item>
      </list>
    </section>
  </section>

  <section>
    <title>Runtime_Tools 1.6.2</title>

    <section>
      <title>Fixed Bugs and Malfunctions</title>
      <list type="bulleted">
        <item>
          <p>Several minor bugs and race conditions eliminated in the
            runtime_tools and observer applications.</p>
          <p>Own Id: OTP-6265</p>
        </item>
      </list>
    </section>
  </section>

  <section>
    <title>Runtime_Tools 1.6.1</title>

    <section>
      <title>Improvements and New Features</title>
      <list type="bulleted">
        <item>
          <p>There are new BIFs <c>erlang:spawn_monitor/1,3</c>,
            and the new option <c>monitor</c> for
            <c>spawn_opt/2,3,4,5</c>.</p>
          <p>The <c>observer_backend</c> module has been updated to
            handle the new BIFs.</p>
          <p>Own Id: OTP-6281</p>
        </item>
      </list>
    </section>
  </section>

  <section>
    <title>Runtime_Tools 1.6</title>
    <p>Added the runtime part of the Inviso tracer, see the new Inviso
      application for more information. This also meant adding an
      application callback module and an application supervisor tree
      for Runtime_Tools.</p>
  </section>

  <section>
    <title>Runtime_Tools 1.5.1.1</title>

    <section>
      <title>Improvements and New Features</title>
      <list type="bulleted">
        <item>
          <p>The <c>dbg</c> manual page has been updated with information
            about how to avoid deadlock when tracing.</p>
          <p>Own Id: OTP-5373 Aux Id: seq9729</p>
        </item>
      </list>
    </section>
  </section>

  <section>
    <title>Runtime_Tools 1.5.1</title>

    <section>
      <title>Fixed Bugs and Malfunctions</title>
      <list type="bulleted">
        <item>
          <p>Linked in drivers in the Crypto, and Asn1 applications
            are now compiled with the <c>-D_THREAD_SAFE</c> and
            <c>-D_REENTRANT</c> switches on unix when the emulator has
            thread support enabled.</p>
          <p>Linked in drivers on MacOSX are not compiled with the
            undocumented <c>-lbundle1.o</c> switch anymore. Thanks to
            Sean Hinde who sent us a patch.</p>
          <p>Linked in driver in Crypto, and port programs in SSL, now
            compiles on OSF1.</p>
          <p>Minor <c>Makefile</c> improvements in Runtime_Tools.</p>
          <p>Own Id: OTP-5346</p>
        </item>
      </list>
    </section>
  </section>
</chapter>
<|MERGE_RESOLUTION|>--- conflicted
+++ resolved
@@ -32,7 +32,6 @@
   <p>This document describes the changes made to the Runtime_Tools
     application.</p>
 
-<<<<<<< HEAD
 <section><title>Runtime_Tools 1.16</title>
 
     <section><title>Improvements and New Features</title>
@@ -49,15 +48,11 @@
 </section>
 
 <section><title>Runtime_Tools 1.15.1</title>
-=======
-<section><title>Runtime_Tools 1.13.2.1</title>
->>>>>>> fd2e6b7c
-
-    <section><title>Fixed Bugs and Malfunctions</title>
-      <list>
-        <item>
-          <p>
-<<<<<<< HEAD
+
+    <section><title>Fixed Bugs and Malfunctions</title>
+      <list>
+        <item>
+          <p>
 	    Fixed a crash in <c>appmon_info</c> triggered by trying
 	    to read port info from a port that was in the process of
 	    terminating.</p>
@@ -119,7 +114,18 @@
 	    configuration of <c>crypto</c> application.</p>
           <p>
 	    Own Id: OTP-15262 Aux Id: OTP-15129 </p>
-=======
+        </item>
+      </list>
+    </section>
+
+</section>
+
+<section><title>Runtime_Tools 1.13.2.1</title>
+
+    <section><title>Fixed Bugs and Malfunctions</title>
+      <list>
+        <item>
+          <p>
 	    The function <c>dbg:n/1</c> used a local fun to set up a
 	    tracer on a remote node. This works fine as long as the
 	    remote node is running exactly the same version of
@@ -129,7 +135,6 @@
 	    tracing.</p>
           <p>
 	    Own Id: OTP-16930 Aux Id: ERL-1371, GH-4396 </p>
->>>>>>> fd2e6b7c
         </item>
       </list>
     </section>
@@ -1496,4 +1501,4 @@
       </list>
     </section>
   </section>
-</chapter>
+</chapter>