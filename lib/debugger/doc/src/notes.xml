--- conflicted
+++ resolved
@@ -33,11 +33,7 @@
   <p>This document describes the changes made to the Debugger
     application.</p>
 
-<<<<<<< HEAD
 <section><title>Debugger 5.3.4</title>
-=======
-<section><title>Debugger 5.3.1.3</title>
->>>>>>> e1e117f0
 
     <section><title>Fixed Bugs and Malfunctions</title>
       <list>
@@ -52,7 +48,6 @@
 
 </section>
 
-<<<<<<< HEAD
 <section><title>Debugger 5.3.3</title>
 
     <section><title>Fixed Bugs and Malfunctions</title>
@@ -88,8 +83,21 @@
 
 </section>
 
-=======
->>>>>>> e1e117f0
+<section><title>Debugger 5.3.1.3</title>
+
+    <section><title>Fixed Bugs and Malfunctions</title>
+      <list>
+        <item>
+	    <p>Guards with nested record expression could wrongly
+	    evaluate to false.</p>
+          <p>
+	    Own Id: OTP-18958 Aux Id: GH-8120, PR-8275 </p>
+        </item>
+      </list>
+    </section>
+
+</section>
+
 <section><title>Debugger 5.3.1.2</title>
 
     <section><title>Fixed Bugs and Malfunctions</title>
