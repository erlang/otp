<!--
%CopyrightBegin%

SPDX-License-Identifier: Apache-2.0

Copyright Ericsson AB 2023-2025. All Rights Reserved.

Licensed under the Apache License, Version 2.0 (the "License");
you may not use this file except in compliance with the License.
You may obtain a copy of the License at

    http://www.apache.org/licenses/LICENSE-2.0

Unless required by applicable law or agreed to in writing, software
distributed under the License is distributed on an "AS IS" BASIS,
WITHOUT WARRANTIES OR CONDITIONS OF ANY KIND, either express or implied.
See the License for the specific language governing permissions and
limitations under the License.

%CopyrightEnd%
-->
# Debugger Release Notes

This document describes the changes made to the Debugger application.

<<<<<<< HEAD
## Debugger 6.0.2

### Fixed Bugs and Malfunctions

- Fixed debugger priv dir, which was removed and caused crashes when the icons could not be found.

  Own Id: OTP-19687 Aux Id: [PR-9994], [GH-9858]

[PR-9994]: https://github.com/erlang/otp/pull/9994
[GH-9858]: https://github.com/erlang/otp/issues/9858

## Debugger 6.0.1

### Fixed Bugs and Malfunctions

- Restore deleted icon so that debugger does not crash on startup.

  Own Id: OTP-19641 Aux Id: [GH-9858], [PR-9861]

[GH-9858]: https://github.com/erlang/otp/issues/9858
[PR-9861]: https://github.com/erlang/otp/pull/9861

## Debugger 6.0

### Fixed Bugs and Malfunctions

- Error handling has been improved when modules fail to load.

  Own Id: OTP-19484 Aux Id: [GH-7819], [PR-9399]

[GH-7819]: https://github.com/erlang/otp/issues/7819
[PR-9399]: https://github.com/erlang/otp/pull/9399

### Improvements and New Features

- Comprehensions have been extended with zip generators  according to [EEP 73](https://www.erlang.org/eeps/eep-0073). 
  
  Example:
  
  ```
  1> [A+B || A <- [1,2,3] && B <- [4,5,6]].
  [5,7,9]
  ```

  Own Id: OTP-19184 Aux Id: [PR-8926]

- New strict generators have been added for comprehensions.
  
  The currently existing generators are "relaxed": they ignore terms in the
  right-hand side expression that do not match the left-hand side pattern.
  
  The new strict generators fail with exception `badmatch` if a pattern doesn't match.
  
  Examples:
  
  Using the current relaxed generator operator `<-`, any element not matching
  the pattern `{_,_}` will be silently discarded:
  
  ```
  1> [T || {_,_}=T <- [{ok,1},ok,{error,2}]].
  [{ok,1},{error,2}]
  ```
  If the intention is that all lists processed by a list comprehension must only
  contain tuples of size two, using the new strict version of the operator ensures
  that term not matching will cause a crash:
  
  ```
  2> [T || {_,_}=T <:- [{ok,1},ok,{error,2}]].
  ** exception error: no match of right hand side value ok
  ```
  Using the strict generator operator to mark the intention that all list elements must match the pattern could help finding mistakes quicker if something unpexected is added to the list processed by the generator.
  
  The strict version for bitstring generators is `<:=`.

  Own Id: OTP-19317 Aux Id: [PR-8625]

- The license and copyright header has changed format to include an `SPDX-License-Identifier`. At the same time, most files have been updated to follow a uniform standard for license headers.

  Own Id: OTP-19575 Aux Id: [PR-9670]

[PR-8926]: https://github.com/erlang/otp/pull/8926
[PR-8625]: https://github.com/erlang/otp/pull/8625
[PR-9670]: https://github.com/erlang/otp/pull/9670
=======
## Debugger 5.5.0.1

### Fixed Bugs and Malfunctions

- Fix unbound error in interpreted modules

  Own Id: OTP-19719 Aux Id: [GH-10057], [PR-10066]

[GH-10057]: https://github.com/erlang/otp/issues/10057
[PR-10066]: https://github.com/erlang/otp/pull/10066
>>>>>>> 940ec0f6

## Debugger 5.5

### Fixed Bugs and Malfunctions

- Defining a fun in the shell using the syntax `fun Name/Arity` would fail. This has been corrected so that the following now works:
  
  ```
  1> F = fun is_atom/1.
  #Fun.erl.42.18682967>
  > F(a).
  true
  3> Id = fun id/1.
  #Fun.erl.42.18682967>
  4> Id(42).
  ** exception error: undefined shell command id/1
  5> id(I) -> I.
  ok
  6> Id(42).
  42
  ```
  
  The Debugger has also been corrected to correctly handle this syntax for a BIF.

  Own Id: OTP-19322 Aux Id: [GH-8963], [PR-8987]

[GH-8963]: https://github.com/erlang/otp/issues/8963
[PR-8987]: https://github.com/erlang/otp/pull/8987

### Improvements and New Features

- Erlang/OTP type specifications has been updated to eliminate overlapping domains.

  Own Id: OTP-19310 Aux Id: [GH-8810], [GH-8821], [PR-8986]

[GH-8810]: https://github.com/erlang/otp/issues/8810
[GH-8821]: https://github.com/erlang/otp/issues/8821
[PR-8986]: https://github.com/erlang/otp/pull/8986

## Debugger 5.4

### Fixed Bugs and Malfunctions

- The dependencies for this application are now listed in the app file.

  Own Id: OTP-18831 Aux Id: [PR-7441]

[PR-7441]: https://github.com/erlang/otp/pull/7441

### Improvements and New Features

- Type specs have been added to all API functions.

  Own Id: OTP-18819 Aux Id: [PR-7781]

- The documentation has been migrated to use Markdown and ExDoc.

  Own Id: OTP-18955 Aux Id: [PR-8026]

- The Debugger now use a trace session for its internal use of tracing to avoid interfering with the user's use of tracing.

  Own Id: OTP-19074 Aux Id: [PR-8389]

[PR-7781]: https://github.com/erlang/otp/pull/7781
[PR-8026]: https://github.com/erlang/otp/pull/8026
[PR-8389]: https://github.com/erlang/otp/pull/8389

## Debugger 5.3.4

### Fixed Bugs and Malfunctions

* Guards with nested record expression could wrongly evaluate to false.

  Own Id: OTP-18958 Aux Id: GH-8120, PR-8275

## Debugger 5.3.3

### Fixed Bugs and Malfunctions

- Map comprehensions now work in the Debugger.

  Own Id: OTP-18888 Aux Id: GH-7914

## Debugger 5.3.2

### Fixed Bugs and Malfunctions

- The call `int:no_break(Module)` did not remove any breakpoints.

  Own Id: OTP-18644 Aux Id: GH-7336

- The `maybe` expression is now supported in the Debugger.

  Own Id: OTP-18740 Aux Id: GH-7410, PR-7599

## Debugger 5.3.1.3

### Fixed Bugs and Malfunctions

* Guards with nested record expression could wrongly evaluate to false.

  Own Id: OTP-18958 Aux Id: GH-8120, PR-8275

## Debugger 5.3.1.2

### Fixed Bugs and Malfunctions

- The `maybe` expression is now supported in the Debugger.

  Own Id: OTP-18740 Aux Id: GH-7410, PR-7599

## Debugger 5.3.1.1

### Fixed Bugs and Malfunctions

- The call `int:no_break(Module)` did not remove any breakpoints.

  Own Id: OTP-18644 Aux Id: GH-7336

## Debugger 5.3.1

### Fixed Bugs and Malfunctions

- Fixed a bug that would cause analysis to crash.

  Own Id: OTP-18372 Aux Id: GH-6580

## Debugger 5.3

### Improvements and New Features

- The configuration files [`.erlang`](`e:erts:erl_cmd.md`),
  [`.erlang.cookie`](`e:system:distributed.md`) and
  [`.erlang.crypt`](`m:beam_lib#module-erlang-crypt`) can now be located in the XDG
  Config Home directory.

  See the documentation for each file and `filename:basedir/2` for more details.

  Own Id: OTP-17554 Aux Id: GH-5016 PR-5408 OTP-17821

## Debugger 5.2.1.1

### Fixed Bugs and Malfunctions

- The call `int:no_break(Module)` did not remove any breakpoints.

  Own Id: OTP-18644 Aux Id: GH-7336

## Debugger 5.2.1

### Fixed Bugs and Malfunctions

- Fix record index matching, it was broken and could never match.

  Own Id: OTP-17865 Aux Id: GH-5571

## Debugger 5.2

### Improvements and New Features

- Improve record handling, print known records with record syntax.

  Own Id: OTP-17574

## Debugger 5.1

### Improvements and New Features

- Extended error information for failing BIF calls as proposed in
  [EEP 54](https://github.com/erlang/eep/blob/master/eeps/eep-0054.md) has been
  implemented.

  When a BIF call from the Erlang shell fails, more information about which
  argument or arguments that were in error will be printed. The same extended
  error information will by `proc_lib`, `common_test`, and `qlc` when BIF calls
  fail.

  For applications that wish to provide the same extended error information,
  there are new functions `erl_error:format_exception/3` and
  `erl_error:format_exception/4`.

  There is a new [`error/3`](`error/3`) BIF that allows applications or
  libraries to provide extended error information in the same way for their own
  exceptions.

  Own Id: OTP-16686

## Debugger 5.0

### Improvements and New Features

- EEP-52 has been implemented.

  In binary matching, the size of the segment to be matched is now allowed to be
  a guard expression, and similarly in map matching the keys can now be guard
  expressions. See the Erlang Reference Manual and Programming Examples for more
  details.

  Language compilers or code generators that generate Core Erlang code may need
  to be updated to be compatible with the compiler in OTP 23. For more details,
  see the section Backwards Compatibility in
  [EEP 52](http://erlang.org/eeps/eep-0052.html).

  Own Id: OTP-14708

- The deprecated `erlang:get_stacktrace/0` BIF now returns an empty list instead
  of a stacktrace. To retrieve the stacktrace, use the extended try/catch syntax
  that was introduced in OTP 21. `erlang:get_stacktrace/0` is scheduled for
  removal in OTP 24.

  \*** POTENTIAL INCOMPATIBILITY \***

  Own Id: OTP-16484

## Debugger 4.2.8

### Fixed Bugs and Malfunctions

- Fix a bug where Unicode atoms are printed differently depending on if integer
  lists are printed as strings or not.

  Own Id: OTP-16186

## Debugger 4.2.7

### Fixed Bugs and Malfunctions

- All incorrect (that is, all) uses of "can not" has been corrected to "cannot"
  in source code comments, documentation, examples, and so on.

  Own Id: OTP-14282 Aux Id: PR-1891

## Debugger 4.2.6

### Fixed Bugs and Malfunctions

- Improved documentation.

  Own Id: OTP-15190

## Debugger 4.2.5

### Fixed Bugs and Malfunctions

- Fix a bug where calling a fun inside a binary would crash the Debugger.

  Own Id: OTP-14957 Aux Id: PR-1741

## Debugger 4.2.4

### Fixed Bugs and Malfunctions

- Do not quote variables and button names in Debugger windows. The bug was
  introduced in Erlang/OTP 20.1.

  Own Id: OTP-14802

## Debugger 4.2.3

### Improvements and New Features

- Tools are updated to show Unicode atoms correctly.

  Own Id: OTP-14464

## Debugger 4.2.2

### Fixed Bugs and Malfunctions

- The Erlang shell, `qlc:string_to_handle()`, and the Debugger (the Evaluator
  area and Edit variable window of the Bindings area) can parse pids, ports,
  references, and external funs, as long as they can be created in the running
  system.

  Own Id: OTP-14296

- Fix editing of simple binary values in the Bindings area of the Debugger's
  Attach Process Window.

  Own Id: OTP-14318

### Improvements and New Features

- Miscellaneous updates due to atoms containing arbitrary Unicode characters.

  Own Id: OTP-14285

## Debugger 4.2.1

### Fixed Bugs and Malfunctions

- Update build scripts to not make assumptions about where env, cp and perl are
  located.

  Own Id: OTP-13800

- A bug causing non-interpreted code to crash the debugger has been fixed.

  Own Id: OTP-13756

## Debugger 4.2

### Improvements and New Features

- When the debugger searches for source files, it will also use the location of
  the source in the compilation information part of the BEAM file.

  Own Id: OTP-13375

## Debugger 4.1.2

### Improvements and New Features

- Documentation corrections.

  Own Id: OTP-12994

## Debugger 4.1.1

### Fixed Bugs and Malfunctions

- Fix crash when starting a quick debugging session. Thanks Alan Duffield.

  Own Id: OTP-12911 Aux Id: seq12906

## Debugger 4.1

### Improvements and New Features

- Support variables as Map keys in expressions and patterns

  Erlang will accept any expression as keys in Map expressions and it will
  accept literals or bound variables as keys in Map patterns.

  Own Id: OTP-12218

## Debugger 4.0.3

### Fixed Bugs and Malfunctions

- Fix save state which did not work on Mac.

  Own Id: OTP-12378

## Debugger 4.0.2

### Fixed Bugs and Malfunctions

- Make sure to install .hrl files when needed

  Own Id: OTP-12197

- Invoking debugger functions `ia/1` and `iaa/1` crashed, when it tried to
  invoke the old and removed gs based gui functions.

  Own Id: OTP-12357

## Debugger 4.0.1

### Fixed Bugs and Malfunctions

- Fix evaluation of map updates in the debugger and erl_eval

  Reported-by: José Valim

  Own Id: OTP-11922

## Debugger 4.0

### Fixed Bugs and Malfunctions

- The debugger now correctly evaluates code such as '`X = true andalso X`'.
  (Thanks to Anthony Ramine.)

  Own Id: OTP-11553

- A few subtle bugs in the evaluation of code in the debugger has been
  corrected. (Thanks to Anthony Ramine.)

  Own Id: OTP-11676

- Application upgrade (appup) files are corrected for the following
  applications:

  `asn1, common_test, compiler, crypto, debugger, dialyzer, edoc, eldap, erl_docgen, et, eunit, gs, hipe, inets, observer, odbc, os_mon, otp_mibs, parsetools, percept, public_key, reltool, runtime_tools, ssh, syntax_tools, test_server, tools, typer, webtool, wx, xmerl`

  A new test utility for testing appup files is added to test_server. This is
  now used by most applications in OTP.

  (Thanks to Tobias Schlager)

  Own Id: OTP-11744

### Improvements and New Features

- Removed gs based applications and gs based backends. The `observer`
  application replaces the removed applications.

  \*** POTENTIAL INCOMPATIBILITY \***

  Own Id: OTP-10915

- Support Maps syntax in debugger (Thanks to Anthony Ramine).

  Own Id: OTP-11673

## Debugger 3.2.12

### Improvements and New Features

- Fix matching of floating point middle-endian machines. Thanks to Johannes
  Weissl.

  Own Id: OTP-11201

## Debugger 3.2.11

### Improvements and New Features

- A new checkbox has been added. When it is checked, the range set by the `erl`
  flag `+pc` is used for determining when to print lists of integers as strings.
  When it is unchecked, integer lists are never printed as strings.

  A minor incompatibility: settings saved by Erlang R16B01 or later cannot be
  read by Erlang R16B or earlier.

  Own Id: OTP-10899

- Erlang source files with non-ASCII characters are now encoded in UTF-8
  (instead of latin1).

  Own Id: OTP-11041 Aux Id: OTP-10907

## Debugger 3.2.10

### Improvements and New Features

- The +pc flag to erl can be used to set the range of characters considered
  printable. This affects how the shell and io:format("~tp",...) functionality
  does heuristic string detection. More can be read in STDLIB users guide.

  Own Id: OTP-10884

## Debugger 3.2.9

### Fixed Bugs and Malfunctions

- Fix Debugger settings dialog due to changed behavior in wxFileDialog (Thanks
  to Håkan Mattsson)

  Own Id: OTP-10621

### Improvements and New Features

- Support for Unicode has been implemented.

  Own Id: OTP-10302

- Where necessary a comment stating encoding has been added to Erlang files. The
  comment is meant to be removed in Erlang/OTP R17B when UTF-8 becomes the
  default encoding.

  Own Id: OTP-10630

- Integer lists and utf-8 binaries in variables are now displayed as strings.

  Own Id: OTP-10679

## Debugger 3.2.8

### Fixed Bugs and Malfunctions

- Fixed disappearing breakpoints bug, reported by Ricardo Catalinas Jiménez.

  Own Id: OTP-9950

## Debugger 3.2.7

### Fixed Bugs and Malfunctions

- Fix "OK" spelling in debugger messages and variables

  Simple code refactor in the debugger: renames all the occurrences of "Ok" to
  "OK" in the code, variable names and strings. This improves the consistency of
  the code and follows the GTK UI where "OK" is always used.(Thanks to Ricardo
  Catalinas Jiménez)

  Own Id: OTP-9699

### Improvements and New Features

- Variables are now now allowed in '`fun M:F/A`' as suggested by Richard O'Keefe
  in EEP-23.

  The representation of '`fun M:F/A`' in the abstract format has been changed in
  an incompatible way. Tools that directly read or manipulate the abstract
  format (such as parse transforms) may need to be updated. The compiler can
  handle both the new and the old format (i.e. extracting the abstract format
  from a pre-R15 BEAM file and compiling it using compile:forms/1,2 will work).
  The `syntax_tools` application can also handle both formats.

  \*** POTENTIAL INCOMPATIBILITY \***

  Own Id: OTP-9643

## Debugger 3.2.6

### Improvements and New Features

- Fix issues reported by dialyzer.

  Own Id: OTP-9107

## Debugger 3.2.5

### Improvements and New Features

- Miscellaneous updates

  Own Id: OTP-8976

## Debugger 3.2.4

### Improvements and New Features

- Type specs have been added/cleaned up. (Thanks to Kostis Sagonas.)

  Own Id: OTP-8757

## Debugger 3.2.3

### Improvements and New Features

- Warnings due to new autoimported BIFs removed

  Own Id: OTP-8674 Aux Id: OTP-8579

- The predefined builtin type tid() has been removed. Instead, ets:tid() should
  be used.

  \*** POTENTIAL INCOMPATIBILITY \***

  Own Id: OTP-8687

## Debugger 3.2.2

### Fixed Bugs and Malfunctions

- Bugs have been fixed in the evaluation of comprehensions and short-circuit
  expressions in guards.

  Own Id: OTP-8310

### Improvements and New Features

- Miscellaneous corrections of the WX version of the debugger.

  Own Id: OTP-8346

## Debugger 3.2.1

### Improvements and New Features

- The documentation is now built with open source tools (xsltproc and fop) that
  exists on most platforms. One visible change is that the frames are removed.

  Own Id: OTP-8201

## Debugger 3.2

### Improvements and New Features

- Added a new gui, start with debugger:start(gs) for old gui.

  Own Id: OTP-7366

- The undocumented, unsupported, and deprecated guard BIF `is_constant/1` has
  been removed.

  \*** INCOMPATIBILITY with R12B \***

  Own Id: OTP-7673

## Debugger 3.1.1.4

### Improvements and New Features

- There is now experimental support for loading of code from archive files. See
  the documentation of `code`, `init`, `erl_prim_loader `and `escript` for more
  info.

  The error handling of `escripts` has been improved.

  An `escript` may now set explicit arguments to the emulator, such as
  `-smp enabled`.

  An `escript` may now contain a precompiled beam file.

  An `escript` may now contain an archive file containing one or more
  applications (experimental).

  The internal module `code_aux` has been removed.

  Own Id: OTP-7548 Aux Id: otp-6622

## Debugger 3.1.1.3

### Improvements and New Features

- Minor changes.

  Own Id: OTP-7388

## Debugger 3.1.1.2

### Improvements and New Features

- The documentation has been updated so as to reflect the last updates of the
  Erlang shell as well as the minor modifications of the control sequence `p` of
  the `io_lib` module.

  Superfluous empty lines have been removed from code examples and from Erlang
  shell examples.

  Own Id: OTP-6944 Aux Id: OTP-6554, OTP-6911

## Debugger 3.1.1.1

### Improvements and New Features

- Minor Makefile changes.

  Own Id: OTP-6689

- Obsolete guard tests (such as list()) have been replaced with the modern guard
  tests (such as is_list()).

  Own Id: OTP-6725

## Debugger 3.1.1

### Fixed Bugs and Malfunctions

- Removed some dead code from `dbg_ieval`.

  Own Id: OTP-6552

## Debugger 3.1

### Fixed Bugs and Malfunctions

- The interpreter could not handle the case where an expression that should
  evaluate to a fun referred to uninterpreted code.

  Own Id: OTP-6061 Aux Id: seq10295

- Timeout for `gen_server` calls within Debugger is now set to `infinity`.

  Own Id: OTP-6103

### Improvements and New Features

- Notification windows are now centered over a parent window.

  Own Id: OTP-6011 Aux Id: OTP-5987

- When interpreting a module, it is now checked that the module does not belong
  to the Kernel, STDLIB, GS or Debugger application, as interpreting a module
  used by the debugger/interpreter itself will lead to a deadlock or emulator
  crash.

  Also `int:interpretable(Mod)` has been extended to return `{error,{app,App}}`
  if `Mod` belongs to one of the above applications.

  Own Id: OTP-6020

- `andalso`/`orelse` is now supported.

  Own Id: OTP-6021 Aux Id: OTP-5894

## Debugger 3.0.1

### Fixed Bugs and Malfunctions

- When evaluating a guard expression for a fun function clause, the environment
  variable bindings were not taken into account.

  Own Id: OTP-5837

### Improvements and New Features

- A number of smaller improvements to the GUI:

  - Multiple choices now possible in Function Break Dialog Window.
  - Right-clicking the Module entry in a Break Dialog Window will open a popup
    menu from which the appropriate (interpreted) module can be selected.
  - Auto Attach options can now be changed using the buttons in the left part of
    the Monitor Window, not only by the corresponding menu buttons.
  - Buttons for enabling and disabling all breakpoints have been added.
  - View Module Window keyboard shortcuts corrected.

  Own Id: OTP-4284

## Debugger 3.0

### Improvements and New Features

- Debugger can now handle `try-catch`. This meant large parts of the interpreter
  had to be rewritten. Also, some small changes to the GUI have been made.

  Own Id: OTP-5730

## Debugger 2.3.3

### Improvements and New Features

- It is now possible to encrypt the debug information in Beam files, to help
  keep the source code secret. See the documentation for compile on how to
  provide the key for encrypting, and the documentation for beam_lib on how to
  provide the key for decryption so that tools such as the Debugger, Xref, or
  Cover can be used.

  The `beam_lib:chunks/2` functions now accepts an additional chunk type
  '`compile_info`' to retrieve the compilation information directly as a term.
  (Thanks to Tobias Lindahl.)

  Own Id: OTP-5460 Aux Id: seq9787

## Debugger 2.3.2

### Fixed Bugs and Malfunctions

- The graphic applications now search for HTML documentation in the correct
  place.

  Own Id: OTP-5381

## Debugger 2.3.1

### Fixed Bugs and Malfunctions

- Package support has been added to the debugger. Thanks to Richard Carlsson in
  the HiPE project.

  Own Id: OTP-5255

### Improvements and New Features

- Updated to handle the latest version of the compiler.

  Own Id: OTP-5265<|MERGE_RESOLUTION|>--- conflicted
+++ resolved
@@ -23,7 +23,6 @@
 
 This document describes the changes made to the Debugger application.
 
-<<<<<<< HEAD
 ## Debugger 6.0.2
 
 ### Fixed Bugs and Malfunctions
@@ -107,7 +106,7 @@
 [PR-8926]: https://github.com/erlang/otp/pull/8926
 [PR-8625]: https://github.com/erlang/otp/pull/8625
 [PR-9670]: https://github.com/erlang/otp/pull/9670
-=======
+
 ## Debugger 5.5.0.1
 
 ### Fixed Bugs and Malfunctions
@@ -118,7 +117,6 @@
 
 [GH-10057]: https://github.com/erlang/otp/issues/10057
 [PR-10066]: https://github.com/erlang/otp/pull/10066
->>>>>>> 940ec0f6
 
 ## Debugger 5.5
 
