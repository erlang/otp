#
# %CopyrightBegin%
# 
# Copyright Ericsson AB 1997-2011. All Rights Reserved.
# 
# The contents of this file are subject to the Erlang Public License,
# Version 1.1, (the "License"); you may not use this file except in
# compliance with the License. You should have received a copy of the
# Erlang Public License along with this software. If not, it can be
# retrieved online at http://www.erlang.org/.
# 
# Software distributed under the License is distributed on an "AS IS"
# basis, WITHOUT WARRANTY OF ANY KIND, either express or implied. See
# the License for the specific language governing rights and limitations
# under the License.
# 
# %CopyrightEnd%
#

include $(ERL_TOP)/make/target.mk
include $(ERL_TOP)/make/$(TARGET)/otp.mk

# ----------------------------------------------------
# Target Specs
# ----------------------------------------------------

MODULES= \
	test_server_SUITE \
	test_server_line_SUITE \
	test_server_test_lib

ERL_FILES= $(MODULES:%=%.erl)

TARGET_FILES= $(MODULES:%=$(EBIN)/%.$(EMULATOR))
INSTALL_PROGS= $(TARGET_FILES)

EMAKEFILE=Emakefile
COVERFILE=test_server.cover

# ----------------------------------------------------
# Release directory specification
# ----------------------------------------------------
RELSYSDIR = $(RELEASE_PATH)/test_server_test

# ----------------------------------------------------
# FLAGS
# ----------------------------------------------------

ERL_MAKE_FLAGS += -pa $(ERL_TOP)/lib/test_server/ebin
ERL_COMPILE_FLAGS += -I$(ERL_TOP)/lib/test_server/include
ERL_COMPILE_FLAGS += -I$(ERL_TOP)/lib/test_server/test

EBIN = .

# ----------------------------------------------------
# Targets
# ----------------------------------------------------

.PHONY: make_emakefile

make_emakefile:
	$(ERL_TOP)/make/make_emakefile $(ERL_COMPILE_FLAGS) -o$(EBIN) \
	'*_SUITE_make' > $(EMAKEFILE)
	$(ERL_TOP)/make/make_emakefile $(ERL_COMPILE_FLAGS) -o$(EBIN) $(MODULES)\
	>> $(EMAKEFILE)

tests debug opt: make_emakefile
	cd ../src && $(MAKE) ../ebin/test_server_line.beam
	erl $(ERL_MAKE_FLAGS) -make

clean:
	rm -f $(EMAKEFILE)
	rm -f $(TARGET_FILES) $(GEN_FILES)
	rm -f core

docs:

# ----------------------------------------------------
# Release Target
# ---------------------------------------------------- 
include $(ERL_TOP)/make/otp_release_targets.mk

release_spec: opt

release_tests_spec: make_emakefile
	$(INSTALL_DIR) $(RELSYSDIR)
	$(INSTALL_DATA) $(EMAKEFILE) $(ERL_FILES) $(COVERFILE) $(RELSYSDIR)
<<<<<<< HEAD
	$(INSTALL_DATA) test_server.spec test_server.cover $(RELSYSDIR)
	chmod -f -R u+w $(RELSYSDIR)
=======
	$(INSTALL_DATA) test_server.spec $(RELSYSDIR)
	chmod -R u+w $(RELSYSDIR)
>>>>>>> 7ed11a88
	@tar cf - *_SUITE_data | (cd $(RELSYSDIR); tar xf -)

release_docs_spec:<|MERGE_RESOLUTION|>--- conflicted
+++ resolved
@@ -85,13 +85,8 @@
 release_tests_spec: make_emakefile
 	$(INSTALL_DIR) $(RELSYSDIR)
 	$(INSTALL_DATA) $(EMAKEFILE) $(ERL_FILES) $(COVERFILE) $(RELSYSDIR)
-<<<<<<< HEAD
 	$(INSTALL_DATA) test_server.spec test_server.cover $(RELSYSDIR)
-	chmod -f -R u+w $(RELSYSDIR)
-=======
-	$(INSTALL_DATA) test_server.spec $(RELSYSDIR)
 	chmod -R u+w $(RELSYSDIR)
->>>>>>> 7ed11a88
 	@tar cf - *_SUITE_data | (cd $(RELSYSDIR); tar xf -)
 
 release_docs_spec: