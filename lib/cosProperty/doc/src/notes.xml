--- conflicted
+++ resolved
@@ -32,27 +32,7 @@
   </header>
 
   <section>
-<<<<<<< HEAD
-    <title>cosProperty 1.1.12</title>
-
-    <section>
-      <title>Improvements and New Features</title>
-      <list type="bulleted">
-        <item>
-          <p>
-            Test suites published.</p>
-          <p>
-            Own Id: OTP-8543 Aux Id:</p>
-        </item>
-      </list>
-    </section>
-  </section>
-
-  <section>
-    <title>cosProperty 1.1.11</title>
-=======
     <title>cosProperty 1.1.13</title>
->>>>>>> 67a4c9ae
 
     <section>
       <title>Improvements and New Features</title>
