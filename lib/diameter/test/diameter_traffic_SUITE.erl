%%
%% %CopyrightBegin%
%%
%% Copyright Ericsson AB 2010-2024. All Rights Reserved.
%%
%% Licensed under the Apache License, Version 2.0 (the "License");
%% you may not use this file except in compliance with the License.
%% You may obtain a copy of the License at
%%
%%     http://www.apache.org/licenses/LICENSE-2.0
%%
%% Unless required by applicable law or agreed to in writing, software
%% distributed under the License is distributed on an "AS IS" BASIS,
%% WITHOUT WARRANTIES OR CONDITIONS OF ANY KIND, either express or implied.
%% See the License for the specific language governing permissions and
%% limitations under the License.
%%
%% %CopyrightEnd%
%%

%%
%% Tests of traffic between two Diameter nodes, one client, one server.
%% The traffic isn't meant to be sensible, just to exercise code.
%%

-module(diameter_traffic_SUITE).

%% all tests, no common_test dependency
-export([run/0,
         run/1]).

%% common_test wrapping
-export([suite/0,
         all/0,
         parallel/1]).

%% testcases
-export([send_ok/1,
         send_nok/1,
         send_eval/1,
         send_bad_answer/1,
         send_protocol_error/1,
         send_experimental_result/1,
         send_arbitrary/1,
         send_proxy_info/1,
         send_unknown/1,
         send_unknown_short/1,
         send_unknown_mandatory/1,
         send_unknown_short_mandatory/1,
         send_noreply/1,
         send_grouped_error/1,
         send_unsupported/1,
         send_unsupported_app/1,
         send_error_bit/1,
         send_unsupported_version/1,
         send_long_avp_length/1,
         send_short_avp_length/1,
         send_zero_avp_length/1,
         send_invalid_avp_length/1,
         send_invalid_reject/1,
         send_unexpected_mandatory_decode/1,
         send_unexpected_mandatory/1,
         send_too_many/1,
         send_long/1,
         send_maxlen/1,
         send_nopeer/1,
         send_noapp/1,
         send_discard/1,
         send_any_1/1,
         send_any_2/1,
         send_all_1/1,
         send_all_2/1,
         send_timeout/1,
         send_error/1,
         send_detach/1,
         send_encode_error/1,
         send_destination_1/1,
         send_destination_2/1,
         send_destination_3/1,
         send_destination_4/1,
         send_destination_5/1,
         send_destination_6/1,
         send_bad_option_1/1,
         send_bad_option_2/1,
         send_bad_filter_1/1,
         send_bad_filter_2/1,
         send_bad_filter_3/1,
         send_bad_filter_4/1,
         send_multiple_filters_1/1,
         send_multiple_filters_2/1,
         send_multiple_filters_3/1,
         send_anything/1]).

%% diameter callbacks
-export([peer_up/4,
         peer_down/4,
         pick_peer/7, pick_peer/8,
         prepare_request/6, prepare_request/7,
         prepare_retransmit/6,
         handle_answer/7, handle_answer/8,
         handle_error/7,
         handle_request/4]).

%% diameter_{tcp,sctp} callbacks
-export([message/3]).

-include_lib("kernel/include/inet_sctp.hrl").

-include("diameter.hrl").
-include("diameter_gen_base_rfc3588.hrl").
-include("diameter_gen_base_accounting.hrl").
%% The listening transports use RFC 3588 dictionaries, the client
%% transports use either 3588 or 6733. (So can't use the record
%% definitions in the latter case.)

%% ===========================================================================

-define(util, diameter_util).

-define(A, list_to_atom).
-define(L, atom_to_list).
-define(B, iolist_to_binary).

%% Don't use is_record/2 since dictionary hrl's aren't included.
%% (Since they define conflicting records with the same names.)
-define(is_record(Rec, Name), (Name == element(1, Rec))).

-define(ADDR, {127,0,0,1}).

-define(REALM, "erlang.org").
-define(HOST(Host, Realm), Host ++ [$.|Realm]).

-define(EXTRA, an_extra_argument).

%% Sequence mask for End-to-End and Hop-by-Hop identifiers.
-define(CLIENT_MASK, {1,26}).  %% 1 in top 6 bits

%% How to construct outgoing messages.
-define(ENCODINGS, [list, record, map]).

%% How to decode incoming messages.
-define(DECODINGS, [record, none, map, list, record_from_map]).

%% Which dictionary to use in the clients.
-define(RFCS, [rfc3588, rfc6733, rfc4005]).

%% Which transport protocol to use.
-define(TRANSPORTS, [sctp || ?util:have_sctp()] ++ [tcp]).

-record(group, {transport,
                strings,
                encoding,
                client_service,
                client_dict,
                client_sender,
                server_service,
                server_decoding,
                server_sender,
                server_throttle}).

%% Not really what we should be setting unless the message is sent in
%% the common application but diameter doesn't care.
-define(APP_ID, ?DIAMETER_APP_ID_COMMON).

%% An Application-ID the server doesn't support.
-define(BAD_APP, 42).

%% A common match when receiving answers in a client.
-define(answer_message(SessionId, ResultCode),
        ['answer-message' | #{'Session-Id' := SessionId,
                              'Origin-Host' := _,
                              'Origin-Realm' := _,
                              'Result-Code' := ResultCode}]).
-define(answer_message(ResultCode),
        ['answer-message' | #{'Origin-Host' := _,
                              'Origin-Realm' := _,
                              'Result-Code' := ResultCode}]).

%% Config for diameter:start_service/2.
-define(SERVICE(Name, Grp),
        [{'Origin-Host', Name ++ "." ++ ?REALM},
         {'Origin-Realm', ?REALM},
         {'Host-IP-Address', [?ADDR]},
         {'Vendor-Id', 12345},
         {'Product-Name', "OTP/diameter"},
         {'Auth-Application-Id', [0]},  %% common messages
         {'Acct-Application-Id', [3]},  %% base accounting
         {restrict_connections, false},
         {string_decode, Grp#group.strings},
         {avp_dictionaries, [diameter_gen_doic_rfc7683]},
         {incoming_maxlen, 1 bsl 21}
         | [{application, [{dictionary, D},
                           {module, [?MODULE, Grp]},
                           {answer_errors, callback}]}
            || D <- [diameter_gen_base_rfc3588,
                     diameter_gen_base_accounting,
                     diameter_gen_base_rfc6733,
                     diameter_gen_acct_rfc6733,
                     nas4005],
               D /= nas4005 orelse have_nas()]]).

-define(SUCCESS,
        ?'DIAMETER_BASE_RESULT-CODE_SUCCESS').
-define(COMMAND_UNSUPPORTED,
        ?'DIAMETER_BASE_RESULT-CODE_COMMAND_UNSUPPORTED').
-define(TOO_BUSY,
        ?'DIAMETER_BASE_RESULT-CODE_TOO_BUSY').
-define(APPLICATION_UNSUPPORTED,
        ?'DIAMETER_BASE_RESULT-CODE_APPLICATION_UNSUPPORTED').
-define(INVALID_HDR_BITS,
        ?'DIAMETER_BASE_RESULT-CODE_INVALID_HDR_BITS').
-define(INVALID_AVP_BITS,
        ?'DIAMETER_BASE_RESULT-CODE_INVALID_AVP_BITS').
-define(AVP_UNSUPPORTED,
        ?'DIAMETER_BASE_RESULT-CODE_AVP_UNSUPPORTED').
-define(UNSUPPORTED_VERSION,
        ?'DIAMETER_BASE_RESULT-CODE_UNSUPPORTED_VERSION').
-define(TOO_MANY,
        ?'DIAMETER_BASE_RESULT-CODE_AVP_OCCURS_TOO_MANY_TIMES').
-define(REALM_NOT_SERVED,
        ?'DIAMETER_BASE_RESULT-CODE_REALM_NOT_SERVED').
-define(UNABLE_TO_DELIVER,
        ?'DIAMETER_BASE_RESULT-CODE_UNABLE_TO_DELIVER').
-define(INVALID_AVP_LENGTH,
        ?'DIAMETER_BASE_RESULT-CODE_INVALID_AVP_LENGTH').

-define(EVENT_RECORD,
        ?'DIAMETER_BASE_ACCOUNTING-RECORD-TYPE_EVENT_RECORD').
-define(AUTHORIZE_ONLY,
        ?'DIAMETER_BASE_RE-AUTH-REQUEST-TYPE_AUTHORIZE_ONLY').
-define(AUTHORIZE_AUTHENTICATE,
        ?'DIAMETER_BASE_RE-AUTH-REQUEST-TYPE_AUTHORIZE_AUTHENTICATE').

-define(LOGOUT,
        ?'DIAMETER_BASE_TERMINATION-CAUSE_LOGOUT').
-define(BAD_ANSWER,
        ?'DIAMETER_BASE_TERMINATION-CAUSE_BAD_ANSWER').
-define(USER_MOVED,
        ?'DIAMETER_BASE_TERMINATION-CAUSE_USER_MOVED').

%% ===========================================================================
%% common_test wrapping

suite() ->
    [{timetrap, {seconds, 90}}].

all() ->
    [parallel].

parallel(_Config) ->
    run().

%% ===========================================================================

%% run/0
%%
%% The test cases proper, do or (meaningfully) die.
%%
%% Randomly choose one of many configuration possibilities. Testing
%% all of them takes too much time, and randomly skipping various
%% cases (as used to be the case) just unnecessary complexity. There
%% are run night after night in on various hosts, so just choosing a
%% configuration results in sufficient coverage over time.

run() ->
    %% ok = logger:set_primary_config(level, debug),
    Svc = ?util:unique_string(),
    run(#group{transport = ?util:choose(?TRANSPORTS),
               strings = bool(),
               encoding = ?util:choose(?ENCODINGS),
               client_service = [$C | Svc],
               client_dict = appdict(?util:choose(?RFCS)),
               client_sender = bool(),
               server_service = [$S | Svc],
               server_decoding = ?util:choose(?DECODINGS),
               server_sender = true,  %% avoid deadlock
               server_throttle = bool()}).

%% run/1

run(#group{} = Cfg) ->
    _ = result_codes(Cfg),
    io:format("config: ~p~n", [Cfg]),
    try
        ?util:run([{[fun traffic/1, Cfg], 60000}])
    after
        code:delete(nas4005),
        code:purge(nas4005),
        diameter:stop()
    end.

%% traffic/1

traffic(#group{} = Cfg) ->
    _ = compile_and_load(),
    ok = diameter:start(),
    LRef = server(Cfg),
    ok = client(Cfg, LRef),
    [] = send(Cfg),
<<<<<<< HEAD

    print_services_info(),

=======
    io:format("Service info: "
              "~n   ~p"
              "~n", [[{SvcName, diameter:service_info(SvcName, all)} ||
                         SvcName <- diameter:services()]]),
>>>>>>> e8033cf8
    ok = stop_services(Cfg),
    [] = ets:tab2list(diameter_request).


print_services_info() ->
    print_services_info(diameter:services()).

print_services_info([]) ->
    io:format("~n", []);
print_services_info([Service | Services]) ->
    io:format("~n   Service: ~s"
              "~n      Config:"
              "~n         ~p"
              "~n      Which Connections:"
              "~n         ~p"
              "~n      Which Connections/Service:"
              "~n         ~p"
              "~n      Which Watchdogs:"
              "~n         ~p"
              "~n      Which Watchdogs/Service:"
              "~n         ~p"
              "~n      Which Transports:"
              "~n         ~p"
              "~n      Which Transports/Service:"
              "~n         ~p"
              "~n      Peers Info:"
              "~n         ~p"
              "~n      Transport Info:"
              "~n         ~p"
              "~n      All info:"
              "~n         ~p",
              [Service,
               diameter_config:lookup(Service),
               diameter:which_connections(),
               diameter:which_connections(Service),
               diameter:which_watchdogs(),
               diameter:which_watchdogs(Service),
               diameter:which_transports(),
               diameter:which_transports(Service),
               diameter:service_info(Service, peers),
               diameter:service_info(Service, transport),
               diameter:service_info(Service, all)]),
    print_services_info(Services).


%% start_service/2

start_service(Svc, Opts) ->
    {ok, _} = {diameter:start_service(Svc, Opts), Opts},
    ok.

%% send/1

send(Cfg) ->
    Ref = make_ref(),
    Refs = [R || {F,1} <- module_info(exports),
                 "send_" ++ _ <- [atom_to_list(F)],
                 I <- [fun() -> exit({Ref, send(F, Cfg)}) end],
                 {_,R} <- [spawn_monitor(I)]],
    lists:filter(fun({R,_}) -> R /= Ref; (_) -> true end, wait(Refs)).

%% send/2

send(F, #group{transport = sctp})
  when F == send_long;
       F == send_maxlen ->
    ok;

send(F, Cfg) ->
    timer:sleep(rand:uniform(2000)),
    apply(?MODULE, F, [[{testcase, F}, {group, Cfg}]]).

%% wait/1

wait(Refs)
  when is_list(Refs) ->
    lists:map(fun wait/1, Refs);

wait(MRef) ->
    receive {'DOWN', MRef, process, _, T} -> T end.

%% ===========================================================================

%% server/1

server(Config) ->

    logger:debug("entry with"
                 "~n   Config: ~p", [Config]),

    #group{transport = T,
           client_sender = CS,
           server_service = SN,
           server_decoding = SD,
           server_sender = SS,
           server_throttle = ST}
        = Grp
        = group(Config),
    ok = start_service(SN, [{traffic_counters, bool()},
                            {decode_format, SD},
                            {bins_info, bins_info()}
                            | ?SERVICE(SN, Grp)]),
    Cfg = [{sender, SS},
           {message_cb, ST andalso {?MODULE, message, [0]}}]
        ++ [{packet, ?util:choose([false, raw])} || T == sctp andalso CS]
        ++ [{unordered, unordered()} || T == sctp],
    Opts = [{capabilities_cb, fun capx/2},
            {pool_size, 8}
           | server_apps()],
    _LRef = ?util:listen(SN, [T | Cfg], Opts).

%% client/1

client(Config, LRef) ->

    logger:debug("entry with"
                 "~n   Config: ~p", [Config]),

    #group{transport = T,
           encoding = E,
           client_service = CN,
           client_sender = CS}
        = Grp
        = group(Config),
    ok = start_service(CN, [{traffic_counters, bool()},
                            {sequence, ?CLIENT_MASK},
                            {decode_format, map},
                            {strict_arities, decode},
                            {bins_info, bins_info()}
                            | ?SERVICE(CN, Grp)]),
    _ = [?util:connect(CN, [T | C], LRef, O)
         || C <- [[{sender, CS} | client_opts(T)]],
            D <- ?DECODINGS,  %% for multiple candidate peers
            R <- ?RFCS,
            R /= rfc4005 orelse have_nas(),
            I <- [{D,E}],
            O <- [[{id, I}
                  | client_apps(R, [{'Origin-State-Id', origin(I)}])]]],
    ok.

bool() ->
    0.5 =< rand:uniform().

bins_info() ->
    %% Three possibilities: true | false | non_neg_integer()
    %% We choose a low range, 42, only because our test does not
    %% actually stress the system, so no point in picking a large
    %% number.
    ?util:choose([true, false, rand:uniform(42)]).

unordered() ->
    ?util:choose([true, false, 1, 2]).

client_opts(tcp) ->
    [];
client_opts(sctp) ->
    [{unordered, unordered()}
     | [{sctp_initmsg, #sctp_initmsg{num_ostreams = N,
                                     max_instreams = 5}}
        || N <- [rand:uniform(8)],
           N =< 6]].

server_apps() ->
    B = have_nas(),
    [{applications, [diameter_gen_base_rfc3588,
                     diameter_gen_base_accounting]
                    ++ [nas4005 || B]},
     {capabilities, [{'Auth-Application-Id', [0] ++ [1 || B]}, %% common, NAS
                     {'Acct-Application-Id', [3]}]}].          %% accounting

client_apps(rfc4005, Caps) ->
    [{applications, [nas4005]},
     {capabilities, [{'Auth-Application-Id', [1]},     %% NAS
                     {'Acct-Application-Id', []}
                    | Caps]}];
client_apps(D, Caps) ->
    D0 = dict0(D),
    [{applications, [acct(D0), D0]},
     {capabilities, Caps}].

have_nas() ->
    false /= code:is_loaded(nas4005).

stop_services(Config) ->
    #group{client_service = CN,
           server_service = SN}
        = group(Config),
    ok = diameter:stop_service(CN),
    ok = diameter:stop_service(SN).

capx(_, #diameter_caps{origin_host = {OH,DH}}) ->
    io:format("connection: ~p -> ~p~n", [DH,OH]),
    ok.

%% ===========================================================================

%% Ensure that result codes have the expected values.
result_codes(_Config) ->
    {2001,
     3001, 3002, 3003, 3004, 3007, 3008, 3009,
     5001, 5009, 5011, 5014}
        = {?SUCCESS,
           ?COMMAND_UNSUPPORTED,
           ?UNABLE_TO_DELIVER,
           ?REALM_NOT_SERVED,
           ?TOO_BUSY,
           ?APPLICATION_UNSUPPORTED,
           ?INVALID_HDR_BITS,
           ?INVALID_AVP_BITS,
           ?AVP_UNSUPPORTED,
           ?TOO_MANY,
           ?UNSUPPORTED_VERSION,
           ?INVALID_AVP_LENGTH}.

%% Send an ACR and expect success.
send_ok(Config) ->
    Req = ['ACR', {'Accounting-Record-Type', ?EVENT_RECORD},
                  {'Accounting-Record-Number', 1}],
    ['ACA' | #{'Result-Code' := ?SUCCESS,
               'Session-Id' := _}]
        = call(Config, Req).

%% Send an accounting ACR that the server answers badly to.
send_nok(Config) ->
    Req = ['ACR', {'Accounting-Record-Type', ?EVENT_RECORD},
                  {'Accounting-Record-Number', 0}],

    ?answer_message(?INVALID_AVP_BITS)
        = call(Config, Req).

%% Send an ACR and expect success.
send_eval(Config) ->
    Req = ['ACR', {'Accounting-Record-Type', ?EVENT_RECORD},
                  {'Accounting-Record-Number', 3}],

    ['ACA' | #{'Result-Code' := ?SUCCESS,
               'Session-Id' := _}]
        = call(Config, Req).

%% Send an accounting ACR that the server tries to answer with an
%% inappropriate header. That the error is detected is coded in
%% handle_answer.
send_bad_answer(Config) ->
    Req = ['ACR', {'Accounting-Record-Type', ?EVENT_RECORD},
                  {'Accounting-Record-Number', 2}],
    ?answer_message(?SUCCESS)
        = call(Config, Req).

%% Send an ACR that the server callback answers explicitly with a
%% protocol error and some AVPs to check the decoding of.
send_protocol_error(Config) ->
    Req = ['ACR', {'Accounting-Record-Type', ?EVENT_RECORD},
                  {'Accounting-Record-Number', 4}],

    ['answer-message' | #{'Result-Code' := ?TOO_BUSY,
                          'AVP' := [OLR | _]} = Avps]
        = call(Config, Req),

    #diameter_avp{name = 'OC-OLR',
                  value = #{'OC-Sequence-Number' := 1,
                            'OC-Report-Type' := 0,  %% HOST_REPORT
                            'OC-Reduction-Percentage' := [25],
                            'OC-Validity-Duration' := [60],
                            'AVP' := [OSF]}}
        = OLR,
    #diameter_avp{name = 'OC-Supported-Features',
                  value = #{} = Fs}
        = OSF,
    0 = maps:size(Fs),

    #group{client_dict = D} = group(Config), 

    if D == nas4005 ->
            error = maps:find('Failed-AVP', Avps),
            #{'AVP' := [_,Failed]}
                = Avps,
            #diameter_avp{name = 'Failed-AVP',
                          value = #{'AVP' := [NP,FR,AP]}}
                = Failed,
            #diameter_avp{name = 'NAS-Port',
                          value = 44}
                = NP,
            #diameter_avp{name = 'Firmware-Revision',
                          value = 12}
                = FR,
            #diameter_avp{name = 'Auth-Grace-Period',
                          value = 13}
                = AP;

       D == diameter_gen_base_rfc3588;
       D == diameter_gen_basr_accounting ->
            error = maps:find('Failed-AVP', Avps),
            #{'AVP' := [_,Failed]}
                = Avps,

            #diameter_avp{name = 'Failed-AVP',
                           value = #{'AVP' := [NP,FR,AP]}}
                = Failed,
            #diameter_avp{name = undefined,
                          value = undefined}
                = NP,
            #diameter_avp{name = 'Firmware-Revision',
                          value = 12}
                = FR,
            #diameter_avp{name = 'Auth-Grace-Period',
                          value = 13}
                = AP;

       D == diameter_gen_base_rfc6733;
       D == diameter_gen_acct_rfc6733 ->
            #{'Failed-AVP' := [#{'AVP' := [NP,FR,AP]}],
              'AVP' := [_]}
                = Avps,
            #diameter_avp{name = undefined,
                          value = undefined}
                = NP,
            #diameter_avp{name = 'Firmware-Revision',
                          value = 12}
                = FR,
            #diameter_avp{name = 'Auth-Grace-Period',
                          value = 13}
                = AP
    end.

%% Send a 3xxx Experimental-Result in an answer not setting the E-bit
%% and missing a Result-Code.
send_experimental_result(Config) ->
    Req = ['ACR', {'Accounting-Record-Type', ?EVENT_RECORD},
                  {'Accounting-Record-Number', 5}],
    ['ACA' | #{'Session-Id' := _}]
        = call(Config, Req).

%% Send an ASR with an arbitrary non-mandatory AVP and expect success
%% and the same AVP in the reply.
send_arbitrary(Config) ->
    Req = ['ASR', {'AVP', [#diameter_avp{name = 'Product-Name',
                                         value = "XXX"}]}],
    ['ASA' | #{'Session-Id' := _,
               'Result-Code' := ?SUCCESS,
               'AVP' := [#diameter_avp{name = 'Product-Name',
                                       value = V}]}]
        = call(Config, Req),
    "XXX" = string(V, Config).

%% Send Proxy-Info in an ASR that the peer answers with 3xxx, and
%% ensure that the AVP is returned.
send_proxy_info(Config) ->
    H0 = ?B(?util:unique_string()),
    S0 = ?B(?util:unique_string()),
    Req = ['ASR', {'Proxy-Info', #{'Proxy-Host'  => H0,
                                   'Proxy-State' => S0}}],
    ['answer-message' | #{'Result-Code' := 3999,
                          'Proxy-Info' := [#{'Proxy-Host' := H,
                                             'Proxy-State' := S}]}]
        = call(Config, Req),
    [H0, S0] = [?B(X) || X <- [H,S]].

%% Send an unknown AVP (to some client) and check that it comes back.
send_unknown(Config) ->
    Req = ['ASR', {'AVP', [#diameter_avp{code = 999,
                                         is_mandatory = false,
                                         data = <<17>>}]}],
    ['ASA' | #{'Session-Id' := _,
               'Result-Code' := ?SUCCESS,
               'AVP' := [#diameter_avp{code = 999,
                                       is_mandatory = false,
                                       data = <<17>>}]}]
        = call(Config, Req).

%% Ditto, and point the AVP length past the end of the message. Expect
%% 5014.
send_unknown_short(Config) ->
    send_unknown_short(Config, false, ?INVALID_AVP_LENGTH).

send_unknown_short(Config, M, RC) ->
    Req = ['ASR', {'AVP', [#diameter_avp{code = 999,
                                         is_mandatory = M,
                                         data = <<17>>}]}],
    ['ASA' | #{'Session-Id' := _,
               'Result-Code' := RC,
               'Failed-AVP' := [#{'AVP' := [Avp]}]}]
        = call(Config, Req),
    #diameter_avp{code = 999,
                  is_mandatory = M,
                  data = <<17, _/binary>>} %% extra bits from padding
        = Avp.

%% Ditto but set the M flag.
send_unknown_mandatory(Config) ->
    Req = ['ASR', {'AVP', [#diameter_avp{code = 999,
                                         is_mandatory = true,
                                         data = <<17>>}]}],
    ['ASA' | #{'Session-Id' := _,
               'Result-Code' := ?AVP_UNSUPPORTED,
               'Failed-AVP' := [#{'AVP' := [Avp]}]}]
        = call(Config, Req),
    #diameter_avp{code = 999,
                  is_mandatory = true,
                  data = <<17>>}
        = Avp.

%% Ditto, and point the AVP length past the end of the message. Expect
%% 5014 instead of 5001.
send_unknown_short_mandatory(Config) ->
    send_unknown_short(Config, true, ?INVALID_AVP_LENGTH).

%% Send an ASR containing an unexpected mandatory Session-Timeout.
%% Expect 5001, and check that the value in Failed-AVP was decoded.
send_unexpected_mandatory_decode(Config) ->
    Req = ['ASR', {'AVP', [#diameter_avp{code = 27,  %% Session-Timeout
                                         is_mandatory = true,
                                         data = <<12:32>>}]}],
    ['ASA' | #{'Session-Id' := _,
               'Result-Code' := ?AVP_UNSUPPORTED,
               'Failed-AVP' := [#{'AVP' := [Avp]}]}]
        = call(Config, Req),
    #diameter_avp{code = 27,
                  is_mandatory = true,
                  value = 12,
                  data = <<12:32>>}
        = Avp.

%% Try to two Auth-Application-Id in ASR expect 5009.
send_too_many(Config) ->
    Req = ['ASR', {'Auth-Application-Id', [?APP_ID, 44]}],

    ['ASA' | #{'Session-Id' := _,
               'Result-Code' := ?TOO_MANY,
               'Failed-AVP' := [#{'AVP' := [Avp]}]}]
        = call(Config, Req),
    #diameter_avp{name = 'Auth-Application-Id',
                  value = 44}
        = Avp.

%% Send an containing a faulty Grouped AVP (empty Proxy-Host in
%% Proxy-Info) and expect that only the faulty AVP is sent in
%% Failed-AVP. The encoded values of Proxy-Host and Proxy-State are
%% swapped in prepare_request since an empty Proxy-Host is an encode
%% error.
send_grouped_error(Config) ->
    Req = ['ASR', {'Proxy-Info', [[{'Proxy-Host', "abcd"},
                                   {'Proxy-State', ""}]]}],
    ['ASA' | #{'Session-Id' := _,
               'Result-Code' := ?INVALID_AVP_LENGTH,
               'Failed-AVP' := [#{'AVP' := [Avp]}]}]
        = call(Config, Req),
    #diameter_avp{name = 'Proxy-Info', value = #{'Proxy-Host' := H}}
        = Avp,
    <<0>> = ?B(H).

%% Send an STR that the server ignores.
send_noreply(Config) ->
    Req = ['STR', {'Termination-Cause', ?BAD_ANSWER}],
    {timeout, _} = call(Config, Req).

%% Send an unsupported command and expect 3001.
send_unsupported(Config) ->
    Req = ['STR', {'Termination-Cause', ?BAD_ANSWER}],
    ?answer_message(?COMMAND_UNSUPPORTED)
        = call(Config, Req).

%% Send an unsupported application and expect 3007.
send_unsupported_app(Config) ->
    Req = ['STR', {'Termination-Cause', ?BAD_ANSWER}],
    ?answer_message(?APPLICATION_UNSUPPORTED)
        = call(Config, Req).

%% Send a request with the E bit set and expect 3008.
send_error_bit(Config) ->
    Req = ['STR', {'Termination-Cause', ?BAD_ANSWER}],
    ?answer_message(?INVALID_HDR_BITS)
        = call(Config, Req).

%% Send a bad version and check that we get 5011.
send_unsupported_version(Config) ->
    Req = ['STR', {'Termination-Cause', ?LOGOUT}],
    ['STA' | #{'Session-Id' := _,
               'Result-Code' := ?UNSUPPORTED_VERSION}]
        = call(Config, Req).

%% Send a request containing an AVP length > data size.
send_long_avp_length(Config) ->
    send_invalid_avp_length(Config).

%% Send a request containing an AVP length < data size.
send_short_avp_length(Config) ->
    send_invalid_avp_length(Config).

%% Send a request containing an AVP whose advertised length is < 8.
send_zero_avp_length(Config) ->
    send_invalid_avp_length(Config).

%% Send a request containing an AVP length that doesn't match the
%% AVP's type.
send_invalid_avp_length(Config) ->
    Req = ['STR', {'Termination-Cause', ?LOGOUT}],

    ['STA' | #{'Session-Id' := _,
               'Result-Code' := ?INVALID_AVP_LENGTH,
               'Origin-Host' := _,
               'Origin-Realm' := _,
               'Failed-AVP' := [#{'AVP' := [_]}]}]
        = call(Config, Req).

%% Send a request containing 5xxx errors that the server rejects with
%% 3xxx.
send_invalid_reject(Config) ->
    Req = ['STR', {'Termination-Cause', ?USER_MOVED}],

    ?answer_message(?TOO_BUSY)
        = call(Config, Req).

%% Send an STR containing a known AVP, but one that's not expected and
%% that sets the M-bit.
send_unexpected_mandatory(Config) ->
    Req = ['STR', {'Termination-Cause', ?LOGOUT}],

    ['STA' | #{'Session-Id' := _,
               'Result-Code' := ?AVP_UNSUPPORTED}]
        = call(Config, Req).

%% Send something long that will be fragmented by TCP.
send_long(Config) ->
    Req = ['STR', {'Termination-Cause', ?LOGOUT},
                  {'User-Name', [binary:copy(<<$X>>, 1 bsl 20)]}],
    ['STA' | #{'Session-Id' := _,
               'Result-Code' := ?SUCCESS}]
        = call(Config, Req).

%% Send something longer than the configure incoming_maxlen.
send_maxlen(Config) ->
    Req = ['STR', {'Termination-Cause', ?LOGOUT},
                  {'User-Name', [binary:copy(<<$X>>, 1 bsl 21)]}],
    {timeout, _} = call(Config, Req).

%% Send something for which pick_peer finds no suitable peer.
send_nopeer(Config) ->
    Req = ['STR', {'Termination-Cause', ?LOGOUT}],
    {error, no_connection} = call(Config, Req, [{extra, [?EXTRA]}]).

%% Send something on an unconfigured application.
send_noapp(Config) ->
    #group{client_service = CN}
        = group(Config),
    Req = ['STR', {'Termination-Cause', ?LOGOUT}],
    {error, no_connection} = diameter:call(CN, unknown_alias, Req).

%% Send something that's discarded by prepare_request.
send_discard(Config) ->
    Req = ['STR', {'Termination-Cause', ?LOGOUT}],
    {error, unprepared} = call(Config, Req).

%% Send with a disjunctive filter.
send_any_1(Config) ->
    Req = ['STR', {'Termination-Cause', ?LOGOUT}],
    {error, no_connection} = call(Config, Req, [{filter, {any, []}}]).
send_any_2(Config) ->
    #group{server_service = SN}
        = group(Config),
    Req = ['STR', {'Termination-Cause', ?LOGOUT},
                  {'Destination-Host', [?HOST(SN, "unknown.org")]}],
    ?answer_message(?UNABLE_TO_DELIVER)
        = call(Config, Req, [{filter, {first, [{all, [host, realm]},
                                               realm]}}]).

%% Send with a conjunctive filter.
send_all_1(Config) ->
    Req = ['STR', {'Termination-Cause', ?LOGOUT}],
    Realm = lists:foldr(fun(C,A) -> [C,A] end, [], ?REALM),
    ['STA' | #{'Session-Id' := _,
               'Result-Code' := ?SUCCESS}]
        = call(Config, Req, [{filter, {all, [{host, any},
                                             {realm, Realm}]}}]).
send_all_2(Config) ->
    #group{server_service = SN}
        = group(Config),
    Req = ['STR', {'Termination-Cause', ?LOGOUT},
                  {'Destination-Host', [?HOST(SN, "unknown.org")]}],
    {error, no_connection}
        = call(Config, Req, [{filter, {all, [host, realm]}}]).

%% Timeout before the server manages an answer.
send_timeout(Config) ->
    Req = ['RAR', {'Re-Auth-Request-Type', ?AUTHORIZE_ONLY}],
    {timeout, _} = call(Config, Req, [{timeout, 1000}]).

%% Explicitly answer with an answer-message and ensure that we
%% received the Session-Id.
send_error(Config) ->
    Req = ['RAR', {'Re-Auth-Request-Type', ?AUTHORIZE_AUTHENTICATE}],
    ?answer_message([_], ?TOO_BUSY)
        = call(Config, Req).

%% Send a request with the detached option and receive it as a message
%% from handle_answer instead.
send_detach(Config) ->
    Req = ['STR', {'Termination-Cause', ?LOGOUT}],
    Ref = make_ref(),
    ok = call(Config, Req, [{extra, [{self(), Ref}]}, detach]),
    ['STA' | #{'Session-Id' := _,
               'Result-Code' := ?SUCCESS}]
        = receive {Ref, T} -> T end.

%% Send a request which can't be encoded and expect {error, encode}.
send_encode_error(Config) ->
    {error, encode} = call(Config, ['STR', {'Termination-Cause', huh}]).

%% Send with filtering and expect success.
send_destination_1(Config) ->
    #group{server_service = SN}
        = group(Config),
    Req = ['STR', {'Termination-Cause', ?LOGOUT},
                  {'Destination-Host', [?HOST(SN, ?REALM)]}],
    ['STA' | #{'Session-Id' := _,
               'Result-Code' := ?SUCCESS}]
        = call(Config, Req, [{filter, {all, [host, realm]}}]).
send_destination_2(Config) ->
    Req = ['STR', {'Termination-Cause', ?LOGOUT}],
    ['STA' | #{'Session-Id' := _,
               'Result-Code' := ?SUCCESS}]
        = call(Config, Req, [{filter, {all, [host, realm]}}]).

%% Send with filtering on and expect failure when specifying an
%% unknown host or realm.
send_destination_3(Config) ->
    Req = ['STR', {'Termination-Cause', ?LOGOUT},
                  {'Destination-Realm', <<"unknown.org">>}],
    {error, no_connection}
        = call(Config, Req, [{filter, {all, [host, realm]}}]).
send_destination_4(Config) ->
    #group{server_service = SN}
        = group(Config),
    Req = ['STR', {'Termination-Cause', ?LOGOUT},
                  {'Destination-Host', [?HOST(SN, ["unknown.org"])]}],
    {error, no_connection}
        = call(Config, Req, [{filter, {all, [host, realm]}}]).

%% Send without filtering and expect an error answer when specifying
%% an unknown host or realm.
send_destination_5(Config) ->
    Req = ['STR', {'Termination-Cause', ?LOGOUT},
                  {'Destination-Realm', [<<"unknown.org">>]}],
    ?answer_message(?REALM_NOT_SERVED)
        = call(Config, Req).
send_destination_6(Config) ->
    #group{server_service = SN}
        = group(Config),
    Req = ['STR', {'Termination-Cause', ?LOGOUT},
                  {'Destination-Host', [?HOST(SN, "unknown.org")]}],
    ?answer_message(?UNABLE_TO_DELIVER)
        = call(Config, Req).

%% Specify an invalid option and expect failure.
send_bad_option_1(Config) ->
    send_bad_option(Config, x).
send_bad_option_2(Config) ->
    send_bad_option(Config, {extra, false}).

send_bad_option(Config, Opt) ->
    Req = ['STR', {'Termination-Cause', ?LOGOUT}],
    try call(Config, Req, [Opt]) of
        T -> erlang:error({?MODULE, ?LINE, T})
    catch
        error: _ -> ok
    end.

%% Specify an invalid filter and expect no matching peers.
send_bad_filter_1(Config) ->
    send_bad_filter(Config, {all, none}).
send_bad_filter_2(Config) ->
    send_bad_filter(Config, {host, x}).
send_bad_filter_3(Config) ->
    send_bad_filter(Config, {eval, fun() -> true end}).
send_bad_filter_4(Config) ->
    send_bad_filter(Config, {eval, {?MODULE, not_exported, []}}).

send_bad_filter(Config, F) ->
    Req = ['STR', {'Termination-Cause', ?LOGOUT}],
    {error, no_connection} = call(Config, Req, [{filter, F}]).

%% Specify multiple filter options and expect them be conjunctive.
send_multiple_filters_1(Config) ->
    Fun = fun(#diameter_caps{}) -> true end,
    ['STA' | #{'Session-Id' := _,
               'Result-Code' := ?SUCCESS}]
        = send_multiple_filters(Config, [host, {eval, Fun}]).
send_multiple_filters_2(Config) ->
    E = {erlang, is_tuple, []},
    {error, no_connection}
        = send_multiple_filters(Config, [realm, {neg, {eval, E}}]).
send_multiple_filters_3(Config) ->
    E1 = [fun(#diameter_caps{}, ok) -> true end, ok],
    E2 = {erlang, is_tuple, []},
    E3 = {erlang, is_record, [diameter_caps]},
    E4 = [{erlang, is_record, []}, diameter_caps],
    ['STA' | #{'Session-Id' := _,
               'Result-Code' := ?SUCCESS}]
        = send_multiple_filters(Config, [{eval, E} || E <- [E1,E2,E3,E4]]).

send_multiple_filters(Config, Fs) ->
    Req = ['STR', {'Termination-Cause', ?LOGOUT}],
    call(Config, Req, [{filter, F} || F <- Fs]).

%% Ensure that we can pass a request in any form to diameter:call/4,
%% only the return value from the prepare_request callback being
%% significant.
send_anything(Config) ->
    ['STA' | #{'Session-Id' := _,
               'Result-Code' := ?SUCCESS}]
        = call(Config, anything).

%% ===========================================================================

group(#group{} = Rec) ->
    Rec;
group(Config) ->
    #group{} = proplists:get_value(group, Config).

string(V, Config) ->
    #group{strings = B} = group(Config),
    decode(V,B).

decode(S, true)
  when is_list(S) ->
    S;
decode(B, false)
  when is_binary(B) ->
    binary_to_list(B).

call(Config, Req) ->
    call(Config, Req, []).

call(Config, Req, Opts) ->
    Name = proplists:get_value(testcase, Config),
    #group{encoding = Enc,
           client_service = CN,
           client_dict = Dict0}
        = group(Config),
    diameter:call(CN,
                  dict(Req, Dict0),
                  msg(Req, Enc, Dict0),
                  [{extra, [Name, diameter_lib:now()]} | Opts]).

origin({D,E}) ->
    4*decode(D) + encode(E);

origin(N) ->
    {decode(N bsr 2), encode(N rem 4)}.

%% Map atoms. The atoms are part of (constructed) group names, so it's
%% good that they're readable.

decode(record) -> 0;
decode(list)   -> 1;
decode(map)    -> 2;
decode(none)   -> 3;
decode(record_from_map) -> 4;
decode(0) -> record;
decode(1) -> list;
decode(2) -> map;
decode(3) -> none;
decode(4) -> record_from_map.

encode(record) -> 0;
encode(list)   -> 1;
encode(map)    -> 2;
encode(0) -> record;
encode(1) -> list;
encode(2) -> map.

msg([H|_] = Msg, record = E, diameter_gen_base_rfc3588)
  when H == 'ACR';
       H == 'ACA' ->
    msg(Msg, E, diameter_gen_base_accounting);

msg([H|_] = Msg, record = E, diameter_gen_base_rfc6733)
  when H == 'ACR';
       H == 'ACA' ->
    msg(Msg, E, diameter_gen_acct_rfc6733);

msg([H|T], record, Dict) ->
    Dict:'#new-'(Dict:msg2rec(H), T);

msg([H|As], map, _)
  when is_list(As) ->
    [H | maps:from_list(As)];

msg(Msg, _, _) ->
    Msg.

to_map(#diameter_packet{msg = [_MsgName | Avps] = Msg},
       #group{server_decoding = map})
  when is_map(Avps) ->
    Msg;

to_map(#diameter_packet{msg = [MsgName | Avps]},
       #group{server_decoding = list}) ->
    [MsgName | maps:from_list(Avps)];

to_map(#diameter_packet{header = H, msg = Rec},
       #group{server_decoding = D})
  when D == record;
       D == record_from_map ->
    rec_to_map(Rec, dict(H));

%% No record decode: do it ourselves.
to_map(#diameter_packet{header = H,
                        msg = Name,
                        bin = Bin},
      #group{server_decoding = none,
             strings = B}) ->
    Opts = #{decode_format => map,
             string_decode => B,
             avp_dictionaries => [diameter_gen_doic_rfc7683],
             strict_mbit => true,
             rfc => 6733},
    #diameter_packet{msg = [MsgName | _Map] = Msg}
        = diameter_codec:decode(dict(H), Opts, Bin),
    {MsgName, _} = {Name, Msg},  %% assert
    Msg.

dict(#diameter_header{application_id = Id,
                      cmd_code = Code}) ->
    if Id == 1 ->
            nas4005;
       Code == 271 ->
            diameter_gen_base_accounting;
       true ->
            diameter_gen_base_rfc3588
    end.

rec_to_map(Rec, Dict) ->
    [R | Vs] = Dict:'#get-'(Rec),
    [Dict:rec2msg(R) | maps:from_list([T || {_,V} = T <- Vs,
                                            V /= undefined,
                                            V /= []])].

appdict(rfc4005) ->
    nas4005;
appdict(D) ->
    dict0(D).

dict0(D) ->
    ?A("diameter_gen_base_" ++ ?L(D)).

dict(Msg, Dict) ->
    d(name(Msg), Dict).

d(N, nas4005 = D) ->
    if N == {list, 'answer-message'};
       N == {map, 'answer-message'};
       N == {record, 'diameter_base_answer-message'} ->
            diameter_gen_base_rfc3588;
       true ->
            D
    end;
d(N, Dict0)
  when N == {list, 'ACR'};
       N == {list, 'ACA'};
       N == {map, 'ACR'};
       N == {map, 'ACA'};
       N == {record, diameter_base_accounting_ACR};
       N == {record, diameter_base_accounting_ACA} ->
    acct(Dict0);
d(_, Dict0) ->
    Dict0.

acct(diameter_gen_base_rfc3588) ->
    diameter_gen_base_accounting;
acct(diameter_gen_base_rfc6733) ->
    diameter_gen_acct_rfc6733.

%% Set only values that aren't already.

set(_, [N | As], Vs) ->
    [N | if is_map(As) ->
                 maps:merge(maps:from_list(Vs), As);
            is_list(As) ->
                 Vs ++ As
         end];

set(#group{client_dict = Dict0} = _Group, Rec, Vs) ->
    Dict = dict(Rec, Dict0),
    lists:foldl(fun({F,_} = FV, A) ->
                        reset(Dict, Dict:'#get-'(F, A), FV, A)
                end,
                Rec,
                Vs).

reset(Dict, E, FV, Rec)
  when E == undefined;
       E == [] ->
    Dict:'#set-'(FV, Rec);

reset(_, _, _, Rec) ->
    Rec.

%% ===========================================================================
%% diameter callbacks

%% peer_up/4

peer_up(_SvcName, _Peer, State, _Group) ->
    State.

%% peer_down/3

peer_down(_SvcName, _Peer, State, _Group) ->
    State.

%% pick_peer/7-8

pick_peer(Peers, _, [$C|_], _State, Group, Name, _)
  when Name /= send_detach ->
    find(Group, Peers).

pick_peer(_Peers, _, [$C|_], _State, _Group, send_nopeer, _, ?EXTRA) ->
    false;

pick_peer(Peers, _, [$C|_], _State, Group, send_detach, _, {_,_}) ->
    find(Group, Peers).

find(#group{encoding = E,
            client_service = CN,
            server_decoding = D},
     [_|_] = Peers) ->
    Id = {D,E},
    [P] = [P || P <- Peers, id(Id, P, CN)],
    {ok, P}.

id(Id, {Pid, _Caps}, SvcName) ->
    [{ref, _}, {type, _}, {options, Opts} | _]
        = diameter:service_info(SvcName, Pid),
    lists:member({id, Id}, Opts).

%% prepare_request/6-7

prepare_request(_Pkt, [$C|_], {_Ref, _Caps}, _, send_discard, _) ->
    {discard, unprepared};

prepare_request(Pkt, [$C|_], {_Ref, Caps}, Group, Name, _) ->
    {send, prepare(Pkt, Caps, Name, Group)}.

prepare_request(Pkt, [$C|_], {_Ref, Caps}, Group, send_detach, _, _) ->
    {eval_packet, {send, prepare(Pkt, Caps, Group)}, [fun log/2, detach]}.

log(#diameter_packet{bin = Bin} = P, T)
  when is_binary(Bin) ->
    io:format("~p: ~p~n", [T,P]).

%% prepare/4

prepare(Pkt, Caps, N, #group{client_dict = Dict0} = Group)
  when N == send_unknown_short_mandatory;
       N == send_unknown_short ->
    Req = prepare(Pkt, Caps, Group),

    #diameter_packet{header = #diameter_header{length = L},
                     bin = Bin}
        = E
        = diameter_codec:encode(Dict0, Pkt#diameter_packet{msg = Req}),

    %% Find the unknown AVP data at the end of the message and alter
    %% its length header.

    {Padding, [17|_]} = lists:splitwith(fun(C) -> C == 0 end,
                                       lists:reverse(binary_to_list(Bin))),

    Offset = L - length(Padding) - 4,
    <<H:Offset/binary, Len:24, T/binary>> = Bin,
    E#diameter_packet{bin = <<H/binary, (Len+9):24, T/binary>>};

prepare(Pkt, Caps, N, #group{client_dict = Dict0} = Group)
  when N == send_long_avp_length;
       N == send_short_avp_length;
       N == send_zero_avp_length ->
    Req = prepare(Pkt, Caps, Group),
    %% Second last AVP in our STR is Auth-Application-Id of type
    %% Unsigned32: set AVP Length to a value other than 12 and place
    %% it last in the message (so as not to mess with Termination-Cause).
    #diameter_packet{header = #diameter_header{length = L},
                     bin = B}
        = E
        = diameter_codec:encode(Dict0, Pkt#diameter_packet{msg = Req}),
    Offset = L - 24,  %% to Auth-Application-Id
    <<H:Offset/binary,
      Hdr:5/binary, 12:24, Data:4/binary,
      T:12/binary>>
        = B,
    AL = case N of
             send_long_avp_length  -> 13;
             send_short_avp_length -> 11;
             send_zero_avp_length  -> 0
         end,
    E#diameter_packet{bin = <<H/binary,
                              T/binary,
                              Hdr/binary, AL:24, Data/binary>>};

prepare(Pkt, Caps, N, #group{client_dict = Dict0} = Group)
  when N == send_invalid_avp_length;
       N == send_invalid_reject ->
    Req = prepare(Pkt, Caps, Group),
    %% Second last AVP in our STR is Auth-Application-Id of type
    %% Unsigned32: send data of length 8.
    #diameter_packet{header = #diameter_header{length = L},
                     bin = B0}
        = E
        = diameter_codec:encode(Dict0, Pkt#diameter_packet{msg = Req}),
    Offset = L - 7 - 12,  %% to AVP Length
    <<H0:Offset/binary, 12:24, T:16/binary>> = B0,
    <<V, L:24, H/binary>> = H0,  %% assert
    E#diameter_packet{bin = <<V, (L+4):24, H/binary, 16:24, 0:32, T/binary>>};

prepare(Pkt, Caps, send_unexpected_mandatory, #group{client_dict = Dict0}
                                              = Group) ->
    Req = prepare(Pkt, Caps, Group),
    #diameter_packet{bin = <<V, Len:24, T/binary>>}
        = E
        = diameter_codec:encode(Dict0, Pkt#diameter_packet{msg = Req}),
    {Code, Flags, undefined} = Dict0:avp_header('Proxy-State'),
    Avp = <<Code:32, Flags, 8:24>>,
    E#diameter_packet{bin = <<V, (Len+8):24, T/binary, Avp/binary>>};

prepare(Pkt, Caps, send_grouped_error, #group{client_dict = Dict0}
                                              = Group) ->
    Req = prepare(Pkt, Caps, Group),
    #diameter_packet{bin = Bin}
        = E
        = diameter_codec:encode(Dict0, Pkt#diameter_packet{msg = Req}),
    {Code, Flags, undefined} = Dict0:avp_header('Proxy-Info'),
    %% Find Proxy-Info by looking for its header.
    Pattern = <<Code:32, Flags, 28:24>>,
    {Offset, 8} = binary:match(Bin, Pattern),

    %% Extract and swap Proxy-Host/State payloads.

    <<H:Offset/binary,
      PI:8/binary,
      PH:5/binary,
      12:24,
      Payload:4/binary,
      PS:5/binary,
      8:24,
      T/binary>>
        = Bin,

    E#diameter_packet{bin = <<H/binary,
                              PI/binary,
                              PH/binary,
                              8:24,
                              PS:5/binary,
                              12:24,
                              Payload/binary,
                              T/binary>>};

prepare(Pkt, Caps, send_unsupported, #group{client_dict = Dict0} = Group) ->
    Req = prepare(Pkt, Caps, Group),
    #diameter_packet{bin = <<H:5/binary, _CmdCode:3/binary, T/binary>>}
        = E
        = diameter_codec:encode(Dict0, Pkt#diameter_packet{msg = Req}),
    E#diameter_packet{bin = <<H/binary, 42:24, T/binary>>};

prepare(Pkt, Caps, send_unsupported_app, #group{client_dict = Dict0}
                                         = Group) ->
    Req = prepare(Pkt, Caps, Group),
    #diameter_packet{bin = <<H:8/binary, _ApplId:4/binary, T/binary>>}
        = E
        = diameter_codec:encode(Dict0, Pkt#diameter_packet{msg = Req}),
    E#diameter_packet{bin = <<H/binary, ?BAD_APP:32, T/binary>>};

prepare(Pkt, Caps, send_error_bit, Group) ->
    #diameter_packet{header = Hdr} = Pkt,
    Pkt#diameter_packet{header = Hdr#diameter_header{is_error = true},
                        msg = prepare(Pkt, Caps, Group)};

prepare(Pkt, Caps, send_unsupported_version, Group) ->
    #diameter_packet{header = Hdr} = Pkt,
    Pkt#diameter_packet{header = Hdr#diameter_header{version = 42},
                        msg = prepare(Pkt, Caps, Group)};

prepare(Pkt, Caps, send_anything, Group) ->
    Req = ['STR', {'Termination-Cause', ?LOGOUT}],
    prepare(Pkt#diameter_packet{msg = Req}, Caps, Group);

prepare(Pkt, Caps, _Name, Group) ->
    prepare(Pkt, Caps, Group).

%% prepare/3

prepare(#diameter_packet{msg = Req} = Pkt, Caps, Group) ->
    set(name(Req), Pkt, Caps, Group).

%% set/4

set(N, #diameter_packet{msg = Req}, Caps, Group)
  when N == {record, diameter_base_accounting_ACR};
       N == {record, nas_ACR};
       N == {map, 'ACR'};
       N == {list, 'ACR'} ->
    #diameter_caps{origin_host  = {OH, _},
                   origin_realm = {OR, DR}}
        = Caps,

    set(Group, Req, [{'Session-Id', [diameter:session_id(OH)]},
                     {'Origin-Host',  [OH]},
                     {'Origin-Realm', [OR]},
                     {'Destination-Realm', [DR]}]);

set(N, #diameter_packet{msg = Req}, Caps, Group)
  when N == {record, diameter_base_ASR};
       N == {record, nas_ASR};
       N == {map, 'ASR'};
       N == {list, 'ASR'} ->
    #diameter_caps{origin_host  = {OH, DH},
                   origin_realm = {OR, DR}}
        = Caps,
    set(Group, Req, [{'Session-Id', [diameter:session_id(OH)]},
                     {'Origin-Host',  [OH]},
                     {'Origin-Realm', [OR]},
                     {'Destination-Host',  [DH]},
                     {'Destination-Realm', [DR]},
                     {'Auth-Application-Id', ?APP_ID}]);

set(N, #diameter_packet{msg = Req}, Caps, Group)
  when N == {record, diameter_base_STR};
       N == {record, nas_STR};
       N == {map, 'STR'};
       N == {list, 'STR'} ->
    #diameter_caps{origin_host  = {OH, _},
                   origin_realm = {OR, DR}}
        = Caps,
    set(Group, Req, [{'Session-Id', [diameter:session_id(OH)]},
                     {'Origin-Host',  [OH]},
                     {'Origin-Realm', [OR]},
                     {'Destination-Realm', [DR]},
                     {'Auth-Application-Id', ?APP_ID}]);

set(N, #diameter_packet{msg = Req}, Caps, Group)
  when N == {record, diameter_base_RAR};
       N == {record, nas_RAR};
       N == {map, 'RAR'};
       N == {list, 'RAR'} ->
    #diameter_caps{origin_host  = {OH, DH},
                   origin_realm = {OR, DR}}
        = Caps,
    set(Group, Req, [{'Session-Id', [diameter:session_id(OH)]},
                     {'Origin-Host',  [OH]},
                     {'Origin-Realm', [OR]},
                     {'Destination-Host',  [DH]},
                     {'Destination-Realm', [DR]},
                     {'Auth-Application-Id', ?APP_ID}]).

%% name/1

name([H|#{}]) ->
    {map, H};

name([H|_]) ->
    {list, H};

name(Rec) ->
    try
        {record, element(1, Rec)}
    catch
        error: badarg ->
            false
    end.

%% prepare_retransmit/6

prepare_retransmit(_Pkt, false, _Peer, _Group, _Name, _) ->
    discard.

%% handle_answer/7-8

handle_answer(Pkt, Req, [$C|_], Peer, Group, Name, _) ->
    answer(Pkt, Req, Peer, Name, Group).

handle_answer(Pkt, Req, [$C|_], Peer, Group, send_detach = Name, _, X) ->
    {Pid, Ref} = X,
    Pid ! {Ref, answer(Pkt, Req, Peer, Name, Group)}.

answer(Pkt, Req, _Peer, Name, #group{client_dict = Dict0}) ->
    #diameter_packet{header = H, msg = Ans, errors = Es} = Pkt,
    ApplId = app(Req, Name, Dict0),
    #diameter_header{application_id = ApplId} = H,  %% assert
    answer(Ans, Es, Name).

%% Missing Result-Code and inappropriate Experimental-Result-Code.
answer(Ans, Es, send_experimental_result) ->
    [{5004, #diameter_avp{name = 'Experimental-Result'}},
     {5005, #diameter_avp{name = 'Result-Code'}}]
        =  Es,
    Ans;

%% An inappropriate E-bit results in a decode error ...
answer(Ans, Es, send_bad_answer) ->
    [{5004, #diameter_avp{name = 'Result-Code'}} | _] = Es,
    Ans;

%% ... while other errors are reflected in Failed-AVP.
answer(Ans, [], _) ->
    Ans.

app(_, send_unsupported_app, _) ->
    ?BAD_APP;
app(Req, _, Dict0) ->
    Dict = dict(Req, Dict0),
    Dict:id().

%% handle_error/7

handle_error(timeout = Reason, _Req, [$C|_], _Peer, _, _, Time) ->
    Now = diameter_lib:now(),
    {Reason, {diameter_lib:timestamp(Time),
              diameter_lib:timestamp(Now),
              diameter_lib:micro_diff(Now, Time)}};

handle_error(Reason, _Req, [$C|_], _Peer, _, _, _Time) ->
    {error, Reason}.

%% handle_request/4

%% Note that diameter will set Result-Code and Failed-AVPs if
%% #diameter_packet.errors is non-null.

handle_request(#diameter_packet{header = H, avps = As}
               = Pkt,
               _,
               {_Ref, Caps},
               #group{encoding = E,
                      server_decoding = D}
               = Grp) ->
    #diameter_header{end_to_end_id = EI,
                     hop_by_hop_id = HI}
        = H,
    {V,B} = ?CLIENT_MASK,
    V = EI bsr B,  %% assert
    V = HI bsr B,  %%
    #diameter_caps{origin_state_id = {_,[Id]}} = Caps,
    {D,E} = T = origin(Id),  %% assert
    wrap(T, H, request(to_map(Pkt, Grp), [H|As], Caps)).

wrap(Id, H, {Tag, Action, Post}) ->
    {Tag, wrap(Id, H, Action), Post};

wrap(_, _, {reply, [#diameter_header{} | _]} = T) ->
    T;

wrap({_,E}, H, {reply, Ans}) ->
    Msg = base_to_nas(msg(Ans, E, diameter_gen_base_rfc3588), H),
    {reply, wrap(Msg)};

wrap(_, _, T) ->
    T.

%% Randomly wrap the answer in a diameter_packet.

wrap(#diameter_packet{} = Pkt) ->
    Pkt;

wrap(Msg) ->
    case rand:uniform(2) of
        1 -> #diameter_packet{msg = Msg};
        2 -> Msg
    end.

%% base_to_nas/2

base_to_nas(#diameter_packet{msg = Msg} = Pkt, H) ->
    Pkt#diameter_packet{msg = base_to_nas(Msg, H)};

base_to_nas(Rec, #diameter_header{application_id = 1})
  when is_tuple(Rec), not ?is_record(Rec, 'diameter_base_answer-message') ->
    D = case element(1, Rec) of
            diameter_base_accounting_ACA ->
                diameter_gen_base_accounting;
            _ ->
                diameter_gen_base_rfc3588
        end,
    [R | Values] = D:'#get-'(Rec),
    "diameter_base_" ++ N = ?L(R),
    Name = ?A("nas_" ++ if N == "accounting_ACA" ->
                                "ACA";
                           true ->
                                N
                        end),
    nas4005:'#new-'([Name | Values]);

base_to_nas(Msg, _) ->
    Msg.

%% request/3

%% send_experimental_result
request(['ACR' | #{'Accounting-Record-Number' := 5}],
        [Hdr | Avps],
        #diameter_caps{origin_host = {OH, _},
                       origin_realm = {OR, _}}) ->
    [H,R|T] = [A || N <- ['Origin-Host',
                          'Origin-Realm',
                          'Session-Id',
                          'Accounting-Record-Type',
                          'Accounting-Record-Number'],
                    #diameter_avp{} = A
                        <- [lists:keyfind(N, #diameter_avp.name, Avps)]],
    Ans = [Hdr#diameter_header{is_request = false},
           H#diameter_avp{data = OH},
           R#diameter_avp{data = OR},
           #diameter_avp{name = 'Experimental-Result',
                         code = 297,
                         need_encryption = false,
                         data = [#diameter_avp{data = {?DIAMETER_DICT_COMMON,
                                                       'Vendor-Id',
                                                       123}},
                                 #diameter_avp{data
                                               = {?DIAMETER_DICT_COMMON,
                                                  'Experimental-Result-Code',
                                                  3987}}]}
           | T],
    {reply, Ans};

request(Msg, _Avps, Caps) ->
    request(Msg, Caps).

%% request/2

%% send_nok
request(['ACR' | #{'Accounting-Record-Number' := 0}],
        _) ->
    {eval_packet, {protocol_error, ?INVALID_AVP_BITS}, [fun log/2, invalid]};

%% send_bad_answer
request(['ACR' | #{'Session-Id' := SId,
                   'Accounting-Record-Type' := RT,
                   'Accounting-Record-Number' := 2 = RN}],
        #diameter_caps{origin_host = {OH, _},
                       origin_realm = {OR, _}}) ->
    Ans = ['ACA', {'Result-Code', ?SUCCESS},
                  {'Session-Id', SId},
                  {'Origin-Host', OH},
                  {'Origin-Realm', OR},
                  {'Accounting-Record-Type', RT},
                  {'Accounting-Record-Number', RN}],

    {reply, #diameter_packet{header = #diameter_header{is_error = true},%% NOT
                             msg = Ans}};

%% send_eval
request(['ACR' | #{'Session-Id' := SId,
                   'Accounting-Record-Type' := RT,
                   'Accounting-Record-Number' := 3 = RN}],
        #diameter_caps{origin_host = {OH, _},
                       origin_realm = {OR, _}}) ->
    Ans = ['ACA', {'Result-Code', ?SUCCESS},
                  {'Session-Id', SId},
                  {'Origin-Host', OH},
                  {'Origin-Realm', OR},
                  {'Accounting-Record-Type', RT},
                  {'Accounting-Record-Number', RN}],
    {eval, {reply, Ans}, {erlang, now, []}};

%% send_ok
request(['ACR' | #{'Session-Id' := SId,
                   'Accounting-Record-Type' := RT,
                   'Accounting-Record-Number' := 1 = RN}],
        #diameter_caps{origin_host = {OH, _},
                       origin_realm = {OR, _}}) ->
    {reply, ['ACA', {'Result-Code', ?SUCCESS},
                    {'Session-Id', SId},
                    {'Origin-Host', OH},
                    {'Origin-Realm', OR},
                    {'Accounting-Record-Type', RT},
                    {'Accounting-Record-Number', RN}]};

%% send_protocol_error
request(['ACR' | #{'Accounting-Record-Number' := 4}],
        #diameter_caps{origin_host = {OH, _},
                       origin_realm = {OR, _}}) ->
    %% Include a DOIC AVP that will be encoded/decoded because of
    %% avp_dictionaries config.
    OLR = #{'OC-Sequence-Number' => 1,
            'OC-Report-Type' => 0,  %% HOST_REPORT
            'OC-Reduction-Percentage' => [25],
            'OC-Validity-Duration' => [60],
            'AVP' => [{'OC-Supported-Features', []}]},
    %% Include a NAS Failed-AVP AVP that will only be decoded under
    %% that application. Encode as 'AVP' since RFC 3588 doesn't list
    %% Failed-AVP in the answer-message grammar while RFC 6733 does.
    NP = #diameter_avp{data = {nas4005, 'NAS-Port', 44}},
    FR = #diameter_avp{name = 'Firmware-Revision', value = 12}, %% M=0
    AP = #diameter_avp{name = 'Auth-Grace-Period', value = 13}, %% M=1
    Failed = #diameter_avp{data = {diameter_gen_base_rfc3588,
                                   'Failed-AVP',
                                   [{'AVP', [NP,FR,AP]}]}},
    Ans = ['answer-message', {'Result-Code', ?TOO_BUSY},
                             {'Origin-Host', OH},
                             {'Origin-Realm', OR},
                             {'AVP', [{'OC-OLR', OLR}, Failed]}],
    {reply, Ans};

%% send_proxy_info
request(['ASR' | #{'Proxy-Info' := _}],
        _) ->
    {protocol_error, 3999};

request(['ASR' | #{'Session-Id' := SId} = Avps],
        #diameter_caps{origin_host = {OH, _},
                       origin_realm = {OR, _}}) ->
    {reply, ['ASA', {'Result-Code', ?SUCCESS},
                    {'Session-Id', SId},
                    {'Origin-Host', OH},
                    {'Origin-Realm', OR},
                    {'AVP', maps:get('AVP', Avps, [])}]};

%% send_invalid_reject
request(['STR' | #{'Termination-Cause' := ?USER_MOVED}],
        _Caps) ->
    {protocol_error, ?TOO_BUSY};

%% send_noreply
request(['STR' | #{'Termination-Cause' := T}],
        _Caps)
  when T /= ?LOGOUT ->
    discard;

%% send_destination_5
request(['STR' | #{'Destination-Realm' := R}],
        #diameter_caps{origin_realm = {OR, _}})
  when R /= undefined, R /= OR ->
    {protocol_error, ?REALM_NOT_SERVED};

%% send_destination_6
request(['STR' | #{'Destination-Host' := [H]}],
        #diameter_caps{origin_host = {OH, _}})
  when H /= OH ->
    {protocol_error, ?UNABLE_TO_DELIVER};

request(['STR' | #{'Session-Id' := SId}],
        #diameter_caps{origin_host  = {OH, _},
                       origin_realm = {OR, _}}) ->
    {reply, ['STA', {'Result-Code', ?SUCCESS},
                    {'Session-Id', SId},
                    {'Origin-Host', OH},
                    {'Origin-Realm', OR}]};

%% send_error/send_timeout
request(['RAR' | #{}], _Caps) ->
    receive after 2000 -> {protocol_error, ?TOO_BUSY} end.

%% message/3
%%
%% Limit the number of messages received. More can be received if read
%% in the same packet.

message(recv = D, {[_], Bin}, N) ->
    message(D, Bin, N);
message(Dir, #diameter_packet{bin = Bin}, N) ->
    message(Dir, Bin, N);

%% incoming request
message(recv, <<_:32, 1:1, _/bits>> = Bin, N) ->
    [Bin, N < 16, fun ?MODULE:message/3, N+1];

%% incoming answer
message(recv, Bin, _) ->
    [Bin];

%% outgoing
message(send, Bin, _) ->
    [Bin];

%% sent request
message(ack, <<_:32, 1:1, _/bits>>, _) ->
    [];

%% sent answer or discarded request
message(ack, _, N) ->
    [N =< 16, fun ?MODULE:message/3, N-1].

%% ------------------------------------------------------------------------

compile_and_load() ->
    Path = hd([P || H <- [[here(), ".."], [code:lib_dir(diameter)]],
                    P <- [filename:join(H ++ ["examples",
                                              "dict",
                                              "rfc4005_nas.dia"])],
                    {ok, _} <- [file:read_file_info(P)]]),
    Opts = [return,
            forms,
            {name, "nas4005"},
            {prefix, "nas"},
            {inherits, "common/diameter_gen_base_rfc3588"}],
    {ok, [Forms]} = diameter_make:codec(Path, Opts),
    {ok, nas4005, Bin, []} = compile:forms(Forms, [debug_info, return]),
    {module, nas4005} = code:load_binary(nas4005, "nas4005", Bin).

here() ->
    filename:dirname(code:which(?MODULE)).<|MERGE_RESOLUTION|>--- conflicted
+++ resolved
@@ -297,16 +297,7 @@
     LRef = server(Cfg),
     ok = client(Cfg, LRef),
     [] = send(Cfg),
-<<<<<<< HEAD
-
     print_services_info(),
-
-=======
-    io:format("Service info: "
-              "~n   ~p"
-              "~n", [[{SvcName, diameter:service_info(SvcName, all)} ||
-                         SvcName <- diameter:services()]]),
->>>>>>> e8033cf8
     ok = stop_services(Cfg),
     [] = ets:tab2list(diameter_request).
 
