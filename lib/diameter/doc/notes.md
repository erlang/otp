<!--
%CopyrightBegin%

SPDX-License-Identifier: Apache-2.0

Copyright Ericsson AB 2023-2025. All Rights Reserved.

Licensed under the Apache License, Version 2.0 (the "License");
you may not use this file except in compliance with the License.
You may obtain a copy of the License at

    http://www.apache.org/licenses/LICENSE-2.0

Unless required by applicable law or agreed to in writing, software
distributed under the License is distributed on an "AS IS" BASIS,
WITHOUT WARRANTIES OR CONDITIONS OF ANY KIND, either express or implied.
See the License for the specific language governing permissions and
limitations under the License.

%CopyrightEnd%
-->
# Release Notes

Releases are listed in reverse chronological order, most recent first.

<<<<<<< HEAD
=======
## diameter 2.5.1

### Fixed Bugs and Malfunctions

- With this change message_cb callback will be called with updated state for processing 'ack' after 'send'.

  Own Id: OTP-19753 Aux Id: [PR-9815]

[PR-9815]: https://github.com/erlang/otp/pull/9815

>>>>>>> 756621ce
## diameter 2.5

### Fixed Bugs and Malfunctions

- With this change diameter will not crash when decoding a DiameterURI without port number.

  Own Id: OTP-19620 Aux Id: [PR-9321]

[PR-9321]: https://github.com/erlang/otp/pull/9321

### Improvements and New Features

- [EEP-69: Nominal Types](https://www.erlang.org/eeps/eep-0069) has been implemented. As a side effect, nominal types can encode opaque types. We changed all opaque-handling logic and improved opaque warnings in Dialyzer.
  
  All existing Erlang type systems are structural: two types are seen as equivalent if their structures are the same. Type comparisons are based on the structures of the types, not on how the user explicitly defines them. For example, in the following example, `meter()` and `foot()` are equivalent. The two types can be used interchangeably. Neither of them differ from the basic type `integer()`.
  
  ````
  -type meter() :: integer().
  -type foot() :: integer().
  ````
  
  Nominal typing is an alternative type system, where two types are equivalent if and only if they are declared with the same type name. The EEP proposes one new syntax -nominal for declaring nominal types. Under nominal typing, `meter()` and `foot()` are no longer compatible. Whenever a function expects type `meter()`, passing in type `foot()` would result in a Dialyzer error.
  
  ````
  -nominal meter() :: integer().
  -nominal foot() :: integer().
  ````
  
  More nominal type-checking rules can be found in the EEP. It is worth noting that most work for adding nominal types and type-checking is in `erl_types.erl`. The rest are changes that removed the previous opaque type-checking, and added an improved version of it using nominal type-checking with reworked warnings.
  
  Backwards compatibility for opaque type-checking is not preserved by this PR. Previous opaque warnings can appear with slightly different wordings. A new kind of opaque warning `opaque_union` is added, together with a Dialyzer option `no_opaque_union` to turn this kind of warnings off.

  Own Id: OTP-19364 Aux Id: [PR-9079]

- The license and copyright header has changed format to include an `SPDX-License-Identifier`. At the same time, most files have been updated to follow a uniform standard for license headers.

  Own Id: OTP-19575 Aux Id: [PR-9670]

- With this change diameter will not use slave terminology

  Own Id: OTP-19621 Aux Id: [PR-9786]

[PR-9079]: https://github.com/erlang/otp/pull/9079
[PR-9670]: https://github.com/erlang/otp/pull/9670
[PR-9786]: https://github.com/erlang/otp/pull/9786

## diameter 2.4.1

### Fixed Bugs and Malfunctions

- Function specs for the main API module has been updated.

  Own Id: OTP-19126 Aux Id: [#8399]

- Man pages are now available for `erl`, `erlc`, `dialyzer`, and all other programs that are included in Erlang/OTP.

  Own Id: OTP-19201 Aux Id: [PR-8740]

- `diameter:stop_service/1` has been made more synchronous.

  Own Id: OTP-19206 Aux Id: ERIERL-1102

[#8399]: https://github.com/erlang/otp/issues/8399
[PR-8740]: https://github.com/erlang/otp/pull/8740

## diameter 2.4

### Improvements and New Features

- `-callback` attributes have been added to `m:diameter_app` and `m:diameter_transport`.

  Own Id: OTP-18783 Aux Id: [PR-7699]

- The documentation has been migrated to use Markdown and ExDoc.

  Own Id: OTP-18955 Aux Id: [PR-8026]

- Pick peer can now also handle request of type `#diameter_packet{}`.

  Own Id: OTP-19090 Aux Id: [PR-8399]

[PR-7699]: https://github.com/erlang/otp/pull/7699
[PR-8026]: https://github.com/erlang/otp/pull/8026
[PR-8399]: https://github.com/erlang/otp/pull/8399

## diameter 2.3.2.2

### Fixed Bugs and Malfunctions

* Stop service has been made more synchronous.

  Own Id: OTP-19206 Aux Id: ERIERL-1102

## diameter 2.3.2.1

### Improvements and New Features

* Pick peer can now also handle request of type #diameter_packet\{\}.

  Own Id: OTP-19090 Aux Id: PR-8399

## diameter 2.3.2

### Fixed Bugs and Malfunctions

* Reduce the impact of calling service_info by not counting the binaries (on the heap) info, This is done by introducing an option, bins_info, which controls this.

  Own Id: OTP-19040 Aux Id: ERIERL-1060

## diameter 2.3.1

### Fixed Bugs and Malfunctions

- Replaced unintentional Erlang Public License 1.1 headers in some files with
  the intended Apache License 2.0 header.

  Own Id: OTP-18815 Aux Id: PR-7780

## diameter 2.3

### Improvements and New Features

- Replace size/1 with either tuple_size/1 or byte_size/1

  The [`size/1`](`size/1`) BIF is not optimized by the JIT, and its use can
  result in worse types for Dialyzer.

  When one knows that the value being tested must be a tuple,
  [`tuple_size/1`](`tuple_size/1`) should always be preferred.

  When one knows that the value being tested must be a binary,
  [`byte_size/1`](`byte_size/1`) should be preferred. However,
  [`byte_size/1`](`byte_size/1`) also accepts a bitstring (rounding up size to a
  whole number of bytes), so one must make sure that the call to `byte_size/` is
  preceded by a call to [`is_binary/1`](`is_binary/1`) to ensure that bitstrings
  are rejected. Note that the compiler removes redundant calls to
  [`is_binary/1`](`is_binary/1`), so if one is not sure whether previous code
  had made sure that the argument is a binary, it does not harm to add an
  [`is_binary/1`](`is_binary/1`) test immediately before the call to
  [`byte_size/1`](`byte_size/1`).

  Own Id: OTP-18405 Aux Id:
  GH-6672,PR-6702,PR-6768,PR-6700,PR-6769,PR-6812,PR-6814

- Deprecates `dbg:stop_clear/0` because it is simply a function alias to
  `dbg:stop/0`

  Own Id: OTP-18478 Aux Id: GH-6903

- The implementation has been fixed to use `proc_lib:init_fail/2,3` where
  appropriate, instead of `proc_lib:init_ack/1,2`.

  \*** POTENTIAL INCOMPATIBILITY \***

  Own Id: OTP-18490 Aux Id: OTP-18471, GH-6339, PR-6843

## diameter 2.2.7.2

### Fixed Bugs and Malfunctions

* \`diameter:stop_service/1\` has been made more synchronous.

  Own Id: OTP-19206 Aux Id: ERIERL-1102

## diameter 2.2.7.1

### Fixed Bugs and Malfunctions

* Reduce the impact of calling service_info by not counting the binaries (on the heap) info, This is done by introducing an option, bins_info, which controls this.

  Own Id: OTP-19040 Aux Id: ERIERL-1060

## diameter 2.2.7

### Improvements and New Features

- There is a new configure option, `--enable-deterministic-build`, which will
  apply the `deterministic` compiler option when building Erlang/OTP. The
  `deterministic` option has been improved to eliminate more sources of
  non-determinism in several applications.

  Own Id: OTP-18165 Aux Id: PR-5965

## diameter 2.2.6

### Fixed Bugs and Malfunctions

- Fix decode of non-IP address types; that is, of values of the derived AVP data
  format Address whose first two octets specify an address family other than 1
  (IP) or 2 (IP6). Such values have never been decoded, and were treated as
  decode errors. They're now decoded to a 2-tuple of the integer() address
  family and binary() remaining octets, with no family-specific decode. The
  2-tuple distinguishes the decode from the 4-tuple and 8-tuple IP address
  decodes. 2-tuples are also now encoded.

  Note that even currently unassigned address families are decoded: only the
  reserved values, 0 and 65535, are treated as errors.

  Own Id: OTP-17976 Aux Id: GH-5463

## diameter 2.2.5

### Fixed Bugs and Malfunctions

- The compilation time is no longer recorded in BEAM files. There remained
  several undocumented functions that attempted to retrieve compilation times.
  Those have now been removed.

  Own Id: OTP-17962

## diameter 2.2.4

### Fixed Bugs and Malfunctions

- The unordered option was ignored on a client diameter_sctp transport, causing
  all delivery to be ordered.

  The association id was not specified to gen_sctp when requesting unordered
  delivery, causing the setting to be applied to the whole endpoint.

  Thanks to Bengt Kleberg and Andreas Schultz.

  Own Id: OTP-17366 Aux Id: GH-4775

## diameter 2.2.3

### Fixed Bugs and Malfunctions

- Add the 'first' tuple to type diameter:peer_filter/0. The filter was added in
  OTP-17.5.6.8 and OTP-18.3, but neither release updated the type specification.

  Own Id: OTP-16548 Aux Id: ERL-1191

## diameter 2.2.2

### Fixed Bugs and Malfunctions

- The possibility of choosing a handler process for an incoming Diameter request
  with a configured MFA was documented in OTP 20.0, but counters (with
  \{traffic_counters, true\}) were not incremented when this process was on a
  remote node. Counters are now incremented on the node that configures the
  transport in question.

  Introduced in OTP 21.3.

  Own Id: OTP-16457

- Transport options differing from those passed to diameter:add_transport/2 were
  used in several situations: when starting a transport process after
  connect_timer expiry after an initial connection attempt has failed, when
  starting a transport process after a connection has been accepted, when
  sending events, when returning options in diameter:service_info/2, and
  possibly more. In particular, the following configuration options to
  diameter:add_transport/2 were dropped: avp_dictionaries, incoming_maxlen,
  spawn_opt, strict_mbit.

  Moreover, any service options mistakenly passed to diameter:add_transport/2
  were interpreted as such, instead of being ignored as the documentation
  states, with the consequence that outgoing and incoming requests saw different
  values of some options, some were always taken from transport options, and
  others from service options.

  diameter:add_transport/2 must be called in new code for the fix to have
  effect.

  Introduced in OTP 20.1.

  Own Id: OTP-16459

## diameter 2.2.1

### Fixed Bugs and Malfunctions

- Fix inadvertently broad monitor that resulted in gen_server cast messages to
  hidden nodes from module diameter_dist.

  Own Id: OTP-15768

## diameter 2.2

### Fixed Bugs and Malfunctions

- Fix failure of incoming answer message with faulty Experimental-Result-Code.
  Failure to decode the AVP resulted in an uncaught exception, with no no
  handle_answer/error callback as a consequence.

  Own Id: OTP-15569 Aux Id: ERIERL-302

### Improvements and New Features

- Add spawn_opt MFA configuration to allow a callback to spawn a handler process
  for an incoming Diameter request on an an arbitrary node. Module diameter_dist
  provides a route_session/2 that can be used to distribute requests based on
  Session-Id, although this module is currently only documented in the module
  itself and may change.

  Own Id: OTP-15398

## diameter 2.1.6

### Fixed Bugs and Malfunctions

- Fix function_clause when sending an outgoing request after DPA has been sent
  in response to an incoming DPR. The caused the diameter_peer_fsm gen_server
  associated with the peer connection to fail, which could then result in the
  transport connection being reset before the peer closed it upon reception of
  DPA.

  Own Id: OTP-15198 Aux Id: ERIERL-213

## diameter 2.1.5

### Fixed Bugs and Malfunctions

- Fix documentation typos.

  Own Id: OTP-15045

## diameter 2.1.4.1

### Fixed Bugs and Malfunctions

- Fix failure of incoming answer message with faulty Experimental-Result-Code.
  Failure to decode the AVP resulted in an uncaught exception, with no no
  handle_answer/error callback as a consequence.

  Own Id: OTP-15569 Aux Id: ERIERL-302

## diameter 2.1.4

### Fixed Bugs and Malfunctions

- Fix close of diameter_tcp/sctp listening socket at
  diameter:remove_transport/2, that was broken in diameter 2.1. A reconfigured
  transport could not listen on the same endpoint as a result.

  Own Id: OTP-14839

- Fix handling of SUSPECT connections at service termination. A connection with
  this watchdog state caused diameter_service:terminate/2 to fail.

  Own Id: OTP-14947 Aux Id: ERIERL-124

## diameter 2.1.3

### Fixed Bugs and Malfunctions

- Fix documentation typo: peer_up/3 was written where peer_down/3 was intended.

  Own Id: OTP-14805

## diameter 2.1.2

### Fixed Bugs and Malfunctions

- A fault introduced in diameter 2.1 could cause decode errors to be ignored in
  AVPs following the header of a Grouped AVP.

  Own Id: OTP-14684 Aux Id: ERIERL-85

## diameter 2.1.1

### Fixed Bugs and Malfunctions

- An inadvertently removed monitor in diameter 2.1 caused the ets table
  diameter_reg to leak entries, and caused service restart and more to fail.

  Own Id: OTP-14668 Aux Id: ERIERL-83

## diameter 2.1

### Fixed Bugs and Malfunctions

- Fix handling of Proxy-Info in answer messages setting the E-bit.

  RFC 6733 requires that Proxy-Info AVPs in an incoming request be echoed in an
  outgoing answer. This was not done in answers formulated by diameter; for
  example, as a result of a handle_request callback having returned an
  'answer-message' or protocol_error tuple.

  Own Id: OTP-9869

- React to nodeup/nodedown when sharing peer connections.

  Service configuration share_peers and use_shared_peers did not respond to the
  coming and going of remote nodes.

  Own Id: OTP-14011

- Fix inappropriate message callbacks.

  An incoming CER or DPR was regarded as discarded, resulting in a corresponding
  message callback (if configured) in diameter_tcp/sctp.

  Own Id: OTP-14486

- Fix handling of 5009 errors (DIAMETER_AVP_OCCURS_TOO_MANY TIMES).

  RFC 6733 says that the first AVP that exceeds the bound should be reported,
  but the suggestions in the errors field of a diameter_packet record counted
  AVPs from the rear of the message, not the front. Additionally, diameter 2.0
  in OTP 20.0 broke the counting by accepting one more AVP than the message
  grammar in question allowed.

  Own Id: OTP-14512

- Match case insensitively in diameter_tcp/sctp accept tuple.

  Matching of remote addresses when accepting connections in a listening
  transport was case-sensitive, causing the semantics to change as a consequence
  of (kernel) OTP-13006.

  Own Id: OTP-14535 Aux Id: OTP-13006

- Fix backwards incompatibility of remote send when sharing transports.

  The sending of requests over a transport connection on a remote node running
  an older version of diameter was broken by diameter 2.0 in OTP 20.0.

  Own Id: OTP-14552

- Fix diameter_packet.avps decode of Grouped AVP errors in Failed-AVP.

  Decode didn't produce a list of diameter_avp records, so information about
  faulty component AVPs was lost.

  Own Id: OTP-14607

### Improvements and New Features

- Let unordered delivery be configured in diameter_sctp.

  With option \{unordered, boolean() | pos_integer()\}, with false the default,
  and N equivalent to OS =< N, where OS is the number of outbound streams
  negotiated on the association in question. If configured, unordered sending
  commences upon reception of a second message, outgoing messages being sent on
  stream 0 before this.

  The default false is for backwards compatibility, but false or 1 should be set
  to follow RFC 6733's recommendation on the use of unordered sending to avoid
  head-of-line blocking. There is typically no meaningful order to preserve,
  since the order in which outgoing messages are received by a transport process
  isn't known to the sender.

  Own Id: OTP-10889

- Complete/simplify Standards Compliance in User's Guide.

  Own Id: OTP-10927

- Add service option decode_format.

  To allow incoming messages to be decoded into maps or lists instead of
  records. Messages can be presented in any of the formats for encode.

  Decode performance has also been improved.

  Own Id: OTP-14511 Aux Id: OTP-14343

- Add service option traffic_counters.

  To let message-related counters be disabled, which can be a performance
  improvement in some usecases.

  Own Id: OTP-14521

- Allow loopback/any as local addresses in diameter_tcp/sctp.

  The atoms were implied by documentation, but not handled in code.

  Own Id: OTP-14544

- Add transport option strict_capx.

  To allow the RFC 6733 requirement that a transport connection be closed if a
  message is received before capabilities exchange to be relaxed.

  Own Id: OTP-14546

- Be consistent with service/transport configuration.

  For options for which it's meaningful, defaults values for transport options
  can now be configured on a service. This was previously the case only for an
  arbitrary subset of options.

  Own Id: OTP-14555

- Add service/transport option avp_dictionaries.

  To provide better support for AVPs that are not defined in the application
  dictionary: configuring additional dictionaries in an avp_dictionaries tuple
  allows their AVPs to be encoded/decoded in much the same fashion as
  application AVPs.

  The motivation is RFC 7683 Diameter Overload, Indicator Conveyance (DOIC),
  that defines AVPs intended to be piggybacked onto arbitrary messages. A DOIC
  dictionary has been included in the installation, in module
  diameter_gen_doic_rfc7683.

  Own Id: OTP-14588

- Decode application AVPs in answers setting the E-bit.

  AVPs defined in the application of the message being sent were previously not
  decoded, only those in the common application that defines the answer-message
  grammar.

  Own Id: OTP-14596

## diameter 2.0

### Improvements and New Features

- Let candidate peers be passed to diameter:call/4

  With call option peer, to allow a request to be sent to a peer that hasn't
  advertised support for the application in question.

  RFC 6733 2.4 requires a node to send the application identifiers of all
  locally supported applications at capabilities exchange, but not all nodes
  respect this for the common application, and diameter itself will send
  D\[WP]\[RA] without the common application having been explicitly advertised.
  Regarding the common application as implicit renders Result-Code 5010
  (DIAMETER_NO_COMMON_APPLICATION) meaningless however, so allow any request to
  be sent as long as there is a configured dictionary to support it.

  Own Id: OTP-14338

- Improve performance of message encode/decode and related handling.

  Dictionaries using @custom_types or @codecs will need to adapt the
  corresponding functions to accept an additional argument that is now passed
  through encode/decode, which was required to remove various process
  dictionary-based workarounds that have been used to solve problems in the
  past.

  \*** POTENTIAL INCOMPATIBILITY \***

  Own Id: OTP-14343

- Add transport options to avoid deadlock and allow for load regulation.

  Both diameter_tcp and diameter_sctp now accept two new configuration options:
  sender and message_cb. The former causes outgoing sends to take place in a
  dedicated process, to avoid the possibility of deadlock when both the
  transport process and its peer block in send. The latter allows a callback to
  control the reading of messages on the socket, to allow for backpressure
  towards peers when the rate of incoming traffic is greater than can otherwise
  be handled.

  Neither of these options are yet documented, but are unlikely to change unless
  problems are discovered. The sender option is not the default since it should
  probably always be used in combination with message_cb, to prevent incoming
  requests from being read at a higher rate than a peer allows outgoing answers
  to be sent.

  Own Id: OTP-14455 Aux Id: ERL-332

## diameter 1.12.2

### Fixed Bugs and Malfunctions

- An improvement in the handling of peer failover in diameter 1.12.1 adversely
  affected performance when sending requests. Further, the inefficient use of a
  public table to route incoming answers has been removed.

  Own Id: OTP-14206

- Fixed xml issues in old release notes

  Own Id: OTP-14269

## diameter 1.12.1

### Fixed Bugs and Malfunctions

- Close diameter_tcp/sctp listening sockets at diameter:stop_service/1.

  Broken by OTP-13611.

  Own Id: OTP-13787 Aux Id: OTP-13611

- Update build scripts to not make assumptions about where env, cp and perl are
  located.

  Own Id: OTP-13800

## diameter 1.12

### Fixed Bugs and Malfunctions

- Ensure listening socket is closed at transport removal.

  Transport removal did not immediately close a `diameter_tcp/sctp` listening
  socket, and a subsequent peer connection caused it to remain open.

  Own Id: OTP-13611

### Improvements and New Features

- Add `diameter:peer_info/1`.

  That retrieves information in the style of `diameter:service_info/2`, but for
  a single peer connection.

  Own Id: OTP-13508

## diameter 1.11.2

### Fixed Bugs and Malfunctions

- Make peer handling more efficient.

  Inefficient lookup and manipulation of peer lists could result in poor
  performance when many outgoing requests were sent simultaneously, or when many
  peers connected simultaneously. Filtering peer lists on realm/host is now also
  more efficient in many cases.

  Own Id: OTP-13164

- Fix handling of shared peer connections in watchdog state SUSPECT.

  A peer connection shared from a remote node was regarded as being up for the
  lifetime of the connection, ignoring watchdog transitions into state SUSPECT.

  Own Id: OTP-13342

## diameter 1.11.1

### Fixed Bugs and Malfunctions

- Fix request table leaks

  The End-to-End and Hop-by-Hop identifiers of outgoing Diameter requests are
  stored in a table in order for the caller to be located when the corresponding
  answer message is received. Entries were orphaned if the handler was
  terminated by an exit signal as a consequence of actions taken by callback
  functions, or if callbacks modified identifiers in retransmission cases.

  Own Id: OTP-13137

## diameter 1.11

### Fixed Bugs and Malfunctions

- Fix relay encode of nested, Grouped AVPs.

  A fault in OTP-12475 caused encode to fail if the first AVP in a Grouped AVP
  was itself Grouped.

  Own Id: OTP-12879 Aux Id: OTP-12475

- Match acceptable peer addresses case insensitively.

  Regular expressions passed in an 'accept' tuple to diameter_tcp or
  diameter_sctp inappropriately matched case.

  Own Id: OTP-12902

- Fix diameter_watchdog function clause.

  OTP-12912 introduced an error with accepting transports setting
  `{restrict_connections, false}`, causing processes to fail when peer
  connections were terminated.

  Own Id: OTP-12969

### Improvements and New Features

- Don't report 5005 (DIAMETER_AVP_MISSING) errors unnecessarily.

  An AVP whose decode failed was reported as missing, despite having been
  reported with another error as a consequence of the failure.

  Own Id: OTP-12871

- Improve decode performance.

  The time required to decode a message increased quadratically with the number
  of AVPs in the worst case, leading to extremely long execution times.

  Own Id: OTP-12891

- Improve watchdog and statistics performance.

  Inefficient use of timers contributed to poor performance at high load, as did
  ordering of the table statistics are written to.

  Own Id: OTP-12912

- Add service_opt() strict_mbit.

  There are differing opinions on whether or not reception of an arbitrary AVP
  setting the M-bit is an error. The default interpretation is strict: if a
  command grammar doesn't explicitly allow an AVP setting the M-bit then
  reception of such an AVP is regarded as an error. Setting
  `{strict_mbit, false}` disables this check.

  Own Id: OTP-12947

## diameter 1.10

### Fixed Bugs and Malfunctions

- Fix decode of Grouped AVPs containing errors.

  RFC 6733 says this of Failed-AVP in 7.5:

  - \_\_\_\_ -
    `In the case where the offending AVP is embedded within a Grouped AVP, the Failed-AVP MAY contain the grouped AVP, which in turn contains the single offending AVP. The same method MAY be employed if the grouped AVP itself is embedded in yet another grouped AVP and so on. In this case, the Failed-AVP MAY contain the grouped AVP hierarchy up to the single offending AVP. This enables the recipient to detect the location of the offending AVP when embedded in a group.`

  It says this of DIAMETER_INVALID_AVP_LENGTH in 7.1.5:

  - \_\_\_\_ -
    `The request contained an AVP with an invalid length. A Diameter message indicating this error MUST include the offending AVPs within a Failed-AVP AVP. In cases where the erroneous AVP length value exceeds the message length or is less than the minimum AVP header length, it is sufficient to include the offending AVP header and a zero filled payload of the minimum required length for the payloads data type. If the AVP is a Grouped AVP, the Grouped AVP header with an empty payload would be sufficient to indicate the offending AVP. In the case where the offending AVP header cannot be fully decoded when the AVP length is less than the minimum AVP header length, it is sufficient to include an offending AVP header that is formulated by padding the incomplete AVP header with zero up to the minimum AVP header length.`

  The AVPs placed in the errors field of a diameter_packet record are intended
  to be appropriate for inclusion in a Failed-AVP, but neither of the above
  paragraphs has been followed in the Grouped case: the entire faulty AVP
  (non-faulty components and all) has been included. This made it difficult to
  identify the actual faulty AVP in all but simple cases.

  The decode is now adapted to the RFC, and implements the suggested single
  faulty AVP, nested in as many Grouped containers as required.

  Own Id: OTP-12721

- Fix SCTP problems on Solaris.

  The allocation of association ids in Solaris was in conflict with an
  assumption made in diameter_sctp, resulting in failures when accepting
  multiple peer connections.

  Own Id: OTP-12768

- Fix start order of alternate transports.

  A transport configured with diameter:add_transport/2 can be passed multiple
  transport_module/transport_config tuples in order to specify alternate
  configuration, modules being attempted in order until one succeeds. This is
  primarily for the connecting case; for example, to allow a transport to be
  configured to first attempt connection over SCTP, and then TCP in case SCTP
  fails. Multiple module tuples can be paired with a single config tuple, but in
  this case the start order was reversed relative to the order in which the
  modules were specified.

  Own Id: OTP-12851

### Improvements and New Features

- Change license text from Erlang Public License to Apache Public License v2.

  Own Id: OTP-12845

## diameter 1.9.2

### Fixed Bugs and Malfunctions

- Fix broken relay counters.

  OTP-12654 in OTP 17.5.3 broke counters in the case of answer messages received
  in the relay application. Counters were accumulated as unknown messages or
  no_result_code instead of as relayed messages on the intended Result-Code and
  'Experimental-Result' tuples.

  Own Id: OTP-12741

- Fix diameter_sctp listener race.

  An oversight in OTP-12428 made it possible to start a transport process that
  could not establish associations.

  Own Id: OTP-12744

## diameter 1.9.1

### Known Bugs and Problems

- Don't leave extra bit in decoded AVP data.

  OTP-12074 in OTP 17.3 missed one case: a length error on a trailing AVP
  unknown to the dictionary in question.

  Own Id: OTP-12642

- Don't confuse Result-Code and Experimental-Result.

  The errors field of a decoded diameter_packet record was populated with a
  Result-Code AVP when an Experimental-Result containing a 3xxx Result-Code was
  received in an answer not setting the E-bit. The correct AVP is now extracted
  from the incoming message.

  Own Id: OTP-12654

- Don't count on unknown Application Id.

  OTP-11721 in OTP 17.1 missed the case of an Application Id not agreeing with
  that of the dictionary in question, causing counters to be accumulated on keys
  containing the unknown id.

  Own Id: OTP-12701

## diameter 1.9

### Fixed Bugs and Malfunctions

- Don't discard outgoing answers unnecessarily.

  Answers missing a Result-Code AVP or setting an E-bit inappropriately were
  discarded even if encode was successful.

  Own Id: OTP-11492

- Increase supervision timeouts.

  At diameter application shutdown, DPR could be omitted on open peer
  connections because of short supervision timeouts.

  Own Id: OTP-12412

- Fix retransmission of messages sent as header/avps list.

  Extracting End-to-End and Hop-by-Hop Identifiers resulted in a function clause
  error, resulting in a handle_error callback.

  Own Id: OTP-12415

- Fix diameter_avp decode of Grouped AVPs having decode errors.

  Components of such an AVP were not extracted, causing it to be represented by
  a single diameter_avp record instead of the intended list.

  Dictionary files must be recompiled for the fix to have effect.

  Own Id: OTP-12475

- Fix ordering of AVPs in relayed messages.

  The order was reversed relative to the received order, with a Route-Record AVP
  prepended.

  Thanks to Andrzej Trawiński.

  Own Id: OTP-12551

- Fix issues with DiameterURI encode/decode.

  RFC 6773 changed the default port and transport, but the RFC 3588 defaults
  were used even if the RFC 6733 common dictionary was in use. The RFC 3588
  defaults are now only used when the common dictionary is
  diameter_gen_base_rfc3588.

  Both RFC 3588 and 6733 disallow transport=udp;protocol=diameter. Encode of the
  combination now fails.

  Decode of ports numbers outside the range 0-65535 and fully qualified domain
  names longer than 255 octets now fails.

  Note that RFC 3588 is obsolete, and that there is a diameter_gen_base_rfc6733.
  The change in defaults is a potential interoperability problem when moving to
  RFC 6733 with peers that do not send all URI components. The fact that 6733
  allows 5xxx result codes in answer messages setting the E-bit, which RFC 3588
  doesn't, is another.

  Own Id: OTP-12589

### Improvements and New Features

- Add service_opt() string_decode.

  To disable the decode of potentially large binaries to string. This prevents
  large strings from being copied when incoming Diameter messages are passed
  between processes, a vulnerability that can lead to memory being exhausted
  given sufficiently malicious peers.

  The value is a boolean(), true being the default for backwards compatibility.
  Setting false causes both diameter_caps records and decoded messages to
  contain binary() in relevant places that previously had string():
  diameter_app(3) callbacks need to be prepared for the change.

  The Diameter types affected are OctetString and the derived types UTF8String,
  DiameterIdentity, DiameterURI, IPFilterRule, and QoSFilterRule. Time and
  Address are unaffected.

  Own Id: OTP-11952

- Add transport_opt() pool_size.

  To allow for pools of accepting transport processes, which can better service
  multiple simultaneous peer connections. The option can also be used with
  connecting transports, to establish multiple connections to the same peer
  without having to configure multiple transports.

  Own Id: OTP-12428

- Allow DPR to be sent with diameter:call/4.

  It has been possible to send, but the answer was regarded as unsolicited and
  discarded. DPA now causes the transport process in question to be terminated,
  as for DPR that diameter itself sends.

  Own Id: OTP-12542

- Discard requests after DPR.

  RFC 6733 is imprecise, but the tone is that messages received after DPR are an
  exception to be dealt with only because of the possibility of unordered
  delivery over SCTP. As a consequence, and because a request following DPR is
  unlikely to be answered due to the impending loss of the peer connection,
  discard outgoing requests following an outgoing or incoming DPR. Incoming
  requests are also discarded, with the exception of DPR itself. Answers are
  sent and received as usual.

  Own Id: OTP-12543

- Add transport_opt() dpr_timeout.

  To cause a peer connection to be closed following an outgoing DPA when the
  peer fails to do so. It is the recipient of DPA that should close the
  connection according to RFC 6733.

  Own Id: OTP-12609

- Add service_opt() incoming_maxlen.

  To bound the expected size of incoming Diameter messages. Messages larger than
  the specified number of bytes are discarded, to prevent a malicious peer from
  generating excessive load.

  Own Id: OTP-12628

## diameter 1.8

### Fixed Bugs and Malfunctions

- Fix remote diameter_request table leak.

  An outgoing request whose pick_peer callback selected a transport on another
  node resulted in an orphaned table entry on that node.

  Own Id: OTP-12196

- Fix handling of 3xxx Result-Code without E-bit.

  OTP-12233 broke the population of the errors field of the diameter_packet
  record when an incoming request with an E-bit/Result-Code mismatch was
  detected, causing a 4-tuple to be inserted as Result-Code in a diameter_avp
  record.

  Own Id: OTP-12233

- Fix ignored connect timer.

  There are two timers governing the establishment of peer connections:
  connect_timer and watchdog_timer. The former is the RFC 6733 Tc timer, and is
  used at initial connection establishment. The latter is RFC 3539 TwInit, and
  is used for connection reestablishment. A connecting transport erroneously
  used watchdog_timer in both cases.

  Own Id: OTP-12281 Aux Id: seq12728

### Improvements and New Features

- Order candidate peers in pick_peer callbacks.

  The order of candidate peers presented to a diameter_app(3) pick_peer callback
  has previously not been documented, but there are use cases that are
  simplified by an ordering. The order is now determined by the filter.

  Own Id: OTP-12308

## diameter 1.7.1

### Fixed Bugs and Malfunctions

- Don't leave extra bit in decoded AVP data.

  An extra bit could be communicated in the data field of a diameter_avp record
  in the case of length errors. Of no consequence for code using the record
  encoding of Diameter messages, but code examining diameter_avp records would
  see this bit.

  Dictionary files must be recompiled for the fix to have effect.

  Own Id: OTP-12074

- Fix counting of outgoing requests and answers setting the E-bit.

  OTP-11721 broke these counters for all outgoing requests except DWR, and
  caused answers setting the E-bit to be counted as unknown messages.

  Own Id: OTP-12080

- Fix Failed-AVP decode.

  The best-effort decode only worked for AVPs in the common dictionary, not for
  those in the dictionary of the application identified in the Diameter Header
  of the answer message in question.

  Failed-AVP in an answer decoded with the RFC 3588 common dictionary
  (diameter_gen_base_rfc3588) was regarded as an error. The RFC 6733 dictionary
  was unaffected.

  Dictionary files must be recompiled for the fix to have effect.

  Own Id: OTP-12094

## diameter 1.7

### Fixed Bugs and Malfunctions

- Improve robustness.

  Counters returned by diameter:service_info/2 now only count messages known to
  the dictionary in question, so that an attacker cannot cause arbitrarily many
  counters to be created.

  Messages to the Erlang log have been minimized, and those related to traffic
  have been removed entirely since an attacker could cause a node to be logged
  to death. Consequently, the default answer_errors configuration has been
  changed from report to discard. A service needs to be restarted for the change
  in default to take effect.

  Own Id: OTP-11721

- Fix request table leak.

  Outgoing Diameter requests are stored in a table until an answer is received
  or times out. Calling diameter:stop_service/1 before this took place would
  orphan the entries, resulting in a memory leak.

  Own Id: OTP-11893

- Fix broken SCTP transport.

  OTP-11593 caused the sending of answer messages over SCTP to fail.

  Own Id: OTP-11901 Aux Id: OTP-11593

- Fix watchdog process leak.

  A failed capabilities exchange on a listening transport would orphan a
  process, causing a memory leak.

  Own Id: OTP-11934

- Fix incorrect handling of incoming DPR.

  In the case of a listening transport, a reconnection by a peer following DPR
  could transition the watchdog state to REOPEN instead of OKAY.

  Own Id: OTP-11938

- Fix handling of AVP length errors on unknown AVPs.

  An AVP (Header) length that pointed past the end of the message was not
  flagged as a 5014 error in this case. Moreover, encoding such an AVP in the
  Failed-AVP of an answer message as a consequence of other errors (eg. M-bit,
  resulting in 5001) failed if the AVP contained a complete header.

  Dictionary files must be recompiled for the fix to have effect.

  Own Id: OTP-11946

- Fix broken check in dictionary compilation.

  That an AVP specified in the content of a @codecs or @custom_types section was
  undefined went undetected, causing compilation to fail when attempting to
  lookup the AVP's type.

  Own Id: OTP-11958

### Improvements and New Features

- Add result code counters for CEA, DWA, and DPA.

  In addition to the existing result code counters on other answer messages.

  Own Id: OTP-11891

- Add best-effort decode of AVPs within Failed-AVP.

  OTP-11007 disabled the decode of AVPs in Failed-AVP since errors could cause
  the decode of Failed-AVP itself to fail. Component AVPs are now decoded if
  possible, otherwise not. AVPs of type Grouped are decoded as much as possible,
  as deeply as possible.

  Dictionary files must be recompiled for the fix to have effect.

  Own Id: OTP-11936 Aux Id: OTP-11007

- Add counters for encode errors in outgoing Diameter messages.

  In addition to the existing counters on decode errors. The latter now count
  independently of result codes in answer messages since decode errors do not
  preclude the presence of a result code.

  Own Id: OTP-11937

## diameter 1.6

### Fixed Bugs and Malfunctions

- Add missing check at dictionary compilation.

  In particular, that an AVP defined as having type Grouped in an @avp_types
  section has a corresponding definition in a @grouped section.

  Own Id: OTP-11561

- Correct documentation on the setting of Origin-State-Id

  It was incorrectly stated that the AVP would be set in an outgoing DPR/DPA.

  Own Id: OTP-11583

- Change interface for communicating outbound stream id to diameter_sctp

  The module uses the transport_data field of record diameter_packet to
  communicate the stream on which the an incoming message is received and on
  which an outgoing message should be sent, the previous interface being that
  both are communicated as a tuple of the form \{stream, Id\}. However, since
  diameter retains the value of an incoming request's transport_data unless the
  corresponding answer message specifies otherwise, the behaviour in this case
  is to send an answer on the outbound stream with the same identifier as the
  that of the inbound stream on which the request was received. If the inbound
  stream id is greater than or equal to the number of outbound streams then this
  is guaranteed to fail, causing the transport process in question to terminate.
  There is no relationship between inbound and outbound stream identifiers so
  diameter_sctp's imposition of one is simply wrong.

  Outbound stream ids are now communicated with a different tuple: \{outstream,
  Id\}, interpreted modulo the number of outbound streams. Thus, retention of an
  inbound request's transport_data has no effect on the selection of an outbound
  stream.

  The change in interface is not strictly backwards compatible because of the
  new atom for the outbound stream. However, as there is currently no documented
  way of obtaining the available number of outbound streams for a peer
  connection, there is no way for a client to have known the range of ids from
  which it could reliably have chosen with the previous interface, so any
  setting of the outbound stream has probably been unintentional. Not explicitly
  specifying an outbound stream now results in a round-robin selection.

  Thanks to Sharmila Pillai for reporting the problem.

  \*** POTENTIAL INCOMPATIBILITY \***

  Own Id: OTP-11593

- Fix unicode path failure in diameter_make:codec/2.

  A dictionary path containing a unicode codepoint > 255 caused the function to
  fail.

  Own Id: OTP-11655

- Fix 'accept' config to diameter_sctp.

  OTP-10893 added support for \{accept, Match\} tuples to specify addresses or
  regexps that should be matched against peer addresses to decide whether or not
  a newly established association should be retained, but this hasn't been
  functional in the SCTP case because of missing support in inet(3).

  The display of both local and peer addresses in diameter:service_info/2 output
  has also been corrected.

  Own Id: OTP-11661 Aux Id: OTP-10229

- Be lenient with the M-bit in Grouped AVPs.

  RFC 6733 says this, in 4.4:

  - \_\_\_\_ -
    `Receivers of a Grouped AVP that does not have the 'M' (mandatory) bit set and one or more of the encapsulated AVPs within the group has the 'M' (mandatory) bit set MAY simply be ignored if the Grouped AVP itself is unrecognized. The rule applies even if the encapsulated AVP with its 'M' (mandatory) bit set is further encapsulated within other sub-groups, i.e., other Grouped AVPs embedded within the Grouped AVP.`

  The first sentence is mangled but take it to mean this:

  - \_\_\_\_ -
    `An unrecognized AVP of type Grouped that does not set the 'M' bit MAY be ignored even if one of its encapsulated AVPs sets the 'M' bit.`

  This is a bit of a non-statement since if the AVP is unrecognized then its
  type is unknown. We therefore don't know that its data bytes contain
  encapsulated AVPs, so can't but ignore any of those that set the M-bit. Doing
  anything else when the type _is_ known would be inconsistent.

  OTP-11087 (R16B03) caused the M-bit on any unrecognized AVP to be regarded as
  an error, unrecognized being taken to mean "not explicitly defined as a member
  of its container". (That is, an AVP that can't be packed into a dedicated
  record field, which is slightly stronger than "not defined".) This fixed the
  original intention for top-level AVPs but broke the required leniency for
  Grouped AVPs whose type is known. This leniency is now restored.

  Note that dictionary files need to be recompiled for the change to have
  effect.

  Thanks to Rory McKeown for reporting the problem.

  Own Id: OTP-11675 Aux Id: OTP-11087

- Fix pick_peer case clause failure.

  In the case of \{call_mutates_state, true\} configuration on the service in
  question, any peer selection that failed to select a peer resulted in a case
  clause failure. This was noticed in the case of a peer failover in which an
  alternate peer wasn't available.

  Own Id: OTP-11789

## diameter 1.5

### Improvements and New Features

- Rename reconnect_timer to connect_timer.

  The former is still accepted for backwards compatibility, but the name is
  misleading given the semantics of the timer.

  Own Id: OTP-11168

- Extend diameter_make(3).

  Dictionaries can now be compiled from strings, not just filesystem paths, and
  results can be returned instead of written to the filesystem.

  Own Id: OTP-11348

- Remove hardcoding of diameter_base as @prefix on dictionaries for application
  id 0.

  Own Id: OTP-11361

## diameter 1.4.4

### Fixed Bugs and Malfunctions

- Fix setting of End-to-End and Hop-by-Hop Identifiers in outgoing DWA.

  Broken by OTP-11184, which caused the identifiers to be set anew, discarding
  the values from the incoming DWR.

  Own Id: OTP-11367

- Fix handling of 5014, DIAMETER_INVALID_AVP_LENGTH.

  The error was detected as 5004, DIAMETER_INVALID_AVP_VALUE, for some Diameter
  types, in which case an AVP length that pointed past the end of a message
  resulted in encode failure.

  Own Id: OTP-11395

## diameter 1.4.3

### Fixed Bugs and Malfunctions

- Fix UTF8String encode.

  Encode now accepts any nested list of codepoints and binaries. A list
  containing a binary was previously misinterpreted and the documentation was
  incomplete.

  Own Id: OTP-11172

- Ensure DWR isn't sent immediately after DWA.

  This was possible if the timing was unfortunate. An incoming DWR now properly
  resets the watchdog timer.

  Own Id: OTP-11184

- Fix faulty encode of Failed-AVP

  Reception of a CER, DWR or DPR that has decode failures caused encode of the
  corresponding answer message to fail.

  Own Id: OTP-11293

- Fix broken service_opt() spawn_opt.

  The option was ignored.

  Own Id: OTP-11299

## diameter 1.4.2

### Fixed Bugs and Malfunctions

- Fix handling of 5014 (INVALID_AVP_LENGTH) errors.

  This was in some cases reported as 3009 (INVALID_AVP_BITS).

  Note that the correction is partially implemented in modules generated by
  diameterc(1): a dictionary file must be recompiled for the correction to apply
  to any messages it defines.

  Own Id: OTP-11007

- Fix faulty capitalization in release notes.

  Diameter = the protocol.  
  diameter = the Erlang application.

  Own Id: OTP-11014

- Fix watchdog memory leak.

  Entries were not removed from a service-specific ets table, causing them to be
  orphaned at connection reestablishment for listening transports, and
  diameter:remove_transport/2 for both listening and connecting transports.

  The fault was introduced by OTP-10692 in diameter-1.4.1 (R16B).

  Own Id: OTP-11019 Aux Id: OTP-10692

- Fix decode failure on AVP Length < 8.

  The failure caused the message in question to be discarded.

  Own Id: OTP-11026

- Respect Host-IP-Address configuration.

  Addresses returned from a transport module were always used to populate
  Host-IP-Address AVP's in an outgoing CER/CEA, which precluded the sending of a
  VIP address. Transport addresses are now only used if Host-IP-Address is
  unspecified.

  Own Id: OTP-11045

- Fix mkdir race.

  Install could fail if examples/code and examples/dict were created in
  parallel. Noticed on FreeBSD.

  Own Id: OTP-11051

- Fix recognition of 5001 on mandatory AVP's.

  An AVP setting the M-bit was not regarded as erroneous if it was defined in
  the dictionary in question and its container (message or Grouped AVP) had an
  'AVP' field. It's now regarded as a 5001 error (AVP_UNSUPPORTED), as in the
  case that the AVP is not defined.

  Note that the correction is partially implemented in modules generated by
  diameterc(1): a dictionary file must be recompiled for the correction to apply
  to any messages it defines.

  Own Id: OTP-11087

- Fix setting of Failed-AVP on handle_request \{answer_message, 5xxx\} return.

  Failed-AVP was never in the outgoing answer-message. It is now set with the
  AVP from the first entry with the specified Result-Code in the errors field of
  the incoming diameter_packet, if found.

  Own Id: OTP-11092

- Fix watchdog function_clause

  A listening transport on a service that allowed multiple connections to the
  same peer could result in a function_clause error in module diameter_watchdog.
  The resulting crash was harmless but unseemly.

  Thanks to Aleksander Nycz.

  Own Id: OTP-11115

- Fix population of Failed-AVP.

  In cases in which diameter populated this AVP, many values were sent instead
  of one as suggested by RFC 6733. This was partially corrected by OTP-11007.

  Own Id: OTP-11127 Aux Id: OTP-11007

- Fix list-valued Vendor-Specific-Application-Id config

  R16B (specifically, OTP-10760) broke the handling of such configuration,
  resulting in a function clause error if the list was not of length 3, and
  faulty interpretation of the list's contents otherwise. Only record-valued
  configuration was properly interpreted.

  Own Id: OTP-11165

### Improvements and New Features

- Allow peer connections to be shared between Erlang nodes for the purpose of
  sending outgoing requests.

  A diameter_app(3) pick_peer/4 callback gets a list of remote candidates as
  argument, allowing a callback on one node to select a transport connection
  established on another node. The service_opt() share_peers controls the extent
  to which local connections are shared with remote nodes. The service_opt()
  use_shared_peers controls the extent to which connections shared from remote
  nodes are utilized on the local node.

  Own Id: OTP-9610

- Allow listening diameter\_\{tcp,sctp\} transports to be configured with remote
  addresses.

  Option 'accept' allows remote addresses to be configured as tuples or regular
  expressions. Remote addresses are matched against the configured values at
  connection establishment, any non-matching address causing the connection to
  be aborted.

  Own Id: OTP-10893

- Detect more transport_opt() configuration errors at diameter:add_transport/2.

  Many errors would previously not be detected until transport start,
  diameter:add_transport/2 returning 'ok' but transport connections failing to
  be established. An error tuple is now returned.

  Own Id: OTP-10972

- Make explicit local address configuration optional in diameter_tcp:start/3.

  The default address (as determined by gen_tcp) is now used when a local
  address is not explicitly configured.

  Own Id: OTP-10986

- Improve handling of unrecognized service options.

  Such options were silently ignored by diameter:start_service/2. An error tuple
  is now returned.

  Own Id: OTP-11017

- Don't send default Inband-Security-Id in CER/CEA.

  RFC 6733 recommends against the use of Inband-Security-Id. Only send a value
  that differs from the default, NO_INBAND_SECURITY = 0.

  Own Id: OTP-11050

- Make spawn options for request processes configurable.

  Own Id: OTP-11060

## diameter 1.4.1.1

### Fixed Bugs and Malfunctions

- Fix broken Vendor-Specific-Application-Id configuration.

  RFC 6733 changed the definition of this Grouped AVP, changing the arity of
  Vendor-Id from 1\* to 1. A component Vendor-Id can now be either list- or
  integer-valued in service and transport configuration, allowing it to be used
  with both RFC 3588 and RFC 6733 dictionaries.

  Own Id: OTP-10942

### Improvements and New Features

- Add transport_opt() watchdog_config to allow non-standard behaviour of the
  watchdog state machine.

  This can be useful during test but should not be used on nodes that must
  conform to RFC 3539.

  Own Id: OTP-10898

## diameter 1.4.1

### Fixed Bugs and Malfunctions

- Fix erroneous watchdog transition from DOWN to INITIAL.

  This transition took place when a peer connection was reestablished following
  a failed capabilities exchange. RFC 3539 requires DOWN to transition into
  REOPEN.

  Own Id: OTP-10692

### Improvements and New Features

- Add application_opt() request_errors to make the handling of incoming requests
  containing decode errors configurable.

  The value 'callback' ensures that a handle_request callback takes place for
  all such requests, the default being for diameter to answer 3xxx series errors
  itself.

  Own Id: OTP-10686

- Add transport_opt() length_errors.

  The value determines how messages received over the transport interface with
  an incorrect Message Length are dealt with.

  Own Id: OTP-10687

- Add commentary on RFC 6733 to Standards Compliance chapter of the User's
  Guide.

  Own Id: OTP-10688

- Allow a 5xxx result code in an answer-message on peer connections using the
  RFC 6733 common dictionary.

  RFC 6733 allows this while RFC 3588 does not. A handle_request callback can
  return \{answer_message, 3000..3999|5000..5999\} in the simplest case.

  Own Id: OTP-10759

- Add dictionaries for RFC 6733.

  Both the common and accounting dictionaries differ from their RFC 3588
  counterparts, which is reflected in generated record definitions. Application
  configuration on a service or transport determines the dictionary that will be
  used on a given peer connection.

  Own Id: OTP-10760

- Allow a handle_request callback to control diameter's setting of Result-Code
  and Failed-AVP.

  Setting errors = false in a returned #diameter_packet\{\} disables the
  setting.

  Own Id: OTP-10761

## diameter 1.4

### Fixed Bugs and Malfunctions

- Add registered server names to the app file.

  Own Id: OTP-10442

- Fix #diameter_header\{\} handling broken by OTP-10445.

  The fault caused the the header of a \[Header | Avps] request to be ignored if
  both end_to_end_id and hop_by_hop_id were undefined.

  Own Id: OTP-10609

- Fix error handling for handle_request callback.

  A callback that returned a #diameter_packet\{\} would fail if the incoming
  request had decode errors.

  Own Id: OTP-10614

- Fix timing of service start event.

  The event did not necessarily precede other events as documented.

  Own Id: OTP-10618

- Fix setting of header T flag at peer failover.

  The flag is now set in the diameter_header record passed to a
  prepare_retransmit callback.

  Own Id: OTP-10619

- Fix sending of CER/CEA timeout event at capx_timeout.

  The event was not sent as documented.

  Own Id: OTP-10628

- Fix improper setting of Application-ID in the Diameter header of an answer
  message whose E flag is set.

  The value should be that of the request in question. The fault caused it
  always to be 0.

  Own Id: OTP-10655

- Fix faulty handling of AVP length errors.

  An incorrect AVP length but no other errors caused an incoming request to
  fail.

  Own Id: OTP-10693

## diameter 1.3.1

### Known Bugs and Problems

- Fix function clause resulting from use of an eval callback.

  Own Id: OTP-10685

## diameter 1.3

### Fixed Bugs and Malfunctions

- Fix faulty handling of Origin-State-Id and faulty config values.

  The former was expected in a list despite the documentation requiring
  (correctly) an integer. A bare value for a list-valued capability was not
  handled.

  Own Id: OTP-10440

- Fix timing of up/down events.

  Previously, a call to diameter:call/4 following a peer_up callback might
  incorrectly return \{error, no_connection\}, depending on timing. Both events
  now follow the corresponding callbacks.

  Own Id: OTP-10459

- Make diameter:service_info/2 usable in peer_up, peer_down and pick_peer
  callbacks.

  Except for in pick_peer when \{call_mutates_state, false\}, it would
  previously hang indefinitely.

  Own Id: OTP-10460

- Verify that End-to-End and Hop-by-Hop Identifiers in an incoming CEA/DPA match
  those sent in the corresponding CER/DPR.

  The values were previously ignored. Answers whose identifiers do not match are
  handled as unexpected.

  Own Id: OTP-10565

- Fix formatting problems in PDF documentation.

  In particular, text corresponding to links in HTML was omitted in preformatted
  blocks. There are still issues with indentation but this is not
  diameter-specific.

  Own Id: OTP-10583

### Improvements and New Features

- Let prepare_request, prepare_retransmit and handle_request callbacks return a
  function to be invoked on outgoing messages after encode.

  This allows encoded messages to be logged for example.

  Own Id: OTP-10441

- Add service_opt() 'restrict_connections' to allow multiple transport
  connections with the same peer.

  Own Id: OTP-10443

- Add service_opt() 'sequence' to allow the masking of a constant onto the
  topmost bits of End-to-End and Hop-by-Hop identifiers.

  This allows the same service on different nodes to use distinct values in
  outgoing request messages.

  Own Id: OTP-10445

- Add diameter:service_info(PeerRef) to return the transport_ref() and
  transport_opt() list of the corresponding transport.

  This allows easy access to these from diameter_app callbacks that only get
  peer_ref() as an argument.

  Own Id: OTP-10470

- Add reference pages diameter_codec(3) and diameter_make(3).

  Own Id: OTP-10471

- Add events for service start and stop.

  Own Id: OTP-10492

- Add transport_opt() 'disconnect_cb' to make the sending of DPR configurable.

  Whether or not DPR should be sent at application stop, service stop or
  transport removal is determined by the value returned by the callback, as is
  the Disconnect-Cause and timeout if DPA is not received.

  Own Id: OTP-10493

- Add transport_opt() 'capx_timeout' for the timeout associated with
  non-reception of CER/CEA.

  Own Id: OTP-10554

- Allow a handle_request callback to return a #diameter_packet\{\}.

  This allows an answer to set transport_data and header fields.

  Own Id: OTP-10566

- Update documentation for RFC 6733.

  RFC 3588 is now obsolete.

  Own Id: OTP-10568

## diameter 1.2

### Fixed Bugs and Malfunctions

- Fix broken Result-Code setting and Destination-Host/Realm extraction.

  Result-Code was assumed to have arity 1 when setting this value in an answer
  to a request containing AVP decode errors. Destination-Host/Realm were only
  correctly extracted from messages in the common application.

  Own Id: OTP-10202

- Handle insufficient capabilities configuration more gracefully.

  A transport that does not have sufficient capabilities configuration in order
  to encode CER/CEA will now emit an error report noting the configuration error
  and exit instead of failing. The error is not detected at
  diameter:add_transport/2 since there is no requirement that a service be
  configured before its transports.

  Own Id: OTP-10203

- Ensure a failing peer_up/down callback does not affect transport connections
  to other peers.

  Such a failure would previously have taken down all of a service's
  connections.

  Own Id: OTP-10215

### Improvements and New Features

- Statistics related to Diameter messages can be retrieved using
  diameter:service_info/2.

  Both Diameter and socket-level statistics are available, for both incoming and
  outgoing messages.

  Own Id: OTP-9608

- Allow multiple transport_module/config to diameter:add_transport/2.

  Multiple values are attempted in sequence until one results in an established
  connection. This provides a way for a connecting transport to specify
  configuration in order of preference. (For example, SCTP before TCP.)

  Own Id: OTP-9885

- Add events for state transitions in the RFC 3539 watchdog state machine.

  The watchdog state is also available through diameter:service_info/2.

  Own Id: OTP-10212

- Add diameter:service_info(SvcName, connections).

  This provides an alternative to diameter:service_info(SvcName, transport) that
  presents information per established connection instead of per transport
  reference.

  Own Id: OTP-10213

- Assorted documentation corrections/improvements.

  Own Id: OTP-10216

## diameter 1.1

### Fixed Bugs and Malfunctions

- Fix fault in sending of 'closed' events.

  The fault made it possible for the 'closed' event not to be sent following a
  failed capabilities exchange.

  Own Id: OTP-9824

- Fix faulty diameterc -name/-prefix.

  A minor blunder when introducing the new dictionary parser in diameter-1.0
  broke these options.

  Own Id: OTP-9826

## diameter 1.0

### Fixed Bugs and Malfunctions

- Fix faulty cleanup after diameter:remove_transport/2.

  Removing a transport removed the configuration but did not prevent the
  transport process from being restarted.

  Own Id: OTP-9756

### Improvements and New Features

- Add support for TLS over TCP.

  RFC 3588 requires that a Diameter server support TLS. In practice this seems
  to mean TLS over SCTP since there are limitations with running over SCTP: see
  RFC 6083 (DTLS over SCTP), which is a response to RFC 3436 (TLS over SCTP).
  The current RFC 3588 draft acknowledges this by equating TLS with TLS/TCP and
  DTLS/SCTP.

  TLS handshaking can take place either following a CER/CEA that negotiates TLS
  using the Inband-Security-Id AVP (the method documented in RFC 3588) or
  immediately following connection establishment (the method added to the
  current draft).

  Own Id: OTP-9605

- Improvements to the dictionary parser.

  The dictionary parser now emits useful error messages in case of faults in the
  input file, also identifying the line number at which the fault was detected.
  There are semantic checks that were missing in the previous parser, a fault in
  the interpretation of vendor id's in combination with @inherits has been fixed
  and @end can be used to terminate parsing explicitly instead of always parsing
  to end of file.

  Own Id: OTP-9639

- Improve dictionary reusability.

  Reusing a dictionary just to get a different generated module name or prefix
  previously required taking a copy of the source, which may consist of several
  files if inheritance is used, just to edit a couple of lines which don't
  affect the semantics of the Diameter application being defined. Options
  --name, --prefix and --inherits have been added to diameterc to allow
  corresponding values to be set at compile time.

  Own Id: OTP-9641

- Add capabilities_cb transport option.

  Its value is a function that's applied to the transport reference and
  capabilities record after capabilities exchange. If a callback returns
  anything but 'ok' then the connection is closed. In the case of an incoming
  CER, the callback can return a result code with which to answer. Multiple
  callbacks can be specified and are applied until either all return 'ok' or one
  doesn't.

  This provides a way to reject a peer connection.

  Own Id: OTP-9654

- Add @codecs to dictionary format.

  The semantics are similar to @custom_types but results in codec functions of
  the form TypeName(encode|decode, AvpName, Data) rather than
  AvpName(encode|decode, TypeName, Data). That is, the role of the AVP name and
  Diameter type name are reversed. This eliminates the need for exporting one
  function for each AVP sharing a common specialized encode/decode.

  Own Id: OTP-9708 Aux Id: OTP-9639

- Add #diameter_callback\{\} for more flexible callback configuration.

  The record allows individual functions to be configured for each of the
  diameter_app(3) callbacks, as well as a default callback.

  Own Id: OTP-9777

## diameter 0.10

### Fixed Bugs and Malfunctions

- Handle #sctp_paddr_change and #sctp_pdapi_event from gen_sctp.

  The events are enabled by default but diameter_sctp neither disabled nor dealt
  with them. Reception of such an event caused a transport process to crash.

  Own Id: OTP-9538

- Fix header folding bug.

  A prepare_request callback from diameter can return a diameter_header record
  in order to set values in the header of an outgoing request. A fault in
  diameter_lib:fold_tuple/3 caused the subsequent encode of the outgoing request
  to fail.

  Own Id: OTP-9577

- Fix bugs in sending of answer-message replies.

  3001 (DIAMETER_COMMAND_UNSUPPORTED) was not sent since the decode placed the
  AVP list in the wrong field of the diameter_packet, causing the subsequent
  encode to fail. Session-Id was also set improperly, causing encode to fail
  even in this case.

  Own Id: OTP-9578

- Fix improper use of error_logger:info_report/2.

  Function doesn't take a format string and arguments as it was called. Instead
  use error_logger:info_report/1 and use the same report format as used for
  warning and error reports.

  Own Id: OTP-9579

- Fix and clarify semantics of peer filters.

  An eval filter returning a non-true value caused the call process to fail and
  the doc was vague on how an exception was treated. Clarify that the non-tuple
  host/realm filters assume messages of a certain form.

  Own Id: OTP-9580

- Fix and clarify relay behaviour.

  Implicit filtering of the sending peer in relaying a request could cause loop
  detection to be preempted in a manner not specified by RFC3588. Reply with
  3002 (DIAMETER_UNABLE_TO_DELIVER) on anything but an answer to a relayed
  request.

  Own Id: OTP-9583

### Improvements and New Features

- @id required in dictionary files only when @messages is specified.

  @id defines an application identifier and this is used only when sending or
  receiving messages. A dictionary can define only AVP's however, to be included
  by other dictionaries using @inherits, in which case it makes no sense to
  require @id.

  Note that message definitions are not inherited with @inherits, only AVP's

  Own Id: OTP-9467

- Allow @enum when AVP is defined in an inherited dictionary.

  3GPP standards (for one) extend the values allowed for RFC 3588 AVP's of type
  Enumerated. Previously, extending an AVP was only possible by completely
  redefining the AVP.

  Own Id: OTP-9469

- Migrate testsuites to pure common test and add both suites and testcases.

  Own Id: OTP-9553

- Requests of arbitrary form.

  diameter:call/4 can be passed anything, as long as the subsequent
  prepare_request callback returns a term that can be encoded.

  Own Id: OTP-9581

## diameter 0.9

Initial release of the diameter application.

Known issues or limitations:

- Some agent-related functionality is not entirely complete. In particular,
  support for proxy agents, that advertise specific Diameter applications but
  otherwise relay messages in much the same way as relay agents (for which a
  handle_request callback can return a `relay` tuple), will be completed in an
  upcoming release. There may also be more explicit support for redirect agents,
  although redirect behaviour can be implemented with the current functionality.
- There is some asymmetry in the treatment of messages sent as
  `diameter_header/avp` records and those sent in the "normal" fashion, and not
  all of this is documented. This is related to the previous point since this
  form of sending a message was introduced specifically to handle relay agent
  behaviour using the same callback interface as for client/server behaviour.
- The User's Guide is currently quite thin. The introductory chapter followed by
  the examples (in the application `examples` subdirectory) may be sufficient
  for those having some familiarity with the Diameter protocol but the intention
  is to provide more introductory text. The reference documentation is quite
  complete, although some points could likely be expanded upon.
- The function diameter:service_info/2 can be used to retrieve information about
  a started service (statistics, information about connected peers, etc) but
  this is not yet documented and both the input and output may change in the
  next release.

See [Standards Compliance](diameter_soc.md) for standards-related issues.<|MERGE_RESOLUTION|>--- conflicted
+++ resolved
@@ -23,8 +23,6 @@
 
 Releases are listed in reverse chronological order, most recent first.
 
-<<<<<<< HEAD
-=======
 ## diameter 2.5.1
 
 ### Fixed Bugs and Malfunctions
@@ -35,7 +33,6 @@
 
 [PR-9815]: https://github.com/erlang/otp/pull/9815
 
->>>>>>> 756621ce
 ## diameter 2.5
 
 ### Fixed Bugs and Malfunctions
