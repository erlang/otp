--- conflicted
+++ resolved
@@ -1086,15 +1086,6 @@
 -include_lib("diameter/include/diameter.hrl").
 -include("diameter_internal.hrl").
 
-<<<<<<< HEAD
-%% Enable debug logging by set(ing) level to debug.
-%% For example: logger:set_primary_config(level, debug),
-%% -define(DBG(F,A),
-%%         logger:debug("~w:~w(~w) -> " ++ F ++ "~n",
-%%                      [?MODULE, ?FUNCTION_NAME, ?LINE | A])).
-
-=======
->>>>>>> 623159e2
 
 %% ---------------------------------------------------------------------------
 %% start/0
@@ -1237,17 +1228,12 @@
 %% services/0
 %% ---------------------------------------------------------------------------
 
-<<<<<<< HEAD
 -doc """
 Return the list of started services.
 """.
 -doc(#{since => <<"OTP R14B03">>}).
 -spec services() -> [SvcName] when
       SvcName :: service_name().
-=======
--spec services()
-              -> [service_name()].
->>>>>>> 623159e2
 
 services() ->
     [Name || {Name, _} <- diameter_service:services()].
@@ -2090,11 +2076,8 @@
     | {peer, peer_ref()}
     | {timeout, 'Unsigned32'()}.
 
-<<<<<<< HEAD
 -type elapsed_time() ::
         {Hours     :: non_neg_integer(),
          Mins      :: 0..59,
          Secs      :: 0..59,
          MicroSecs :: 0..999999}.
-=======
->>>>>>> 623159e2
