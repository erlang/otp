<?xml version="1.0" encoding="utf-8" ?>
<!DOCTYPE chapter SYSTEM "chapter.dtd">

<chapter>
  <header>
    <copyright>
      <year>2004</year><year>2018</year>
      <holder>Ericsson AB. All Rights Reserved.</holder>
    </copyright>
    <legalnotice>
      Licensed under the Apache License, Version 2.0 (the "License");
      you may not use this file except in compliance with the License.
      You may obtain a copy of the License at
 
          http://www.apache.org/licenses/LICENSE-2.0

      Unless required by applicable law or agreed to in writing, software
      distributed under the License is distributed on an "AS IS" BASIS,
      WITHOUT WARRANTIES OR CONDITIONS OF ANY KIND, either express or implied.
      See the License for the specific language governing permissions and
      limitations under the License.

    </legalnotice>

    <title>Xmerl Release Notes</title>
    <prepared>otp_appnotes</prepared>
    <docno>nil</docno>
    <date>nil</date>
    <rev>nil</rev>
    <file>notes.xml</file>
  </header>
  <p>This document describes the changes made to the Xmerl application.</p>


<<<<<<< HEAD
=======
<section><title>Xmerl 1.3.27</title>

    <section><title>Fixed Bugs and Malfunctions</title>
      <list>
        <item>
          <p>
	    Fixed the bug that Xmerl SAX parser couldn't handle files
	    ending with a ^M.</p>
          <p>
	    Own Id: OTP-17308</p>
        </item>
      </list>
    </section>

</section>

>>>>>>> 1eb7ac21
<section><title>Xmerl 1.3.26</title>

    <section><title>Fixed Bugs and Malfunctions</title>
      <list>
        <item>
          <p>
	    Corrected namespace and expanded name in the old dom
	    backend example module.</p>
          <p>
	    Own Id: OTP-17060</p>
        </item>
        <item>
          <p>
	    Corrected a bug that in some cases didn't allow
	    unresolved references when skip_external_dtd option used.</p>
          <p>
	    Own Id: OTP-17061</p>
        </item>
      </list>
    </section>

</section>

<section><title>Xmerl 1.3.25</title>

    <section><title>Fixed Bugs and Malfunctions</title>
      <list>
        <item>
	    <p> Fix a bug that the function name didn't get
	    normalized in some case which left white spaces in links.
	    </p>
          <p>
	    Own Id: OTP-16617</p>
        </item>
      </list>
    </section>

</section>

<section><title>Xmerl 1.3.24</title>

    <section><title>Fixed Bugs and Malfunctions</title>
      <list>
        <item>
	    <p> Fix a performance problem when using internal general
	    references in XML content. </p>
          <p>
	    Own Id: OTP-16578 Aux Id: ERIERL-482 </p>
        </item>
      </list>
    </section>

</section>

<section><title>Xmerl 1.3.23</title>

    <section><title>Fixed Bugs and Malfunctions</title>
      <list>
        <item>
	    <p> Replace a local floor/1 function with erlang:floor/1.
	    </p>
          <p>
	    Own Id: OTP-16324</p>
        </item>
      </list>
    </section>


    <section><title>Improvements and New Features</title>
      <list>
        <item>
	    <p> Implement handling of parsed entity content and some
	    other improvements. </p> <list> <item>Updated the SAX
	    test-suite (xmerl_sax_std_SUITE) to more recent
	    version</item> <item>Test now uses its own data directory
	    since the non-SAX xmerl test suite (xmerl_std_SUITE) uses
	    a different version of the other suite</item>
	    <item>Canonical XML checks have been added to all tests
	    that apply. Canonical, as it applies here, is regular
	    canonical XML with the addition of notation declarations
	    if any. Output must match byte-for-byte.</item>
	    <item>External entities implemented, both as markup and
	    replacement text</item> <item>Cyclic references are
	    checked at the end of the DTD parse; also when a
	    reference is found</item> <item>Default attributes are
	    reported in events</item> <item>Attributes are whitespace
	    normalized if their type demands it</item> <item>External
	    entities can have a different encoding than the base
	    document and will be transcoded to the document
	    encoding</item> <item>Conditional sections
	    (IGNORE/INCLUDE) handling has been added to DTD
	    parsing</item> <item>Element content-model is now checked
	    for well-formed-ness</item> <item>A few missing function
	    clauses have been added</item> </list>
          <p>
	    Own Id: OTP-16339</p>
        </item>
      </list>
    </section>

</section>

<section><title>Xmerl 1.3.22</title>

    <section><title>Fixed Bugs and Malfunctions</title>
      <list>
        <item>
          <p>
	    <c>xmerl_sax_parser</c> crashed during charset detection
	    when the xml declarations attribute values was missing
	    the closing quotation (&apos; or &quot;).</p>
          <p>
	    Own Id: OTP-15826</p>
        </item>
      </list>
    </section>

</section>

<section><title>Xmerl 1.3.21</title>

    <section><title>Fixed Bugs and Malfunctions</title>
      <list>
        <item>
          <p>
	    A typo in an error printout has been fixed.</p>
          <p>
	    Own Id: OTP-14703 Aux Id: PR-1964 </p>
        </item>
      </list>
    </section>

</section>

<section><title>Xmerl 1.3.20.1</title>

    <section><title>Fixed Bugs and Malfunctions</title>
      <list>
        <item>
          <p>
	    <c>xmerl_sax_parser</c> crashed during charset detection
	    when the xml declarations attribute values was missing
	    the closing quotation (&apos; or &quot;).</p>
          <p>
	    Own Id: OTP-15826</p>
        </item>
      </list>
    </section>

</section>

<section><title>Xmerl 1.3.20</title>

    <section><title>Fixed Bugs and Malfunctions</title>
      <list>
        <item>
          <p>
	    Handling of character references in attributes are fixed.</p>
          <p>
	    Own Id: OTP-15684 Aux Id: ERL-837 </p>
        </item>
        <item>
          <p>
	    Normalization of whitespace characters in attributes are
	    fixed so it works when character references are used.</p>
          <p>
	    Own Id: OTP-15685 Aux Id: ERL-475 </p>
        </item>
      </list>
    </section>

</section>

<section><title>Xmerl 1.3.19</title>

    <section><title>Fixed Bugs and Malfunctions</title>
      <list>
        <item>
	    <p>The charset detection parsing crash in some cases when
	    the XML directive is not syntactic correct.</p>
          <p>
	    Own Id: OTP-15492 Aux Id: ERIERL-283 </p>
        </item>
      </list>
    </section>

</section>

<section><title>Xmerl 1.3.18</title>

    <section><title>Fixed Bugs and Malfunctions</title>
      <list>
        <item>
          <p>
	    Improved documentation.</p>
          <p>
	    Own Id: OTP-15190</p>
        </item>
      </list>
    </section>

</section>

<section><title>Xmerl 1.3.17</title>

    <section><title>Fixed Bugs and Malfunctions</title>
      <list>
        <item>
          <p>
	    Fix typos in documentation.</p>
          <p>
	    Own Id: OTP-15039</p>
        </item>
      </list>
    </section>

</section>

<section><title>Xmerl 1.3.16.1</title>

    <section><title>Fixed Bugs and Malfunctions</title>
      <list>
        <item>
	    <p>The charset detection parsing crash in some cases when
	    the XML directive is not syntactic correct.</p>
          <p>
	    Own Id: OTP-15492 Aux Id: ERIERL-283 </p>
        </item>
      </list>
    </section>

</section>

<section><title>Xmerl 1.3.16</title>

    <section><title>Fixed Bugs and Malfunctions</title>
      <list>
        <item>
	    <p> Removed all old unused files in the documentation.
	    </p>
          <p>
	    Own Id: OTP-14475 Aux Id: ERL-409, PR-1493 </p>
        </item>
      </list>
    </section>

</section>

<section><title>Xmerl 1.3.15</title>

    <section><title>Fixed Bugs and Malfunctions</title>
      <list>
        <item>
          <p>
	    Improves accumulator fun in xmerl_scan so that only one
	    #xmlText record is returned for strings which have
	    character references.</p>
          <p>
	    (Thanks to Jimmy Zöger)</p>
          <p>
	    Own Id: OTP-14377 Aux Id: PR-1369 </p>
        </item>
      </list>
    </section>

</section>

<section><title>Xmerl 1.3.14</title>

    <section><title>Fixed Bugs and Malfunctions</title>
      <list>
        <item>
	    <p> A couple of bugs are fixed in the sax parser
	    (xmerl_sax_parser). </p> <list> <item>The continuation
	    function was not called correctly when the XML directive
	    was fragmented. </item> <item>When the event callback
	    modules (xmerl_sax_old_dom and xmerl_sax_simple) got an
	    endDocument event at certain conditions the parser
	    crashed.</item> <item>Replaced internal ets table with
	    map to avoid table leakage.</item> </list>
          <p>
	    Own Id: OTP-14430</p>
        </item>
      </list>
    </section>

</section>

<section><title>Xmerl 1.3.13</title>

    <section><title>Fixed Bugs and Malfunctions</title>
      <list>
        <item>
          <p>
	    The namespace_conformant option in xmerl_scan did not
	    work when parsing documents without explicit XML
	    namespace declaration.</p>
          <p>
	    Own Id: OTP-14139</p>
        </item>
        <item>
	    <p> Fix a "well-formedness" bug in the XML Sax parser so
	    it returns an error if there are something more in the
	    file after the matching document. If one using the
	    xmerl_sax_parser:stream() a rest is allowed which then
	    can be sent to a new call of xmerl_sax_parser:stream() to
	    parse next document. </p> <p> This is done to be
	    compliant with XML conformance tests. </p>
          <p>
	    Own Id: OTP-14211</p>
        </item>
        <item>
	    <p> Fixed compiler and dialyzer warnings in the XML SAX
	    parser. </p>
          <p>
	    Own Id: OTP-14212</p>
        </item>
        <item>
	    <p> Change how to interpret end of document in the XML
	    SAX parser to comply with Tim Brays comment on the
	    standard. This makes it possible to handle more than one
	    doc on a stream, the standard makes it impossible to know
	    when the document is ended without waiting for the next
	    document (and not always even that). </p> <p> Tim Brays
	    comment: </p> <p> Trailing "Misc"<br/> The fact that
	    you're allowed some trailing junk after the root element,
	    I decided (but unfortunately too late) is a real design
	    error in XML. If I'm writing a network client, I'm
	    probably going to close the link as soon as a I see the
	    root element end-tag, and not depend on the other end
	    closing it down properly.<br/> Furthermore, if I want to
	    send a succession of XML documents over a network link,
	    if I find a processing instruction after a root element,
	    is it a trailer on the previous document, or part of the
	    prolog of the next? </p>
          <p>
	    Own Id: OTP-14213</p>
        </item>
      </list>
    </section>

</section>

<section><title>Xmerl 1.3.12</title>

    <section><title>Fixed Bugs and Malfunctions</title>
      <list>
        <item>
	    <p> Fix a number of broken links in the xmerl
	    documentation. </p>
          <p>
	    Own Id: OTP-13880</p>
        </item>
      </list>
    </section>

</section>

<section><title>Xmerl 1.3.11</title>

    <section><title>Improvements and New Features</title>
      <list>
        <item>
          <p>
	    Internal changes</p>
          <p>
	    Own Id: OTP-13551</p>
        </item>
      </list>
    </section>

</section>

<section><title>Xmerl 1.3.10</title>

    <section><title>Improvements and New Features</title>
      <list>
        <item>
	    <p> Suppress Dialyzer warnings. </p>
          <p>
	    Own Id: OTP-12862</p>
        </item>
      </list>
    </section>

</section>

<section><title>Xmerl 1.3.9</title>

    <section><title>Fixed Bugs and Malfunctions</title>
      <list>
        <item>
          <p>
	    Removed the built-in definitions of xml.xsd from the
	    xmerl_xsd module.</p>
          <p>
	    Own Id: OTP-13070</p>
        </item>
      </list>
    </section>

</section>

<section><title>Xmerl 1.3.8</title>

    <section><title>Fixed Bugs and Malfunctions</title>
      <list>
        <item>
	    <p> Remove compiler warnings in xmerl. </p>
          <p>
	    Own Id: OTP-12689</p>
        </item>
      </list>
    </section>

</section>

<section><title>Xmerl 1.3.7</title>

    <section><title>Fixed Bugs and Malfunctions</title>
      <list>
        <item>
          <p>
	    Application upgrade (appup) files are corrected for the
	    following applications: </p>
          <p>
	    <c>asn1, common_test, compiler, crypto, debugger,
	    dialyzer, edoc, eldap, erl_docgen, et, eunit, gs, hipe,
	    inets, observer, odbc, os_mon, otp_mibs, parsetools,
	    percept, public_key, reltool, runtime_tools, ssh,
	    syntax_tools, test_server, tools, typer, webtool, wx,
	    xmerl</c></p>
          <p>
	    A new test utility for testing appup files is added to
	    test_server. This is now used by most applications in
	    OTP.</p>
          <p>
	    (Thanks to Tobias Schlager)</p>
          <p>
	    Own Id: OTP-11744</p>
        </item>
      </list>
    </section>

</section>

<section><title>Xmerl 1.3.6</title>

    <section><title>Fixed Bugs and Malfunctions</title>
      <list>
        <item>
	    <p> Fixed a problem in the SAX parser when the header of
	    the next document was appearing in the buffer when using
	    xmerl_sax_parser:stream/2 function. </p>
          <p>
	    Own Id: OTP-11551 Aux Id: seq12505 </p>
        </item>
      </list>
    </section>


    <section><title>Improvements and New Features</title>
      <list>
        <item>
	    <p> The default encoding of Erlang files has been changed
	    from ISO-8859-1 to UTF-8. </p> <p> The encoding of XML
	    files has also been changed to UTF-8. </p>
          <p>
	    Own Id: OTP-10907</p>
        </item>
      </list>
    </section>

</section>

<section><title>Xmerl 1.3.5</title>

    <section><title>Improvements and New Features</title>
      <list>
        <item>
          <p>
	    Teach xmerl_xpath to resolve context namespaces in more
	    cases. Thanks to Daniel White.</p>
          <p>
	    Own Id: OTP-11461</p>
        </item>
        <item>
          <p>
	    Avoid serialization on code_server in xmerl:export().
	    Thanks to Richard Carlsson.</p>
          <p>
	    Own Id: OTP-11463</p>
        </item>
      </list>
    </section>

</section>

<section><title>Xmerl 1.3.4</title>

    <section><title>Improvements and New Features</title>
      <list>
        <item>
          <p>
	    Fixed various typos in xmerl documentation. Thanks to
	    David Welton.</p>
          <p>
	    Own Id: OTP-11224</p>
        </item>
      </list>
    </section>

</section>

<section><title>Xmerl 1.3.3</title>

    <section><title>Improvements and New Features</title>
      <list>
        <item>
	    <p>Where necessary a comment stating encoding has been
	    added to Erlang files. The comment is meant to be removed
	    in Erlang/OTP R17B when UTF-8 becomes the default
	    encoding. </p>
          <p>
	    Own Id: OTP-10630</p>
        </item>
        <item>
	    <p> Some examples overflowing the width of PDF pages have
	    been corrected. </p>
          <p>
	    Own Id: OTP-10665</p>
        </item>
      </list>
    </section>

</section>

<section><title>Xmerl 1.3.2</title>

    <section><title>Fixed Bugs and Malfunctions</title>
      <list>
        <item>
	    <p> Fix a continuation bug when a new block of bytes is
	    to be read during parsing of a default declaration. </p>
          <p>
	    Own Id: OTP-10063 Aux Id: seq12049 </p>
        </item>
      </list>
    </section>

</section>

<section><title>Xmerl 1.3.1</title>

    <section><title>Fixed Bugs and Malfunctions</title>
      <list>
        <item>
          <p>
	    Add missing spaces in xmerl doc (Thanks to Ricardo
	    Catalinas Jiménez)</p>
          <p>
	    Own Id: OTP-9873</p>
        </item>
        <item>
	    <p> Fixed a continuation error in the sax parser and
	    added latin1 as recognized encoding (not only the
	    iso-8859 variants). </p>
          <p>
	    Own Id: OTP-9961</p>
        </item>
        <item>
	    <p> Removed the unused file xmerl_xlink.hrl. Thanks to
	    Vlad Dumitrescu for informing us about it. </p>
          <p>
	    Own Id: OTP-9965</p>
        </item>
        <item>
	    <p> xmerl couldn't handle comments inside a type
	    specification. </p>
          <p>
	    Own Id: OTP-10023</p>
        </item>
        <item>
	    <p> Fix some small errors in the sax parser: error
	    message bug, removal of trailing blanks in DTD element
	    definitions and an documentation error of the startDTD
	    event in xmerl_sax_parser module. </p>
          <p>
	    Own Id: OTP-10026</p>
        </item>
      </list>
    </section>

</section>

<section><title>Xmerl 1.3</title>

    <section><title>Fixed Bugs and Malfunctions</title>
      <list>
        <item>
	    <p> Fix character check of non-characters due to change
	    in unicode module. </p>
          <p>
	    Own Id: OTP-9670</p>
        </item>
        <item>
          <p>
	    Treat , as special in xmerl_xpath_scan. (Thanks to Anneli
	    Cuss)</p>
          <p>
	    Own Id: OTP-9753</p>
        </item>
        <item>
	  <p> 
	    Fix bug in namespace handling for attributes when the  
            <c>namespace_conformant</c> flag is set to true. </p>
          <p>
	    Own Id: OTP-9821</p>
        </item>
      </list>
    </section>


    <section><title>Improvements and New Features</title>
      <list>
        <item>
	    <p> Updates to the xml scanner </p> <list> <item>
	    <p>xmerl_scan is now returning xmlComment records in the
	    output.<br/><br/> Functions <c>xmerl_scan:file/2</c> and
	    <c>xmerl_scan:string/2</c> now accepts a new option
	    <c>{comments, Flag}</c> for filtering of comments.<br/>
	    Default (<c>true</c>) is that <c>#xmlComment</c> records
	    are returned from the scanner and this flag should be set
	    to false if one don't want comments in the output. </p>
	    </item> <item> <p>Add <i>default_attrs</i>
	    option<br/><br/> When <i>default_attrs</i> is <c>true</c>
	    any attribute with a default value defined in the doctype
	    but not in the attribute axis of the currently scanned
	    element is added to it. </p> </item> <item> <p>Allow
	    whole documents to be returned<br/><br/> Functions
	    <c>xmerl_scan:file/2</c> and <c>xmerl_scan:string/2</c>
	    now accepts a new option <c>{document, true}</c> to
	    produce a whole document as a <c>xmlDocument</c> record
	    instead of just the root element node.<br/> This option
	    is the only way to get to the top-level comments and
	    processing instructions without hooking through the
	    customization functions. Those nodes are needed to
	    implement [Canonical XML][c14n-xml] support.<br/>
	    [c14n-xml]:
	    http://www.w3.org/TR/2008/PR-xml-c14n11-20080129/
	    <i>Canonical XML</i> </p> </item> <item><p>Parents and
	    namespace are tracked in <c>#xmlAttribute</c>
	    nodes</p></item> <item><p>Parents are tracked in
	    <c>#xmlPI</c> nodes</p></item> <item><p>Set <c>vsn</c>
	    field in <c>#xmlDecl</c> record</p></item> <item><p>Fix
	    namespace-conformance constraints<br/><br/> See
	    [Namespaces in XML 1.0 (Third Edition)][1]: The prefix
	    xml is by definition bound to the namespace name
	    http://www.w3.org/XML/1998/namespace. It MAY, but need
	    not, be declared, and MUST NOT be bound to any other
	    namespace name. Other prefixes MUST NOT be bound to this
	    namespace name, and it MUST NOT be declared as the
	    default namespace.<br/> The prefix xmlns is used only to
	    declare namespace bindings and is by definition bound to
	    the namespace name http://www.w3.org/2000/xmlns/. It MUST
	    NOT be declared . Other prefixes MUST NOT be bound to
	    this namespace name, and it MUST NOT be declared as the
	    default namespace. Element names MUST NOT have the prefix
	    xmlns.<br/> In XML documents conforming to this
	    specification, no tag may contain two attributes which
	    have identical names, or have qualified names with the
	    same local part and with prefixes which have been bound
	    to namespace names that are identical.<br/> [1]
	    http://www.w3.org/TR/REC-xml-names/ </p></item> </list>
	    <p> Updates of xmerl's Xpath functionality. </p> <list>
	    <item><p>Add <c>#xmlPI</c> support to
	    xmerl_xpath:write_node/1</p></item> <item><p>Fix
	    processing-instruction(name?)</p></item> <item><p>Fix
	    path filters, support more top-level primary
	    expressions</p></item> <item><p>Accumulate comments in
	    element nodes</p></item> <item><p>Implement namespace
	    axis<br/><br/> Namespace nodes are represented as
	    <c>#xmlNsNode</c> records. Now that the namespace axis is
	    correctly implemented, attributes nodes corresponding to
	    attributes that declare namespaces are ignored.<br/> See
	    [5.3 Attribute Nodes][xpath-5.3]:<br/> There are no
	    attribute nodes corresponding to attributes that declare
	    namespaces.<br/> [xpath-5.3]:
	    http://www.w3.org/TR/xpath/#attribute-nodes </p></item>
	    </list> <p> (Thanks to Anthony Ramine) </p>
          <p>
	    *** POTENTIAL INCOMPATIBILITY ***</p>
          <p>
	    Own Id: OTP-9664</p>
        </item>
        <item>
          <p>
	    Eliminate use of deprecated regexp module</p>
          <p>
	    Own Id: OTP-9810</p>
        </item>
      </list>
    </section>

</section>

<section><title>Xmerl 1.2.10</title>

    <section><title>Fixed Bugs and Malfunctions</title>
      <list>
        <item>
	    <p> Fixed a schema search bug in xmerl_xsd. </p> <p> A
	    new flag was needed in the xsd_state record so if the
	    state is saved there is an incompatibility and a state
	    conversion is needed. </p>
          <p>
	    *** INCOMPATIBILITY with R14B03 ***</p>
          <p>
	    Own Id: OTP-9410</p>
        </item>
        <item>
	    <p> Fixed xmerl_scan problems with entities in attribute
	    values. </p>
          <p>
	    Own Id: OTP-9411</p>
        </item>
        <item>
	    <p> Streaming bug in xmerl_scan. </p> <p> If the
	    continuation_fun runs out of input at the end of an
	    attribute value then it crashed. (Thanks to Simon
	    Cornish) </p>
          <p>
	    Own Id: OTP-9457</p>
        </item>
        <item>
          <p>
	    Fixed xmerl_ucs UCS2 little endian en/decoding</p>
          <p>
	    Corrected number of shift bytes in
	    xmerl_ucs:char_to_ucs2le and recursive call from
	    from_ucs2le to from_ucs4le. (Thanks to Michal Ptaszek)</p>
          <p>
	    Own Id: OTP-9548</p>
        </item>
        <item>
          <p>
	    Add latin9 (iso-8859-15) support in xmerl_ucs (Thanks to
	    David Julien)</p>
          <p>
	    Own Id: OTP-9552</p>
        </item>
        <item>
          <p>
	    Improve spelling throughout documentation, code comments
	    and error messages</p>
          <p>
	    Own Id: OTP-9555</p>
        </item>
      </list>
    </section>

</section>

<section><title>Xmerl 1.2.9</title>

    <section><title>Fixed Bugs and Malfunctions</title>
      <list>
        <item>
          <p>
	    Fix minor typos and improve punctuation in the
	    xmerl_xpath @doc comment (Thanks to Marcus Marinelli)</p>
          <p>
	    Own Id: OTP-9187</p>
        </item>
        <item>
          <p>
	    Prevent xmerl from over-normalizing character references
	    in attributes</p>
          <p>
	    Section 3.3.3 of the XML Recommendation gives the rules
	    for attribute-value normalization. One of those rules
	    requires that character references not be re-normalized
	    after being replaced with the referenced characters.
	    (Thanks to Tom Moertel)</p>
          <p>
	    Own Id: OTP-9274</p>
        </item>
        <item>
	    <p> Fixed the default encoding option in SAX parser. </p>
          <p>
	    Own Id: OTP-9288</p>
        </item>
      </list>
    </section>


    <section><title>Improvements and New Features</title>
      <list>
        <item>
	    <p> Added the xmerl test suites and examples to the open
	    source distribution. </p>
          <p>
	    Own Id: OTP-9228</p>
        </item>
      </list>
    </section>

</section>

<section><title>Xmerl 1.2.8</title>

    <section><title>Fixed Bugs and Malfunctions</title>
      <list>
        <item>
	    <p> The function xmerl_lib:expand_content/1 is mainly for
	    expanding Simple XML, but can also handle xmerl records.
	    This patch fixes an omission that caused expand_content/1
	    to not maintain the parents list when expanding
	    #xmlElement{} records. (Thanks to Ulf Wiger) </p>
          <p>
	    Own Id: OTP-9034</p>
        </item>
      </list>
    </section>


    <section><title>Improvements and New Features</title>
      <list>
        <item>
	    <p> Removed some dialyzer warnings. </p>
          <p>
	    Own Id: OTP-9074</p>
        </item>
      </list>
    </section>

</section>

<section><title>Xmerl 1.2.7</title>

    <section><title>Fixed Bugs and Malfunctions</title>
      <list>
        <item>
	    <p> An empty element declared as simpleContent was not
	    properly validated. </p>
          <p>
	    Own Id: OTP-8599</p>
        </item>
        <item>
	    <p> Fix format_man_pages so it handles all man sections
	    and remove warnings/errors in various man pages. </p>
          <p>
	    Own Id: OTP-8600</p>
        </item>
      </list>
    </section>


    <section><title>Improvements and New Features</title>
      <list>
        <item>
	    <p> Fix entity checking so there are no fatal errors for
	    undefined entities when option skip_external_dtd is used.
	    </p>
          <p>
	    Own Id: OTP-8947</p>
        </item>
      </list>
    </section>

</section>

<section><title>Xmerl 1.2.6</title>

    <section><title>Fixed Bugs and Malfunctions</title>
      <list>
        <item>
	    <p> Fixed problem with hex entities in UTF-8 documents:
	    When a document was in UTF-8 encoding, xmerl_scan
	    improperly replaced hex entities by the UTF-8 bytes
	    instead of returning the character, as it does with
	    inline UTF-8 text and decimal entities. (Thanks to Paul
	    Guyot.) </p>
          <p>
	    Own Id: OTP-8697</p>
        </item>
      </list>
    </section>

</section>

<section><title>Xmerl 1.2.5</title>

    <section><title>Improvements and New Features</title>
      <list>
        <item>
          <p>
            All Erlang files are now built by the test server instead of the test directory Makefile.
          </p>
          <p>
            Erlang files in data directories are now built by the test suites instead of using 
            prebuilt versions under version control.
          </p>
          <p>
            Removed a number of obsolete guards.
          </p>
          <p>
            Own Id: OTP-8537
          </p>
        </item>
        <item>
          <p>
           An empty element declared as a simpleContent was not properly validated.
          </p>
          <p>
            Own Id: OTP-8599
          </p>
        </item>
      </list>
    </section>

</section>

<section><title>Xmerl 1.2.4</title>

    <section><title>Improvements and New Features</title>
      <list>
        <item>
            <p>Updated the documentation Makefile to work with the 
               new documentation build process.</p>
            <p>
            Own Id: OTP-8343</p>
        </item>
      </list>
    </section>

</section>


<section><title>Xmerl 1.2.3</title>

    <section><title>Fixed Bugs and Malfunctions</title>
      <list>
        <item>
          <p>
            A continuation clause of <c>parse_reference/3</c> had
            its parameters in wrong order.</p>
          <p>
            Own Id: OTP-8251 Aux Id: seq11429 </p>
        </item>
      </list>
    </section>


    <section><title>Improvements and New Features</title>
      <list>
        <item>
          <p>
            A new option to turn off the parsing of an external DTD
            is added to <c>xmerl_sax_parser:file/2</c> and
            <c>xmerl_sax_parser:stream/2</c>
            (<c>skip_external_dtd</c>).</p>
          <p>
            Own Id: OTP-8252 Aux Id: seq11432 </p>
        </item>
        <item>
          <p>
            The documentation is now built with open source tools
            (xsltproc and fop) that exists on most platforms. One
            visible change is that the frames are removed.</p>
          <p>
            Own Id: OTP-8253</p>
        </item>
      </list>
    </section>

</section>

<section><title>Xmerl 1.2.2</title>

    <section><title>Fixed Bugs and Malfunctions</title>
      <list>
        <item>
          <p>
            <c>xmerl_sax_parse:stream/2</c> failed with
            <c>{fatal_error,_, "Continuation function undefined, and
            more data needed",_,_}</c> when no continuation function
            was defined even though it was a complete document as
            input.</p>
          <p>
            Own Id: OTP-8213</p>
        </item>
        <item>
          <p>
            The namespace URI supplied on unprefixed attributes in
            startElement tuples is the same as the URI for the
            default namespace. According to the standard the
            namespace for an unprefixed attribute should always has
            no value.</p>
          <p>
            Own Id: OTP-8214</p>
        </item>
      </list>
    </section>

</section>

<section><title>Xmerl 1.2.1</title>

    <section><title>Fixed Bugs and Malfunctions</title>
      <list>
        <item>
          <p>
            <c>xmerl/include/xmerl.hrl</c> contained internal debug
            macros (<c>dbg/2</c> and <c>DBG/0</c>) which now is moved
            to <c>xmerl_internal.hrl</c>.
          </p>
          <p>
            Own Id: OTP-8084
          </p>
        </item>
        <item>
          <p>
            The function <c>xmerl_uri:parse/1</c> couldn't handle FTP
            URIs containing username and password. The default FTP
            port constant was also wrong. (Thanks to Steve Vinoski)
          </p>
          <p>
            Own Id: OTP-8156
          </p>
        </item>
      </list>
    </section>


    <section><title>Improvements and New Features</title>
      <list>
        <item>
          <p>
            The SAX parser couldn't handle consecutive documents on
            the same stream. The return values are now changed so
            they return a rest value instead of giving an error about
            "erranous information after the end tag". 
          </p>
          <p>
            This means that
            the functions <c>file/2</c> and <c>stream/2</c> now
            returns <c>{ok, EventState, Rest}</c> when the parsing is
            correct. The rest can then be used as input to a new call
            to <c>xmerl_sax_parse:stream/2</c>. If one know that it's
            just one document the rest value in the result tuple can
            be matched against <c>&lt;&lt;&gt;&gt;</c> or <c>[]</c>
            depending on if the input is in binary form or not.
          </p>
          <p>
            Own Id: OTP-8153 Aux Id: seq11388 
          </p>
        </item>
      </list>
    </section>

</section>


<section><title>Xmerl 1.2</title>
    <section><title>Improvements and New Features</title>
	<p>
        In xmerl-1.2 we have added the first Beta version of the new 
        SAX parser (module: xmerl_sax_parser), it supports XML 1.0. 
        We call it Beta due to that the validation part is not ready yet and that the 
        parser still has some known limitations (mostly in the DTD area).
        </p>
	<p>
	Known limitations: 
        </p>
        <list type="bulleted">
          <item>the external DTD in the DOCTYPE declaration is handled but other external entities are not supported.</item>
          <item>the general entity values are just checked in the structure after replacement.</item>
          <item>
             parsed entities are supported on markup declaration level (e.g. partly replacement of markup 
             declaration with PEReference is not supported).
          </item>
          <item>conditionalSect in external DTD's are not supported.</item>
          <item>recursive loops in entity declarations are not detected.</item>
        </list>
	<p>	
	 The version is increased from 1.1.12 to 1.2 is due to that the new parser
         is dependent on the Unicode support that was added in OTP R13B. The old xmerl 
         functionality is not changed.
	</p>
        <p>
            Own Id: OTP-6635
        </p>
    </section>
</section>

<section><title>Xmerl 1.1.12</title>

    <section><title>Improvements and New Features</title>
      <list>
        <item>
          <p>
            Updated copyright notice in source files</p>
          <p>
            Own Id: OTP-7847</p>
        </item>
      </list>
    </section>

</section>
 
<section><title>Xmerl 1.1.11</title>

    <section><title>Fixed Bugs and Malfunctions</title>
      <list>
        <item>
          <p>
            An empty element with a complexType and simpleContent was
            not properly validated. This error is now corrected.</p>
          <p>
            Own Id: OTP-7736</p>
        </item>
      </list>
    </section>

</section>
 
<section><title>Xmerl 1.1.10</title>
 
    <section><title>Fixed Bugs and Malfunctions</title>
      <list>
        <item>
          <p>
           Changed the examples in Customization Functions Tutorial
           to correct Erlang code.
          </p>
          <p>
            Own Id: OTP-6053
          </p>
        </item>
        <item>
          <p>
            Some XPath errors solved, typo in compare function '!=',
            error in <c>id()</c> function.</p>
          <p>
            Own Id: OTP-6792 Aux Id: seq10570 </p>
        </item>
        <item>
          <p>
            The XPath function <c>contains()</c> now implemented. See
            XPath 1.0 section 4.2.</p>
          <p>
            Own Id: OTP-6873</p>
        </item>
        <item>
          <p>
           Fixed that xmerl_xsd:process_schema/2 with {xsdbase, Dirname} failed with enoent 
           and a number of inor documentation bugs in xmerl_xsd reference manual.
          </p>
          <p>
            Own Id: OTP-7165
          </p>
        </item>
        <item>
          <p>
            Fixed xmerl_scan's problem with numeric character references 
            followed by UTF-8 characters in the contents.
          </p>
          <p>
            Own Id: OTP-7430
          </p>
        </item>
        <item>
          <p>
           Fixed an incorrect guard for xmerl_scan:to_ucs/2.
          </p>
          <p>
            Own Id: OTP-7473
          </p>
        </item>
        <item>
          <p>
            Some bug corrections of xmerl XPath implementation, most
            provided by Matthew Dempsky.</p>
          <p>
            Own Id: OTP-7496</p>
        </item>
        <item>
          <p>
            Now with <c>string()</c> and <c>name()</c> all XPath
            functions are implemented. The string representation of
            QName by <c>name()</c> is "{Namespace URI}local-name".</p>
          <p>
            Own Id: OTP-7510</p>
        </item>

      </list>
    </section>
 
</section>


<section><title>Xmerl 1.1.9</title>
 
    <section><title>Fixed Bugs and Malfunctions</title>
      <list>
        <item>
          <p>
            A number of minor scanner faults have got more clear error messages. 
          </p>
          <p>
            Own Id: OTP-5998, Aux Id: seq9803
          </p>
        </item>
        <item>
          <p>
           An example error in the Xmerl Users Guide is corrected.
          </p>
          <p>
            Own Id: OTP-6947
          </p>
        </item>
        <item>
          <p>
           When xmerl_xsd:validate was executed the schema table in the state 
           was deleted and next execution would fail. This is now corrected.
          </p>
          <p>
            Own Id: OTP-7288
          </p>
        </item>
      </list>
    </section>
 
</section>


<section><title>Xmerl 1.1.8</title>
 
    <section><title>Fixed Bugs and Malfunctions</title>
      <list>
        <item>
          <p>
            A Kleene Closure child in a sequence consumed all
            following children. This problem has been fixed.</p>
          <p>
            Own Id: OTP-7211</p>
        </item>
        <item>
          <p>
            Now validating xhtml1-transitional.dtd. A certain
            contentspec with a succeeding choice, that didn't match
            all content, followed by other child elements caused a
            failure. This is now corrected.</p>
          <p>
            Own Id: OTP-7214</p>
        </item>
      </list>
    </section>
 
</section>

<section><title>Xmerl 1.1.7</title>

    <section><title>Improvements and New Features</title>
      <list>
        <item>
          <p>
            xmerl's schema validation now takes default facets into
            account</p>
          <p>
            Own Id: OTP-7190</p>
        </item>
      </list>
    </section>

</section>

<section><title>Xmerl 1.1.6</title>

    <section><title>Fixed Bugs and Malfunctions</title>
      <list>
        <item>
          <p>
            Parsing XML with option <c>{validation,schema}</c> is now
            corrected.</p>
          <p>
            Own Id: OTP-6773</p>
        </item>
        <item>
          <p>
            union type is now supported</p>
          <p>
            Own Id: OTP-6877 Aux Id: seq10755 </p>
        </item>
        <item>
          <p>
            Now xmerl validates as expected when a sequence has a
            present group member and a following element.</p>
          <p>
            Own Id: OTP-6910</p>
        </item>
      </list>
    </section>

</section>

  <section>
    <title>Xmerl 1.1.5</title>

    <section>
      <title>Fixed Bugs and Malfunctions</title>
      <list type="bulleted">
        <item>
          <p>The head of a substitutionGroup may have type anyType and
            thus allow members of any type. This was an oversight, but is
            now corrected.</p>
          <p>Own Id: OTP-6720</p>
        </item>
        <item>
          <p>A recursive group reference in a redefine refers to the
            definition in the redefined schema. See 4.2.2 in
            XMLSchema part1 "Schema Representation Constraint:
            Individual Component Redefinition" bullet 2.</p>
          <p>Own Id: OTP-6739</p>
        </item>
        <item>
          <p>Solved some content model problems, for instance in some
            cases failed when more than one choice.</p>
          <p>Own Id: OTP-6752</p>
        </item>
      </list>
    </section>
  </section>

  <section>
    <title>Xmerl 1.1.4</title>

    <section>
      <title>Improvements and New Features</title>
      <list type="bulleted">
        <item>
          <p>An additional format is possible for the simple syntax:
            <c>{Fun, State}</c>. The fun should retrieve the
            replacement in simple syntax format. The semantics of
            fun: <c>fun(State) -> code that creates replacement, then returns {SimpleSyntax,NewState} | done </c></p>
          <p>Own Id: OTP-6679</p>
        </item>
      </list>
    </section>
  </section>

  <section>
    <title>Xmerl 1.1.3</title>

    <section>
      <title>Improvements and New Features</title>
      <list type="bulleted">
        <item>
          <p>Memory consumption decreased: moved transforming from
            utf-8 to unicode from an extra pass of the document to
            the occasion when a character is parsed. Removed use of
            lists:subtract. Those changes also speeds up parsing in
            some scenarios.</p>
          <p>Own Id: OTP-6599 Aux Id: seq10552 </p>
        </item>
      </list>
    </section>
  </section>

  <section>
    <title>Xmerl 1.1.2</title>

    <section>
      <title>Fixed Bugs and Malfunctions</title>
      <list type="bulleted">
        <item>
          <p>Schema processor reprocessed schemas that already were
            processed, using process_schemas on a system of schemas
            with circular dependencies.</p>
          <p>Own Id: OTP-6460 Aux Id: seq10564 </p>
        </item>
      </list>
    </section>

    <section>
      <title>Improvements and New Features</title>
      <list type="bulleted">
        <item>
          <p>Dialyzer warnings now removed, i.e. dead code have been
            removed.</p>
          <p>Own Id: OTP-6507</p>
        </item>
      </list>
    </section>
  </section>

  <section>
    <title>Xmerl 1.1.1</title>

    <section>
      <title>Fixed Bugs and Malfunctions</title>
      <list type="bulleted">
        <item>
          <p>Bug in xmerl removed so that simple syntax element
            content is exported correctly.</p>
          <p>Own Id: OTP-6402 Aux Id: OTP-6099</p>
        </item>
      </list>
    </section>
  </section>

  <section>
    <title>Xmerl 1.1</title>

    <section>
      <title>Fixed Bugs and Malfunctions</title>
      <list type="bulleted">
        <item>
          <p>Xmerl failed to parse and export with the sax_file
            front-end. Therefore hook function calls were added in the
            parser and handling of text content were changed.</p>
          <p>Own Id: OTP-6043</p>
        </item>
        <item>
          <p>Bug in xmerl removed so that simple syntax element
            content is exported correctly.</p>
          <p>Own Id: OTP-6099</p>
        </item>
      </list>
    </section>

    <section>
      <title>Improvements and New Features</title>
      <list type="bulleted">
        <item>
          <p>xmerl now supports XMLSchema validation. Documentation in
            reference manual for xmerl. The release of XMLSchema
            validation should be considered as a beta release. The
            user interface may still be adjusted in a coming
            release. Opinions and evaluations are welcome.</p>
          <p>Own Id: OTP-6401</p>
        </item>
      </list>
    </section>
  </section>

  <section>
    <title>xmerl 1.0.5</title>

    <section>
      <title>Fixed Bugs and Malfunctions</title>
      <list type="bulleted">
        <item>
          <p>Code that caused compiler warnings has been reviewed.</p>
        </item>
      </list>
    </section>
  </section>

  <section>
    <title>xmerl 1.0.4</title>

    <section>
      <title>Fixed Bugs and Malfunctions</title>
      <list type="bulleted">
        <item>
          <p>xmerl behaved strange parsing a XML-document with a
            copyright sign in a comment.</p>
          <p>Own Id: OTP-5599</p>
        </item>
        <item>
          <p>Line count for error messages in DTD improved, still
            problem because of ENTITY expansions. Didn't delete
            digraphs after recursion test. Now correctly parsing of
            declaration separators [28a-b].</p>
          <p>Own Id: OTP-5718</p>
        </item>
        <item>
          <p>Failed to validate a XML file with a content spec that
            had a choice of which one element was a sequence with
            optional elements, and all elements of that sequence were
            missing</p>
          <p>Own Id: OTP-5734</p>
        </item>
        <item>
          <p>Location paths for document root and attributes is now
            working as expected.</p>
          <p>Own Id: OTP-5895</p>
        </item>
        <item>
          <p>Now has the last() predicate in the XPATH modules the
            properties specified in ch 2.4 in the XPATH spec, i.e. if
            last() evaluates to a number other than the context
            position it is false, otherwise true.</p>
          <p>Own Id: OTP-5902</p>
        </item>
        <item>
          <p>The location path of a single wildcard now only selects
            element nodes.</p>
          <p>Own Id: OTP-5905</p>
        </item>
      </list>
    </section>
  </section>

  <section>
    <title>Xmerl 1.0.3</title>

    <section>
      <title>Fixed Bugs and Malfunctions</title>
      <list type="bulleted">
        <item>
          <p>Removed call of undefined function in xmerl_lib.</p>
          <p>Own Id: OTP-5587</p>
        </item>
      </list>
    </section>
  </section>

  <section>
    <title>Xmerl 1.0.2</title>

    <section>
      <title>Fixed Bugs and Malfunctions</title>
      <list type="bulleted">
        <item>
          <p>Better identification of errors in xml code.</p>
          <p>Own Id: OTP-5498 Aux Id: seq9803 </p>
        </item>
        <item>
          <p>Some minor bugs fixed.</p>
          <p>Own Id: OTP-5500</p>
        </item>
        <item>
          <p>Parser failed on PE reference as EnumeratedType AttType,
            now corrected.</p>
          <p>Own Id: OTP-5531</p>
        </item>
      </list>
    </section>
  </section>

  <section>
    <title>Xmerl 1.0.1</title>

    <section>
      <title>Fixed Bugs and Malfunctions</title>
      <list type="bulleted">
        <item>
          <p>Fixed bug in xmerl_xpath. Xpath expressions that select
            nodes of type text() didn't work, like "context/text()",
            "child::text()", "descendant::text()".</p>
          <p>Own Id: OTP-5268 Aux Id: seq9656 </p>
        </item>
        <item>
          <p>Minor bugs fixed.</p>
          <p>Own Id: OTP-5301</p>
        </item>
      </list>
    </section>
    <!-- p>There are also release notes for <url href="notes_history.html">older versions</url>.</p -->
  </section>

  <section>
    <title>Xmerl 1.0</title>

    <section>
      <title>Improvements and New Features</title>
      <list type="bulleted">
        <item>
          <p>The OTP release of xmerl 1.0 is mainly the same as
            xmerl-0.20 of http://sowap.sourceforge.net/. It is
            capable of parsing XML 1.0. There have only been minor
            improvements: Some bugs that caused an unexpected crash
            when parsing bad XML. Failure report that also tells
            which file that caused an error.</p>
          <p>Own Id: OTP-5174</p>
        </item>
      </list>
    </section>
  </section>
</chapter><|MERGE_RESOLUTION|>--- conflicted
+++ resolved
@@ -32,8 +32,6 @@
   <p>This document describes the changes made to the Xmerl application.</p>
 
 
-<<<<<<< HEAD
-=======
 <section><title>Xmerl 1.3.27</title>
 
     <section><title>Fixed Bugs and Malfunctions</title>
@@ -50,7 +48,6 @@
 
 </section>
 
->>>>>>> 1eb7ac21
 <section><title>Xmerl 1.3.26</title>
 
     <section><title>Fixed Bugs and Malfunctions</title>
