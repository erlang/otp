<!--
%CopyrightBegin%

SPDX-License-Identifier: Apache-2.0

Copyright Ericsson AB 2023-2025. All Rights Reserved.

Licensed under the Apache License, Version 2.0 (the "License");
you may not use this file except in compliance with the License.
You may obtain a copy of the License at

    http://www.apache.org/licenses/LICENSE-2.0

Unless required by applicable law or agreed to in writing, software
distributed under the License is distributed on an "AS IS" BASIS,
WITHOUT WARRANTIES OR CONDITIONS OF ANY KIND, either express or implied.
See the License for the specific language governing permissions and
limitations under the License.

%CopyrightEnd%
-->
# Xmerl Release Notes

This document describes the changes made to the Xmerl application.

<<<<<<< HEAD
=======
## Xmerl 2.1.5

### Fixed Bugs and Malfunctions

- The type specs of `xmerl_scan:file/2` and `xmerl_scan:string/2`
  has been updated to return `t:dynamic/0`. Due to hook functions
  they can return any user defined term.

  Own Id: OTP-19662 Aux Id: [PR-9905], ERIERL-1225

[PR-9905]: https://github.com/erlang/otp/pull/9905

>>>>>>> d9454dbc
## Xmerl 2.1.4

### Fixed Bugs and Malfunctions

- With this change all public functions in xmerl have specs.

  Own Id: OTP-19534 Aux Id: [PR-9327]

[PR-9327]: https://github.com/erlang/otp/pull/9327

### Improvements and New Features

- The license and copyright header has changed format to include an `SPDX-License-Identifier`. At the same time, most files have been updated to follow a uniform standard for license headers.

  Own Id: OTP-19575 Aux Id: [PR-9670]

[PR-9670]: https://github.com/erlang/otp/pull/9670

<<<<<<< HEAD
## Xmerl 2.1.3.1

### Fixed Bugs and Malfunctions

- The type specs of `xmerl_scan:file/2` and `xmerl_scan:string/2`
  has been updated to return `t:dynamic/0`. Due to hook functions
  they can return any user defined term.

  Own Id: OTP-19662 Aux Id: [PR-9905], ERIERL-1225

[PR-9905]: https://github.com/erlang/otp/pull/9905

=======
>>>>>>> d9454dbc
## Xmerl 2.1.3

### Improvements and New Features

- A new option to discard whitespace before the `xml` tag when reading from a stream has been added to the Xmerl SAX parser.
  
  * __`{discard_ws_before_xml_document, Boolean}`__ - Discard whitespace before `xml` tag instead of returning a fatal error if set to `true` (`false` is default)

  Own Id: OTP-19602 Aux Id: [PR-9753]

[PR-9753]: https://github.com/erlang/otp/pull/9753

## Xmerl 2.1.2

### Fixed Bugs and Malfunctions

- Corrected faulty type specification
  
  Corrected type specification for the input parameter of `xmerl_xs:value_of/1`.
  
  Also replaced underscore in the return type specifications of `xmerl_xs:select/2`,
  `xmerl_xpath:string/2` and `xmerl_xpath:string/3` with specified return values to improve documentation.

  Own Id: OTP-19571 Aux Id: ERIERL-1212, [PR-9676]

[PR-9676]: https://github.com/erlang/otp/pull/9676

## Xmerl 2.1.1

### Fixed Bugs and Malfunctions

- Some old-style `catch` expressions in the xmerl_sax_parser when the continuation fun was called caused the stack to grow until all free memory was exhausted. These parts have been rewritten so that the parser now runs correctly without growing the stack. At the same time all old-style `catch` expressions in xmerl were replaced with `try`/`catch`.

  Own Id: OTP-19496 Aux Id: [GH-9190], [PR-9463]

[GH-9190]: https://github.com/erlang/otp/issues/9190
[PR-9463]: https://github.com/erlang/otp/pull/9463

## Xmerl 2.1

### Fixed Bugs and Malfunctions

- Corrected export functions from internal structure to XML so xmlText items of type
  cdata are handled correctly. They were just exported as normal text instead of
  output in a CDATA section.

  Own Id: OTP-19217 Aux Id: ERIERL-1104

### Improvements and New Features

- The type spec for `xmerl_sax_parser:file/2` has been corrected to indicate that it can return an `{error, _}` tuple.

  Own Id: OTP-19129 Aux Id: [PR-8583]

[PR-8583]: https://github.com/erlang/otp/pull/8583

## Xmerl 2.0

### Fixed Bugs and Malfunctions

- Some default values in Xmerl has been changed to avoid XML External Entity (XXE) vulnerabilities if you're parsing untrusted XML.
  
  xmerl_scan: the default value for allow_entities has changed to false.
  xmerl_sax_parser: the default value for external_entities has changed to none.

  *** POTENTIAL INCOMPATIBILITY ***

  Own Id: OTP-19079 Aux Id: [GH-7539]

- An event state in xmerl_sax_parser which  was updated in the event callback for a startEntity was not saved.

  Own Id: OTP-19086 Aux Id: [GH-8452]

[GH-7539]: https://github.com/erlang/otp/issues/7539
[GH-8452]: https://github.com/erlang/otp/issues/8452

### Improvements and New Features

- Function specifications and types have been added to all public API functions.

  Own Id: OTP-18913

- As an alternative to `xmerl_xml`, a new export module `xmerl_xml_indent` that provides out-of-the box indented output has been added.

  Own Id: OTP-18922 Aux Id: [PR-7942]

- The documentation has been migrated to use Markdown and ExDoc.

  Own Id: OTP-18955 Aux Id: [PR-8026]

[PR-7942]: https://github.com/erlang/otp/pull/7942
[PR-8026]: https://github.com/erlang/otp/pull/8026

## Xmerl 1.3.34.3

### Improvements and New Features

* A new option to discard whitespace before the `xml` tag when reading from a stream has been added to the Xmerl SAX parser.

  * __`{discard_ws_before_xml_document, Boolean}`__ - Discard whitespace before `xml` tag instead of returning a fatal error if set to `true` (`false` is default)

  Own Id: OTP-19602 Aux Id: PR-9753

## Xmerl 1.3.34.2

### Fixed Bugs and Malfunctions

* Some old-style `catch` expressions in the xmerl_sax_parser when the continuation fun was called caused the stack to grow until all free memory was exhausted. These parts have been rewritten so that the parser now runs correctly without growing the stack. At the same time all old-style `catch` expressions in xmerl were replaced with `try`/`catch`.

  Own Id: OTP-19496 Aux Id: GH-9190, PR-9463

## Xmerl 1.3.34.1

### Fixed Bugs and Malfunctions

* Corrected export functions from internal structure to XML so xmlText items of type cdata are handled correctly. They were just exported as normal text instead of output in a CDATA section.

  Own Id: OTP-19217 Aux Id: ERIERL-1104

## Xmerl 1.3.34

### Fixed Bugs and Malfunctions

- Update all <tt> html tags to be <code> instead.

  Own Id: OTP-18799 Aux Id: PR-7695

## Xmerl 1.3.33

### Fixed Bugs and Malfunctions

- The xmerl version 1.3.32 was released in OTP 26.0.1, but the incorrect version
  number of 1.3.31.1 was used for it. This incorrect version number continued to
  appear in OTP 26.0.2, OTP 26.1, and OTP 26.1.1. The actual xmerl code in these
  OTP versions however corresponds to xmerl version 1.3.32.

  Own Id: OTP-18803

## Xmerl 1.3.32

### Fixed Bugs and Malfunctions

- New options to `xmerl_scan` and `xmerl_sax_parser` so one can limit the
  behaviour of the parsers to avoid some XML security issues.

  `xmerl_scan` gets one new option:

  - **`{allow_entities, Boolean}`** - Gives the possibility to disallow entities
    by setting this option to false (`true` is default)

  `xmerl_sax_parser` gets the following options:

  - **`disallow_entities`** - Don't allow entities in document

  - **`{entity_recurse_limit, N}`** - Set a limit on entity recursion depth
    (default is 3)

  - **`{external_entities, AllowedType}`** - Specify which types of external
    entities that are allowed, this also affect external DTD's. The types are
    `all`(default), `file` and `none`

  - **`{fail_undeclared_ref, Boolean}`** - Sets the behavior for undeclared
    references due to an external file is not parsed (`true` is default)

  The old option `skip_external_dtd` is still valid and the same as
  `{external_entities, none}` and `{fail_undeclared_ref, false}` but just
  affects DTD's and not other external references.

  Own Id: OTP-18595 Aux Id: ERIERL-944

## Xmerl 1.3.31.2

### Fixed Bugs and Malfunctions

* Corrected export functions from internal structure to XML so xmlText items of type cdata are handled correctly. They were just exported as normal text instead of output in a CDATA section.

  Own Id: OTP-19217 Aux Id: ERIERL-1104

## Xmerl 1.3.31.1

### Fixed Bugs and Malfunctions

- New options to `xmerl_scan` and `xmerl_sax_parser` so one can limit the
  behaviour of the parsers to avoid some XML security issues.

  `xmerl_scan` gets one new option:

  - **\{allow_entities, Boolean\}** - Gives the possibility to disallow entities
    by setting this option to false (`true` is default)

  `xmerl_sax_parser` gets the following options:

  - **`disallow_entities`** - Don't allow entities in document

  - **`{entity_recurse_limit, N}`** - Set a limit on entity recursion depth
    (default is 3)

  - **`{external_entities, AllowedType}`** - Specify which types of external
    entities that are allowed, this also affect external DTD's. The types are
    `all`(default), `file` and `none`

  - **`{fail_undeclared_ref, Boolean}`** - Sets the behavior for undeclared
    references due to an external file is not parsed (`true` is default)

  The old option `skip_external_dtd` is still valid and the same as
  `{external_entities, none}` and `{fail_undeclared_ref, false}` but just
  affects DTD's and not other external references.

  Own Id: OTP-18595 Aux Id: ERIERL-944

## Xmerl 1.3.31

### Improvements and New Features

- Replace size/1 with either tuple_size/1 or byte_size/1

  The [`size/1`](`size/1`) BIF is not optimized by the JIT, and its use can
  result in worse types for Dialyzer.

  When one knows that the value being tested must be a tuple,
  [`tuple_size/1`](`tuple_size/1`) should always be preferred.

  When one knows that the value being tested must be a binary,
  [`byte_size/1`](`byte_size/1`) should be preferred. However,
  [`byte_size/1`](`byte_size/1`) also accepts a bitstring (rounding up size to a
  whole number of bytes), so one must make sure that the call to `byte_size/` is
  preceded by a call to [`is_binary/1`](`is_binary/1`) to ensure that bitstrings
  are rejected. Note that the compiler removes redundant calls to
  [`is_binary/1`](`is_binary/1`), so if one is not sure whether previous code
  had made sure that the argument is a binary, it does not harm to add an
  [`is_binary/1`](`is_binary/1`) test immediately before the call to
  [`byte_size/1`](`byte_size/1`).

  Own Id: OTP-18432 Aux Id:
  GH-6672,PR-6793,PR-6784,PR-6787,PR-6785,PR-6682,PR-6800,PR-6797,PR-6798,PR-6799,PR-6796,PR-6813,PR-6671,PR-6673,PR-6684,PR-6694,GH-6677,PR-6696,PR-6670,PR-6674

## Xmerl 1.3.30

### Improvements and New Features

- There is a new configure option, `--enable-deterministic-build`, which will
  apply the `deterministic` compiler option when building Erlang/OTP. The
  `deterministic` option has been improved to eliminate more sources of
  non-determinism in several applications.

  Own Id: OTP-18165 Aux Id: PR-5965

## Xmerl 1.3.29

### Improvements and New Features

- Fixed misspellings in both documentation, comments and code (internal data
  structures).

  Own Id: OTP-17935 Aux Id: PR-5590

## Xmerl 1.3.28.1

### Fixed Bugs and Malfunctions

- New options to `xmerl_scan` and `xmerl_sax_parser` so one can limit the
  behaviour of the parsers to avoid some XML security issues.

  `xmerl_scan` gets one new option:

  - **\{allow_entities, Boolean\}** - Gives the possibility to disallow entities
    by setting this option to false (`true` is default)

  `xmerl_sax_parser` gets the following options:

  - **`disallow_entities`** - Don't allow entities in document

  - **`{entity_recurse_limit, N}`** - Set a limit on entity recursion depth
    (default is 3)

  - **`{external_entities, AllowedType}`** - Specify which types of external
    entities that are allowed, this also affect external DTD's. The types are
    `all`(default), `file` and `none`

  - **`{fail_undeclared_ref, Boolean}`** - Sets the behavior for undeclared
    references due to an external file is not parsed (`true` is default)

  The old option `skip_external_dtd` is still valid and the same as
  `{external_entities, none}` and `{fail_undeclared_ref, false}` but just
  affects DTD's and not other external references.

  Own Id: OTP-18595 Aux Id: ERIERL-944

## Xmerl 1.3.28

### Fixed Bugs and Malfunctions

- Fixed a bug that could cause parsing to crash.

  Own Id: OTP-17388 Aux Id: OTP-17123

## Xmerl 1.3.27.1

### Fixed Bugs and Malfunctions

- New options to `xmerl_scan` and `xmerl_sax_parser` so one can limit the
  behaviour of the parsers to avoid some XML security issues.

  `xmerl_scan` gets one new option:

  - **`{allow_entities, Boolean}`** - Gives the possibility to disallow entities
    by setting this option to false (`true` is default)

  `xmerl_sax_parser` gets the following options:

  - **`disallow_entities`** - Don't allow entities in document

  - **`{entity_recurse_limit, N}`** - Set a limit on entity recursion depth
    (default is 3)

  - **`{external_entities, AllowedType}`** - Specify which types of external
    entities that are allowed, this also affect external DTD's. The types are
    `all`(default), `file` and `none`

  - **`{fail_undeclared_ref, Boolean}`** - Sets the behavior for undeclared
    references due to an external file is not parsed (`true` is default)

  The old option `skip_external_dtd` is still valid and the same as
  `{external_entities, none}` and `{fail_undeclared_ref, false}` but just
  affects DTD's and not other external references.

  Own Id: OTP-18595 Aux Id: ERIERL-944

## Xmerl 1.3.27

### Fixed Bugs and Malfunctions

- Fixed the bug that Xmerl SAX parser couldn't handle files ending with a ^M.

  Own Id: OTP-17308

## Xmerl 1.3.26

### Fixed Bugs and Malfunctions

- Corrected namespace and expanded name in the old dom backend example module.

  Own Id: OTP-17060

- Corrected a bug that in some cases didn't allow unresolved references when
  skip_external_dtd option used.

  Own Id: OTP-17061

## Xmerl 1.3.25

### Fixed Bugs and Malfunctions

- Fix a bug that the function name didn't get normalized in some case which left
  white spaces in links.

  Own Id: OTP-16617

## Xmerl 1.3.24

### Fixed Bugs and Malfunctions

- Fix a performance problem when using internal general references in XML
  content.

  Own Id: OTP-16578 Aux Id: ERIERL-482

## Xmerl 1.3.23

### Fixed Bugs and Malfunctions

- Replace a local floor/1 function with erlang:floor/1.

  Own Id: OTP-16324

### Improvements and New Features

- Implement handling of parsed entity content and some other improvements.

  - Updated the SAX test-suite (xmerl_sax_std_SUITE) to more recent version
  - Test now uses its own data directory since the non-SAX xmerl test suite
    (xmerl_std_SUITE) uses a different version of the other suite
  - Canonical XML checks have been added to all tests that apply. Canonical, as
    it applies here, is regular canonical XML with the addition of notation
    declarations if any. Output must match byte-for-byte.
  - External entities implemented, both as markup and replacement text
  - Cyclic references are checked at the end of the DTD parse; also when a
    reference is found
  - Default attributes are reported in events
  - Attributes are whitespace normalized if their type demands it
  - External entities can have a different encoding than the base document and
    will be transcoded to the document encoding
  - Conditional sections (IGNORE/INCLUDE) handling has been added to DTD parsing
  - Element content-model is now checked for well-formed-ness
  - A few missing function clauses have been added

  Own Id: OTP-16339

## Xmerl 1.3.22

### Fixed Bugs and Malfunctions

- `xmerl_sax_parser` crashed during charset detection when the xml declarations
  attribute values was missing the closing quotation (' or ").

  Own Id: OTP-15826

## Xmerl 1.3.21

### Fixed Bugs and Malfunctions

- A typo in an error printout has been fixed.

  Own Id: OTP-14703 Aux Id: PR-1964

## Xmerl 1.3.20.1

### Fixed Bugs and Malfunctions

- `xmerl_sax_parser` crashed during charset detection when the xml declarations
  attribute values was missing the closing quotation (' or ").

  Own Id: OTP-15826

## Xmerl 1.3.20

### Fixed Bugs and Malfunctions

- Handling of character references in attributes are fixed.

  Own Id: OTP-15684 Aux Id: ERL-837

- Normalization of whitespace characters in attributes are fixed so it works
  when character references are used.

  Own Id: OTP-15685 Aux Id: ERL-475

## Xmerl 1.3.19

### Fixed Bugs and Malfunctions

- The charset detection parsing crash in some cases when the XML directive is
  not syntactic correct.

  Own Id: OTP-15492 Aux Id: ERIERL-283

## Xmerl 1.3.18

### Fixed Bugs and Malfunctions

- Improved documentation.

  Own Id: OTP-15190

## Xmerl 1.3.17

### Fixed Bugs and Malfunctions

- Fix typos in documentation.

  Own Id: OTP-15039

## Xmerl 1.3.16.1

### Fixed Bugs and Malfunctions

- The charset detection parsing crash in some cases when the XML directive is
  not syntactic correct.

  Own Id: OTP-15492 Aux Id: ERIERL-283

## Xmerl 1.3.16

### Fixed Bugs and Malfunctions

- Removed all old unused files in the documentation.

  Own Id: OTP-14475 Aux Id: ERL-409, PR-1493

## Xmerl 1.3.15

### Fixed Bugs and Malfunctions

- Improves accumulator fun in xmerl_scan so that only one #xmlText record is
  returned for strings which have character references.

  (Thanks to Jimmy Zöger)

  Own Id: OTP-14377 Aux Id: PR-1369

## Xmerl 1.3.14

### Fixed Bugs and Malfunctions

- A couple of bugs are fixed in the sax parser (xmerl_sax_parser).

  - The continuation function was not called correctly when the XML directive
    was fragmented.
  - When the event callback modules (xmerl_sax_old_dom and xmerl_sax_simple) got
    an endDocument event at certain conditions the parser crashed.
  - Replaced internal ets table with map to avoid table leakage.

  Own Id: OTP-14430

## Xmerl 1.3.13

### Fixed Bugs and Malfunctions

- The namespace_conformant option in xmerl_scan did not work when parsing
  documents without explicit XML namespace declaration.

  Own Id: OTP-14139

- Fix a "well-formedness" bug in the XML Sax parser so it returns an error if
  there are something more in the file after the matching document. If one using
  the xmerl_sax_parser:stream() a rest is allowed which then can be sent to a
  new call of xmerl_sax_parser:stream() to parse next document.

  This is done to be compliant with XML conformance tests.

  Own Id: OTP-14211

- Fixed compiler and dialyzer warnings in the XML SAX parser.

  Own Id: OTP-14212

- Change how to interpret end of document in the XML SAX parser to comply with
  Tim Brays comment on the standard. This makes it possible to handle more than
  one doc on a stream, the standard makes it impossible to know when the
  document is ended without waiting for the next document (and not always even
  that).

  Tim Brays comment:

  Trailing "Misc"  
  The fact that you're allowed some trailing junk after the root element, I
  decided (but unfortunately too late) is a real design error in XML. If I'm
  writing a network client, I'm probably going to close the link as soon as a I
  see the root element end-tag, and not depend on the other end closing it down
  properly.  
  Furthermore, if I want to send a succession of XML documents over a network
  link, if I find a processing instruction after a root element, is it a trailer
  on the previous document, or part of the prolog of the next?

  Own Id: OTP-14213

## Xmerl 1.3.12

### Fixed Bugs and Malfunctions

- Fix a number of broken links in the xmerl documentation.

  Own Id: OTP-13880

## Xmerl 1.3.11

### Improvements and New Features

- Internal changes

  Own Id: OTP-13551

## Xmerl 1.3.10

### Improvements and New Features

- Suppress Dialyzer warnings.

  Own Id: OTP-12862

## Xmerl 1.3.9

### Fixed Bugs and Malfunctions

- Removed the built-in definitions of xml.xsd from the xmerl_xsd module.

  Own Id: OTP-13070

## Xmerl 1.3.8

### Fixed Bugs and Malfunctions

- Remove compiler warnings in xmerl.

  Own Id: OTP-12689

## Xmerl 1.3.7

### Fixed Bugs and Malfunctions

- Application upgrade (appup) files are corrected for the following
  applications:

  `asn1, common_test, compiler, crypto, debugger, dialyzer, edoc, eldap, erl_docgen, et, eunit, gs, hipe, inets, observer, odbc, os_mon, otp_mibs, parsetools, percept, public_key, reltool, runtime_tools, ssh, syntax_tools, test_server, tools, typer, webtool, wx, xmerl`

  A new test utility for testing appup files is added to test_server. This is
  now used by most applications in OTP.

  (Thanks to Tobias Schlager)

  Own Id: OTP-11744

## Xmerl 1.3.6

### Fixed Bugs and Malfunctions

- Fixed a problem in the SAX parser when the header of the next document was
  appearing in the buffer when using xmerl_sax_parser:stream/2 function.

  Own Id: OTP-11551 Aux Id: seq12505

### Improvements and New Features

- The default encoding of Erlang files has been changed from ISO-8859-1 to
  UTF-8.

  The encoding of XML files has also been changed to UTF-8.

  Own Id: OTP-10907

## Xmerl 1.3.5

### Improvements and New Features

- Teach xmerl_xpath to resolve context namespaces in more cases. Thanks to
  Daniel White.

  Own Id: OTP-11461

- Avoid serialization on code_server in xmerl:export(). Thanks to Richard
  Carlsson.

  Own Id: OTP-11463

## Xmerl 1.3.4

### Improvements and New Features

- Fixed various typos in xmerl documentation. Thanks to David Welton.

  Own Id: OTP-11224

## Xmerl 1.3.3

### Improvements and New Features

- Where necessary a comment stating encoding has been added to Erlang files. The
  comment is meant to be removed in Erlang/OTP R17B when UTF-8 becomes the
  default encoding.

  Own Id: OTP-10630

- Some examples overflowing the width of PDF pages have been corrected.

  Own Id: OTP-10665

## Xmerl 1.3.2

### Fixed Bugs and Malfunctions

- Fix a continuation bug when a new block of bytes is to be read during parsing
  of a default declaration.

  Own Id: OTP-10063 Aux Id: seq12049

## Xmerl 1.3.1

### Fixed Bugs and Malfunctions

- Add missing spaces in xmerl doc (Thanks to Ricardo Catalinas Jiménez)

  Own Id: OTP-9873

- Fixed a continuation error in the sax parser and added latin1 as recognized
  encoding (not only the iso-8859 variants).

  Own Id: OTP-9961

- Removed the unused file xmerl_xlink.hrl. Thanks to Vlad Dumitrescu for
  informing us about it.

  Own Id: OTP-9965

- xmerl couldn't handle comments inside a type specification.

  Own Id: OTP-10023

- Fix some small errors in the sax parser: error message bug, removal of
  trailing blanks in DTD element definitions and an documentation error of the
  startDTD event in xmerl_sax_parser module.

  Own Id: OTP-10026

## Xmerl 1.3

### Fixed Bugs and Malfunctions

- Fix character check of non-characters due to change in unicode module.

  Own Id: OTP-9670

- Treat , as special in xmerl_xpath_scan. (Thanks to Anneli Cuss)

  Own Id: OTP-9753

- Fix bug in namespace handling for attributes when the `namespace_conformant`
  flag is set to true.

  Own Id: OTP-9821

### Improvements and New Features

- Updates to the xml scanner

  - xmerl_scan is now returning xmlComment records in the output.  
    Functions `xmerl_scan:file/2` and `xmerl_scan:string/2` now accepts a new
    option `{comments, Flag}` for filtering of comments.  
    Default (`true`) is that `#xmlComment` records are returned from the scanner
    and this flag should be set to false if one don't want comments in the
    output.
  - Add _default_attrs_ option  
    When _default_attrs_ is `true` any attribute with a default value defined in
    the doctype but not in the attribute axis of the currently scanned element
    is added to it.
  - Allow whole documents to be returned  
    Functions `xmerl_scan:file/2` and `xmerl_scan:string/2` now accepts a new
    option `{document, true}` to produce a whole document as a `xmlDocument`
    record instead of just the root element node.  
    This option is the only way to get to the top-level comments and processing
    instructions without hooking through the customization functions. Those
    nodes are needed to implement \[Canonical XML]\[c14n-xml] support.  
    \[c14n-xml]: http://www.w3.org/TR/2008/PR-xml-c14n11-20080129/ _Canonical
    XML_
  - Parents and namespace are tracked in `#xmlAttribute` nodes
  - Parents are tracked in `#xmlPI` nodes
  - Set `vsn` field in `#xmlDecl` record
  - Fix namespace-conformance constraints  
    See \[Namespaces in XML 1.0 (Third Edition)]\[1]: The prefix xml is by
    definition bound to the namespace name http://www.w3.org/XML/1998/namespace.
    It MAY, but need not, be declared, and MUST NOT be bound to any other
    namespace name. Other prefixes MUST NOT be bound to this namespace name, and
    it MUST NOT be declared as the default namespace.  
    The prefix xmlns is used only to declare namespace bindings and is by
    definition bound to the namespace name http://www.w3.org/2000/xmlns/. It
    MUST NOT be declared . Other prefixes MUST NOT be bound to this namespace
    name, and it MUST NOT be declared as the default namespace. Element names
    MUST NOT have the prefix xmlns.  
    In XML documents conforming to this specification, no tag may contain two
    attributes which have identical names, or have qualified names with the same
    local part and with prefixes which have been bound to namespace names that
    are identical.  
    \[1] http://www.w3.org/TR/REC-xml-names/

  Updates of xmerl's Xpath functionality.

  - Add `#xmlPI` support to xmerl_xpath:write_node/1
  - Fix processing-instruction(name?)
  - Fix path filters, support more top-level primary expressions
  - Accumulate comments in element nodes
  - Implement namespace axis  
    Namespace nodes are represented as `#xmlNsNode` records. Now that the
    namespace axis is correctly implemented, attributes nodes corresponding to
    attributes that declare namespaces are ignored.  
    See \[5.3 Attribute Nodes]\[xpath-5.3]:  
    There are no attribute nodes corresponding to attributes that declare
    namespaces.  
    \[xpath-5.3]: http://www.w3.org/TR/xpath/#attribute-nodes

  (Thanks to Anthony Ramine)

  \*** POTENTIAL INCOMPATIBILITY \***

  Own Id: OTP-9664

- Eliminate use of deprecated regexp module

  Own Id: OTP-9810

## Xmerl 1.2.10

### Fixed Bugs and Malfunctions

- Fixed a schema search bug in xmerl_xsd.

  A new flag was needed in the xsd_state record so if the state is saved there
  is an incompatibility and a state conversion is needed.

  \*** INCOMPATIBILITY with R14B03 \***

  Own Id: OTP-9410

- Fixed xmerl_scan problems with entities in attribute values.

  Own Id: OTP-9411

- Streaming bug in xmerl_scan.

  If the continuation_fun runs out of input at the end of an attribute value
  then it crashed. (Thanks to Simon Cornish)

  Own Id: OTP-9457

- Fixed xmerl_ucs UCS2 little endian en/decoding

  Corrected number of shift bytes in xmerl_ucs:char_to_ucs2le and recursive call
  from from_ucs2le to from_ucs4le. (Thanks to Michal Ptaszek)

  Own Id: OTP-9548

- Add latin9 (iso-8859-15) support in xmerl_ucs (Thanks to David Julien)

  Own Id: OTP-9552

- Improve spelling throughout documentation, code comments and error messages

  Own Id: OTP-9555

## Xmerl 1.2.9

### Fixed Bugs and Malfunctions

- Fix minor typos and improve punctuation in the xmerl_xpath @doc comment
  (Thanks to Marcus Marinelli)

  Own Id: OTP-9187

- Prevent xmerl from over-normalizing character references in attributes

  Section 3.3.3 of the XML Recommendation gives the rules for attribute-value
  normalization. One of those rules requires that character references not be
  re-normalized after being replaced with the referenced characters. (Thanks to
  Tom Moertel)

  Own Id: OTP-9274

- Fixed the default encoding option in SAX parser.

  Own Id: OTP-9288

### Improvements and New Features

- Added the xmerl test suites and examples to the open source distribution.

  Own Id: OTP-9228

## Xmerl 1.2.8

### Fixed Bugs and Malfunctions

- The function xmerl_lib:expand_content/1 is mainly for expanding Simple XML,
  but can also handle xmerl records. This patch fixes an omission that caused
  expand_content/1 to not maintain the parents list when expanding
  #xmlElement\{\} records. (Thanks to Ulf Wiger)

  Own Id: OTP-9034

### Improvements and New Features

- Removed some dialyzer warnings.

  Own Id: OTP-9074

## Xmerl 1.2.7

### Fixed Bugs and Malfunctions

- An empty element declared as simpleContent was not properly validated.

  Own Id: OTP-8599

- Fix format_man_pages so it handles all man sections and remove warnings/errors
  in various man pages.

  Own Id: OTP-8600

### Improvements and New Features

- Fix entity checking so there are no fatal errors for undefined entities when
  option skip_external_dtd is used.

  Own Id: OTP-8947

## Xmerl 1.2.6

### Fixed Bugs and Malfunctions

- Fixed problem with hex entities in UTF-8 documents: When a document was in
  UTF-8 encoding, xmerl_scan improperly replaced hex entities by the UTF-8 bytes
  instead of returning the character, as it does with inline UTF-8 text and
  decimal entities. (Thanks to Paul Guyot.)

  Own Id: OTP-8697

## Xmerl 1.2.5

### Improvements and New Features

- All Erlang files are now built by the test server instead of the test
  directory Makefile.

  Erlang files in data directories are now built by the test suites instead of
  using prebuilt versions under version control.

  Removed a number of obsolete guards.

  Own Id: OTP-8537

- An empty element declared as a simpleContent was not properly validated.

  Own Id: OTP-8599

## Xmerl 1.2.4

### Improvements and New Features

- Updated the documentation Makefile to work with the new documentation build
  process.

  Own Id: OTP-8343

## Xmerl 1.2.3

### Fixed Bugs and Malfunctions

- A continuation clause of `parse_reference/3` had its parameters in wrong
  order.

  Own Id: OTP-8251 Aux Id: seq11429

### Improvements and New Features

- A new option to turn off the parsing of an external DTD is added to
  `xmerl_sax_parser:file/2` and `xmerl_sax_parser:stream/2`
  (`skip_external_dtd`).

  Own Id: OTP-8252 Aux Id: seq11432

- The documentation is now built with open source tools (xsltproc and fop) that
  exists on most platforms. One visible change is that the frames are removed.

  Own Id: OTP-8253

## Xmerl 1.2.2

### Fixed Bugs and Malfunctions

- `xmerl_sax_parse:stream/2` failed with
  `{fatal_error,_, "Continuation function undefined, and more data needed",_,_}`
  when no continuation function was defined even though it was a complete
  document as input.

  Own Id: OTP-8213

- The namespace URI supplied on unprefixed attributes in startElement tuples is
  the same as the URI for the default namespace. According to the standard the
  namespace for an unprefixed attribute should always has no value.

  Own Id: OTP-8214

## Xmerl 1.2.1

### Fixed Bugs and Malfunctions

- `xmerl/include/xmerl.hrl` contained internal debug macros (`dbg/2` and
  `DBG/0`) which now is moved to `xmerl_internal.hrl`.

  Own Id: OTP-8084

- The function `xmerl_uri:parse/1` couldn't handle FTP URIs containing username
  and password. The default FTP port constant was also wrong. (Thanks to Steve
  Vinoski)

  Own Id: OTP-8156

### Improvements and New Features

- The SAX parser couldn't handle consecutive documents on the same stream. The
  return values are now changed so they return a rest value instead of giving an
  error about "erranous information after the end tag".

  This means that the functions `file/2` and `stream/2` now returns
  `{ok, EventState, Rest}` when the parsing is correct. The rest can then be
  used as input to a new call to `xmerl_sax_parse:stream/2`. If one know that
  it's just one document the rest value in the result tuple can be matched
  against `<<>>` or `[]` depending on if the input is in binary form or not.

  Own Id: OTP-8153 Aux Id: seq11388

## Xmerl 1.2

### Improvements and New Features

In xmerl-1.2 we have added the first Beta version of the new SAX parser (module:
xmerl_sax_parser), it supports XML 1.0. We call it Beta due to that the
validation part is not ready yet and that the parser still has some known
limitations (mostly in the DTD area).

Known limitations:

- the external DTD in the DOCTYPE declaration is handled but other external
  entities are not supported.
- the general entity values are just checked in the structure after replacement.
- parsed entities are supported on markup declaration level (e.g. partly
  replacement of markup declaration with PEReference is not supported).
- conditionalSect in external DTD's are not supported.
- recursive loops in entity declarations are not detected.

The version is increased from 1.1.12 to 1.2 is due to that the new parser is
dependent on the Unicode support that was added in OTP R13B. The old xmerl
functionality is not changed.

Own Id: OTP-6635

## Xmerl 1.1.12

### Improvements and New Features

- Updated copyright notice in source files

  Own Id: OTP-7847

## Xmerl 1.1.11

### Fixed Bugs and Malfunctions

- An empty element with a complexType and simpleContent was not properly
  validated. This error is now corrected.

  Own Id: OTP-7736

## Xmerl 1.1.10

### Fixed Bugs and Malfunctions

- Changed the examples in Customization Functions Tutorial to correct Erlang
  code.

  Own Id: OTP-6053

- Some XPath errors solved, typo in compare function '\!=', error in `id()`
  function.

  Own Id: OTP-6792 Aux Id: seq10570

- The XPath function `contains()` now implemented. See XPath 1.0 section 4.2.

  Own Id: OTP-6873

- Fixed that xmerl_xsd:process_schema/2 with \{xsdbase, Dirname\} failed with
  enoent and a number of inor documentation bugs in xmerl_xsd reference manual.

  Own Id: OTP-7165

- Fixed xmerl_scan's problem with numeric character references followed by UTF-8
  characters in the contents.

  Own Id: OTP-7430

- Fixed an incorrect guard for xmerl_scan:to_ucs/2.

  Own Id: OTP-7473

- Some bug corrections of xmerl XPath implementation, most provided by Matthew
  Dempsky.

  Own Id: OTP-7496

- Now with `t:string/0` and `name()` all XPath functions are implemented. The
  string representation of QName by `name()` is "\{Namespace URI\}local-name".

  Own Id: OTP-7510

## Xmerl 1.1.9

### Fixed Bugs and Malfunctions

- A number of minor scanner faults have got more clear error messages.

  Own Id: OTP-5998, Aux Id: seq9803

- An example error in the Xmerl Users Guide is corrected.

  Own Id: OTP-6947

- When xmerl_xsd:validate was executed the schema table in the state was deleted
  and next execution would fail. This is now corrected.

  Own Id: OTP-7288

## Xmerl 1.1.8

### Fixed Bugs and Malfunctions

- A Kleene Closure child in a sequence consumed all following children. This
  problem has been fixed.

  Own Id: OTP-7211

- Now validating xhtml1-transitional.dtd. A certain contentspec with a
  succeeding choice, that didn't match all content, followed by other child
  elements caused a failure. This is now corrected.

  Own Id: OTP-7214

## Xmerl 1.1.7

### Improvements and New Features

- xmerl's schema validation now takes default facets into account

  Own Id: OTP-7190

## Xmerl 1.1.6

### Fixed Bugs and Malfunctions

- Parsing XML with option `{validation,schema}` is now corrected.

  Own Id: OTP-6773

- union type is now supported

  Own Id: OTP-6877 Aux Id: seq10755

- Now xmerl validates as expected when a sequence has a present group member and
  a following element.

  Own Id: OTP-6910

## Xmerl 1.1.5

### Fixed Bugs and Malfunctions

- The head of a substitutionGroup may have type anyType and thus allow members
  of any type. This was an oversight, but is now corrected.

  Own Id: OTP-6720

- A recursive group reference in a redefine refers to the definition in the
  redefined schema. See 4.2.2 in XMLSchema part1 "Schema Representation
  Constraint: Individual Component Redefinition" bullet 2.

  Own Id: OTP-6739

- Solved some content model problems, for instance in some cases failed when
  more than one choice.

  Own Id: OTP-6752

## Xmerl 1.1.4

### Improvements and New Features

- An additional format is possible for the simple syntax: `{Fun, State}`. The
  fun should retrieve the replacement in simple syntax format. The semantics of
  fun:
  `fun(State) -> code that creates replacement, then returns {SimpleSyntax,NewState} | done`

  Own Id: OTP-6679

## Xmerl 1.1.3

### Improvements and New Features

- Memory consumption decreased: moved transforming from utf-8 to unicode from an
  extra pass of the document to the occasion when a character is parsed. Removed
  use of lists:subtract. Those changes also speeds up parsing in some scenarios.

  Own Id: OTP-6599 Aux Id: seq10552

## Xmerl 1.1.2

### Fixed Bugs and Malfunctions

- Schema processor reprocessed schemas that already were processed, using
  process_schemas on a system of schemas with circular dependencies.

  Own Id: OTP-6460 Aux Id: seq10564

### Improvements and New Features

- Dialyzer warnings now removed, i.e. dead code have been removed.

  Own Id: OTP-6507

## Xmerl 1.1.1

### Fixed Bugs and Malfunctions

- Bug in xmerl removed so that simple syntax element content is exported
  correctly.

  Own Id: OTP-6402 Aux Id: OTP-6099

## Xmerl 1.1

### Fixed Bugs and Malfunctions

- Xmerl failed to parse and export with the sax_file front-end. Therefore hook
  function calls were added in the parser and handling of text content were
  changed.

  Own Id: OTP-6043

- Bug in xmerl removed so that simple syntax element content is exported
  correctly.

  Own Id: OTP-6099

### Improvements and New Features

- xmerl now supports XMLSchema validation. Documentation in reference manual for
  xmerl. The release of XMLSchema validation should be considered as a beta
  release. The user interface may still be adjusted in a coming release.
  Opinions and evaluations are welcome.

  Own Id: OTP-6401

## xmerl 1.0.5

### Fixed Bugs and Malfunctions

- Code that caused compiler warnings has been reviewed.

## xmerl 1.0.4

### Fixed Bugs and Malfunctions

- xmerl behaved strange parsing a XML-document with a copyright sign in a
  comment.

  Own Id: OTP-5599

- Line count for error messages in DTD improved, still problem because of ENTITY
  expansions. Didn't delete digraphs after recursion test. Now correctly parsing
  of declaration separators \[28a-b].

  Own Id: OTP-5718

- Failed to validate a XML file with a content spec that had a choice of which
  one element was a sequence with optional elements, and all elements of that
  sequence were missing

  Own Id: OTP-5734

- Location paths for document root and attributes is now working as expected.

  Own Id: OTP-5895

- Now has the last() predicate in the XPATH modules the properties specified in
  ch 2.4 in the XPATH spec, i.e. if last() evaluates to a number other than the
  context position it is false, otherwise true.

  Own Id: OTP-5902

- The location path of a single wildcard now only selects element nodes.

  Own Id: OTP-5905

## Xmerl 1.0.3

### Fixed Bugs and Malfunctions

- Removed call of undefined function in xmerl_lib.

  Own Id: OTP-5587

## Xmerl 1.0.2

### Fixed Bugs and Malfunctions

- Better identification of errors in xml code.

  Own Id: OTP-5498 Aux Id: seq9803

- Some minor bugs fixed.

  Own Id: OTP-5500

- Parser failed on PE reference as EnumeratedType AttType, now corrected.

  Own Id: OTP-5531

## Xmerl 1.0.1

### Fixed Bugs and Malfunctions

- Fixed bug in xmerl_xpath. Xpath expressions that select nodes of type text()
  didn't work, like "context/text()", "child::text()", "descendant::text()".

  Own Id: OTP-5268 Aux Id: seq9656

- Minor bugs fixed.

  Own Id: OTP-5301

## Xmerl 1.0

### Improvements and New Features

- The OTP release of xmerl 1.0 is mainly the same as xmerl-0.20 of
  http://sowap.sourceforge.net/. It is capable of parsing XML 1.0. There have
  only been minor improvements: Some bugs that caused an unexpected crash when
  parsing bad XML. Failure report that also tells which file that caused an
  error.

  Own Id: OTP-5174<|MERGE_RESOLUTION|>--- conflicted
+++ resolved
@@ -23,8 +23,6 @@
 
 This document describes the changes made to the Xmerl application.
 
-<<<<<<< HEAD
-=======
 ## Xmerl 2.1.5
 
 ### Fixed Bugs and Malfunctions
@@ -37,7 +35,6 @@
 
 [PR-9905]: https://github.com/erlang/otp/pull/9905
 
->>>>>>> d9454dbc
 ## Xmerl 2.1.4
 
 ### Fixed Bugs and Malfunctions
@@ -56,7 +53,6 @@
 
 [PR-9670]: https://github.com/erlang/otp/pull/9670
 
-<<<<<<< HEAD
 ## Xmerl 2.1.3.1
 
 ### Fixed Bugs and Malfunctions
@@ -69,8 +65,6 @@
 
 [PR-9905]: https://github.com/erlang/otp/pull/9905
 
-=======
->>>>>>> d9454dbc
 ## Xmerl 2.1.3
 
 ### Improvements and New Features
