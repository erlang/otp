<!--
%CopyrightBegin%

SPDX-License-Identifier: Apache-2.0

Copyright Ericsson AB 2023-2025. All Rights Reserved.

Licensed under the Apache License, Version 2.0 (the "License");
you may not use this file except in compliance with the License.
You may obtain a copy of the License at

    http://www.apache.org/licenses/LICENSE-2.0

Unless required by applicable law or agreed to in writing, software
distributed under the License is distributed on an "AS IS" BASIS,
WITHOUT WARRANTIES OR CONDITIONS OF ANY KIND, either express or implied.
See the License for the specific language governing permissions and
limitations under the License.

%CopyrightEnd%
-->
# Xmerl Release Notes

This document describes the changes made to the Xmerl application.

<<<<<<< HEAD
## Xmerl 2.1.7
=======
## Xmerl 2.1.3.2
>>>>>>> 3a2e1c43

### Fixed Bugs and Malfunctions

- The XSD validation failed due to not handling the optional text blocks correctly in an XSD complex type with attribute `mixed=true`.

  Own Id: OTP-19792 Aux Id: ERERL-1261,[PR-10249]

[PR-10249]: https://github.com/erlang/otp/pull/10249

<<<<<<< HEAD
## Xmerl 2.1.6

### Fixed Bugs and Malfunctions

- Corrected the bug that comments couldn't be exported.
  
  `#xmlComment` elements is now exported when calling `export/3` or `export_simple/3` and similar functions. Top level comments will only be exported if one creates and export elements as a document.

  Own Id: OTP-19757 Aux Id: [PR-9796], [GH-5697]

[PR-9796]: https://github.com/erlang/otp/pull/9796
[GH-5697]: https://github.com/erlang/otp/issues/5697

## Xmerl 2.1.5

### Fixed Bugs and Malfunctions

- The type specs of `xmerl_scan:file/2` and `xmerl_scan:string/2`
  has been updated to return `t:dynamic/0`. Due to hook functions
  they can return any user defined term.

  Own Id: OTP-19662 Aux Id: [PR-9905], ERIERL-1225

[PR-9905]: https://github.com/erlang/otp/pull/9905

## Xmerl 2.1.4

### Fixed Bugs and Malfunctions

- With this change all public functions in xmerl have specs.

  Own Id: OTP-19534 Aux Id: [PR-9327]

[PR-9327]: https://github.com/erlang/otp/pull/9327

### Improvements and New Features

- The license and copyright header has changed format to include an `SPDX-License-Identifier`. At the same time, most files have been updated to follow a uniform standard for license headers.

  Own Id: OTP-19575 Aux Id: [PR-9670]

[PR-9670]: https://github.com/erlang/otp/pull/9670

=======
>>>>>>> 3a2e1c43
## Xmerl 2.1.3.1

### Fixed Bugs and Malfunctions

- The type specs of `xmerl_scan:file/2` and `xmerl_scan:string/2`
  has been updated to return `t:dynamic/0`. Due to hook functions
  they can return any user defined term.

  Own Id: OTP-19662 Aux Id: [PR-9905], ERIERL-1225

[PR-9905]: https://github.com/erlang/otp/pull/9905

## Xmerl 2.1.3

### Improvements and New Features

- A new option to discard whitespace before the `xml` tag when reading from a stream has been added to the Xmerl SAX parser.
  
  * __`{discard_ws_before_xml_document, Boolean}`__ - Discard whitespace before `xml` tag instead of returning a fatal error if set to `true` (`false` is default)

  Own Id: OTP-19602 Aux Id: [PR-9753]

[PR-9753]: https://github.com/erlang/otp/pull/9753

## Xmerl 2.1.2

### Fixed Bugs and Malfunctions

- Corrected faulty type specification
  
  Corrected type specification for the input parameter of `xmerl_xs:value_of/1`.
  
  Also replaced underscore in the return type specifications of `xmerl_xs:select/2`,
  `xmerl_xpath:string/2` and `xmerl_xpath:string/3` with specified return values to improve documentation.

  Own Id: OTP-19571 Aux Id: ERIERL-1212, [PR-9676]

[PR-9676]: https://github.com/erlang/otp/pull/9676

## Xmerl 2.1.1

### Fixed Bugs and Malfunctions

- Some old-style `catch` expressions in the xmerl_sax_parser when the continuation fun was called caused the stack to grow until all free memory was exhausted. These parts have been rewritten so that the parser now runs correctly without growing the stack. At the same time all old-style `catch` expressions in xmerl were replaced with `try`/`catch`.

  Own Id: OTP-19496 Aux Id: [GH-9190], [PR-9463]

[GH-9190]: https://github.com/erlang/otp/issues/9190
[PR-9463]: https://github.com/erlang/otp/pull/9463

## Xmerl 2.1

### Fixed Bugs and Malfunctions

- Corrected export functions from internal structure to XML so xmlText items of type
  cdata are handled correctly. They were just exported as normal text instead of
  output in a CDATA section.

  Own Id: OTP-19217 Aux Id: ERIERL-1104

### Improvements and New Features

- The type spec for `xmerl_sax_parser:file/2` has been corrected to indicate that it can return an `{error, _}` tuple.

  Own Id: OTP-19129 Aux Id: [PR-8583]

[PR-8583]: https://github.com/erlang/otp/pull/8583

## Xmerl 2.0

### Fixed Bugs and Malfunctions

- Some default values in Xmerl has been changed to avoid XML External Entity (XXE) vulnerabilities if you're parsing untrusted XML.
  
  xmerl_scan: the default value for allow_entities has changed to false.
  xmerl_sax_parser: the default value for external_entities has changed to none.

  *** POTENTIAL INCOMPATIBILITY ***

  Own Id: OTP-19079 Aux Id: [GH-7539]

- An event state in xmerl_sax_parser which  was updated in the event callback for a startEntity was not saved.

  Own Id: OTP-19086 Aux Id: [GH-8452]

[GH-7539]: https://github.com/erlang/otp/issues/7539
[GH-8452]: https://github.com/erlang/otp/issues/8452

### Improvements and New Features

- Function specifications and types have been added to all public API functions.

  Own Id: OTP-18913

- As an alternative to `xmerl_xml`, a new export module `xmerl_xml_indent` that provides out-of-the box indented output has been added.

  Own Id: OTP-18922 Aux Id: [PR-7942]

- The documentation has been migrated to use Markdown and ExDoc.

  Own Id: OTP-18955 Aux Id: [PR-8026]

[PR-7942]: https://github.com/erlang/otp/pull/7942
[PR-8026]: https://github.com/erlang/otp/pull/8026

## Xmerl 1.3.34.3

### Improvements and New Features

* A new option to discard whitespace before the `xml` tag when reading from a stream has been added to the Xmerl SAX parser.

  * __`{discard_ws_before_xml_document, Boolean}`__ - Discard whitespace before `xml` tag instead of returning a fatal error if set to `true` (`false` is default)

  Own Id: OTP-19602 Aux Id: PR-9753

## Xmerl 1.3.34.2

### Fixed Bugs and Malfunctions

* Some old-style `catch` expressions in the xmerl_sax_parser when the continuation fun was called caused the stack to grow until all free memory was exhausted. These parts have been rewritten so that the parser now runs correctly without growing the stack. At the same time all old-style `catch` expressions in xmerl were replaced with `try`/`catch`.

  Own Id: OTP-19496 Aux Id: GH-9190, PR-9463

## Xmerl 1.3.34.1

### Fixed Bugs and Malfunctions

* Corrected export functions from internal structure to XML so xmlText items of type cdata are handled correctly. They were just exported as normal text instead of output in a CDATA section.

  Own Id: OTP-19217 Aux Id: ERIERL-1104

## Xmerl 1.3.34

### Fixed Bugs and Malfunctions

- Update all <tt> html tags to be <code> instead.

  Own Id: OTP-18799 Aux Id: PR-7695

## Xmerl 1.3.33

### Fixed Bugs and Malfunctions

- The xmerl version 1.3.32 was released in OTP 26.0.1, but the incorrect version
  number of 1.3.31.1 was used for it. This incorrect version number continued to
  appear in OTP 26.0.2, OTP 26.1, and OTP 26.1.1. The actual xmerl code in these
  OTP versions however corresponds to xmerl version 1.3.32.

  Own Id: OTP-18803

## Xmerl 1.3.32

### Fixed Bugs and Malfunctions

- New options to `xmerl_scan` and `xmerl_sax_parser` so one can limit the
  behaviour of the parsers to avoid some XML security issues.

  `xmerl_scan` gets one new option:

  - **`{allow_entities, Boolean}`** - Gives the possibility to disallow entities
    by setting this option to false (`true` is default)

  `xmerl_sax_parser` gets the following options:

  - **`disallow_entities`** - Don't allow entities in document

  - **`{entity_recurse_limit, N}`** - Set a limit on entity recursion depth
    (default is 3)

  - **`{external_entities, AllowedType}`** - Specify which types of external
    entities that are allowed, this also affect external DTD's. The types are
    `all`(default), `file` and `none`

  - **`{fail_undeclared_ref, Boolean}`** - Sets the behavior for undeclared
    references due to an external file is not parsed (`true` is default)

  The old option `skip_external_dtd` is still valid and the same as
  `{external_entities, none}` and `{fail_undeclared_ref, false}` but just
  affects DTD's and not other external references.

  Own Id: OTP-18595 Aux Id: ERIERL-944

## Xmerl 1.3.31.2

### Fixed Bugs and Malfunctions

* Corrected export functions from internal structure to XML so xmlText items of type cdata are handled correctly. They were just exported as normal text instead of output in a CDATA section.

  Own Id: OTP-19217 Aux Id: ERIERL-1104

## Xmerl 1.3.31.1

### Fixed Bugs and Malfunctions

- New options to `xmerl_scan` and `xmerl_sax_parser` so one can limit the
  behaviour of the parsers to avoid some XML security issues.

  `xmerl_scan` gets one new option:

  - **\{allow_entities, Boolean\}** - Gives the possibility to disallow entities
    by setting this option to false (`true` is default)

  `xmerl_sax_parser` gets the following options:

  - **`disallow_entities`** - Don't allow entities in document

  - **`{entity_recurse_limit, N}`** - Set a limit on entity recursion depth
    (default is 3)

  - **`{external_entities, AllowedType}`** - Specify which types of external
    entities that are allowed, this also affect external DTD's. The types are
    `all`(default), `file` and `none`

  - **`{fail_undeclared_ref, Boolean}`** - Sets the behavior for undeclared
    references due to an external file is not parsed (`true` is default)

  The old option `skip_external_dtd` is still valid and the same as
  `{external_entities, none}` and `{fail_undeclared_ref, false}` but just
  affects DTD's and not other external references.

  Own Id: OTP-18595 Aux Id: ERIERL-944

## Xmerl 1.3.31

### Improvements and New Features

- Replace size/1 with either tuple_size/1 or byte_size/1

  The [`size/1`](`size/1`) BIF is not optimized by the JIT, and its use can
  result in worse types for Dialyzer.

  When one knows that the value being tested must be a tuple,
  [`tuple_size/1`](`tuple_size/1`) should always be preferred.

  When one knows that the value being tested must be a binary,
  [`byte_size/1`](`byte_size/1`) should be preferred. However,
  [`byte_size/1`](`byte_size/1`) also accepts a bitstring (rounding up size to a
  whole number of bytes), so one must make sure that the call to `byte_size/` is
  preceded by a call to [`is_binary/1`](`is_binary/1`) to ensure that bitstrings
  are rejected. Note that the compiler removes redundant calls to
  [`is_binary/1`](`is_binary/1`), so if one is not sure whether previous code
  had made sure that the argument is a binary, it does not harm to add an
  [`is_binary/1`](`is_binary/1`) test immediately before the call to
  [`byte_size/1`](`byte_size/1`).

  Own Id: OTP-18432 Aux Id:
  GH-6672,PR-6793,PR-6784,PR-6787,PR-6785,PR-6682,PR-6800,PR-6797,PR-6798,PR-6799,PR-6796,PR-6813,PR-6671,PR-6673,PR-6684,PR-6694,GH-6677,PR-6696,PR-6670,PR-6674

## Xmerl 1.3.30

### Improvements and New Features

- There is a new configure option, `--enable-deterministic-build`, which will
  apply the `deterministic` compiler option when building Erlang/OTP. The
  `deterministic` option has been improved to eliminate more sources of
  non-determinism in several applications.

  Own Id: OTP-18165 Aux Id: PR-5965

## Xmerl 1.3.29

### Improvements and New Features

- Fixed misspellings in both documentation, comments and code (internal data
  structures).

  Own Id: OTP-17935 Aux Id: PR-5590

## Xmerl 1.3.28.1

### Fixed Bugs and Malfunctions

- New options to `xmerl_scan` and `xmerl_sax_parser` so one can limit the
  behaviour of the parsers to avoid some XML security issues.

  `xmerl_scan` gets one new option:

  - **\{allow_entities, Boolean\}** - Gives the possibility to disallow entities
    by setting this option to false (`true` is default)

  `xmerl_sax_parser` gets the following options:

  - **`disallow_entities`** - Don't allow entities in document

  - **`{entity_recurse_limit, N}`** - Set a limit on entity recursion depth
    (default is 3)

  - **`{external_entities, AllowedType}`** - Specify which types of external
    entities that are allowed, this also affect external DTD's. The types are
    `all`(default), `file` and `none`

  - **`{fail_undeclared_ref, Boolean}`** - Sets the behavior for undeclared
    references due to an external file is not parsed (`true` is default)

  The old option `skip_external_dtd` is still valid and the same as
  `{external_entities, none}` and `{fail_undeclared_ref, false}` but just
  affects DTD's and not other external references.

  Own Id: OTP-18595 Aux Id: ERIERL-944

## Xmerl 1.3.28

### Fixed Bugs and Malfunctions

- Fixed a bug that could cause parsing to crash.

  Own Id: OTP-17388 Aux Id: OTP-17123

## Xmerl 1.3.27.1

### Fixed Bugs and Malfunctions

- New options to `xmerl_scan` and `xmerl_sax_parser` so one can limit the
  behaviour of the parsers to avoid some XML security issues.

  `xmerl_scan` gets one new option:

  - **`{allow_entities, Boolean}`** - Gives the possibility to disallow entities
    by setting this option to false (`true` is default)

  `xmerl_sax_parser` gets the following options:

  - **`disallow_entities`** - Don't allow entities in document

  - **`{entity_recurse_limit, N}`** - Set a limit on entity recursion depth
    (default is 3)

  - **`{external_entities, AllowedType}`** - Specify which types of external
    entities that are allowed, this also affect external DTD's. The types are
    `all`(default), `file` and `none`

  - **`{fail_undeclared_ref, Boolean}`** - Sets the behavior for undeclared
    references due to an external file is not parsed (`true` is default)

  The old option `skip_external_dtd` is still valid and the same as
  `{external_entities, none}` and `{fail_undeclared_ref, false}` but just
  affects DTD's and not other external references.

  Own Id: OTP-18595 Aux Id: ERIERL-944

## Xmerl 1.3.27

### Fixed Bugs and Malfunctions

- Fixed the bug that Xmerl SAX parser couldn't handle files ending with a ^M.

  Own Id: OTP-17308

## Xmerl 1.3.26

### Fixed Bugs and Malfunctions

- Corrected namespace and expanded name in the old dom backend example module.

  Own Id: OTP-17060

- Corrected a bug that in some cases didn't allow unresolved references when
  skip_external_dtd option used.

  Own Id: OTP-17061

## Xmerl 1.3.25

### Fixed Bugs and Malfunctions

- Fix a bug that the function name didn't get normalized in some case which left
  white spaces in links.

  Own Id: OTP-16617

## Xmerl 1.3.24

### Fixed Bugs and Malfunctions

- Fix a performance problem when using internal general references in XML
  content.

  Own Id: OTP-16578 Aux Id: ERIERL-482

## Xmerl 1.3.23

### Fixed Bugs and Malfunctions

- Replace a local floor/1 function with erlang:floor/1.

  Own Id: OTP-16324

### Improvements and New Features

- Implement handling of parsed entity content and some other improvements.

  - Updated the SAX test-suite (xmerl_sax_std_SUITE) to more recent version
  - Test now uses its own data directory since the non-SAX xmerl test suite
    (xmerl_std_SUITE) uses a different version of the other suite
  - Canonical XML checks have been added to all tests that apply. Canonical, as
    it applies here, is regular canonical XML with the addition of notation
    declarations if any. Output must match byte-for-byte.
  - External entities implemented, both as markup and replacement text
  - Cyclic references are checked at the end of the DTD parse; also when a
    reference is found
  - Default attributes are reported in events
  - Attributes are whitespace normalized if their type demands it
  - External entities can have a different encoding than the base document and
    will be transcoded to the document encoding
  - Conditional sections (IGNORE/INCLUDE) handling has been added to DTD parsing
  - Element content-model is now checked for well-formed-ness
  - A few missing function clauses have been added

  Own Id: OTP-16339

## Xmerl 1.3.22

### Fixed Bugs and Malfunctions

- `xmerl_sax_parser` crashed during charset detection when the xml declarations
  attribute values was missing the closing quotation (' or ").

  Own Id: OTP-15826

## Xmerl 1.3.21

### Fixed Bugs and Malfunctions

- A typo in an error printout has been fixed.

  Own Id: OTP-14703 Aux Id: PR-1964

## Xmerl 1.3.20.1

### Fixed Bugs and Malfunctions

- `xmerl_sax_parser` crashed during charset detection when the xml declarations
  attribute values was missing the closing quotation (' or ").

  Own Id: OTP-15826

## Xmerl 1.3.20

### Fixed Bugs and Malfunctions

- Handling of character references in attributes are fixed.

  Own Id: OTP-15684 Aux Id: ERL-837

- Normalization of whitespace characters in attributes are fixed so it works
  when character references are used.

  Own Id: OTP-15685 Aux Id: ERL-475

## Xmerl 1.3.19

### Fixed Bugs and Malfunctions

- The charset detection parsing crash in some cases when the XML directive is
  not syntactic correct.

  Own Id: OTP-15492 Aux Id: ERIERL-283

## Xmerl 1.3.18

### Fixed Bugs and Malfunctions

- Improved documentation.

  Own Id: OTP-15190

## Xmerl 1.3.17

### Fixed Bugs and Malfunctions

- Fix typos in documentation.

  Own Id: OTP-15039

## Xmerl 1.3.16.1

### Fixed Bugs and Malfunctions

- The charset detection parsing crash in some cases when the XML directive is
  not syntactic correct.

  Own Id: OTP-15492 Aux Id: ERIERL-283

## Xmerl 1.3.16

### Fixed Bugs and Malfunctions

- Removed all old unused files in the documentation.

  Own Id: OTP-14475 Aux Id: ERL-409, PR-1493

## Xmerl 1.3.15

### Fixed Bugs and Malfunctions

- Improves accumulator fun in xmerl_scan so that only one #xmlText record is
  returned for strings which have character references.

  (Thanks to Jimmy Zöger)

  Own Id: OTP-14377 Aux Id: PR-1369

## Xmerl 1.3.14

### Fixed Bugs and Malfunctions

- A couple of bugs are fixed in the sax parser (xmerl_sax_parser).

  - The continuation function was not called correctly when the XML directive
    was fragmented.
  - When the event callback modules (xmerl_sax_old_dom and xmerl_sax_simple) got
    an endDocument event at certain conditions the parser crashed.
  - Replaced internal ets table with map to avoid table leakage.

  Own Id: OTP-14430

## Xmerl 1.3.13

### Fixed Bugs and Malfunctions

- The namespace_conformant option in xmerl_scan did not work when parsing
  documents without explicit XML namespace declaration.

  Own Id: OTP-14139

- Fix a "well-formedness" bug in the XML Sax parser so it returns an error if
  there are something more in the file after the matching document. If one using
  the xmerl_sax_parser:stream() a rest is allowed which then can be sent to a
  new call of xmerl_sax_parser:stream() to parse next document.

  This is done to be compliant with XML conformance tests.

  Own Id: OTP-14211

- Fixed compiler and dialyzer warnings in the XML SAX parser.

  Own Id: OTP-14212

- Change how to interpret end of document in the XML SAX parser to comply with
  Tim Brays comment on the standard. This makes it possible to handle more than
  one doc on a stream, the standard makes it impossible to know when the
  document is ended without waiting for the next document (and not always even
  that).

  Tim Brays comment:

  Trailing "Misc"  
  The fact that you're allowed some trailing junk after the root element, I
  decided (but unfortunately too late) is a real design error in XML. If I'm
  writing a network client, I'm probably going to close the link as soon as a I
  see the root element end-tag, and not depend on the other end closing it down
  properly.  
  Furthermore, if I want to send a succession of XML documents over a network
  link, if I find a processing instruction after a root element, is it a trailer
  on the previous document, or part of the prolog of the next?

  Own Id: OTP-14213

## Xmerl 1.3.12

### Fixed Bugs and Malfunctions

- Fix a number of broken links in the xmerl documentation.

  Own Id: OTP-13880

## Xmerl 1.3.11

### Improvements and New Features

- Internal changes

  Own Id: OTP-13551

## Xmerl 1.3.10

### Improvements and New Features

- Suppress Dialyzer warnings.

  Own Id: OTP-12862

## Xmerl 1.3.9

### Fixed Bugs and Malfunctions

- Removed the built-in definitions of xml.xsd from the xmerl_xsd module.

  Own Id: OTP-13070

## Xmerl 1.3.8

### Fixed Bugs and Malfunctions

- Remove compiler warnings in xmerl.

  Own Id: OTP-12689

## Xmerl 1.3.7

### Fixed Bugs and Malfunctions

- Application upgrade (appup) files are corrected for the following
  applications:

  `asn1, common_test, compiler, crypto, debugger, dialyzer, edoc, eldap, erl_docgen, et, eunit, gs, hipe, inets, observer, odbc, os_mon, otp_mibs, parsetools, percept, public_key, reltool, runtime_tools, ssh, syntax_tools, test_server, tools, typer, webtool, wx, xmerl`

  A new test utility for testing appup files is added to test_server. This is
  now used by most applications in OTP.

  (Thanks to Tobias Schlager)

  Own Id: OTP-11744

## Xmerl 1.3.6

### Fixed Bugs and Malfunctions

- Fixed a problem in the SAX parser when the header of the next document was
  appearing in the buffer when using xmerl_sax_parser:stream/2 function.

  Own Id: OTP-11551 Aux Id: seq12505

### Improvements and New Features

- The default encoding of Erlang files has been changed from ISO-8859-1 to
  UTF-8.

  The encoding of XML files has also been changed to UTF-8.

  Own Id: OTP-10907

## Xmerl 1.3.5

### Improvements and New Features

- Teach xmerl_xpath to resolve context namespaces in more cases. Thanks to
  Daniel White.

  Own Id: OTP-11461

- Avoid serialization on code_server in xmerl:export(). Thanks to Richard
  Carlsson.

  Own Id: OTP-11463

## Xmerl 1.3.4

### Improvements and New Features

- Fixed various typos in xmerl documentation. Thanks to David Welton.

  Own Id: OTP-11224

## Xmerl 1.3.3

### Improvements and New Features

- Where necessary a comment stating encoding has been added to Erlang files. The
  comment is meant to be removed in Erlang/OTP R17B when UTF-8 becomes the
  default encoding.

  Own Id: OTP-10630

- Some examples overflowing the width of PDF pages have been corrected.

  Own Id: OTP-10665

## Xmerl 1.3.2

### Fixed Bugs and Malfunctions

- Fix a continuation bug when a new block of bytes is to be read during parsing
  of a default declaration.

  Own Id: OTP-10063 Aux Id: seq12049

## Xmerl 1.3.1

### Fixed Bugs and Malfunctions

- Add missing spaces in xmerl doc (Thanks to Ricardo Catalinas Jiménez)

  Own Id: OTP-9873

- Fixed a continuation error in the sax parser and added latin1 as recognized
  encoding (not only the iso-8859 variants).

  Own Id: OTP-9961

- Removed the unused file xmerl_xlink.hrl. Thanks to Vlad Dumitrescu for
  informing us about it.

  Own Id: OTP-9965

- xmerl couldn't handle comments inside a type specification.

  Own Id: OTP-10023

- Fix some small errors in the sax parser: error message bug, removal of
  trailing blanks in DTD element definitions and an documentation error of the
  startDTD event in xmerl_sax_parser module.

  Own Id: OTP-10026

## Xmerl 1.3

### Fixed Bugs and Malfunctions

- Fix character check of non-characters due to change in unicode module.

  Own Id: OTP-9670

- Treat , as special in xmerl_xpath_scan. (Thanks to Anneli Cuss)

  Own Id: OTP-9753

- Fix bug in namespace handling for attributes when the `namespace_conformant`
  flag is set to true.

  Own Id: OTP-9821

### Improvements and New Features

- Updates to the xml scanner

  - xmerl_scan is now returning xmlComment records in the output.  
    Functions `xmerl_scan:file/2` and `xmerl_scan:string/2` now accepts a new
    option `{comments, Flag}` for filtering of comments.  
    Default (`true`) is that `#xmlComment` records are returned from the scanner
    and this flag should be set to false if one don't want comments in the
    output.
  - Add _default_attrs_ option  
    When _default_attrs_ is `true` any attribute with a default value defined in
    the doctype but not in the attribute axis of the currently scanned element
    is added to it.
  - Allow whole documents to be returned  
    Functions `xmerl_scan:file/2` and `xmerl_scan:string/2` now accepts a new
    option `{document, true}` to produce a whole document as a `xmlDocument`
    record instead of just the root element node.  
    This option is the only way to get to the top-level comments and processing
    instructions without hooking through the customization functions. Those
    nodes are needed to implement \[Canonical XML]\[c14n-xml] support.  
    \[c14n-xml]: http://www.w3.org/TR/2008/PR-xml-c14n11-20080129/ _Canonical
    XML_
  - Parents and namespace are tracked in `#xmlAttribute` nodes
  - Parents are tracked in `#xmlPI` nodes
  - Set `vsn` field in `#xmlDecl` record
  - Fix namespace-conformance constraints  
    See \[Namespaces in XML 1.0 (Third Edition)]\[1]: The prefix xml is by
    definition bound to the namespace name http://www.w3.org/XML/1998/namespace.
    It MAY, but need not, be declared, and MUST NOT be bound to any other
    namespace name. Other prefixes MUST NOT be bound to this namespace name, and
    it MUST NOT be declared as the default namespace.  
    The prefix xmlns is used only to declare namespace bindings and is by
    definition bound to the namespace name http://www.w3.org/2000/xmlns/. It
    MUST NOT be declared . Other prefixes MUST NOT be bound to this namespace
    name, and it MUST NOT be declared as the default namespace. Element names
    MUST NOT have the prefix xmlns.  
    In XML documents conforming to this specification, no tag may contain two
    attributes which have identical names, or have qualified names with the same
    local part and with prefixes which have been bound to namespace names that
    are identical.  
    \[1] http://www.w3.org/TR/REC-xml-names/

  Updates of xmerl's Xpath functionality.

  - Add `#xmlPI` support to xmerl_xpath:write_node/1
  - Fix processing-instruction(name?)
  - Fix path filters, support more top-level primary expressions
  - Accumulate comments in element nodes
  - Implement namespace axis  
    Namespace nodes are represented as `#xmlNsNode` records. Now that the
    namespace axis is correctly implemented, attributes nodes corresponding to
    attributes that declare namespaces are ignored.  
    See \[5.3 Attribute Nodes]\[xpath-5.3]:  
    There are no attribute nodes corresponding to attributes that declare
    namespaces.  
    \[xpath-5.3]: http://www.w3.org/TR/xpath/#attribute-nodes

  (Thanks to Anthony Ramine)

  \*** POTENTIAL INCOMPATIBILITY \***

  Own Id: OTP-9664

- Eliminate use of deprecated regexp module

  Own Id: OTP-9810

## Xmerl 1.2.10

### Fixed Bugs and Malfunctions

- Fixed a schema search bug in xmerl_xsd.

  A new flag was needed in the xsd_state record so if the state is saved there
  is an incompatibility and a state conversion is needed.

  \*** INCOMPATIBILITY with R14B03 \***

  Own Id: OTP-9410

- Fixed xmerl_scan problems with entities in attribute values.

  Own Id: OTP-9411

- Streaming bug in xmerl_scan.

  If the continuation_fun runs out of input at the end of an attribute value
  then it crashed. (Thanks to Simon Cornish)

  Own Id: OTP-9457

- Fixed xmerl_ucs UCS2 little endian en/decoding

  Corrected number of shift bytes in xmerl_ucs:char_to_ucs2le and recursive call
  from from_ucs2le to from_ucs4le. (Thanks to Michal Ptaszek)

  Own Id: OTP-9548

- Add latin9 (iso-8859-15) support in xmerl_ucs (Thanks to David Julien)

  Own Id: OTP-9552

- Improve spelling throughout documentation, code comments and error messages

  Own Id: OTP-9555

## Xmerl 1.2.9

### Fixed Bugs and Malfunctions

- Fix minor typos and improve punctuation in the xmerl_xpath @doc comment
  (Thanks to Marcus Marinelli)

  Own Id: OTP-9187

- Prevent xmerl from over-normalizing character references in attributes

  Section 3.3.3 of the XML Recommendation gives the rules for attribute-value
  normalization. One of those rules requires that character references not be
  re-normalized after being replaced with the referenced characters. (Thanks to
  Tom Moertel)

  Own Id: OTP-9274

- Fixed the default encoding option in SAX parser.

  Own Id: OTP-9288

### Improvements and New Features

- Added the xmerl test suites and examples to the open source distribution.

  Own Id: OTP-9228

## Xmerl 1.2.8

### Fixed Bugs and Malfunctions

- The function xmerl_lib:expand_content/1 is mainly for expanding Simple XML,
  but can also handle xmerl records. This patch fixes an omission that caused
  expand_content/1 to not maintain the parents list when expanding
  #xmlElement\{\} records. (Thanks to Ulf Wiger)

  Own Id: OTP-9034

### Improvements and New Features

- Removed some dialyzer warnings.

  Own Id: OTP-9074

## Xmerl 1.2.7

### Fixed Bugs and Malfunctions

- An empty element declared as simpleContent was not properly validated.

  Own Id: OTP-8599

- Fix format_man_pages so it handles all man sections and remove warnings/errors
  in various man pages.

  Own Id: OTP-8600

### Improvements and New Features

- Fix entity checking so there are no fatal errors for undefined entities when
  option skip_external_dtd is used.

  Own Id: OTP-8947

## Xmerl 1.2.6

### Fixed Bugs and Malfunctions

- Fixed problem with hex entities in UTF-8 documents: When a document was in
  UTF-8 encoding, xmerl_scan improperly replaced hex entities by the UTF-8 bytes
  instead of returning the character, as it does with inline UTF-8 text and
  decimal entities. (Thanks to Paul Guyot.)

  Own Id: OTP-8697

## Xmerl 1.2.5

### Improvements and New Features

- All Erlang files are now built by the test server instead of the test
  directory Makefile.

  Erlang files in data directories are now built by the test suites instead of
  using prebuilt versions under version control.

  Removed a number of obsolete guards.

  Own Id: OTP-8537

- An empty element declared as a simpleContent was not properly validated.

  Own Id: OTP-8599

## Xmerl 1.2.4

### Improvements and New Features

- Updated the documentation Makefile to work with the new documentation build
  process.

  Own Id: OTP-8343

## Xmerl 1.2.3

### Fixed Bugs and Malfunctions

- A continuation clause of `parse_reference/3` had its parameters in wrong
  order.

  Own Id: OTP-8251 Aux Id: seq11429

### Improvements and New Features

- A new option to turn off the parsing of an external DTD is added to
  `xmerl_sax_parser:file/2` and `xmerl_sax_parser:stream/2`
  (`skip_external_dtd`).

  Own Id: OTP-8252 Aux Id: seq11432

- The documentation is now built with open source tools (xsltproc and fop) that
  exists on most platforms. One visible change is that the frames are removed.

  Own Id: OTP-8253

## Xmerl 1.2.2

### Fixed Bugs and Malfunctions

- `xmerl_sax_parse:stream/2` failed with
  `{fatal_error,_, "Continuation function undefined, and more data needed",_,_}`
  when no continuation function was defined even though it was a complete
  document as input.

  Own Id: OTP-8213

- The namespace URI supplied on unprefixed attributes in startElement tuples is
  the same as the URI for the default namespace. According to the standard the
  namespace for an unprefixed attribute should always has no value.

  Own Id: OTP-8214

## Xmerl 1.2.1

### Fixed Bugs and Malfunctions

- `xmerl/include/xmerl.hrl` contained internal debug macros (`dbg/2` and
  `DBG/0`) which now is moved to `xmerl_internal.hrl`.

  Own Id: OTP-8084

- The function `xmerl_uri:parse/1` couldn't handle FTP URIs containing username
  and password. The default FTP port constant was also wrong. (Thanks to Steve
  Vinoski)

  Own Id: OTP-8156

### Improvements and New Features

- The SAX parser couldn't handle consecutive documents on the same stream. The
  return values are now changed so they return a rest value instead of giving an
  error about "erranous information after the end tag".

  This means that the functions `file/2` and `stream/2` now returns
  `{ok, EventState, Rest}` when the parsing is correct. The rest can then be
  used as input to a new call to `xmerl_sax_parse:stream/2`. If one know that
  it's just one document the rest value in the result tuple can be matched
  against `<<>>` or `[]` depending on if the input is in binary form or not.

  Own Id: OTP-8153 Aux Id: seq11388

## Xmerl 1.2

### Improvements and New Features

In xmerl-1.2 we have added the first Beta version of the new SAX parser (module:
xmerl_sax_parser), it supports XML 1.0. We call it Beta due to that the
validation part is not ready yet and that the parser still has some known
limitations (mostly in the DTD area).

Known limitations:

- the external DTD in the DOCTYPE declaration is handled but other external
  entities are not supported.
- the general entity values are just checked in the structure after replacement.
- parsed entities are supported on markup declaration level (e.g. partly
  replacement of markup declaration with PEReference is not supported).
- conditionalSect in external DTD's are not supported.
- recursive loops in entity declarations are not detected.

The version is increased from 1.1.12 to 1.2 is due to that the new parser is
dependent on the Unicode support that was added in OTP R13B. The old xmerl
functionality is not changed.

Own Id: OTP-6635

## Xmerl 1.1.12

### Improvements and New Features

- Updated copyright notice in source files

  Own Id: OTP-7847

## Xmerl 1.1.11

### Fixed Bugs and Malfunctions

- An empty element with a complexType and simpleContent was not properly
  validated. This error is now corrected.

  Own Id: OTP-7736

## Xmerl 1.1.10

### Fixed Bugs and Malfunctions

- Changed the examples in Customization Functions Tutorial to correct Erlang
  code.

  Own Id: OTP-6053

- Some XPath errors solved, typo in compare function '\!=', error in `id()`
  function.

  Own Id: OTP-6792 Aux Id: seq10570

- The XPath function `contains()` now implemented. See XPath 1.0 section 4.2.

  Own Id: OTP-6873

- Fixed that xmerl_xsd:process_schema/2 with \{xsdbase, Dirname\} failed with
  enoent and a number of inor documentation bugs in xmerl_xsd reference manual.

  Own Id: OTP-7165

- Fixed xmerl_scan's problem with numeric character references followed by UTF-8
  characters in the contents.

  Own Id: OTP-7430

- Fixed an incorrect guard for xmerl_scan:to_ucs/2.

  Own Id: OTP-7473

- Some bug corrections of xmerl XPath implementation, most provided by Matthew
  Dempsky.

  Own Id: OTP-7496

- Now with `t:string/0` and `name()` all XPath functions are implemented. The
  string representation of QName by `name()` is "\{Namespace URI\}local-name".

  Own Id: OTP-7510

## Xmerl 1.1.9

### Fixed Bugs and Malfunctions

- A number of minor scanner faults have got more clear error messages.

  Own Id: OTP-5998, Aux Id: seq9803

- An example error in the Xmerl Users Guide is corrected.

  Own Id: OTP-6947

- When xmerl_xsd:validate was executed the schema table in the state was deleted
  and next execution would fail. This is now corrected.

  Own Id: OTP-7288

## Xmerl 1.1.8

### Fixed Bugs and Malfunctions

- A Kleene Closure child in a sequence consumed all following children. This
  problem has been fixed.

  Own Id: OTP-7211

- Now validating xhtml1-transitional.dtd. A certain contentspec with a
  succeeding choice, that didn't match all content, followed by other child
  elements caused a failure. This is now corrected.

  Own Id: OTP-7214

## Xmerl 1.1.7

### Improvements and New Features

- xmerl's schema validation now takes default facets into account

  Own Id: OTP-7190

## Xmerl 1.1.6

### Fixed Bugs and Malfunctions

- Parsing XML with option `{validation,schema}` is now corrected.

  Own Id: OTP-6773

- union type is now supported

  Own Id: OTP-6877 Aux Id: seq10755

- Now xmerl validates as expected when a sequence has a present group member and
  a following element.

  Own Id: OTP-6910

## Xmerl 1.1.5

### Fixed Bugs and Malfunctions

- The head of a substitutionGroup may have type anyType and thus allow members
  of any type. This was an oversight, but is now corrected.

  Own Id: OTP-6720

- A recursive group reference in a redefine refers to the definition in the
  redefined schema. See 4.2.2 in XMLSchema part1 "Schema Representation
  Constraint: Individual Component Redefinition" bullet 2.

  Own Id: OTP-6739

- Solved some content model problems, for instance in some cases failed when
  more than one choice.

  Own Id: OTP-6752

## Xmerl 1.1.4

### Improvements and New Features

- An additional format is possible for the simple syntax: `{Fun, State}`. The
  fun should retrieve the replacement in simple syntax format. The semantics of
  fun:
  `fun(State) -> code that creates replacement, then returns {SimpleSyntax,NewState} | done`

  Own Id: OTP-6679

## Xmerl 1.1.3

### Improvements and New Features

- Memory consumption decreased: moved transforming from utf-8 to unicode from an
  extra pass of the document to the occasion when a character is parsed. Removed
  use of lists:subtract. Those changes also speeds up parsing in some scenarios.

  Own Id: OTP-6599 Aux Id: seq10552

## Xmerl 1.1.2

### Fixed Bugs and Malfunctions

- Schema processor reprocessed schemas that already were processed, using
  process_schemas on a system of schemas with circular dependencies.

  Own Id: OTP-6460 Aux Id: seq10564

### Improvements and New Features

- Dialyzer warnings now removed, i.e. dead code have been removed.

  Own Id: OTP-6507

## Xmerl 1.1.1

### Fixed Bugs and Malfunctions

- Bug in xmerl removed so that simple syntax element content is exported
  correctly.

  Own Id: OTP-6402 Aux Id: OTP-6099

## Xmerl 1.1

### Fixed Bugs and Malfunctions

- Xmerl failed to parse and export with the sax_file front-end. Therefore hook
  function calls were added in the parser and handling of text content were
  changed.

  Own Id: OTP-6043

- Bug in xmerl removed so that simple syntax element content is exported
  correctly.

  Own Id: OTP-6099

### Improvements and New Features

- xmerl now supports XMLSchema validation. Documentation in reference manual for
  xmerl. The release of XMLSchema validation should be considered as a beta
  release. The user interface may still be adjusted in a coming release.
  Opinions and evaluations are welcome.

  Own Id: OTP-6401

## xmerl 1.0.5

### Fixed Bugs and Malfunctions

- Code that caused compiler warnings has been reviewed.

## xmerl 1.0.4

### Fixed Bugs and Malfunctions

- xmerl behaved strange parsing a XML-document with a copyright sign in a
  comment.

  Own Id: OTP-5599

- Line count for error messages in DTD improved, still problem because of ENTITY
  expansions. Didn't delete digraphs after recursion test. Now correctly parsing
  of declaration separators \[28a-b].

  Own Id: OTP-5718

- Failed to validate a XML file with a content spec that had a choice of which
  one element was a sequence with optional elements, and all elements of that
  sequence were missing

  Own Id: OTP-5734

- Location paths for document root and attributes is now working as expected.

  Own Id: OTP-5895

- Now has the last() predicate in the XPATH modules the properties specified in
  ch 2.4 in the XPATH spec, i.e. if last() evaluates to a number other than the
  context position it is false, otherwise true.

  Own Id: OTP-5902

- The location path of a single wildcard now only selects element nodes.

  Own Id: OTP-5905

## Xmerl 1.0.3

### Fixed Bugs and Malfunctions

- Removed call of undefined function in xmerl_lib.

  Own Id: OTP-5587

## Xmerl 1.0.2

### Fixed Bugs and Malfunctions

- Better identification of errors in xml code.

  Own Id: OTP-5498 Aux Id: seq9803

- Some minor bugs fixed.

  Own Id: OTP-5500

- Parser failed on PE reference as EnumeratedType AttType, now corrected.

  Own Id: OTP-5531

## Xmerl 1.0.1

### Fixed Bugs and Malfunctions

- Fixed bug in xmerl_xpath. Xpath expressions that select nodes of type text()
  didn't work, like "context/text()", "child::text()", "descendant::text()".

  Own Id: OTP-5268 Aux Id: seq9656

- Minor bugs fixed.

  Own Id: OTP-5301

## Xmerl 1.0

### Improvements and New Features

- The OTP release of xmerl 1.0 is mainly the same as xmerl-0.20 of
  http://sowap.sourceforge.net/. It is capable of parsing XML 1.0. There have
  only been minor improvements: Some bugs that caused an unexpected crash when
  parsing bad XML. Failure report that also tells which file that caused an
  error.

  Own Id: OTP-5174<|MERGE_RESOLUTION|>--- conflicted
+++ resolved
@@ -23,11 +23,7 @@
 
 This document describes the changes made to the Xmerl application.
 
-<<<<<<< HEAD
 ## Xmerl 2.1.7
-=======
-## Xmerl 2.1.3.2
->>>>>>> 3a2e1c43
 
 ### Fixed Bugs and Malfunctions
 
@@ -37,7 +33,6 @@
 
 [PR-10249]: https://github.com/erlang/otp/pull/10249
 
-<<<<<<< HEAD
 ## Xmerl 2.1.6
 
 ### Fixed Bugs and Malfunctions
@@ -81,8 +76,16 @@
 
 [PR-9670]: https://github.com/erlang/otp/pull/9670
 
-=======
->>>>>>> 3a2e1c43
+## Xmerl 2.1.3.2
+
+### Fixed Bugs and Malfunctions
+
+- The XSD validation failed due to not handling the optional text blocks correctly in an XSD complex type with attribute `mixed=true`.
+
+  Own Id: OTP-19792 Aux Id: ERERL-1261,[PR-10249]
+
+[PR-10249]: https://github.com/erlang/otp/pull/10249
+
 ## Xmerl 2.1.3.1
 
 ### Fixed Bugs and Malfunctions
