--- conflicted
+++ resolved
@@ -1,11 +1,7 @@
 %%--------------------------------------------------------------------
 %% %CopyrightBegin%
 %% 
-<<<<<<< HEAD
-%% Copyright Ericsson AB 2008-2022. All Rights Reserved.
-=======
 %% Copyright Ericsson AB 2008-2023. All Rights Reserved.
->>>>>>> 2e202c47
 %% 
 %% Licensed under the Apache License, Version 2.0 (the "License");
 %% you may not use this file except in compliance with the License.
@@ -75,28 +71,6 @@
 %%----------------------------------------------------------------------
 %% State record for the SAX parser
 %%----------------------------------------------------------------------
-<<<<<<< HEAD
--record(xmerl_sax_parser_state, {
-	  event_state,              % User state for events
-	  event_fun,                % Fun used for each event
-	  continuation_state,       % User state for continuation calls
-	  continuation_fun,         % Fun used to fetch more input
-	  encoding=utf8,            % Which encoding is used
-	  line_no = 1,              % Current line number
-	  ns = [],                  % List of current namespaces
-	  current_tag = [],         % Current tag 
-	  end_tags = [],            % Stack of tags used for end tag matching 
-	  match_end_tags = true,    % Flag which defines if the parser should match on end tags
-	  ref_table,                % Table containing entity definitions
-	  standalone = no,          % yes if the document is standalone and don't need an external DTD.
-	  file_type = normal,       % Can be normal, dtd and entity
-	  current_location,         % Location of the currently parsed XML entity
-	  entity,                   % Parsed XML entity
-	  skip_external_dtd = false,% If true the external DTD is skipped during parsing
-	  input_type,               % Source type: file | stream
-      attribute_values = []     % default attribute values
-	 }).
-=======
 -record(xmerl_sax_parser_state,
         {
          event_state,               % User state for events
@@ -122,6 +96,5 @@
          external_entities = all,   % Which types of external entities are allowed: all(default), file or none
          fail_undeclared_ref = true % If false the reference will be left unresolved in the document, true is default
         }).
->>>>>>> 2e202c47
 
 
