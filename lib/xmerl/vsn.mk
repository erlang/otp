<<<<<<< HEAD
XMERL_VSN = 2.1.4
=======
XMERL_VSN = 2.1.5
>>>>>>> d9454dbc

# %CopyrightBegin%
#
# SPDX-License-Identifier: Apache-2.0
#
# Copyright Ericsson AB 1996-2025. All Rights Reserved.
#
# %CopyrightEnd%<|MERGE_RESOLUTION|>--- conflicted
+++ resolved
@@ -1,8 +1,4 @@
-<<<<<<< HEAD
-XMERL_VSN = 2.1.4
-=======
 XMERL_VSN = 2.1.5
->>>>>>> d9454dbc
 
 # %CopyrightBegin%
 #
