--- conflicted
+++ resolved
@@ -40,47 +40,6 @@
 
 %% ----- bs_start_match -----
 gen_rtl(bs_start_match3, [Ms], [Binary], TrueLblName, FalseLblName) ->
-<<<<<<< HEAD
-  % ReInitLbl = hipe_rtl:mk_new_label(),
-  BinaryLbl = hipe_rtl:mk_new_label(),
-  Arch64 = hipe_rtl_arch:word_size() == 8,
-  TestCode =
-  if Arch64 ->
-	    [hipe_rtl:mk_move(Ms,Binary),
-	     hipe_tagscheme:test_matchstate(Binary,
-					    TrueLblName,
-					    hipe_rtl:label_name(BinaryLbl),
-					    0.99)];
-     true ->
-  	    IsMsLbl = hipe_rtl:mk_new_label(),
-  	    BigPositionLbl = hipe_rtl:mk_new_label(),
-  	    Position = hipe_rtl:mk_new_reg_gcsafe(),
-            Offset = hipe_rtl:mk_new_reg_gcsafe(),
-            SavedOffset = hipe_rtl:mk_new_reg_gcsafe(),
-            [Position, SavedOffset, Offset, Orig, BinSize, Base] = create_gcsafe_regs(6),
-	    [hipe_tagscheme:test_matchstate(Binary,
-					    hipe_rtl:label_name(IsMsLbl),
-					    hipe_rtl:label_name(BinaryLbl),
-					    0.99),
-	    IsMsLbl,
-            hipe_rtl:mk_move(Ms,Binary),
-            get_field_from_term({matchstate,{matchbuffer,offset}}, Ms, Offset),
-            get_field_from_term({matchstate,{saveoffset, 0}}, Ms, SavedOffset),
-            hipe_rtl:mk_alu(Position, Offset, sub, SavedOffset),
-	    hipe_rtl:mk_branch(Position, ltu, hipe_rtl:mk_imm(1 << ?MAX_SMALL_BITS), TrueLblName, hipe_rtl:label_name(BigPositionLbl), 0.99),
-	    BigPositionLbl,
-  	    hipe_rtl:mk_gctest(?MS_MIN_SIZE+1),
-  	    get_field_from_term({matchstate,{matchbuffer,orig}}, Ms, Orig),
-  	    get_field_from_term({matchstate,{matchbuffer,binsize}}, Ms, BinSize),
-            get_field_from_term({matchstate,{matchbuffer,base}}, Ms, Base),
-
-   	    hipe_tagscheme:create_matchstate(1, BinSize, Base, Offset, Orig, Ms),
-   	    hipe_rtl:mk_goto(TrueLblName)]
-
-  end,
-  OrdinaryCode = make_matchstate3(Binary, Ms, TrueLblName, FalseLblName),
-  [TestCode,[BinaryLbl|OrdinaryCode]];
-=======
   case hipe_rtl_arch:word_size() of
     4 -> %% 32-bit
       [MatchStateLbl, BinaryLbl, PosOverflowLbl] = create_lbls(3),
@@ -119,7 +78,6 @@
        BinaryLbl,
        make_matchstate(Binary, 0, Ms, TrueLblName, FalseLblName, true)]
   end;
->>>>>>> af3e67e2
 gen_rtl(bs_start_match3, [], [Binary], TrueLblName, FalseLblName) ->
   MatchStateLbl = hipe_rtl:mk_new_label(),
   [hipe_tagscheme:test_bitstr(Binary, TrueLblName,
