--- conflicted
+++ resolved
@@ -20,11 +20,8 @@
               'KEMAlgorithmInformation-2023',
               'OCSP-2024-08',
               'OTP-PKIX',
-<<<<<<< HEAD
               'OTP-PKIX-Relaxed',
               'X509-ML-DSA-2025',
-=======
->>>>>>> d196779d
               'PKCS-1',
               'PKCS-10',
               'PKCS-3',
