<<<<<<< HEAD
PUBLIC_KEY_VSN = 1.11.2
=======
PUBLIC_KEY_VSN = 1.11.3
>>>>>>> 0706178d
<|MERGE_RESOLUTION|>--- conflicted
+++ resolved
@@ -1,5 +1 @@
-<<<<<<< HEAD
-PUBLIC_KEY_VSN = 1.11.2
-=======
-PUBLIC_KEY_VSN = 1.11.3
->>>>>>> 0706178d
+PUBLIC_KEY_VSN = 1.11.3