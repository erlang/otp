--- conflicted
+++ resolved
@@ -35,11 +35,7 @@
     <file>notes.xml</file>
   </header>
 
-<<<<<<< HEAD
 <section><title>Public_Key 1.15</title>
-=======
-<section><title>Public_Key 1.13.3.2</title>
->>>>>>> c08f5acf
 
     <section><title>Fixed Bugs and Malfunctions</title>
       <list>
@@ -53,7 +49,6 @@
           <p>
 	    Own Id: OTP-18739</p>
         </item>
-<<<<<<< HEAD
         <item>
           <p>
 	    Modernize ECC handling so that crypto FIPS support works
@@ -129,8 +124,25 @@
           <p>
 	    Own Id: OTP-18447</p>
         </item>
-=======
->>>>>>> c08f5acf
+      </list>
+    </section>
+
+</section>
+
+<section><title>Public_Key 1.13.3.2</title>
+
+    <section><title>Fixed Bugs and Malfunctions</title>
+      <list>
+        <item>
+          <p>
+	    ssl application will validate id-kp-serverAuth and
+	    id-kp-clientAuth extended key usage only in end entity
+	    certificates. public_key application will disallow
+	    "anyExtendedKeyUsage" for CA certificates that includes
+	    the extended key usage extension and marks it critical.</p>
+          <p>
+	    Own Id: OTP-18739</p>
+        </item>
       </list>
     </section>
 
