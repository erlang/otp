<?xml version="1.0" encoding="utf-8" ?>
<!DOCTYPE chapter SYSTEM "chapter.dtd">

<chapter>
  <header>
    <copyright>
      <year>2008</year>
      <year>2023</year>
      <holder>Ericsson AB, All Rights Reserved</holder>
    </copyright>
    <legalnotice>
  Licensed under the Apache License, Version 2.0 (the "License");
  you may not use this file except in compliance with the License.
  You may obtain a copy of the License at
 
      http://www.apache.org/licenses/LICENSE-2.0

  Unless required by applicable law or agreed to in writing, software
  distributed under the License is distributed on an "AS IS" BASIS,
  WITHOUT WARRANTIES OR CONDITIONS OF ANY KIND, either express or implied.
  See the License for the specific language governing permissions and
  limitations under the License.

  The Initial Developer of the Original Code is Ericsson AB.
    </legalnotice>
    
    <title>public_key Release Notes</title>
    <prepared>Ingela Anderton Andin</prepared>
    <responsible>Ingela Anderton Andin</responsible>
    <docno></docno>
    <approved></approved>
    <checked></checked>
    <date>2008-01-22</date>
    <rev>A</rev>
    <file>notes.xml</file>
  </header>

<<<<<<< HEAD
<section><title>Public_Key 1.14.1</title>
=======
<section><title>Public_Key 1.12.0.2</title>
>>>>>>> 92879e99

    <section><title>Fixed Bugs and Malfunctions</title>
      <list>
        <item>
          <p>
	    Country name comparison shall be case insensitive</p>
          <p>
	    Own Id: OTP-18718 Aux Id: GH-7546 </p>
        </item>
<<<<<<< HEAD
        <item>
          <p>
	    Add check to disallow duplicate certs in a path</p>
          <p>
	    Own Id: OTP-18723 Aux Id: GH-6394 </p>
        </item>
      </list>
    </section>

</section>

<section><title>Public_Key 1.14</title>

    <section><title>Improvements and New Features</title>
      <list>
        <item>
	    <p> Handling of <c>on_load</c> modules during boot has
	    been improved by adding an extra step in the boot order
	    for embedded mode that runs all <c>on_load</c> handlers,
	    instead of relying on explicit invocation of them, later,
	    when the kernel supervision tree starts. </p><p> This is
	    mostly a code improvement and OTP internal simplification
	    to avoid future bugs and to simplify code maintenance.
	    </p>
          <p>
	    Own Id: OTP-18447</p>
        </item>
      </list>
    </section>

</section>

<section><title>Public_Key 1.13.3.1</title>

    <section><title>Fixed Bugs and Malfunctions</title>
      <list>
        <item>
          <p>
	    Country name comparison shall be case insensitive</p>
          <p>
	    Own Id: OTP-18718 Aux Id: GH-7546 </p>
        </item>
      </list>
    </section>

</section>

<section><title>Public_Key 1.13.3</title>

    <section><title>Fixed Bugs and Malfunctions</title>
      <list>
        <item>
          <p>
	    As different solutions of verifying certificate
	    revocation exists move the decode of
	    'CRLDistributionPoints' so that it will only be decode.
	    When it is actually used in the verification process.
	    This would enable interoperability with systems that use
	    certificates with an invalid empty CRLDistributionPoints
	    extension that they want to ignore and make verification
	    by other means.</p>
          <p>
	    Own Id: OTP-18316 Aux Id: GH-6402, PR-6883 </p>
        </item>
        <item>
          <p>
	    public_key:pkix_path_validation validates certificates
	    expiring after 2050</p>
          <p>
	    Own Id: OTP-18356 Aux Id: GH-6403 </p>
        </item>
        <item>
          <p>
	    Do not leave exit message in message queue after calling
	    <c>cacerts_load()</c> on MacOS.</p>
          <p>
	    Own Id: OTP-18392 Aux Id: GH-6656 </p>
        </item>
      </list>
    </section>


    <section><title>Improvements and New Features</title>
      <list>
        <item>
          <p>
	    Replace size/1 with either tuple_size/1 or byte_size/1</p>
          <p>
	    The <c>size/1</c> BIF is not optimized by the JIT, and
	    its use can result in worse types for Dialyzer.</p>
          <p>
	    When one knows that the value being tested must be a
	    tuple, <c>tuple_size/1</c> should always be preferred.</p>
          <p>
	    When one knows that the value being tested must be a
	    binary, <c>byte_size/1</c> should be preferred. However,
	    <c>byte_size/1</c> also accepts a bitstring (rounding up
	    size to a whole number of bytes), so one must make sure
	    that the call to <c>byte_size/</c> is preceded by a call
	    to <c>is_binary/1</c> to ensure that bitstrings are
	    rejected. Note that the compiler removes redundant calls
	    to <c>is_binary/1</c>, so if one is not sure whether
	    previous code had made sure that the argument is a
	    binary, it does not harm to add an <c>is_binary/1</c>
	    test immediately before the call to <c>byte_size/1</c>.</p>
          <p>
	    Own Id: OTP-18432 Aux Id:
	    GH-6672,PR-6793,PR-6784,PR-6787,PR-6785,PR-6682,PR-6800,PR-6797,PR-6798,PR-6799,PR-6796,PR-6813,PR-6671,PR-6673,PR-6684,PR-6694,GH-6677,PR-6696,PR-6670,PR-6674 </p>
        </item>
      </list>
    </section>

</section>

<section><title>Public_Key 1.13.2</title>

    <section><title>Fixed Bugs and Malfunctions</title>
      <list>
        <item>
          <p>
	    Disregard LDAP URIs when HTTP URIs are expected.</p>
          <p>
	    Own Id: OTP-18333 Aux Id: GH-6363 </p>
        </item>
      </list>
    </section>

</section>

<section><title>Public_Key 1.13.1</title>

    <section><title>Fixed Bugs and Malfunctions</title>
      <list>
        <item>
          <p>
	    Support more Linux distributions in cacerts_load/0.</p>
          <p>
	    Own Id: OTP-18154 Aux Id: PR-6002 </p>
        </item>
        <item>
          <p>
	    Correct asn1 typenames available in type pki_asn1_type()</p>
          <p>
	    Own Id: OTP-18189 Aux Id: ERIERL-829 </p>
        </item>
        <item>
          <p>
	    Sign/verify does now behave as in OTP-24 and earlier for
	    eddsa.</p>
          <p>
	    Own Id: OTP-18205 Aux Id: GH-6219 </p>
        </item>
      </list>
    </section>

</section>

<section><title>Public_Key 1.13</title>

    <section><title>Improvements and New Features</title>
      <list>
        <item>
          <p>
	    Added functions to retrieve OS provided CA-certs.</p>
          <p>
	    Own Id: OTP-17798 Aux Id: GH-5760 </p>
        </item>
        <item>
          <p>
	    Allow key file passwords to be input as a single binary,
	    that is we change the data type to be the more for the
	    purpose logical data type iodata() instead of string().</p>
          <p>
	    Own Id: OTP-17890</p>
        </item>
        <item>
          <p>
	    The deprecated public_key functions ssh_decode/2,
	    ssh_encode/2, ssh_hostkey_fingerprint/1 and
	    ssh_hostkey_fingerprint/2 are removed.</p>
          <p>
	    They are replaced by ssh_file:decode/2,
	    ssh_file:encode/2, ssh:hostkey_fingerprint/1 and
	    ssh:hostkey_fingerprint/2 respectively.</p>
          <p>
	    Note that the decode/2 and encode/2 are not exact
	    replacement functions, some minor changes may be needed.
	    Se the manual for more information.</p>
          <p>
	    *** POTENTIAL INCOMPATIBILITY ***</p>
          <p>
	    Own Id: OTP-17921</p>
        </item>
=======
>>>>>>> 92879e99
      </list>
    </section>

</section>

<section><title>Public_Key 1.12.0.1</title>

    <section><title>Fixed Bugs and Malfunctions</title>
      <list>
        <item>
          <p>
	    Correct asn1 typenames available in type pki_asn1_type()</p>
          <p>
	    Own Id: OTP-18189 Aux Id: ERIERL-829 </p>
        </item>
      </list>
    </section>

</section>

<section><title>Public_Key 1.12</title>

    <section><title>Improvements and New Features</title>
      <list>
        <item>
          <p>
	    Support password fun for protected keyfiles in
	    ssl:connect function.</p>
          <p>
	    Own Id: OTP-17816 Aux Id: PR-5607 </p>
        </item>
      </list>
    </section>

</section>

<section><title>Public_Key 1.11.3</title>

    <section><title>Fixed Bugs and Malfunctions</title>
      <list>
        <item>
          <p>
	    Avoid re-encoding of decoded certificates. This could
	    cause unexpected failures as some subtle encoding errors
	    can be tolerated when decoding but hence creating another
	    sequence of bytes if the decoded value is re-encoded.</p>
          <p>
	    Own Id: OTP-17657</p>
        </item>
      </list>
    </section>

</section>

<section><title>Public_Key 1.11.2</title>

    <section><title>Fixed Bugs and Malfunctions</title>
      <list>
        <item>
          <p>
	    public_key:pkix_sign/2 now honors the salt length from
	    the provided input parameters. Earlier this could result
	    in incorrect signatures if not using recommended
	    defaults.</p>
          <p>
	    Own Id: OTP-17534 Aux Id: GH-5054, PR-5057 </p>
        </item>
      </list>
    </section>


    <section><title>Improvements and New Features</title>
      <list>
        <item>
          <p>
	    When decoding an 'ECPrivateKey' unwrap the private key.
	    For more precise information see RFC 8410, section 7.</p>
          <p>
	    Own Id: OTP-17609 Aux Id: GH-5157, GH-5156 </p>
        </item>
      </list>
    </section>

</section>

<section><title>Public_Key 1.11.1</title>

    <section><title>Fixed Bugs and Malfunctions</title>
      <list>
        <item>
          <p>
	    Handle cross-signed root certificates when old root
	    expired as reported in GH-4877.</p>
          <p>
	    Own Id: OTP-17475 Aux Id: GH-4877 </p>
        </item>
      </list>
    </section>

</section>

<section><title>Public_Key 1.11</title>

    <section><title>Improvements and New Features</title>
      <list>
        <item>
          <p>
	    TLS connections now support EdDSA certificates.</p>
          <p>
	    Own Id: OTP-17142 Aux Id: PR-4756, GH-4637, GH-4650 </p>
        </item>
        <item>
          <p>
	    The functions public_key:ssh_encode/2,
	    public_key:ssh_decode/2,
	    public_key:ssh_hostkey_fingerprint/1 and
	    public_key:ssh_hostkey_fingerprint/2 are deprecated.</p>
          <p>
	    Replacement functions are available in SSH, see the
	    <seeguide
	    marker="system/general_info:deprecations#otp-24">Deprecations</seeguide>
	    chapter in the Erlang/OTP documentation.</p>
          <p>
	    Own Id: OTP-17352</p>
        </item>
        <item>
          <p>
	    Enhance documentation and logging of certificate
	    handling.</p>
          <p>
	    Own Id: OTP-17384 Aux Id: GH-4800 </p>
        </item>
      </list>
    </section>

</section>

<section><title>Public_Key 1.10.0.1</title>

    <section><title>Fixed Bugs and Malfunctions</title>
      <list>
        <item>
          <p>
	    Handle cross-signed root certificates when old root
	    expired as reported in GH-4877.</p>
          <p>
	    Own Id: OTP-17475 Aux Id: GH-4877 </p>
        </item>
      </list>
    </section>

</section>

<section><title>Public_Key 1.10</title>

    <section><title>Fixed Bugs and Malfunctions</title>
      <list>
        <item>
          <p>
	    Fixed case insensitive hostname check.</p>
          <p>
	    Own Id: OTP-17242 Aux Id: GH-4500 </p>
        </item>
      </list>
    </section>


    <section><title>Improvements and New Features</title>
      <list>
        <item>
          <p>
	    Add sanity check of trusted anchor certificate expiration
	    to pkix_path_validation/3. Although the anchor is
	    considered a trusted input this sanity check does provide
	    extra security for the users of the public_key
	    application as this property needs to be checked at time
	    of usage and fits very well with the other checks
	    performed here.</p>
          <p>
	    Own Id: OTP-16907</p>
        </item>
        <item>
          <p>
	    Adjust generation of test certificates to conform to RFC
	    5280 rules for formatting of the certificates validity</p>
          <p>
	    Own Id: OTP-17111</p>
        </item>
      </list>
    </section>

</section>

<section><title>Public_Key 1.9.2</title>

    <section><title>Improvements and New Features</title>
      <list>
        <item>
          <p>
	    Corrected dialyzer spec for pkix_path_validation/3</p>
          <p>
	    Own Id: OTP-17069</p>
        </item>
      </list>
    </section>

</section>

<section><title>Public_Key 1.9.1</title>

    <section><title>Fixed Bugs and Malfunctions</title>
      <list>
        <item>
          <p>
	    Fix the issue that pem_decode will crash with an invalid
	    input.</p>
          <p>
	    Own Id: OTP-16902 Aux Id: ERIERL-534 </p>
        </item>
      </list>
    </section>

</section>

<section><title>Public_Key 1.9</title>

    <section><title>Fixed Bugs and Malfunctions</title>
      <list>
        <item>
          <p>
	    Fixed an insignificant whitespace issue when decoding PEM
	    file.</p>
          <p>
	    Own Id: OTP-16801 Aux Id: ERL-1309 </p>
        </item>
      </list>
    </section>


    <section><title>Improvements and New Features</title>
      <list>
        <item>
          <p>
	    Experimental OCSP client support.</p>
          <p>
	    Own Id: OTP-16448</p>
        </item>
        <item>
          <p>
	    Use user returned path validation error for selfsigned
	    cert. It allows users of the ssl application to customize
	    the generated TLS alert, within the range of defined
	    alerts.</p>
          <p>
	    Own Id: OTP-16592</p>
        </item>
        <item>
          <p>
	    add API function to retrieve the subject-ID of an X509
	    certificate</p>
          <p>
	    Own Id: OTP-16705</p>
        </item>
      </list>
    </section>

</section>

<section><title>Public_Key 1.8</title>

    <section><title>Improvements and New Features</title>
      <list>
        <item>
          <p>
	    Added support for RSA-PSS signature schemes</p>
          <p>
	    Own Id: OTP-15247</p>
        </item>
        <item>
          <p>
	    Calls of deprecated functions in the <seeguide
	    marker="crypto:new_api#the-old-api">Old Crypto
	    API</seeguide> are replaced by calls of their <seeguide
	    marker="crypto:new_api#the-new-api">substitutions</seeguide>.</p>
          <p>
	    Own Id: OTP-16346</p>
        </item>
      </list>
    </section>

</section>

<section><title>Public_Key 1.7.2</title>

    <section><title>Improvements and New Features</title>
      <list>
        <item>
          <p>
	    Add support for key exchange with Edward curves and
	    PSS-RSA padding in signature verification.</p>
          <p>
	    Own Id: OTP-16528</p>
        </item>
      </list>
    </section>

</section>

<section><title>Public_Key 1.7.1</title>

    <section><title>Fixed Bugs and Malfunctions</title>
      <list>
        <item>
          <p>
	    Corrected CRL handling which could cause CRL verification
	    to fail. This could happen when the CRL distribution
	    point explicitly specifies the CRL issuer, that is not
	    using the fallback.</p>
          <p>
	    Own Id: OTP-16156 Aux Id: ERL-1030 </p>
        </item>
      </list>
    </section>

</section>

<section><title>Public_Key 1.7</title>

    <section><title>Fixed Bugs and Malfunctions</title>
      <list>
        <item>
          <p>
	    Support Password based encryption with AES</p>
          <p>
	    Own Id: OTP-15870 Aux Id: ERL-952 </p>
        </item>
      </list>
    </section>


    <section><title>Improvements and New Features</title>
      <list>
        <item>
          <p>
	    Change dialyzer spec to avoid confusion</p>
          <p>
	    Own Id: OTP-15843 Aux Id: ERL-915 </p>
        </item>
      </list>
    </section>

</section>

<section><title>Public_Key 1.6.7</title>

    <section><title>Fixed Bugs and Malfunctions</title>
      <list>
        <item>
          <p>
	    RSA options passed to crypto for encrypt and decrypt with
	    public or private key.</p>
          <p>
	    Own Id: OTP-15754 Aux Id: ERL-878 </p>
        </item>
        <item>
          <p>
	    Fix dialyzer warnings caused by a faulty type
	    specification for digest_type().</p>
          <p>
	    This change updates digest_type() and the functions
	    operating with this argument type to accept both 'sha1'
	    and 'sha' as digest_type().</p>
          <p>
	    Own Id: OTP-15776</p>
        </item>
      </list>
    </section>


    <section><title>Improvements and New Features</title>
      <list>
        <item>
          <p>
	    Add possibility to read PEM files encrypted with old PEM
	    encryption using AES-256</p>
          <p>
	    Own Id: OTP-13726</p>
        </item>
        <item>
          <p>
	    Relax decoding of certificates to so that "harmless"
	    third party encoding errors may be accepted but not
	    created by the public_key application. This adds
	    acceptance of using an incorrect three character country
	    code, the PKIX standard use two character country codes.
	    It is also accepted that the country code is utf8 encoded
	    but the specification says it should be ASCII.</p>
          <p>
	    Own Id: OTP-15687 Aux Id: PR-2162 </p>
        </item>
      </list>
    </section>

</section>

<section><title>Public_Key 1.6.6.1</title>

    <section><title>Fixed Bugs and Malfunctions</title>
      <list>
        <item>
          <p>
	    Support Password based encryption with AES</p>
          <p>
	    Own Id: OTP-15870 Aux Id: ERL-952 </p>
        </item>
      </list>
    </section>

</section>

<section><title>Public_Key 1.6.6</title>

    <section><title>Improvements and New Features</title>
      <list>
        <item>
          <p>
	    Back port of bug fix ERL-893 from OTP-22 and document
	    enhancements that will solve dialyzer warnings for users
	    of the ssl application.</p>
          <p>
	    This change also affects public_key, eldap (and inet
	    doc).</p>
          <p>
	    Own Id: OTP-15785 Aux Id: ERL-929, ERL-893, PR-2215 </p>
        </item>
      </list>
    </section>

</section>

<section><title>Public_Key 1.6.5</title>

    <section><title>Improvements and New Features</title>
      <list>
        <item>
          <p>
	    Add export of dialyzer type</p>
          <p>
	    Own Id: OTP-15624</p>
        </item>
      </list>
    </section>

</section>

<section><title>Public_Key 1.6.4</title>

    <section><title>Improvements and New Features</title>
      <list>
        <item>
          <p>
	    Added ed25519 and ed448 sign/verify.</p>
          <p>
	    Requires OpenSSL 1.1.1 or higher as cryptolib under the
	    OTP application <c>crypto</c>.</p>
          <p>
	    Own Id: OTP-15419 Aux Id: OTP-15094 </p>
        </item>
      </list>
    </section>

</section>

<section><title>Public_Key 1.6.3</title>

    <section><title>Fixed Bugs and Malfunctions</title>
      <list>
        <item>
          <p>
	    Add DSA SHA2 oids in public_keys ASN1-spec and
	    public_key:pkix_sign_types/1</p>
          <p>
	    Own Id: OTP-15367</p>
        </item>
      </list>
    </section>

</section>

<section><title>Public_Key 1.6.2</title>

    <section><title>Fixed Bugs and Malfunctions</title>
      <list>
        <item>
          <p>
	    Removed <c>#DSAPrivateKey{}</c> as acceptable input to
	    <c>public_key:verify/5</c>.</p>
          <p>
	    Own Id: OTP-15284</p>
        </item>
      </list>
    </section>


    <section><title>Improvements and New Features</title>
      <list>
        <item>
          <p>
	    The typing in the CRYPTO and PUBLIC_KEY applications are
	    reworked and a few mistakes are corrected.</p>
          <p>
	    The documentation is now generated from the typing and
	    some clarifications are made.</p>
          <p>
	    A new chapter on Algorithm Details such as key sizes and
	    availability is added to the CRYPTO User's Guide.</p>
          <p>
	    Own Id: OTP-15134</p>
        </item>
      </list>
    </section>

</section>

<section><title>Public_Key 1.6.1</title>

    <section><title>Fixed Bugs and Malfunctions</title>
      <list>
        <item>
          <p>
	    Some of the keylengths in the newly generated moduli file
	    in public_key are not universally supported. This could
	    cause the SSH key exchange
	    diffie-hellman-group-exchange-sha* to fail.</p>
          <p>
	    Those keylengths are now removed.</p>
          <p>
	    Own Id: OTP-15151 Aux Id: OTP-15113 </p>
        </item>
      </list>
    </section>

</section>

<section><title>Public_Key 1.6</title>

    <section><title>Fixed Bugs and Malfunctions</title>
      <list>
        <item>
          <p>
	    Update calls to the base64 module to conform to that
	    module's type specifications.</p>
          <p>
	    Own Id: OTP-14788 Aux Id: OTP-14624 </p>
        </item>
      </list>
    </section>


    <section><title>Improvements and New Features</title>
      <list>
        <item>
          <p>
	    Use uri_string module instead of http_uri.</p>
          <p>
	    Own Id: OTP-14902</p>
        </item>
        <item>
          <p>
	    A new function -
	    <c>public_key:pkix_verify_hostname_match_fun/1</c> -
	    returns a fun to be given as option <c>match_fun</c> to
	    <c>public_key:pkix_verify_hostname/3</c> or via ssl.</p>
          <p>
	    The fun makes the verify hostname matching according to
	    the specific rules for the protocol in the argument.
	    Presently only <c>https</c> is supported.</p>
          <p>
	    Own Id: OTP-14962 Aux Id: ERL-542, OTP-15102 </p>
        </item>
        <item>
          <p>
	    Complete PKCS-8 encoding support and enhance the
	    decoding of 'PrivateKeyInfo' to conform to the rest of
	    Erlang public_key API.</p>
          <p>
	    Own Id: OTP-15093</p>
        </item>
        <item>
          <p>
	    A new moduli file is generated. This file is used for the
	    recommended <c>diffie-hellman-group-exchange-sha256</c>
	    key exchange algorithm in SSH.</p>
          <p>
	    Own Id: OTP-15113</p>
        </item>
      </list>
    </section>

</section>

<section><title>Public_Key 1.5.2</title>

    <section><title>Fixed Bugs and Malfunctions</title>
      <list>
        <item>
          <p>
	    Fixed a bug in <c>public_key:ssh_encode/2</c> that made
	    it possible to erroneously encode e.g. an RSA key with
	    another type e.g. ECDSA in the resulting binary.</p>
          <p>
	    Own Id: OTP-14570 Aux Id: ERIERL-52, OTP-14676 </p>
        </item>
        <item>
          <p>
	    Corrected handling of parameterized EC keys in
	    public_key:generate_key/1 so that it will work as
	    expected instead of causing a runtime error in crypto.</p>
          <p>
	    Own Id: OTP-14620</p>
        </item>
      </list>
    </section>

</section>

<section><title>Public_Key 1.5.1</title>

    <section><title>Improvements and New Features</title>
      <list>
        <item>
          <p>
	    Hostname verification: Add handling of the general name
	    <c>iPAddress</c> in certificate's subject alternative
	    name extension (<c>subjAltName</c>).</p>
          <p>
	    Own Id: OTP-14653</p>
        </item>
        <item>
          <p>
	    Correct key handling in pkix_test_data/1 and use a
	    generic example mail address instead of an existing one.</p>
          <p>
	    Own Id: OTP-14766</p>
        </item>
      </list>
    </section>

</section>

<section><title>Public_Key 1.5</title>

    <section><title>Fixed Bugs and Malfunctions</title>
      <list>
        <item>
          <p>
	    public_key now handles elliptic curve parameters in a
	    consistent way so that decoded ECDSA keys can be
	    correctly re-encoded.</p>
          <p>
	    *** POTENTIAL INCOMPATIBILITY ***</p>
          <p>
	    Own Id: OTP-14621 Aux Id: ERL-480, ERL-481 </p>
        </item>
      </list>
    </section>


    <section><title>Improvements and New Features</title>
      <list>
        <item>
          <p>
	    Extend crypto:sign, crypto:verify, public_key:sign and
	    public_key:verify with:</p>
          <p>
	    * support for RSASSA-PS padding for signatures and for
	    saltlength setting<br/> * X9.31 RSA padding.<br/> * sha,
	    sha224, sha256, sha384, and sha512 for dss signatures as
	    mentioned in NIST SP 800-57 Part 1.<br/> * ripemd160 to
	    be used for RSA signatures.</p>
          <p>
	    This is a manual merge of half of the pull request 838 by
	    potatosalad from Sept 2015.</p>
          <p>
	    Own Id: OTP-13704 Aux Id: PR838 </p>
        </item>
        <item>
          <p>
	    Add API function pkix_test_data/1 for facilitating
	    automated testing. This is useful for applications that
	    perform X509-certifcate path validation of so called
	    certificate chains, such as TLS.</p>
          <p>
	    Own Id: OTP-14181</p>
        </item>
        <item>
          <p>
	    Improved error propagation and reports</p>
          <p>
	    Own Id: OTP-14236</p>
        </item>
        <item>
          <p>
	    RSAPrivateKey version is set to 'two-prime' instead of
	    using the underlying enumeration value directly.</p>
          <p>
	    Own Id: OTP-14534</p>
        </item>
        <item>
          <p>
	    Deprecated function <c>crypto:rand_uniform/2</c> is
	    replaced by <c>rand:uniform/1</c>.</p>
          <p>
	    Own Id: OTP-14608</p>
        </item>
      </list>
    </section>

</section>

<section><title>Public_Key 1.4.1</title>

    <section><title>Fixed Bugs and Malfunctions</title>
      <list>
        <item>
          <p>
	    Bug for <c>public_key:generate_key({namedCurve,OID})</c>
	    fixed.</p>
          <p>
	    Own Id: OTP-14258</p>
        </item>
      </list>
    </section>


    <section><title>Improvements and New Features</title>
      <list>
        <item>
          <p>
	    Modernized internal representation used for crl
	    validation by use of maps.</p>
          <p>
	    Own Id: OTP-14111</p>
        </item>
        <item>
          <p>
	    Support EC key in pkix_sign/2</p>
          <p>
	    Own Id: OTP-14294</p>
        </item>
      </list>
    </section>

</section>

<section><title>Public_Key 1.4</title>

    <section><title>Improvements and New Features</title>
      <list>
        <item>
          <p>
	    New function <c>pkix_verify_hostname/2,3</c> Implements
	    certificate hostname checking. See the manual and RFC
	    6125.</p>
          <p>
	    Own Id: OTP-13009</p>
        </item>
        <item>
          <p>
	    The ssh host key fingerprint generation now also takes a
	    list of algorithms and returns a list of corresponding
	    fingerprints. See
	    <c>public_key:ssh_hostkey_fingerprint/2</c> and the
	    option <c>silently_accept_hosts</c> in
	    <c>ssh:connect</c>.</p>
          <p>
	    Own Id: OTP-14223</p>
        </item>
      </list>
    </section>

</section>

<section><title>Public_Key 1.3</title>

    <section><title>Improvements and New Features</title>
      <list>
        <item>
          <p>
	    New function
	    <c>public_key:ssh_hostkey_fingerprint/1,2</c> to
	    calculate the SSH host key fingerprint string.</p>
          <p>
	    Own Id: OTP-13888 Aux Id: OTP-13887 </p>
        </item>
      </list>
    </section>

</section>

<section><title>Public_Key 1.2</title>

    <section><title>Fixed Bugs and Malfunctions</title>
      <list>
        <item>
          <p>
	    The ASN-1 type GeneralName can have more values, then the
	    most common directory name, the code now handles this.</p>
          <p>
	    Own Id: OTP-13554</p>
        </item>
      </list>
    </section>


    <section><title>Improvements and New Features</title>
      <list>
        <item>
          <p>
	    Handle PEM encoded EC public keys</p>
          <p>
	    Own Id: OTP-13408</p>
        </item>
      </list>
    </section>

</section>

<section><title>Public_Key 1.1.1</title>

    <section><title>Fixed Bugs and Malfunctions</title>
      <list>
        <item>
          <p>
	    An encapsulated PEM header shall be followed by a blank
	    line</p>
          <p>
	    Own Id: OTP-13381 Aux Id: seq13070 </p>
        </item>
      </list>
    </section>

</section>

<section><title>Public_Key 1.1</title>

    <section><title>Improvements and New Features</title>
      <list>
        <item>
          <p>
	    The 'ecdsa-sha2-nistp256', 'ecdsa-sha2-nistp384' and
	    'ecdsa-sha2-nistp521' signature algorithms for ssh are
	    implemented. See RFC 5656.</p>
          <p>
	    Own Id: OTP-12936</p>
        </item>
        <item>
          <p>
	    There is now a file (public_key/priv/moduli) which lists
	    size-generator-modulus triples. The purpose is to give
	    servers the possibility to select the crypto primes
	    randomly among a list of pregenerated triples. This
	    reduces the risk for some attacks on diffie-hellman
	    negotiation.</p>
          <p>
	    See the reference manual for public_key:dh_gex_group/4
	    where the handling of this is described.</p>
          <p>
	    The ssh server (ssh:daemon) uses this.</p>
          <p>
	    Own Id: OTP-13054 Aux Id: OTP-13052 </p>
        </item>
        <item>
          <p>
	    Add different upper bounds for different string types as
	    suggested by comment in PKIX1Explicit88.</p>
          <p>
	    Own Id: OTP-13132</p>
        </item>
      </list>
    </section>

</section>

<section><title>Public_Key 1.0.1</title>

    <section><title>Improvements and New Features</title>
      <list>
        <item>
          <p>
	    Document enhancements</p>
          <p>
	    Own Id: OTP-12986</p>
        </item>
      </list>
    </section>

</section>

<section><title>Public_Key 1.0</title>

    <section><title>Improvements and New Features</title>
      <list>
        <item>
          <p>
	    public_key: Remove legacy switch compact_bit_string</p>
          <p>
	    E.i bitstrings will not be decode as {Unused, Binary},
	    they are now Erlang bitstrings.</p>
          <p>
	    Also the compact_bit_string implies the
	    legacy_erlang_types switch So removing the switch will
	    also make OCTET STRING values be represented as binaries.</p>
          <p>
	    Undecoded open type will now be wrapped in a
	    asn1_OPENTYPE tuple.</p>
          <p>
	    This will change some values in records returned by the
	    public_key API making this change a potentiall
	    incompatibility.</p>
          <p>
	    *** POTENTIAL INCOMPATIBILITY ***</p>
          <p>
	    Own Id: OTP-12110</p>
        </item>
      </list>
    </section>

</section>

<section><title>Public_Key 0.23</title>

    <section><title>Improvements and New Features</title>
      <list>
        <item>
          <p>
	    Improve/extend support for CRL handling.</p>
          <p>
	    Own Id: OTP-12547 Aux Id: OTP-10362 </p>
        </item>
      </list>
    </section>

</section>

<section><title>Public_Key 0.22.1</title>

    <section><title>Fixed Bugs and Malfunctions</title>
      <list>
        <item>
          <p>
	    Added missing encoding support for PBES2, and also
	    completed support for PBES1 that was incomplete.</p>
          <p>
	    Own Id: OTP-11915</p>
        </item>
      </list>
    </section>

</section>

<section><title>Public_Key 0.22</title>

    <section><title>Fixed Bugs and Malfunctions</title>
      <list>
        <item>
          <p>
	    Fix incorrect dialyzer spec and types, also enhance
	    documentation. </p>
          <p>
	    Thanks to Ayaz Tuncer.</p>
          <p>
	    Own Id: OTP-11627</p>
        </item>
        <item>
          <p>
	    Application upgrade (appup) files are corrected for the
	    following applications: </p>
          <p>
	    <c>asn1, common_test, compiler, crypto, debugger,
	    dialyzer, edoc, eldap, erl_docgen, et, eunit, gs, hipe,
	    inets, observer, odbc, os_mon, otp_mibs, parsetools,
	    percept, public_key, reltool, runtime_tools, ssh,
	    syntax_tools, test_server, tools, typer, webtool, wx,
	    xmerl</c></p>
          <p>
	    A new test utility for testing appup files is added to
	    test_server. This is now used by most applications in
	    OTP.</p>
          <p>
	    (Thanks to Tobias Schlager)</p>
          <p>
	    Own Id: OTP-11744</p>
        </item>
      </list>
    </section>


    <section><title>Improvements and New Features</title>
      <list>
        <item>
          <p>
	    Moved elliptic curve definition from the crypto
	    NIF/OpenSSL into Erlang code, adds the RFC-5639 brainpool
	    curves and makes TLS use them (RFC-7027).</p>
          <p>
	    Thanks to Andreas Schultz</p>
          <p>
	    Own Id: OTP-11578</p>
        </item>
        <item>
          <p>
	    Handle v1 CRLs, with no extensions and fixes issues with
	    IDP (Issuing Distribution Point) comparison during CRL
	    validation. </p>
          <p>
	    Thanks to Andrew Thompson</p>
          <p>
	    Own Id: OTP-11761</p>
        </item>
      </list>
    </section>

</section>

<section><title>Public_Key 0.21</title>

    <section><title>Improvements and New Features</title>
      <list>
        <item>
          <p>
	    Fixed a little typo in public_key documentation. Thanks
	    to Tomas Morstein.</p>
          <p>
	    Own Id: OTP-11380</p>
        </item>
        <item>
          <p>
	    public_key: Workaround for incorrectly encoded utf8
	    emailAddress. Thanks to Andrew Bennett.</p>
          <p>
	    Own Id: OTP-11470</p>
        </item>
      </list>
    </section>

</section>

<section><title>Public_Key 0.20</title>

    <section><title>Improvements and New Features</title>
      <list>
        <item>
          <p>
	    Extend PKCS-7 to support SCEP (Simple Certificate
	    Enrollment Protocol).</p>
          <p>
	    Own Id: OTP-10874</p>
        </item>
        <item>
          <p>
	    public_key:pem_entry_decode/2 now handles AES-128-CBC
	    ciphered keys. Thanks to Simon Cornish.</p>
          <p>
	    Own Id: OTP-11281</p>
        </item>
      </list>
    </section>

</section>

<section><title>Public_Key 0.19</title>

    <section><title>Improvements and New Features</title>
      <list>
        <item>
          <p>
	    Add support for ISO oids 1.3.14.3.2.29 and 1.3.14.3.2.27
	    that are sometimes used instead of the PKCS defined oids
	    1.2.840.113549.1.1.5 and 1.2.840.10040.4.3. Add function
	    pkix_sign_types:/1 that translates oids to to algorithm
	    atoms ex:</p>
          <p>
	    > public_key:pkix_sign_types({1,3,14,3,2,29}). {sha,rsa}</p>
          <p>
	    Own Id: OTP-10873</p>
        </item>
        <item>
          <p>
	    Integrate elliptic curve contribution from Andreas
	    Schultz </p>
          <p>
	    In order to be able to support elliptic curve cipher
	    suites in SSL/TLS, additions to handle elliptic curve
	    infrastructure has been added to public_key and crypto.</p>
          <p>
	    This also has resulted in a rewrite of the crypto API to
	    gain consistency and remove unnecessary overhead. All OTP
	    applications using crypto has been updated to use the new
	    API.</p>
          <p>
	    Impact: Elliptic curve cryptography (ECC) offers
	    equivalent security with smaller key sizes than other
	    public key algorithms. Smaller key sizes result in
	    savings for power, memory, bandwidth, and computational
	    cost that make ECC especially attractive for constrained
	    environments.</p>
          <p>
	    Own Id: OTP-11009</p>
        </item>
      </list>
    </section>

</section>

<section><title>Public_Key 0.18</title>

    <section><title>Fixed Bugs and Malfunctions</title>
      <list>
        <item>
          <p>
	    Fix subjectPublicKeyInfo type comment in public_key.
	    Thanks to Ryosuke Nakai.</p>
          <p>
	    Own Id: OTP-10670</p>
        </item>
      </list>
    </section>


    <section><title>Improvements and New Features</title>
      <list>
        <item>
          <p>
	    public_key now supports CRL validation and documents the
	    function public_key:pkix_path_validation/3</p>
          <p>
	    Own Id: OTP-7045</p>
        </item>
        <item>
	    <p> Some examples overflowing the width of PDF pages have
	    been corrected. </p>
          <p>
	    Own Id: OTP-10665</p>
        </item>
        <item>
          <p>
	    Fixed typo's in public_key spec.</p>
          <p>
	    Own Id: OTP-10723</p>
        </item>
        <item>
          <p>
	    Corrected PKCS-10 documentation and added some PKCS-9
	    support that is fairly commonly used by PKCS-10. Full
	    support for PKCS-9 will be added later.</p>
          <p>
	    Own Id: OTP-10767</p>
        </item>
      </list>
    </section>

</section>

<section><title>Public_Key 0.17</title>

    <section><title>Fixed Bugs and Malfunctions</title>
      <list>
        <item>
          <p>
	    ssh_decode now handles comments, at the end of the line,
	    containing with spaces correctly</p>
          <p>
	    Own Id: OTP-9361</p>
        </item>
        <item>
          <p>
	    Add missing references to sha224 and sha384</p>
          <p>
	    Own Id: OTP-9362 Aux Id: seq12116 </p>
        </item>
      </list>
    </section>


    <section><title>Improvements and New Features</title>
      <list>
        <item>
          <p>
	    public_key now supports PKCS-10 and includes experimental
	    support for PKCS-7</p>
          <p>
	    Own Id: OTP-10509 Aux Id: kunagi-291 [202] </p>
        </item>
      </list>
    </section>

</section>

<section><title>Public_Key 0.16</title>

    <section><title>Improvements and New Features</title>
      <list>
        <item>
          <p>
	    Add crypto and public_key support for the hash functions
	    SHA224, SHA256, SHA384 and SHA512 and also hmac and
	    rsa_sign/verify support using these hash functions.
	    Thanks to Andreas Schultz for making a prototype.</p>
          <p>
	    Own Id: OTP-9908</p>
        </item>
        <item>
          <p>
	    Optimize RSA private key handling in <c>crypto</c> and
	    <c>public_key</c>.</p>
          <p>
	    Own Id: OTP-10065</p>
        </item>
      </list>
    </section>

</section>

<section><title>Public_Key 0.15</title>

    <section><title>Improvements and New Features</title>
      <list>
        <item>
          <p>
	    Changed ssh implementation to use the public_key
	    application for all public key handling. This is also a
	    first step for enabling a callback API for supplying
	    public keys and handling keys protected with password
	    phrases. </p>
          <p>
	    Additionally the test suites where improved so that they
	    do not copy the users keys to test server directories as
	    this is a security liability. Also ipv6 and file access
	    issues found in the process has been fixed.</p>
          <p>
	    This change also solves OTP-7677 and OTP-7235</p>
          <p>
	    This changes also involves some updates to public_keys
	    ssh-functions.</p>
          <p>
	    Own Id: OTP-9911</p>
        </item>
      </list>
    </section>

</section>

<section><title>Public_Key 0.14</title>

    <section><title>Improvements and New Features</title>
      <list>
        <item>
          <p>
	    public_key, ssl and crypto now supports PKCS-8</p>
          <p>
	    Own Id: OTP-9312</p>
        </item>
        <item>
          <p>
	    The asn1 decoder/encoder now uses a runtime nif from the
	    asn1 application if it is available.</p>
          <p>
	    Own Id: OTP-9414</p>
        </item>
      </list>
    </section>

</section>

<section><title>Public_Key 0.13</title>

    <section><title>Fixed Bugs and Malfunctions</title>
      <list>
        <item>
          <p>
	    replace "a ssl" with "an ssl" reindent
	    pkix_path_validation/3 Trivial documentation fixes
	    (Thanks to Christian von Roques )</p>
          <p>
	    Own Id: OTP-9464</p>
        </item>
      </list>
    </section>

</section>

<section><title>Public_Key 0.12</title>

    <section><title>Improvements and New Features</title>
      <list>
        <item>
          <p>
	    The public_key application now supports encode/decode of
	    ssh public-key files.</p>
          <p>
	    Own Id: OTP-9144</p>
        </item>
      </list>
    </section>

</section>

<section><title>Public_Key 0.11</title>

    <section><title>Improvements and New Features</title>
      <list>
        <item>
          <p>
	    Allows the public_key module to decode and encode RSA and
	    DSA keys encoded using the SubjectPublicKeyInfo format.
	    When pem_entry_encode is called on an RSA or DSA public
	    key type, the key is wrapped in the SubjectPublicKeyInfo
	    format.</p>
          <p>
	    Own Id: OTP-9061</p>
        </item>
      </list>
    </section>

</section>

<section><title>Public_Key 0.10</title>

    <section><title>Improvements and New Features</title>
      <list>
        <item>
          <p>
	    Improved dialyzer specs.</p>
          <p>
	    Own Id: OTP-8964</p>
        </item>
      </list>
    </section>

</section>

<section><title>Public_Key 0.9</title>

    <section><title>Improvements and New Features</title>
      <list>
        <item>
          <p>
	    Updated ssl to ignore CA certs that violate the asn1-spec
	    for a certificate, and updated public key asn1 spec to
	    handle inherited DSS-params.</p>
          <p>
	    Own Id: OTP-7884</p>
        </item>
        <item>
          <p>
	    Changed ssl implementation to retain backwards
	    compatibility for old option {verify, 0} that shall be
	    equivalent to {verify, verify_none}, also separate the
	    cases unknown ca and selfsigned peer cert, and restored
	    return value of deprecated function
	    public_key:pem_to_der/1.</p>
          <p>
	    Own Id: OTP-8858</p>
        </item>
        <item>
          <p>
	    Better handling of v1 and v2 certificates. V1 and v2
	    certificates does not have any extensions so then
	    validate_extensions should just accept that there are
	    none and not end up in missing_basic_constraints clause.</p>
          <p>
	    Own Id: OTP-8867</p>
        </item>
        <item>
          <p>
	    Changed the verify fun so that it differentiate between
	    the peer certificate and CA certificates by using
	    valid_peer or valid as the second argument to the verify
	    fun. It may not always be trivial or even possible to
	    know when the peer certificate is reached otherwise.</p>
          <p>
	    *** POTENTIAL INCOMPATIBILITY ***</p>
          <p>
	    Own Id: OTP-8873</p>
        </item>
      </list>
    </section>

</section>

<section><title>Public_Key 0.8</title>

    <section><title>Fixed Bugs and Malfunctions</title>
      <list>
        <item>
          <p>
	    Handling of unknown CA certificates was changed in ssl
	    and public_key to work as intended.</p>
          <p>
	    Own Id: OTP-8788</p>
        </item>
      </list>
    </section>


    <section><title>Improvements and New Features</title>
      <list>
        <item>
          <p>
	    Revise the public_key API - Cleaned up and documented the
	    public_key API to make it useful for general use, also
	    changed ssl to use the new API.</p>
          <p>
	    Own Id: OTP-8722</p>
        </item>
        <item>
          <p>
	    Added the functionality so that the verification fun will
	    be called when a certificate is considered valid by the
	    path validation to allow access to each certificate in
	    the path to the user application. Also try to verify
	    subject-AltName, if unable to verify it let the
	    application verify it.</p>
          <p>
	    Own Id: OTP-8825</p>
        </item>
      </list>
    </section>

</section>

<section><title>Public_Key 0.7</title>

    <section><title>Fixed Bugs and Malfunctions</title>
      <list>
        <item>
          <p>
            Certificates without any extensions could not be handled
            by public_key.</p>
          <p>
            Own Id: OTP-8626</p>
        </item>
      </list>
    </section>


    <section><title>Improvements and New Features</title>
      <list>
        <item>
          <p>
            Code cleanup and minor bugfixes.</p>
          <p>
            Own Id: OTP-8649</p>
        </item>
      </list>
    </section>

</section>

<section><title>Public_Key 0.6</title>

<section><title>Improvements and New Features</title>
<list>
  <item>
    <p>
      Support for Diffie-Hellman. ssl-3.11 requires
    public_key-0.6.</p>
    <p>
    Own Id: OTP-7046</p>
  </item>
  <item>
    <p>
    Moved extended key usage test for ssl values to ssl.</p>
    <p>
    Own Id: OTP-8553 Aux Id: seq11541, OTP-8554 </p>
  </item>
</list>
</section>

</section>

<section><title>Public_Key 0.5</title>

    <section><title>Improvements and New Features</title>
      <list>
        <item>
	  <p>Added <c>public_key:pkix_transform/2</c> to enable
            ssl to send CA list during Certificate Request.</p> 
	  <p><c>NOTE</c>: SSL (new_ssl) requires public_key-0.5.
	    ssl usage.</p>
          <p>Own Id: OTP-8372</p>
        </item>
      </list>
    </section>

</section>

  <section><title>Public_Key 0.4</title>

    <section><title>Improvements and New Features</title>
      <list>
        <item>
          <p>
            The documentation is now built with open source tools
            (xsltproc and fop) that exists on most platforms. One
            visible change is that the frames are removed.</p>
          <p>
            Own Id: OTP-8250</p>
        </item>
      </list>
    </section>

  </section>

  <section><title>Public_Key 0.3</title>

    <section><title>Fixed Bugs and Malfunctions</title>
      <list>
        <item>
          <p>
            Unknown attributes in certificates are left encoded
            instead of crashing. Patch by Will "wglozer" thanks.</p>
          <p>
            Own Id: OTP-8100</p>
        </item>
      </list>
    </section>


    <section><title>Improvements and New Features</title>
      <list>
        <item>
          <p>
            Allow public_key:pem_to_der/[1,2] to take a binary as
            argument in addition to a filename. Patch by Geoff Cant,
            thanks.</p>
          <p>
            Own Id: OTP-8142</p>
        </item>
      </list>
    </section>

  </section>

<section><title>Public_Key 0.2</title>

    <section><title>Improvements and New Features</title>
      <list>
        <item>
          <p>
            X509 certificate handling has been extended and improved
            as a result of more extensive testing of both the ssl
            and public_key application. Even more extensions of the
            certificate handling is yet to be implemented.</p>
          <p>
            Own Id: OTP-7860</p>
        </item>
      </list>
    </section>

</section>
  
<section><title>Public_Key 0.1</title>

    <section><title>Improvements and New Features</title>
      <list>
        <item>
          <p>
            First version.</p>
          <p>
            Own Id: OTP-7637</p>
        </item>
      </list>
    </section>

</section>

  
</chapter><|MERGE_RESOLUTION|>--- conflicted
+++ resolved
@@ -35,11 +35,7 @@
     <file>notes.xml</file>
   </header>
 
-<<<<<<< HEAD
 <section><title>Public_Key 1.14.1</title>
-=======
-<section><title>Public_Key 1.12.0.2</title>
->>>>>>> 92879e99
 
     <section><title>Fixed Bugs and Malfunctions</title>
       <list>
@@ -49,7 +45,6 @@
           <p>
 	    Own Id: OTP-18718 Aux Id: GH-7546 </p>
         </item>
-<<<<<<< HEAD
         <item>
           <p>
 	    Add check to disallow duplicate certs in a path</p>
@@ -243,8 +238,21 @@
           <p>
 	    Own Id: OTP-17921</p>
         </item>
-=======
->>>>>>> 92879e99
+      </list>
+    </section>
+
+</section>
+
+<section><title>Public_Key 1.12.0.2</title>
+
+    <section><title>Fixed Bugs and Malfunctions</title>
+      <list>
+        <item>
+          <p>
+	    Country name comparison shall be case insensitive</p>
+          <p>
+	    Own Id: OTP-18718 Aux Id: GH-7546 </p>
+        </item>
       </list>
     </section>
 
