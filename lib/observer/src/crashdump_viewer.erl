%%
%% %CopyrightBegin%
%% 
%% Copyright Ericsson AB 2003-2017. All Rights Reserved.
%% 
%% Licensed under the Apache License, Version 2.0 (the "License");
%% you may not use this file except in compliance with the License.
%% You may obtain a copy of the License at
%%
%%     http://www.apache.org/licenses/LICENSE-2.0
%%
%% Unless required by applicable law or agreed to in writing, software
%% distributed under the License is distributed on an "AS IS" BASIS,
%% WITHOUT WARRANTIES OR CONDITIONS OF ANY KIND, either express or implied.
%% See the License for the specific language governing permissions and
%% limitations under the License.
%% 
%% %CopyrightEnd%
%%
-module(crashdump_viewer).

%% 
%% This module is the main module in the crashdump viewer. It implements
%% the server backend for the crashdump viewer tool.
%% 
%% Tables
%% ------
%% cdv_dump_index_table: This table holds all tags read from the
%% crashdump, except the 'binary' tag.  Each tag indicates where the
%% information about a specific item starts.  The table entry for a
%% tag includes the start position for this item-information. In a
%% crash dump file, all tags start with a "=" at the beginning of a
%% line.
%%
%% cdv_binary_index_table: This table holds all 'binary' tags. The hex
%% address for each binary is converted to its integer value before
%% storing Address -> Start Position in this table. The hex value of
%% the address is never used for lookup.
%%
%% cdv_reg_proc_table: This table holds mappings between pid and
%% registered name. This is used for timers and monitors.
%%
%% cdv_heap_file_chars: For each 'proc_heap' and 'literals' tag, this
%% table contains the number of characters to read from the crash dump
%% file. This is used for giving an indication in percent of the
%% progress when parsing this data.
%%
%%
%% Process state
%% -------------
%% file: The name of the crashdump currently viewed.
%% dump_vsn: The version number of the crashdump
%% wordsize: 4 | 8, the number of bytes in a word.
%%

%% User API
-export([start/0,start/1,stop/0,script_start/0,script_start/1]).

%% GUI API
-export([start_link/0]).
-export([read_file/1,
	 general_info/0,
	 processes/0,
	 proc_details/1,
	 port/1,
	 ports/0,
	 ets_tables/1,
	 internal_ets_tables/0,
	 timers/1,
	 funs/0,
	 atoms/0,
	 dist_info/0,
	 node_info/1,
	 loaded_modules/0,
	 loaded_mod_details/1,
	 memory/0,
	 allocated_areas/0,
	 allocator_info/0,
	 hash_tables/0,
	 index_tables/0,
	 schedulers/0,
	 expand_binary/1]).

%% Library function
-export([to_proplist/2, to_value_list/1]).

%% gen_server callbacks
-export([init/1, handle_call/3, handle_cast/2, handle_info/2, 
	 terminate/2, code_change/3]).

%% Test support
-export([get_dump_versions/0]).

%% Debug support
-export([debug/1,stop_debug/0]).

-include("crashdump_viewer.hrl").
-include_lib("kernel/include/file.hrl").
-include_lib("stdlib/include/ms_transform.hrl").

-define(SERVER, crashdump_viewer_server).
-define(call_timeout,3600000).
-define(chunk_size,1000). % number of bytes read from crashdump at a time
-define(max_line_size,100). % max number of bytes (i.e. characters) the
			    % line_head/1 function can return
-define(not_available,"N/A").
-define(binary_size_progress_limit,10000).
-define(max_dump_version,[0,4]).


%% All possible tags - use macros in order to avoid misspelling in the code
-define(abort,abort).
-define(allocated_areas,allocated_areas).
-define(allocator,allocator).
-define(atoms,atoms).
-define(binary,binary).
-define(ende,ende).
-define(erl_crash_dump,erl_crash_dump).
-define(ets,ets).
-define(fu,fu).
-define(hash_table,hash_table).
-define(hidden_node,hidden_node).
-define(index_table,index_table).
-define(instr_data,instr_data).
-define(internal_ets,internal_ets).
-define(literals,literals).
-define(loaded_modules,loaded_modules).
-define(memory,memory).
-define(memory_map,memory_map).
-define(memory_status,memory_status).
-define(mod,mod).
-define(no_distribution,no_distribution).
-define(node,node).
-define(not_connected,not_connected).
-define(old_instr_data,old_instr_data).
-define(port,port).
-define(proc,proc).
-define(proc_dictionary,proc_dictionary).
-define(proc_heap,proc_heap).
-define(proc_messages,proc_messages).
-define(proc_stack,proc_stack).
-define(scheduler,scheduler).
-define(timer,timer).
-define(visible_node,visible_node).


-record(state,{file,dump_vsn,wordsize=4,num_atoms="unknown"}).

%%%-----------------------------------------------------------------
%%% Debugging
%% Start tracing with
%% debug(Functions).
%% Functions = local | global | FunctionList
%% FunctionList = [Function]
%% Function = {FunctionName,Arity} | FunctionName
debug(F) -> 
    ttb:tracer(all,[{file,"cdv"}]), % tracing all nodes
    ttb:p(all,[call,timestamp]),
    MS = [{'_',[],[{return_trace},{message,{caller}}]}],
    tp(F,MS),
    ttb:ctp(?MODULE,stop_debug), % don't want tracing of the stop_debug func
    ok.
tp([{M,F,A}|T],MS) -> % mod:func/arity
    ttb:tpl(M,F,A,MS),
    tp(T,MS);
tp([{M,F}|T],MS) -> % mod:func
    ttb:tpl(M,F,MS),
    tp(T,MS);
tp([M|T],MS) -> % mod
    ttb:tp(M,MS), % only exported
    tp(T,MS);
tp([],_MS) ->
    ok.
stop_debug() ->
    ttb:stop([format]).

%%%-----------------------------------------------------------------
%%% User API
start() ->
    start(undefined).
start(File) ->
    cdv_wx:start(File).

stop() ->
    case whereis(?SERVER) of
	undefined ->
	    ok;
	Pid ->
	    Ref = erlang:monitor(process,Pid),
	    cast(stop),
	    receive {'DOWN', Ref, process, Pid, _} -> ok end
    end.

%%%-----------------------------------------------------------------
%%% Start crashdump_viewer via the cdv script located in
%%% $OBSERVER_PRIV_DIR/bin
script_start() ->
    do_script_start(fun() -> start() end),
    erlang:halt().
script_start([FileAtom]) ->
    File = atom_to_list(FileAtom),
    case filelib:is_regular(File) of
	true ->
	    do_script_start(fun() -> start(File) end);
	false ->
	    io:format("cdv error: the given file does not exist\n"),
	    usage()
    end,
    erlang:halt();
script_start(_) ->
    usage(),
    erlang:halt().

do_script_start(StartFun) ->
    process_flag(trap_exit,true),
    case StartFun() of
	ok ->
	    case whereis(cdv_wx) of
		Pid when is_pid(Pid) ->
		    link(Pid),
		    receive
			{'EXIT', Pid, normal} ->
			    ok;
			{'EXIT', Pid, Reason} ->
			    io:format("\ncdv crash: ~tp\n",[Reason])
		    end;
		_ ->
		    %io:format("\ncdv crash: ~p\n",[unknown_reason])
                    ok
	    end;
	Error ->
	    io:format("\ncdv start failed: ~tp\n",[Error])
    end.

usage() ->
    io:format(
      "usage: cdv [file]\n"
      "\tThe \'file\' must be an existing erlang crash dump.\n"
      "\tIf omitted a file dialog will be opened.\n",
      []).

%%====================================================================
%% External functions
%%====================================================================
%%%--------------------------------------------------------------------
%%% Start the server - called by cdv_wx
start_link() ->
    case whereis(?SERVER) of
	undefined ->
	    gen_server:start_link({local, ?SERVER}, ?MODULE, [], []);
	Pid ->
	    {ok,Pid}
    end.

%%%-----------------------------------------------------------------
%%% Called by cdv_wx
read_file(File) ->
    cast({read_file,File}).

%%%-----------------------------------------------------------------
%%% The following functions are called when the different tabs are
%%% created
general_info() ->
    call(general_info).
processes() ->
    call(procs_summary).
ports() ->
    call(ports).
ets_tables(Owner) ->
    call({ets_tables,Owner}).
internal_ets_tables() ->
    call(internal_ets_tables).
timers(Owner) ->
    call({timers,Owner}).
funs() ->
    call(funs).
atoms() ->
    call(atoms).
dist_info() ->
    call(dist_info).
node_info(Channel) ->
    call({node_info,Channel}).
loaded_modules() ->
    call(loaded_mods).
loaded_mod_details(Mod) ->
    call({loaded_mod_details,Mod}).
memory() ->
    call(memory).
allocated_areas() ->
    call(allocated_areas).
allocator_info() ->
    call(allocator_info).
hash_tables() ->
    call(hash_tables).
index_tables() ->
    call(index_tables).
schedulers() ->
    call(schedulers).

%%%-----------------------------------------------------------------
%%% Called when a link to a process (Pid) is clicked.
proc_details(Pid) ->
    call({proc_details,Pid}).

%%%-----------------------------------------------------------------
%%% Called when a link to a port is clicked.
port(Id) ->
    call({port,Id}).

%%%-----------------------------------------------------------------
%%% Called when "<< xxx bytes>>" link is clicket to open a new window
%%% displaying the whole binary.
expand_binary(Pos) ->
    call({expand_binary,Pos}).

%%%-----------------------------------------------------------------
%%% For testing only - called from crashdump_viewer_SUITE
get_dump_versions() ->
    call(get_dump_versions).

%%====================================================================
%% Server functions
%%====================================================================

%%--------------------------------------------------------------------
%% Function: init/1
%% Description: Initiates the server
%% Returns: {ok, State}          |
%%          {ok, State, Timeout} |
%%          ignore               |
%%          {stop, Reason}
%%--------------------------------------------------------------------
init([]) ->
    ets:new(cdv_dump_index_table,[ordered_set,named_table,public]),
    ets:new(cdv_reg_proc_table,[ordered_set,named_table,public]),
    ets:new(cdv_binary_index_table,[ordered_set,named_table,public]),
    ets:new(cdv_heap_file_chars,[ordered_set,named_table,public]),
    {ok, #state{}}.

%%--------------------------------------------------------------------
%% Function: handle_call/3
%% Description: Handling call messages
%% Returns: {reply, Reply, State}          |
%%          {reply, Reply, State, Timeout} |
%%          {noreply, State}               |
%%          {noreply, State, Timeout}      |
%%          {stop, Reason, Reply, State}   | (terminate/2 is called)
%%          {stop, Reason, State}            (terminate/2 is called)
%%--------------------------------------------------------------------
handle_call(general_info,_From,State=#state{file=File}) ->
    GenInfo = general_info(File),
    NumAtoms = GenInfo#general_info.num_atoms,
    WS = parse_vsn_str(GenInfo#general_info.system_vsn,4),
    TW = case get(truncated) of
	     true ->
                 case get(truncated_reason) of
                     undefined ->
                         ["WARNING: The crash dump is truncated. "
                          "Some information might be missing."];
                     Reason ->
                         ["WARNING: The crash dump is truncated "
                          "("++Reason++"). "
                          "Some information might be missing."]
                 end;
	     false -> []
	 end,
    ets:insert(cdv_reg_proc_table,
	       {cdv_dump_node_name,GenInfo#general_info.node_name}),
    {reply,{ok,GenInfo,TW},State#state{wordsize=WS, num_atoms=NumAtoms}};
handle_call({expand_binary,{Offset,Size,Pos}},_From,State=#state{file=File}) ->
    Fd = open(File),
    pos_bof(Fd,Pos),
    {Bin,_Line} = get_binary(Offset,Size,bytes(Fd)),
    close(Fd),
    {reply,{ok,Bin},State};
handle_call(procs_summary,_From,State=#state{file=File,wordsize=WS}) ->
    TW = truncated_warning([?proc]),
    Procs = procs_summary(File,WS),
    {reply,{ok,Procs,TW},State};
handle_call({proc_details,Pid},_From,
	    State=#state{file=File,wordsize=WS,dump_vsn=DumpVsn})->
    Reply = 
	case get_proc_details(File,Pid,WS,DumpVsn) of
	    {ok,Proc,TW} ->
		{ok,Proc,TW};
	    Other ->
		{error,Other}
	end,
    {reply, Reply, State};
handle_call({port,Id},_From,State=#state{file=File}) ->
    Reply = 
	case get_port(File,Id) of
	    {ok,PortInfo} ->
		TW = truncated_warning([{?port,Id}]),
		{ok,PortInfo,TW};
	    Other ->
		{error,Other}
	end,
    {reply,Reply,State};
handle_call(ports,_From,State=#state{file=File}) ->
    TW = truncated_warning([?port]),
    Ports = get_ports(File),
    {reply,{ok,Ports,TW},State};
handle_call({ets_tables,Pid0},_From,State=#state{file=File,wordsize=WS}) ->
    Pid =
	case Pid0 of
	    all -> '$2';
	    _ -> Pid0
	end,
    TW = truncated_warning([?ets]),
    Ets = get_ets_tables(File,Pid,WS),
    {reply,{ok,Ets,TW},State};
handle_call(internal_ets_tables,_From,State=#state{file=File,wordsize=WS}) ->
    InternalEts = get_internal_ets_tables(File,WS),
    TW = truncated_warning([?internal_ets]),
    {reply,{ok,InternalEts,TW},State};
handle_call({timers,Pid0},_From,State=#state{file=File}) ->
    Pid =
	case Pid0 of
	    all -> '$2';
	    _ -> Pid0
	end,
    TW = truncated_warning([?timer]),
    Timers = get_timers(File,Pid),
    {reply,{ok,Timers,TW},State};
handle_call(dist_info,_From,State=#state{file=File}) ->
    TW = truncated_warning([?visible_node,?hidden_node,?not_connected]),
    Nods=nods(File),
    {reply,{ok,Nods,TW},State};
handle_call({node_info,Channel},_From,State=#state{file=File}) ->
    Reply =
	case get_node(File,Channel) of
	    {ok,Nod} ->
		TW = truncated_warning([?visible_node,
					?hidden_node,
					?not_connected]),
		{ok,Nod,TW};
	    {error,Other} ->
		{error,Other}
	end,
    {reply,Reply,State};
handle_call(loaded_mods,_From,State=#state{file=File}) ->
    TW = truncated_warning([?mod]),
    {_CC,_OC,Mods} = loaded_mods(File),
    {reply,{ok,Mods,TW},State};
handle_call({loaded_mod_details,Mod},_From,State=#state{file=File}) ->
    TW = truncated_warning([{?mod,Mod}]),
    ModInfo = get_loaded_mod_details(File,Mod),
    {reply,{ok,ModInfo,TW},State};
handle_call(funs,_From,State=#state{file=File}) ->
    TW = truncated_warning([?fu]),
    Funs = funs(File),
    {reply,{ok,Funs,TW},State};
handle_call(atoms,_From,State=#state{file=File,num_atoms=NumAtoms0}) ->
    TW = truncated_warning([?atoms]),
    NumAtoms = try list_to_integer(NumAtoms0) catch error:badarg -> -1 end,
    Atoms = atoms(File,NumAtoms),
    {reply,{ok,Atoms,TW},State};
handle_call(memory,_From,State=#state{file=File}) ->
    Memory=memory(File),
    TW = truncated_warning([?memory]),
    {reply,{ok,Memory,TW},State};
handle_call(allocated_areas,_From,State=#state{file=File}) ->
    AllocatedAreas=allocated_areas(File),
    TW = truncated_warning([?allocated_areas]),
    {reply,{ok,AllocatedAreas,TW},State};
handle_call(allocator_info,_From,State=#state{file=File}) ->
    SlAlloc=allocator_info(File),
    TW = truncated_warning([?allocator]),
    {reply,{ok,SlAlloc,TW},State};
handle_call(hash_tables,_From,State=#state{file=File}) ->
    HashTables=hash_tables(File),
    TW = truncated_warning([?hash_table,?index_table]),
    {reply,{ok,HashTables,TW},State};
handle_call(index_tables,_From,State=#state{file=File}) ->
    IndexTables=index_tables(File),
    TW = truncated_warning([?hash_table,?index_table]),
    {reply,{ok,IndexTables,TW},State};
handle_call(schedulers,_From,State=#state{file=File}) ->
    Schedulers=schedulers(File),
    TW = truncated_warning([?scheduler]),
    {reply,{ok,Schedulers,TW},State};
handle_call(get_dump_versions,_From,State=#state{dump_vsn=DumpVsn}) ->
    {reply,{ok,{?max_dump_version,DumpVsn}},State}.


%%--------------------------------------------------------------------
%% Function: handle_cast/2
%% Description: Handling cast messages
%% Returns: {noreply, State}          |
%%          {noreply, State, Timeout} |
%%          {stop, Reason, State}            (terminate/2 is called)
%%--------------------------------------------------------------------
handle_cast({read_file,File}, _State) ->
    case do_read_file(File) of
	{ok,DumpVsn} ->
	    observer_lib:report_progress({ok,done}),
	    {noreply, #state{file=File,dump_vsn=DumpVsn}};
	Error ->
	    end_progress(Error),
	    {noreply, #state{}}
    end;
handle_cast(stop,State) ->
    {stop,normal,State}.


%%--------------------------------------------------------------------
%% Function: handle_info/2
%% Description: Handling all non call/cast messages
%% Returns: {noreply, State}          |
%%          {noreply, State, Timeout} |
%%          {stop, Reason, State}            (terminate/2 is called)
%%--------------------------------------------------------------------
handle_info(_Info, State) ->
    {noreply, State}.

%%--------------------------------------------------------------------
%% Function: terminate/2
%% Description: Shutdown the server
%% Returns: any (ignored by gen_server)
%%--------------------------------------------------------------------
terminate(_Reason, _State) ->
    ok.

%%--------------------------------------------------------------------
%% Func: code_change/3
%% Purpose: Convert process state when code is changed
%% Returns: {ok, NewState}
%%--------------------------------------------------------------------
code_change(_OldVsn, State, _Extra) ->
    {ok, State}.

%%--------------------------------------------------------------------
%%% Internal functions
%%--------------------------------------------------------------------    
call(Request) ->
     gen_server:call(?SERVER,Request,?call_timeout).

cast(Msg) ->
    gen_server:cast(?SERVER,Msg).

unexpected(_Fd,{eof,_LastLine},_Where) ->
    ok; % truncated file
unexpected(Fd,{part,What},Where) ->
    skip_rest_of_line(Fd),
    io:format("WARNING: Found unexpected line in ~ts:~n~ts ...~n",[Where,What]);
unexpected(_Fd,What,Where) ->
    io:format("WARNING: Found unexpected line in ~ts:~n~ts~n",[Where,What]).

truncated_warning([]) ->
    [];
truncated_warning([Tag|Tags]) ->
    case truncated_here(Tag) of
	true -> truncated_warning();
	false -> truncated_warning(Tags)
    end.
truncated_warning() ->
    case get(truncated_reason) of
        undefined ->
            ["WARNING: The crash dump is truncated here. "
             "Some information might be missing."];
        Reason ->
            ["WARNING: The crash dump is truncated here "
             "("++Reason++"). "
             "Some information might be missing."]
    end.

truncated_here(Tag) ->
    case get(truncated) of
	true ->
	    case get(last_tag) of
		Tag -> % Tag == {TagType,Id}
		    true;
		{Tag,_Id} ->
		    true;
		_LastTag ->
		    truncated_earlier(Tag)
	    end;
	false ->
	    false
    end.
		    

%% Check if the dump was truncated with the same tag, but earlier id.
%% Eg if this is {?proc,"<0.30.0>"}, we should warn if the dump was
%% truncated in {?proc,"<0.29.0>"} or earlier
truncated_earlier({?proc,Pid}) ->
    compare_pid(Pid,get(truncated_proc));
truncated_earlier(_Tag) ->
    false.

compare_pid("<"++Id,"<"++OtherId) ->
    Id>=OtherId;
compare_pid(_,_) ->
    false.

open(File) ->
    {ok,Fd} = file:open(File,[read,read_ahead,raw,binary]),
    Fd.
close(Fd) ->
    erase(chunk),
    file:close(Fd).

%% Set position relative to beginning of file
%% If position is within the already read Chunk, then adjust 'chunk'
%% and 'pos' in process dictionary. Else set position in file.
pos_bof(Fd,Pos) ->
    case get(pos) of
	undefined ->
	    hard_pos_bof(Fd,Pos);
	OldPos when Pos>=OldPos ->
	    case get(chunk) of
		undefined ->
		    hard_pos_bof(Fd,Pos);
		Chunk ->
		    ChunkSize = byte_size(Chunk),
		    ChunkEnd = OldPos+ChunkSize,
		    if Pos=<ChunkEnd ->
			    Diff = Pos-OldPos,
			    put(pos,Pos),
			    put(chunk,binary:part(Chunk,Diff,ChunkEnd-Pos));
		       true ->
			    hard_pos_bof(Fd,Pos)
		    end
	    end;
	_ ->
	    hard_pos_bof(Fd,Pos)
    end.

hard_pos_bof(Fd,Pos) ->
    reset_chunk(),
    file:position(Fd,{bof,Pos}).


get_chunk(Fd) ->
    case erase(chunk) of
	undefined ->
	    case read(Fd) of
		eof -> 
		    put_pos(Fd),
		    eof;
		Other ->
		    Other
	    end;
	Bin ->
	    {ok,Bin}
    end.

%% Read and report progress
progress_read(Fd) ->
    {R,Bytes} =
	case read(Fd) of
	    {ok,Bin} ->
		{{ok,Bin},byte_size(Bin)};
	    Other ->
		{Other,0}
	end,
    update_progress(Bytes),
    R.

read(Fd) ->
    file:read(Fd,?chunk_size).

put_chunk(Fd,Bin) ->
    {ok,Pos0} = file:position(Fd,cur),
    Pos = Pos0 - byte_size(Bin),
    put(chunk,Bin),
    put(pos,Pos).

put_pos(Fd) ->
    {ok,Pos} = file:position(Fd,cur),
    put(pos,Pos).    

reset_chunk() ->
    erase(chunk),
    erase(pos).

line_head(Fd) ->
    case get_chunk(Fd) of
	{ok,Bin} -> line_head(Fd,Bin,[],0);
	eof -> {eof,[]}
    end.
line_head(Fd,Bin,Acc,?max_line_size) ->
    put_chunk(Fd,Bin),
    {part,lists:reverse(Acc)};
line_head(Fd,<<$\n:8,Bin/binary>>,Acc,_N) ->
    put_chunk(Fd,Bin),
    lists:reverse(Acc);
line_head(Fd,<<$::8,$\r:8,$\n:8,Bin/binary>>,Acc,_N) ->
    put_chunk(Fd,Bin),
    lists:reverse(Acc);
line_head(Fd,<<$::8,$\r:8>>,Acc,N) ->
    case get_chunk(Fd) of
	{ok,Bin} -> line_head(Fd,<<$:,Bin/binary>>,Acc,N);
	eof -> {eof,lists:reverse(Acc)}
    end;
line_head(Fd,<<$::8>>,Acc,N) ->
    case get_chunk(Fd) of
	{ok,Bin} -> line_head(Fd,<<$:,Bin/binary>>,Acc,N);
	eof -> {eof,lists:reverse(Acc)}
    end;
line_head(Fd,<<$::8,Space:8,Bin/binary>>,Acc,_N) when Space=:=$ ;Space=:=$\n ->
    put_chunk(Fd,Bin),
    lists:reverse(Acc);
line_head(Fd,<<$::8,Bin/binary>>,Acc,_N) ->
    put_chunk(Fd,Bin),
    lists:reverse(Acc);
line_head(Fd,<<$\r:8,Bin/binary>>,Acc,N) ->
    line_head(Fd,Bin,Acc,N+1);
line_head(Fd,<<Char:8,Bin/binary>>,Acc,N) ->
    line_head(Fd,Bin,[Char|Acc],N+1);
line_head(Fd,<<>>,Acc,N) ->
    case get_chunk(Fd) of
	{ok,Bin} -> line_head(Fd,Bin,Acc,N);
	eof -> {eof,lists:reverse(Acc)}
    end.

skip_rest_of_line(Fd) ->
    case get_chunk(Fd) of
	{ok,Bin} -> skip(Fd,Bin);
	eof -> ok
    end.
skip(Fd,<<$\n:8,Bin/binary>>) ->
    put_chunk(Fd,Bin),
    ok;
skip(Fd,<<_Char:8,Bin/binary>>) ->
    skip(Fd,Bin);
skip(Fd,<<>>) ->
    case get_chunk(Fd) of
	{ok,Bin} -> skip(Fd,Bin);
	eof -> ok
    end.


string(Fd) ->
    string(Fd, "-1").
string(Fd,NoExist) ->
    case bytes(Fd,noexist) of
        noexist -> NoExist;
        Val -> byte_list_to_string(Val)
    end.

byte_list_to_string(ByteList) ->
    Bin = list_to_binary(ByteList),
    case unicode:characters_to_list(Bin) of
        Str when is_list(Str) -> Str;
        _ -> ByteList
    end.

bytes(Fd) ->
    bytes(Fd, "-1").
bytes(Fd, NoExist) ->
    case get_rest_of_line(Fd) of
	{eof,[]} -> NoExist;
	[] -> NoExist;
	{eof,Val} -> Val;
        "=abort:"++_ -> NoExist;
	Val -> Val
    end.

get_rest_of_line(Fd) ->
    case get_chunk(Fd) of
	{ok,Bin} -> get_rest_of_line_1(Fd, Bin, []);
	eof -> {eof,[]}
    end.

get_rest_of_line_1(Fd, <<$\n:8,Bin/binary>>, Acc) ->
    put_chunk(Fd, Bin),
    lists:reverse(Acc);
get_rest_of_line_1(Fd, <<$\r:8,Rest/binary>>, Acc) ->
    get_rest_of_line_1(Fd, Rest, Acc);
get_rest_of_line_1(Fd, <<Char:8,Rest/binary>>, Acc) ->
    get_rest_of_line_1(Fd, Rest, [Char|Acc]);
get_rest_of_line_1(Fd, <<>>, Acc) ->
    case get_chunk(Fd) of
	{ok,Bin} -> get_rest_of_line_1(Fd, Bin, Acc);
	eof -> {eof,lists:reverse(Acc)}
    end.

split(Str) ->
    split($ ,Str,[]).    
split(Char,Str) ->
    split(Char,Str,[]).
split(Char,[Char|Str],Acc) -> % match Char
    {lists:reverse(Acc),Str};
split(_Char,[$\r,$\n|Str],Acc) -> % new line
    {lists:reverse(Acc),Str};
split(_Char,[$\n|Str],Acc) -> % new line
    {lists:reverse(Acc),Str};
split(Char,[H|T],Acc) ->
    split(Char,T,[H|Acc]);
split(_Char,[],Acc) ->
    {lists:reverse(Acc),[]}.

%%%-----------------------------------------------------------------
%%% 
parse_vsn_str([],WS) ->
    WS;
parse_vsn_str(Str,WS) ->
    case Str of
	"[64-bit]" ++ _Rest ->
	    8;
	[_Char|Rest] ->
	    parse_vsn_str(Rest,WS)
    end.


%%%-----------------------------------------------------------------
%%% Traverse crash dump and insert index in table for each heading.
%%% Progress is reported during the time.
do_read_file(File) ->
    erase(?literals),                           %Clear literal cache.
    put(truncated,false),                       %Not truncated (yet).
    erase(truncated_reason),                    %Not truncated (yet).
    case file:read_file_info(File) of
	{ok,#file_info{type=regular,
		       access=FileA,
		       size=Size}} when FileA=:=read; FileA=:=read_write ->
	    Fd = open(File),
	    init_progress("Reading file",Size),
	    case progress_read(Fd) of
		{ok,<<$=:8,TagAndRest/binary>>} ->
		    {Tag,Id,Rest,N1} = tag(Fd,TagAndRest,1),
		    case Tag of
			?erl_crash_dump ->
<<<<<<< HEAD
			    reset_tables(),
			    insert_index(Tag,Id,N1+1),
			    put_last_tag(Tag,""),
                            DumpVsn = [list_to_integer(L) ||
                                          L<-string:lexemes(Id,".")],
                            AddrAdj = get_bin_addr_adj(DumpVsn),
                            indexify(Fd,AddrAdj,Rest,N1),
			    end_progress(),
			    check_if_truncated(),
			    close(Fd),
                            {ok,DumpVsn};
=======
                            case check_dump_version(Id) of
                                {ok,DumpVsn} ->
                                    reset_tables(),
                                    insert_index(Tag,Id,N1+1),
                                    put_last_tag(Tag,""),
                                    AddrAdj = get_bin_addr_adj(DumpVsn),
                                    indexify(Fd,AddrAdj,Rest,N1),
                                    end_progress(),
                                    check_if_truncated(),
                                    close(Fd),
                                    {ok,DumpVsn};
                                Error ->
                                    close(Fd),
                                    Error
                            end;
>>>>>>> 3a7743ab
			_Other ->
			    R = io_lib:format(
				  "~ts is not an Erlang crash dump~n",
				  [File]),
			    close(Fd),
			    {error,R}
		    end;
		{ok,<<"<Erlang crash dump>",_Rest/binary>>} -> 
		    %% old version - no longer supported
		    R = io_lib:format(
			  "The crashdump ~ts is in the pre-R10B format, "
			  "which is no longer supported.~n",
			     [File]),
		    close(Fd),
		    {error,R};
		_Other ->
		    R = io_lib:format(
			  "~ts is not an Erlang crash dump~n",
			  [File]),
		    close(Fd),
		    {error,R}
	    end;
	_other ->
	    R = io_lib:format("~ts is not an Erlang crash dump~n",[File]),
	    {error,R}
    end.

check_dump_version(Vsn) ->
    DumpVsn = [list_to_integer(L) || L<-string:tokens(Vsn,".")],
    if DumpVsn > ?max_dump_version ->
            Info =
                "This Crashdump Viewer is too old for the given "
                "Erlang crash dump. Please use a newer version of "
                "Crashdump Viewer.",
            {error,Info};
       true ->
            {ok,DumpVsn}
    end.

indexify(Fd,AddrAdj,Bin,N) ->
    case binary:match(Bin,<<"\n=">>) of
	{Start,Len} ->
	    Pos = Start+Len,
	    <<_:Pos/binary,TagAndRest/binary>> = Bin,
	    {Tag,Id,Rest,N1} = tag(Fd,TagAndRest,N+Pos),
            NewPos = N1+1, % +1 to get past newline
            case Tag of
                ?binary ->
                    %% Binaries are stored in a separate table in
                    %% order to minimize lookup time. Key is the
                    %% translated address.
                    {HexAddr,_} = get_hex(Id),
                    Addr = HexAddr bor AddrAdj,
                    insert_binary_index(Addr,NewPos);
                _ ->
                    insert_index(Tag,Id,NewPos)
            end,
	    case put_last_tag(Tag,Id) of
                {?proc_heap,LastId} ->
                    [{_,LastPos}] = lookup_index(?proc_heap,LastId),
                    ets:insert(cdv_heap_file_chars,{LastId,N+Start+1-LastPos});
                {?literals,[]} ->
                    case get(truncated_reason) of
                        undefined ->
                            [{_,LastPos}] = lookup_index(?literals,[]),
                            ets:insert(cdv_heap_file_chars,
                                       {literals,N+Start+1-LastPos});
                        _ ->
                            %% Literals are truncated. Make sure we never
                            %% attempt to read in the literals. (Heaps that
                            %% references literals will show markers for
                            %% incomplete heaps, but will otherwise work.)
                            delete_index(?literals, [])
                    end;
                _ -> ok
            end,
	    indexify(Fd,AddrAdj,Rest,N1);
	nomatch ->
	    case progress_read(Fd) of
		{ok,Chunk0} when is_binary(Chunk0) ->
		    {Chunk,N1} =
			case binary:last(Bin) of
			    $\n ->
				{<<$\n,Chunk0/binary>>,N+byte_size(Bin)-1};
			    _ ->
				{Chunk0,N+byte_size(Bin)}
			end,
		    indexify(Fd,AddrAdj,Chunk,N1);
		eof ->
		    eof
	    end
    end.

tag(Fd,Bin,N) ->
    tag(Fd,Bin,N,[],[],tag).
tag(_Fd,<<$\n:8,_/binary>>=Rest,N,Gat,Di,_Now) ->
    {tag_to_atom(lists:reverse(Gat)),lists:reverse(Di),Rest,N};
tag(Fd,<<$\r:8,Rest/binary>>,N,Gat,Di,Now) ->
    tag(Fd,Rest,N+1,Gat,Di,Now);
tag(Fd,<<$::8,IdAndRest/binary>>,N,Gat,Di,tag) ->
    tag(Fd,IdAndRest,N+1,Gat,Di,id);
tag(Fd,<<Char:8,Rest/binary>>,N,Gat,Di,tag) ->
    tag(Fd,Rest,N+1,[Char|Gat],Di,tag);
tag(Fd,<<Char:8,Rest/binary>>,N,Gat,Di,id) ->
    tag(Fd,Rest,N+1,Gat,[Char|Di],id);
tag(Fd,<<>>,N,Gat,Di,Now) ->
    case progress_read(Fd) of
	{ok,Chunk} when is_binary(Chunk) ->
	    tag(Fd,Chunk,N,Gat,Di,Now);
        eof ->
	    {tag_to_atom(lists:reverse(Gat)),lists:reverse(Di),<<>>,N}
    end.

check_if_truncated() ->
    case get(last_tag) of
	{?ende,_} ->
	    put(truncated,false),
	    put(truncated_proc,false);
	TruncatedTag ->
	    put(truncated,true),
	    find_truncated_proc(TruncatedTag)
    end.
	    
find_truncated_proc({Tag,_Id}) when Tag==?atoms;
                                    Tag==?binary;
                                    Tag==?instr_data;
                                    Tag==?literals;
                                    Tag==?memory_status;
                                    Tag==?memory_map ->
    put(truncated_proc,false);
find_truncated_proc({Tag,Pid}) ->
    case is_proc_tag(Tag) of
	true -> 
	    put(truncated_proc,Pid);
	false -> 
	    %% This means that the dump is truncated between ?proc and
	    %% ?proc_heap => memory info is missing for all procs.
	    put(truncated_proc,"<0.0.0>")
    end.

is_proc_tag(Tag)  when Tag==?proc;
		       Tag==?proc_dictionary;
		       Tag==?proc_messages;
		       Tag==?proc_stack;
		       Tag==?proc_heap ->
    true;
is_proc_tag(_) ->
    false.

%%%-----------------------------------------------------------------
%%% Functions for reading information from the dump
general_info(File) ->
    [{_Id,Start}] = lookup_index(?erl_crash_dump),
    Fd = open(File),
    pos_bof(Fd,Start),
    Created = case get_rest_of_line(Fd) of
		  {eof,SomeOfLine} -> SomeOfLine;
		  WholeLine -> WholeLine
	      end,

    {Slogan,SysVsn} = get_slogan_and_sysvsn(Fd,[]),
    GI = get_general_info(Fd,#general_info{created=Created,
                                           slogan=Slogan,
                                           system_vsn=SysVsn}),

    {MemTot,MemMax} = 
	case lookup_index(?memory) of
	    [{_,MemStart}] ->
		pos_bof(Fd,MemStart),
		Memory = get_meminfo(Fd,[]),
		Tot = case lists:keysearch(total,1,Memory) of
			  {value,{_,T}} -> T;
			  false -> ""
		      end,
		Max = case lists:keysearch(maximum,1,Memory) of
			  {value,{_,M}} -> M;
			  false -> ""
		      end,
		{Tot,Max};
	    _ ->
		{"",""}
	end,

    close(Fd),
    {NumProcs,NumEts,NumFuns,NumTimers} = count(),
    NodeName = 
	case lookup_index(?node) of
	    [{N,_Start}] ->
		N;
	    [] ->
		case lookup_index(?no_distribution) of
		    [_] -> "'nonode@nohost'";
		    [] -> "unknown"
		end
	end,

    InstrInfo =
	case lookup_index(?old_instr_data) of
	    [] ->
		case lookup_index(?instr_data) of
		    [] ->
			false;
		    _ ->
			instr_data
		end;
	    _ ->
		old_instr_data
	end,
    GI#general_info{node_name=NodeName,
		    num_procs=integer_to_list(NumProcs),
		    num_ets=integer_to_list(NumEts),
		    num_timers=integer_to_list(NumTimers),
		    num_fun=integer_to_list(NumFuns),
		    mem_tot=MemTot,
		    mem_max=MemMax,
		    instr_info=InstrInfo}.

get_slogan_and_sysvsn(Fd,Acc) ->
    case string(Fd,eof) of
        "Slogan: " ++ SloganPart when Acc==[] ->
            get_slogan_and_sysvsn(Fd,[SloganPart]);
        "System version: " ++ SystemVsn ->
            {lists:append(lists:reverse(Acc)),SystemVsn};
        eof ->
            {lists:append(lists:reverse(Acc)),"-1"};
        SloganPart ->
            get_slogan_and_sysvsn(Fd,[[$\n|SloganPart]|Acc])
    end.

get_general_info(Fd,GenInfo) ->
    case line_head(Fd) of
	"Compiled" ->
	    get_general_info(Fd,GenInfo#general_info{compile_time=bytes(Fd)});
	"Taints" ->
	    Val = case string(Fd) of "-1" -> "(none)"; Line -> Line end,
	    get_general_info(Fd,GenInfo#general_info{taints=Val});
	"Atoms" ->
	    get_general_info(Fd,GenInfo#general_info{num_atoms=bytes(Fd)});
	"Calling Thread" ->
	    get_general_info(Fd,GenInfo#general_info{thread=bytes(Fd)});
	"=" ++ _next_tag ->
	    GenInfo;
	Other ->
	    unexpected(Fd,Other,"general information"),
	    GenInfo
    end.

count() ->
    {count_index(?proc),count_index(?ets),count_index(?fu),count_index(?timer)}.


%%-----------------------------------------------------------------
%% Page with all processes
procs_summary(File,WS) ->
    ParseFun = fun(Fd,Pid0) ->
		       Pid = list_to_pid(Pid0),
		       Proc = get_procinfo(Fd,fun main_procinfo/5,
					   #proc{pid=Pid},WS),
		       case Proc#proc.name of
			   undefined ->
			       true;
			   Name ->
			       %% Registered process - store to allow
			       %% lookup for timers connected to
			       %% registered name instead of pid.
			       ets:insert(cdv_reg_proc_table,{Name,Pid}),
			       ets:insert(cdv_reg_proc_table,{Pid0,Name})
		       end,
		       case Proc#proc.memory of
			   undefined -> Proc#proc{memory=Proc#proc.stack_heap};
			   _ -> Proc
		       end
	       end,
    lookup_and_parse_index(File,?proc,ParseFun,"processes").

%%-----------------------------------------------------------------
%% Page with one process
get_proc_details(File,Pid,WS,DumpVsn) ->
    case lookup_index(?proc,Pid) of
	[{_,Start}] ->
	    Fd = open(File),
	    {{Stack,MsgQ,Dict},TW} =
		case truncated_warning([{?proc,Pid}]) of
		    [] ->
                        expand_memory(Fd,Pid,DumpVsn);
		    TW0 ->
			{{[],[],[]},TW0}
		end,
	    pos_bof(Fd,Start),
	    Proc0 = #proc{pid=Pid,stack_dump=Stack,msg_q=MsgQ,dict=Dict},
	    Proc = get_procinfo(Fd,fun all_procinfo/5,Proc0,WS),
	    close(Fd),
	    {ok,Proc,TW};
	_ ->
	    maybe_other_node(Pid)
    end.

get_procinfo(Fd,Fun,Proc,WS) ->
    case line_head(Fd) of
	"State" ->
	    State = case bytes(Fd) of
			"Garbing" -> "Garbing\n(limited info)";
			State0 -> State0
		    end,
	    get_procinfo(Fd,Fun,Proc#proc{state=State},WS);
	"Name" ->
	    get_procinfo(Fd,Fun,Proc#proc{name=string(Fd)},WS);
	"Spawned as" ->
	    IF = string(Fd),
	    case Proc#proc.name of
		undefined ->
		    get_procinfo(Fd,Fun,Proc#proc{name=IF,init_func=IF},WS);
		_ ->
		    get_procinfo(Fd,Fun,Proc#proc{init_func=IF},WS)
	    end;
	"Message queue length" ->
	    %% stored as integer so we can sort on it
	    get_procinfo(Fd,Fun,Proc#proc{msg_q_len=list_to_integer(bytes(Fd))},WS);
	"Reductions" ->
	    %% stored as integer so we can sort on it
	    get_procinfo(Fd,Fun,Proc#proc{reds=list_to_integer(bytes(Fd))},WS);
	"Stack+heap" ->
	    %% stored as integer so we can sort on it
	    get_procinfo(Fd,Fun,Proc#proc{stack_heap=
					  list_to_integer(bytes(Fd))*WS},WS);
	"Memory" ->
	    %% stored as integer so we can sort on it
	    get_procinfo(Fd,Fun,Proc#proc{memory=list_to_integer(bytes(Fd))},WS);
	{eof,_} ->
	    Proc; % truncated file
	Other ->
	    Fun(Fd,Fun,Proc,WS,Other)
    end.

main_procinfo(Fd,Fun,Proc,WS,LineHead) ->
    case LineHead of
	"=" ++ _next_tag ->
	    Proc;
	"arity = " ++ _ ->
	    %%! Temporary workaround
	    get_procinfo(Fd,Fun,Proc,WS);
	_Other ->
	    skip_rest_of_line(Fd),
	    get_procinfo(Fd,Fun,Proc,WS)
    end.
all_procinfo(Fd,Fun,Proc,WS,LineHead) ->
    case LineHead of
	%% - START - moved from get_procinfo -
	"Spawned by" ->
	    case bytes(Fd) of
		"[]" ->
		    get_procinfo(Fd,Fun,Proc,WS);
		Parent ->
		    get_procinfo(Fd,Fun,Proc#proc{parent=Parent},WS)
	    end;
	"Started" ->
	    get_procinfo(Fd,Fun,Proc#proc{start_time=bytes(Fd)},WS);
	"Last scheduled in for" ->
	    get_procinfo(Fd,Fun,Proc#proc{current_func=
					  {"Last scheduled in for",
					   string(Fd)}},WS);
	"Current call" ->
	    get_procinfo(Fd,Fun,Proc#proc{current_func={"Current call",
							string(Fd)}},WS);
	"Number of heap fragments" ->
	    get_procinfo(Fd,Fun,Proc#proc{num_heap_frag=bytes(Fd)},WS);
	"Heap fragment data" ->
	    get_procinfo(Fd,Fun,Proc#proc{heap_frag_data=bytes(Fd)},WS);
	"OldHeap" ->
	    Bytes = list_to_integer(bytes(Fd))*WS,
	    get_procinfo(Fd,Fun,Proc#proc{old_heap=Bytes},WS);
	"Heap unused" ->
	    Bytes = list_to_integer(bytes(Fd))*WS,
	    get_procinfo(Fd,Fun,Proc#proc{heap_unused=Bytes},WS);
	"OldHeap unused" ->
	    Bytes = list_to_integer(bytes(Fd))*WS,
	    get_procinfo(Fd,Fun,Proc#proc{old_heap_unused=Bytes},WS);
	"New heap start" ->
	    get_procinfo(Fd,Fun,Proc#proc{new_heap_start=bytes(Fd)},WS);
	"New heap top" ->
	    get_procinfo(Fd,Fun,Proc#proc{new_heap_top=bytes(Fd)},WS);
	"Stack top" ->
	    get_procinfo(Fd,Fun,Proc#proc{stack_top=bytes(Fd)},WS);
	"Stack end" ->
	    get_procinfo(Fd,Fun,Proc#proc{stack_end=bytes(Fd)},WS);
	"Old heap start" ->
	    get_procinfo(Fd,Fun,Proc#proc{old_heap_start=bytes(Fd)},WS);
	"Old heap top" ->
	    get_procinfo(Fd,Fun,Proc#proc{old_heap_top=bytes(Fd)},WS);
	"Old heap end" ->
	    get_procinfo(Fd,Fun,Proc#proc{old_heap_end=bytes(Fd)},WS);
	%% - END - moved from get_procinfo -
	"Last calls" ->
	    get_procinfo(Fd,Fun,Proc#proc{last_calls=get_last_calls(Fd)},WS);
	"Link list" ->
	    {Links,Monitors,MonitoredBy} = parse_link_list(bytes(Fd),[],[],[]),
	    get_procinfo(Fd,Fun,Proc#proc{links=Links,
					  monitors=Monitors,
					  mon_by=MonitoredBy},WS);
	"Program counter" ->
	    get_procinfo(Fd,Fun,Proc#proc{prog_count=string(Fd)},WS);
	"CP" ->
	    get_procinfo(Fd,Fun,Proc#proc{cp=string(Fd)},WS);
	"arity = " ++ Arity ->
	    %%! Temporary workaround
	    get_procinfo(Fd,Fun,Proc#proc{arity=Arity--"\r\n"},WS);
	"Run queue" ->
	    get_procinfo(Fd,Fun,Proc#proc{run_queue=string(Fd)},WS);
	"Internal State" ->
	    get_procinfo(Fd,Fun,Proc#proc{int_state=string(Fd)},WS);
	"=" ++ _next_tag ->
	    Proc;
	Other ->
	    unexpected(Fd,Other,"process info"),
	    get_procinfo(Fd,Fun,Proc,WS)
    end.

%% The end of the 'Last calls' section is meant to be an empty line,
%% but in some cases this is not the case, so we also need to look for
%% the next heading which currently (OTP-20.1) can be "Link list: ",
%% "Dictionary: " or "Reductions: ". We do this by looking for ": "
%% and when found, pushing the heading back into the saved chunk.
%%
%% Note that the 'Last calls' section is only present if the
%% 'save_calls' process flag is set.
get_last_calls(Fd) ->
    case get_chunk(Fd) of
	{ok,Bin} ->
	    get_last_calls(Fd,Bin,[],[]);
	eof ->
	    []
    end.
get_last_calls(Fd,<<$\n:8,Bin/binary>>,[],Lines) ->
    %% Empty line - we're done
    put_chunk(Fd,Bin),
    lists:reverse(Lines);
get_last_calls(Fd,<<$::8>>,Acc,Lines) ->
    case get_chunk(Fd) of
	{ok,Bin} ->
            %% Could be a colon followed by a space - see next function clause
	    get_last_calls(Fd,<<$::8,Bin/binary>>,Acc,Lines);
	eof ->
            %% Truncated here - either we've got the next heading, or
            %% it was truncated in a last call function, in which case
            %% we note that it was truncated
            case byte_list_to_string(lists:reverse(Acc)) of
                NextHeading when NextHeading=="Link list";
                                 NextHeading=="Dictionary";
                                 NextHeading=="Reductions" ->
                    put_chunk(Fd,list_to_binary(NextHeading++":")),
                    lists:reverse(Lines);
                LastCallFunction->
                    lists:reverse(Lines,[LastCallFunction++":...(truncated)"])
            end
    end;
get_last_calls(Fd,<<$\::8,$\s:8,Bin/binary>>,Acc,Lines) ->
    %% ": " - means we have the next heading in Acc - save it back
    %% into the chunk and return the lines we've found
    HeadingBin = list_to_binary(lists:reverse(Acc,[$:])),
    put_chunk(Fd,<<HeadingBin/binary,Bin/binary>>),
    lists:reverse(Lines);
get_last_calls(Fd,<<$\n:8,Bin/binary>>,Acc,Lines) ->
    get_last_calls(Fd,Bin,[],[byte_list_to_string(lists:reverse(Acc))|Lines]);
get_last_calls(Fd,<<$\r:8,Bin/binary>>,Acc,Lines) ->
    get_last_calls(Fd,Bin,Acc,Lines);
get_last_calls(Fd,<<$\s:8,Bin/binary>>,[],Lines) ->
    get_last_calls(Fd,Bin,[],Lines);
get_last_calls(Fd,<<Char:8,Bin/binary>>,Acc,Lines) ->
    get_last_calls(Fd,Bin,[Char|Acc],Lines);
get_last_calls(Fd,<<>>,Acc,Lines) ->
    case get_chunk(Fd) of
	{ok,Bin} ->
	    get_last_calls(Fd,Bin,Acc,Lines);
	eof ->
	    lists:reverse(Lines,[byte_list_to_string(lists:reverse(Acc))])
    end.

parse_link_list([SB|Str],Links,Monitors,MonitoredBy) when SB==$[; SB==$] ->
    parse_link_list(Str,Links,Monitors,MonitoredBy);
parse_link_list("#Port"++_=Str,Links,Monitors,MonitoredBy) ->
    {Link,Rest} = parse_port(Str),
    parse_link_list(Rest,[Link|Links],Monitors,MonitoredBy);
parse_link_list("<"++_=Str,Links,Monitors,MonitoredBy) ->
    {Link,Rest} = parse_pid(Str),
    parse_link_list(Rest,[Link|Links],Monitors,MonitoredBy);
parse_link_list("{to,"++Str,Links,Monitors,MonitoredBy) ->
    {Mon,Rest} = parse_monitor(Str),
    parse_link_list(Rest,Links,[Mon|Monitors],MonitoredBy);
parse_link_list("{from,"++Str,Links,Monitors,MonitoredBy) ->
    {Mon,Rest} = parse_monitor(Str),
    parse_link_list(Rest,Links,Monitors,[Mon|MonitoredBy]);
parse_link_list(", "++Rest,Links,Monitors,MonitoredBy) ->
    parse_link_list(Rest,Links,Monitors,MonitoredBy);
parse_link_list([],Links,Monitors,MonitoredBy) ->
    {lists:reverse(Links),lists:reverse(Monitors),lists:reverse(MonitoredBy)};
parse_link_list(Unexpected,Links,Monitors,MonitoredBy) ->
    io:format("WARNING: found unexpected data in link list:~n~ts~n",[Unexpected]),
    parse_link_list([],Links,Monitors,MonitoredBy).


parse_port(Str) ->
    {Port,Rest} = parse_link(Str,[]),
    {{Port,Port},Rest}.

parse_pid(Str) ->
    {Pid,Rest} = parse_link(Str,[]),
    {{Pid,Pid},Rest}.

parse_monitor("{"++Str) ->
    %% Named process
    {Name,Node,Rest1} = parse_name_node(Str,[]),
    Pid = get_pid_from_name(Name,Node),
    case parse_link(string:trim(Rest1,leading,","),[]) of
	{Ref,"}"++Rest2} ->
	    %% Bug in break.c - prints an extra "}" for remote
	    %% nodes... thus the strip
	    {{Pid,"{"++Name++","++Node++"} ("++Ref++")"},
	     string:trim(Rest2,leading,"}")};
	{Ref,[]} ->
	    {{Pid,"{"++Name++","++Node++"} ("++Ref++")"},[]}
    end;
parse_monitor(Str) ->
    case parse_link(Str,[]) of
	{Pid,","++Rest1} ->
	    case parse_link(Rest1,[]) of
		{Ref,"}"++Rest2} ->
		    {{Pid,Pid++" ("++Ref++")"},Rest2};
		{Ref,[]} ->
		    {{Pid,Pid++" ("++Ref++")"},[]}
	    end;
	{Pid,[]} ->
	    {{Pid,Pid++" (unknown_ref)"},[]}
    end.

parse_link(">"++Rest,Acc) ->
    {lists:reverse(Acc,">"),Rest};
parse_link([H|T],Acc) ->
    parse_link(T,[H|Acc]);
parse_link([],Acc) ->
    %% truncated
    {lists:reverse(Acc),[]}.

parse_name_node(","++Rest,Name) ->
    parse_name_node(Rest,Name,[]);
parse_name_node([H|T],Name) ->
    parse_name_node(T,[H|Name]);
parse_name_node([],Name) ->
    %% truncated
    {lists:reverse(Name),[],[]}.

parse_name_node("}"++Rest,Name,Node) ->
    {lists:reverse(Name),lists:reverse(Node),Rest};
parse_name_node([H|T],Name,Node) ->
    parse_name_node(T,Name,[H|Node]);
parse_name_node([],Name,Node) ->
    %% truncated
    {lists:reverse(Name),lists:reverse(Node),[]}.

get_pid_from_name(Name,Node) ->
    case ets:lookup(cdv_reg_proc_table,cdv_dump_node_name) of
	[{_,Node}] ->
	    case ets:lookup(cdv_reg_proc_table,Name) of
		[{_,Pid}] when is_pid(Pid) ->
		    pid_to_list(Pid);
		_ ->
		    "<unkonwn_pid>"
	    end;
	_ ->
	    "<unknown_pid_other_node>"
    end.

maybe_other_node(Id) ->
    Channel = 
	case split($.,Id) of
	    {"<" ++ N, _Rest} ->
		N;
	    {"#Port<" ++ N, _Rest} ->
		N;
	    {_, []} ->
		not_found
	end,
    maybe_other_node2(Channel).

maybe_other_node2(not_found) -> not_found;
maybe_other_node2(Channel) ->
    Ms = ets:fun2ms(
	   fun({{Tag,Start},Ch}) when Tag=:=?visible_node, Ch=:=Channel ->
		   {"Visible Node",Start};
	      ({{Tag,Start},Ch}) when Tag=:=?hidden_node, Ch=:=Channel ->
		   {"Hidden Node",Start};
	      ({{Tag,Start},Ch}) when Tag=:=?not_connected, Ch=:=Channel ->
		   {"Not Connected Node",Start}
	   end),

    case ets:select(cdv_dump_index_table,Ms) of
	[] ->
	    not_found;
	[_] ->
	    {other_node,Channel}
    end.


expand_memory(Fd,Pid,DumpVsn) ->
    BinAddrAdj = get_bin_addr_adj(DumpVsn),
    put(fd,Fd),
    Dict0 = case get(?literals) of
                undefined ->
                    Literals = read_literals(Fd),
                    put(?literals,Literals),
                    put(fd,Fd),
                    Literals;
                Literals ->
                    Literals
            end,
    Dict = read_heap(Fd,Pid,BinAddrAdj,Dict0),
    Expanded = {read_stack_dump(Fd,Pid,BinAddrAdj,Dict),
		read_messages(Fd,Pid,BinAddrAdj,Dict),
		read_dictionary(Fd,Pid,BinAddrAdj,Dict)},
    erase(fd),
    IncompleteWarning =
        case erase(incomplete_heap) of
            undefined ->
                [];
            true ->
                ["WARNING: This process has an incomplete heap. "
                 "Some information might be missing."]
        end,
    {Expanded,IncompleteWarning}.

read_literals(Fd) ->
    case lookup_index(?literals,[]) of
	[{_,Start}] ->
            [{_,Chars}] = ets:lookup(cdv_heap_file_chars,literals),
            init_progress("Reading literals",Chars),
	    pos_bof(Fd,Start),
	    read_heap(0,gb_trees:empty());
        [] ->
            gb_trees:empty()
    end.

%%%-----------------------------------------------------------------
%%% This is a workaround for a bug in dump versions prior to 0.3:
%%% Addresses were truncated to 32 bits. This could cause binaries to
%%% get the same address as heap terms in the dump. To work around it
%%% we always store binaries on very high addresses in the gb_tree.
get_bin_addr_adj(DumpVsn) when DumpVsn < [0,3] ->
    16#f bsl 64;
get_bin_addr_adj(_) ->
    0.

%%%
%%% Read top level section.
%%%

read_stack_dump(Fd,Pid,BinAddrAdj,Dict) ->
    case lookup_index(?proc_stack,Pid) of
	[{_,Start}] ->
	    pos_bof(Fd,Start),
	    read_stack_dump1(Fd,BinAddrAdj,Dict,[]);
	[] ->
	    []
    end.
read_stack_dump1(Fd,BinAddrAdj,Dict,Acc) ->
    %% This function is never called if the dump is truncated in {?proc_heap,Pid}
    case bytes(Fd) of
	"=" ++ _next_tag ->
	    lists:reverse(Acc);
	Line ->
	    Stack = parse_top(Line,BinAddrAdj,Dict),
	    read_stack_dump1(Fd,BinAddrAdj,Dict,[Stack|Acc])
    end.

parse_top(Line0, BinAddrAdj, D) ->
    {Label,Line1} = get_label(Line0),
    {Term,Line,D} = parse_term(Line1, BinAddrAdj, D),
    [] = skip_blanks(Line),
    {Label,Term}.

%%%
%%% Read message queue.
%%%

read_messages(Fd,Pid,BinAddrAdj,Dict) ->
    case lookup_index(?proc_messages,Pid) of
	[{_,Start}] ->
	    pos_bof(Fd,Start),
	    read_messages1(Fd,BinAddrAdj,Dict,[]);
	[] ->
	    []
    end.
read_messages1(Fd,BinAddrAdj,Dict,Acc) ->
    %% This function is never called if the dump is truncated in {?proc_heap,Pid}
    case bytes(Fd) of
	"=" ++ _next_tag ->
	    lists:reverse(Acc);
	Line ->
	    Msg = parse_message(Line,BinAddrAdj,Dict),
	    read_messages1(Fd,BinAddrAdj,Dict,[Msg|Acc])
    end.
    
parse_message(Line0, BinAddrAdj, D) ->
    {Msg,":"++Line1,_} = parse_term(Line0, BinAddrAdj, D),
    {Token,Line,_} = parse_term(Line1, BinAddrAdj, D),
    [] = skip_blanks(Line),
    {Msg,Token}.
    
%%%
%%% Read process dictionary
%%%

read_dictionary(Fd,Pid,BinAddrAdj,Dict) ->
    case lookup_index(?proc_dictionary,Pid) of
	[{_,Start}] ->
	    pos_bof(Fd,Start),
	    read_dictionary1(Fd,BinAddrAdj,Dict,[]);
	[] ->
	    []
    end.
read_dictionary1(Fd,BinAddrAdj,Dict,Acc) ->
    %% This function is never called if the dump is truncated in {?proc_heap,Pid}
    case bytes(Fd) of
	"=" ++ _next_tag ->
	    lists:reverse(Acc);
	Line ->
	    Msg = parse_dictionary(Line,BinAddrAdj,Dict),
	    read_dictionary1(Fd,BinAddrAdj,Dict,[Msg|Acc])
    end.
    
parse_dictionary(Line0, BinAddrAdj, D) ->
    {Entry,Line,_} = parse_term(Line0, BinAddrAdj, D),
    [] = skip_blanks(Line),
    Entry.
    
%%%
%%% Read heap data.
%%%

read_heap(Fd,Pid,BinAddrAdj,Dict0) ->
    case lookup_index(?proc_heap,Pid) of
	[{_,Pos}] ->
            [{_,Chars}] = ets:lookup(cdv_heap_file_chars,Pid),
            init_progress("Reading process heap",Chars),
	    pos_bof(Fd,Pos),
	    read_heap(BinAddrAdj,Dict0);
	[] ->
	    Dict0
    end.

read_heap(BinAddrAdj,Dict0) ->
    %% This function is never called if the dump is truncated in {?proc_heap,Pid}
    case get(fd) of
	end_of_heap ->
            end_progress(),
	    Dict0;
	Fd ->
	    case bytes(Fd) of
		"=" ++ _next_tag ->
                    end_progress(),
		    put(fd, end_of_heap),
		    Dict0;
		Line ->
                    update_progress(length(Line)+1),
		    Dict = parse(Line,BinAddrAdj,Dict0),
		    read_heap(BinAddrAdj,Dict)
	    end
    end.

parse(Line0, BinAddrAdj, Dict0) ->
    {Addr,":"++Line1} = get_hex(Line0),
    {_Term,Line,Dict} = parse_heap_term(Line1, Addr, BinAddrAdj, Dict0),
    [] = skip_blanks(Line),
    Dict.


%%-----------------------------------------------------------------
%% Page with one port
get_port(File,Port) ->
    case lookup_index(?port,Port) of
	[{_,Start}] ->
	    Fd = open(File),
	    pos_bof(Fd,Start),
	    R = get_portinfo(Fd,#port{id=Port}),
	    close(Fd),
	    {ok,R};
	[] ->
	    maybe_other_node(Port)
    end.

%%-----------------------------------------------------------------
%% Page with all ports
get_ports(File) ->
    ParseFun = fun(Fd,Id) -> get_portinfo(Fd,#port{id=port_to_tuple(Id)}) end,
    lookup_and_parse_index(File,?port,ParseFun,"ports").

%% Converting port string to tuple to secure correct sorting. This is
%% converted back in cdv_port_cb:format/1.
port_to_tuple("#Port<"++Port) ->
    [I1,I2] = string:lexemes(Port,".>"),
    {list_to_integer(I1),list_to_integer(I2)}.

get_portinfo(Fd,Port) ->
    case line_head(Fd) of
	"Slot" ->
	    %% stored as integer so we can sort on it
	    get_portinfo(Fd,Port#port{slot=list_to_integer(bytes(Fd))});
	"Connected" ->
	    %% stored as pid so we can sort on it
	    Connected0 = bytes(Fd),
	    Connected =
		try list_to_pid(Connected0)
		catch error:badarg -> Connected0
		end,
	    get_portinfo(Fd,Port#port{connected=Connected});
	"Links" ->
	    Pids = split_pid_list_no_space(bytes(Fd)),
	    Links = [{Pid,Pid} || Pid <- Pids],
	    get_portinfo(Fd,Port#port{links=Links});
	"Registered as" ->
	    get_portinfo(Fd,Port#port{name=string(Fd)});
	"Monitors" ->
	    Monitors0 = string:lexemes(bytes(Fd),"()"),
	    Monitors = [begin
			    [Pid,Ref] = string:lexemes(Mon,","),
			    {Pid,Pid++" ("++Ref++")"}
			end || Mon <- Monitors0],
	    get_portinfo(Fd,Port#port{monitors=Monitors});
	"Port controls linked-in driver" ->
	    Str = lists:flatten(["Linked in driver: " | string(Fd)]),
	    get_portinfo(Fd,Port#port{controls=Str});
	"Port controls forker process" ->
	    Str = lists:flatten(["Forker process: " | string(Fd)]),
	    get_portinfo(Fd,Port#port{controls=Str});
	"Port controls external process" ->
	    Str = lists:flatten(["External proc: " | string(Fd)]),
	    get_portinfo(Fd,Port#port{controls=Str});
	"Port is a file" ->
	    Str = lists:flatten(["File: "| string(Fd)]),
	    get_portinfo(Fd,Port#port{controls=Str});
	"Port is UNIX fd not opened by emulator" ->
	    Str = lists:flatten(["UNIX fd not opened by emulator: "| string(Fd)]),
	    get_portinfo(Fd,Port#port{controls=Str});
	"=" ++ _next_tag ->
	    Port;
	Other ->
	    unexpected(Fd,Other,"port info"),
	    Port
    end.

split_pid_list_no_space(String) ->
    split_pid_list_no_space(String,[],[]).
split_pid_list_no_space([$>|Rest],Acc,Pids) ->
    split_pid_list_no_space(Rest,[],[lists:reverse(Acc,[$>])|Pids]);
split_pid_list_no_space([H|T],Acc,Pids) ->
    split_pid_list_no_space(T,[H|Acc],Pids);
split_pid_list_no_space([],[],Pids) ->
    lists:reverse(Pids).

%%-----------------------------------------------------------------
%% Page with external ets tables
get_ets_tables(File,Pid,WS) ->
    ParseFun = fun(Fd,Id) ->
		       ET = get_etsinfo(Fd,#ets_table{pid=list_to_pid(Id)},WS),
                       ET#ets_table{is_named=tab_is_named(ET)}
	       end,
    lookup_and_parse_index(File,{?ets,Pid},ParseFun,"ets").

tab_is_named(#ets_table{id=Name,name=Name}) -> "yes";
tab_is_named(#ets_table{}) -> "no".

get_etsinfo(Fd,EtsTable = #ets_table{details=Ds},WS) ->
    case line_head(Fd) of
	"Slot" ->
	    get_etsinfo(Fd,EtsTable#ets_table{slot=list_to_integer(bytes(Fd))},WS);
	"Table" ->
	    get_etsinfo(Fd,EtsTable#ets_table{id=string(Fd)},WS);
	"Name" ->
	    get_etsinfo(Fd,EtsTable#ets_table{name=string(Fd)},WS);
	"Ordered set (AVL tree), Elements" ->
	    skip_rest_of_line(Fd),
	    get_etsinfo(Fd,EtsTable#ets_table{data_type="tree"},WS);
	"Buckets" ->
	    %% A bug in erl_db_hash.c prints a space after the buckets
	    %% - need to strip the string to make list_to_integer/1 happy.
	    Buckets = list_to_integer(string:trim(bytes(Fd),both,"\s")),
	    get_etsinfo(Fd,EtsTable#ets_table{buckets=Buckets},WS);
	"Objects" ->
	    get_etsinfo(Fd,EtsTable#ets_table{size=list_to_integer(bytes(Fd))},WS);
	"Words" ->
	    Words = list_to_integer(bytes(Fd)),
	    Bytes = 
		case Words of
		    -1 -> -1; % probably truncated
		    _ -> Words * WS
		end,
	    get_etsinfo(Fd,EtsTable#ets_table{memory={bytes,Bytes}},WS);
	"=" ++ _next_tag ->
	    EtsTable;
	"Chain Length Min" ->
	    Val = bytes(Fd),
	    get_etsinfo(Fd,EtsTable#ets_table{details=Ds#{chain_min=>Val}},WS);
	"Chain Length Avg" ->
	    Val = try list_to_float(string:trim(bytes(Fd),both,"\s"))
                  catch _:_ -> "-"
                  end,
	    get_etsinfo(Fd,EtsTable#ets_table{details=Ds#{chain_avg=>Val}},WS);
	"Chain Length Max" ->
	    Val = bytes(Fd),
	    get_etsinfo(Fd,EtsTable#ets_table{details=Ds#{chain_max=>Val}},WS);
	"Chain Length Std Dev" ->
	    Val = bytes(Fd),
	    get_etsinfo(Fd,EtsTable#ets_table{details=Ds#{chain_stddev=>Val}},WS);
	"Chain Length Expected Std Dev" ->
	    Val = bytes(Fd),
	    get_etsinfo(Fd,EtsTable#ets_table{details=Ds#{chain_exp_stddev=>Val}},WS);
	"Fixed" ->
	    Val = bytes(Fd),
	    get_etsinfo(Fd,EtsTable#ets_table{details=Ds#{fixed=>Val}},WS);
	"Type" ->
	    Val = bytes(Fd),
	    get_etsinfo(Fd,EtsTable#ets_table{data_type=Val},WS);
	"Protection" ->
	    Val = bytes(Fd),
	    get_etsinfo(Fd,EtsTable#ets_table{details=Ds#{protection=>Val}},WS);
	"Compressed" ->
	    Val = bytes(Fd),
	    get_etsinfo(Fd,EtsTable#ets_table{details=Ds#{compressed=>Val}},WS);
	"Write Concurrency" ->
	    Val = bytes(Fd),
	    get_etsinfo(Fd,EtsTable#ets_table{details=Ds#{write_c=>Val}},WS);
	"Read Concurrency" ->
	    Val = bytes(Fd),
	    get_etsinfo(Fd,EtsTable#ets_table{details=Ds#{read_c=>Val}},WS);
	Other ->
	    unexpected(Fd,Other,"ETS info"),
	    EtsTable
    end.


%% Internal ets table page
get_internal_ets_tables(File,WS) ->
    InternalEts = lookup_index(?internal_ets),
    Fd = open(File),
    R = lists:map(
	  fun({Descr,Start}) ->
		  pos_bof(Fd,Start),
		  {Descr,get_etsinfo(Fd,#ets_table{},WS)}
	  end,
	  InternalEts),
    close(Fd),
    R.

%%-----------------------------------------------------------------
%% Page with list of all timers 
get_timers(File,Pid) ->
    ParseFun = fun(Fd,Id) -> get_timerinfo(Fd,Id) end,
    T1 = lookup_and_parse_index(File,{?timer,Pid},ParseFun,"timers"),
    T2 = case ets:lookup(cdv_reg_proc_table,Pid) of
	     [{_,Name}] ->
		 lookup_and_parse_index(File,{?timer,Name},ParseFun,"timers");
	     _ ->
		 []
	 end,
    T1 ++ T2.

get_timerinfo(Fd,Id) ->
    case catch list_to_pid(Id) of
	Pid when is_pid(Pid) ->
	    get_timerinfo_1(Fd,#timer{pid=Pid});
	_ ->
	    case ets:lookup(cdv_reg_proc_table,Id) of
		[{_,Pid}] when is_pid(Pid) ->
		    get_timerinfo_1(Fd,#timer{pid=Pid,name=Id});
		[] ->
		    get_timerinfo_1(Fd,#timer{name=Id})
	    end
    end.

get_timerinfo_1(Fd,Timer) ->
    case line_head(Fd) of
	"Message" ->
	    get_timerinfo_1(Fd,Timer#timer{msg=string(Fd)});
	"Time left" ->
	    TimeLeft = list_to_integer(bytes(Fd) -- " ms"),
	    get_timerinfo_1(Fd,Timer#timer{time=TimeLeft});
	"=" ++ _next_tag ->
	    Timer;
	Other ->
	    unexpected(Fd,Other,"timer info"),
	    Timer
    end.

%%-----------------------------------------------------------------
%% Page with information about a node in the distribution
get_node(File,Channel) ->
    Ms = ets:fun2ms(
	   fun({{Tag,Start},Ch}) when Tag=:=?visible_node, Ch=:=Channel ->
		   {visible,Start};
	      ({{Tag,Start},Ch}) when Tag=:=?hidden_node, Ch=:=Channel ->
		   {hidden,Start};
	      ({{Tag,Start},Ch}) when Tag=:=?not_connected, Ch=:=Channel ->
		   {not_connected,Start}
	   end),

    case ets:select(cdv_dump_index_table,Ms) of
	[] ->
	    {error,not_found};
	[{Type,Pos}] ->
	    Fd = open(File),
	    NodeInfo = get_nodeinfo(Fd,Channel,Type,Pos),
	    close(Fd),
	    {ok,NodeInfo}
    end.

%%-----------------------------------------------------------------
%% Page with information about the erlang distribution
nods(File) ->
    case lookup_index(?no_distribution) of
	[] ->
	    V = lookup_index(?visible_node),
	    H = lookup_index(?hidden_node),
	    N = lookup_index(?not_connected),
	    Fd = open(File),
	    Visible = lists:map(
			fun({Channel,Start}) -> 
				get_nodeinfo(Fd,Channel,visible,Start)
			end, 
			V),
	    Hidden = lists:map(
		       fun({Channel,Start}) -> 
			       get_nodeinfo(Fd,Channel,hidden,Start)
		       end, 
		       H),
	    NotConnected = lists:map(
			     fun({Channel,Start}) -> 
				     get_nodeinfo(Fd,Channel,not_connected,Start)
			     end, 
			     N),
	    close(Fd),
	    Visible++Hidden++NotConnected;
	[_] ->
	    %% no_distribution
	    []
    end.

get_nodeinfo(Fd,Channel,Type,Start) ->
    pos_bof(Fd,Start),
    get_nodeinfo(Fd,#nod{channel=list_to_integer(Channel),conn_type=Type}).

get_nodeinfo(Fd,Nod) ->
    case line_head(Fd) of
	"Name" ->
	    get_nodeinfo(Fd,Nod#nod{name=bytes(Fd)});
	"Controller" ->
	    get_nodeinfo(Fd,Nod#nod{controller=bytes(Fd)});
	"Creation" ->
	    %% Throwing away elements like "(refc=1)", which might be
	    %% printed from a debug compiled emulator.
	    Creations = lists:flatmap(fun(C) -> try [list_to_integer(C)]
						catch error:badarg -> []
						end
				      end, string:lexemes(bytes(Fd)," ")),
	    get_nodeinfo(Fd,Nod#nod{creation={creations,Creations}});
	"Remote link" ->
	    Procs = bytes(Fd), % e.g. "<0.31.0> <4322.54.0>"
	    {Local,Remote} = split(Procs),
	    Str = Local++" <-> "++Remote,
	    NewRemLinks = [{Local,Str} | Nod#nod.remote_links],
	    get_nodeinfo(Fd,Nod#nod{remote_links=NewRemLinks});
	"Remote monitoring" ->
	    Procs = bytes(Fd), % e.g. "<0.31.0> <4322.54.0>"
	    {Local,Remote} = split(Procs),
	    Str = Local++" -> "++Remote,
	    NewRemMon = [{Local,Str} | Nod#nod.remote_mon],
	    get_nodeinfo(Fd,Nod#nod{remote_mon=NewRemMon});
	"Remotely monitored by" ->
	    Procs = bytes(Fd), % e.g. "<0.31.0> <4322.54.0>"
	    {Local,Remote} = split(Procs),
	    Str = Local++" <- "++Remote,
	    NewRemMonBy = [{Local,Str} | Nod#nod.remote_mon_by],
	    get_nodeinfo(Fd,Nod#nod{remote_mon_by=NewRemMonBy});
	"Error" ->
	    get_nodeinfo(Fd,Nod#nod{error="ERROR: "++string(Fd)});
	"=" ++ _next_tag ->
	    Nod;
	Other ->
	    unexpected(Fd,Other,"node info"),
	    Nod
    end.

%%-----------------------------------------------------------------
%% Page with details about one loaded modules
get_loaded_mod_details(File,Mod) ->
    [{_,Start}] = lookup_index(?mod,Mod),
    Fd = open(File),
    pos_bof(Fd,Start),
    InitLM = #loaded_mod{mod=Mod,old_size="No old code exists"},
    ModInfo = get_loaded_mod_info(Fd,InitLM,fun all_modinfo/3),
    close(Fd),
    ModInfo.

%%-----------------------------------------------------------------
%% Page with list of all loaded modules
loaded_mods(File) ->
    ParseFun = 
	fun(Fd,Id) -> 
		get_loaded_mod_info(Fd,
				    #loaded_mod{mod=get_atom(list_to_binary(Id))},
				    fun main_modinfo/3) 
	end,
    {CC,OC} = 
	case lookup_index(?loaded_modules) of
	    [{_,StartTotal}] ->
		Fd = open(File),
		pos_bof(Fd,StartTotal),
		R = get_loaded_mod_totals(Fd,{"unknown","unknown"}),
		close(Fd),
		R;
	    [] ->
		{"unknown","unknown"}
    end,
    {CC,OC,lookup_and_parse_index(File,?mod,ParseFun,"modules")}.

get_loaded_mod_totals(Fd,{CC,OC}) ->
    case line_head(Fd) of
	"Current code" ->
	    get_loaded_mod_totals(Fd,{bytes(Fd),OC});
	"Old code" ->
	    get_loaded_mod_totals(Fd,{CC,bytes(Fd)});
	"=" ++ _next_tag ->
	    {CC,OC};
	Other ->
	    unexpected(Fd,Other,"loaded modules info"),
	    {CC,OC} % truncated file
    end.

get_loaded_mod_info(Fd,LM,Fun) ->
    case line_head(Fd) of
	"Current size" ->
	    CS = list_to_integer(bytes(Fd)),
	    get_loaded_mod_info(Fd,LM#loaded_mod{current_size=CS},Fun);
	"Old size" ->
	    OS = list_to_integer(bytes(Fd)),
	    get_loaded_mod_info(Fd,LM#loaded_mod{old_size=OS},Fun);
	"=" ++ _next_tag ->
	    LM;
	{eof,_} ->
	    LM; % truncated file
	Other ->
	    LM1 = Fun(Fd,LM,Other),
	    get_loaded_mod_info(Fd,LM1,Fun)
    end.

main_modinfo(_Fd,LM,_LineHead) ->
    LM.
all_modinfo(Fd,LM,LineHead) ->
    case LineHead of
	"Current attributes" ->
	    Str = hex_to_str(bytes(Fd,"")),
	    LM#loaded_mod{current_attrib=Str};
	"Current compilation info" ->
	    Str = hex_to_str(bytes(Fd,"")),
	    LM#loaded_mod{current_comp_info=Str};
	"Old attributes" ->
	    Str = hex_to_str(bytes(Fd,"")),
	    LM#loaded_mod{old_attrib=Str};
	"Old compilation info" ->
	    Str = hex_to_str(bytes(Fd,"")),
	    LM#loaded_mod{old_comp_info=Str};
	Other ->
	    unexpected(Fd,Other,"loaded modules info"),
	    LM
    end.
    

hex_to_str(Hex) ->
    Term = hex_to_term(Hex,[]),
    io_lib:format("~tp~n",[Term]).

hex_to_term([X,Y|Hex],Acc) ->
    MS = hex_to_dec([X]),
    LS = hex_to_dec([Y]),
    Z = 16*MS+LS,
    hex_to_term(Hex,[Z|Acc]);
hex_to_term([],Acc) ->
    Bin = list_to_binary(lists:reverse(Acc)),
    case catch binary_to_term(Bin) of
	{'EXIT',_Reason} ->
	    {"WARNING: The term is probably truncated!",
	     "I can not do binary_to_term.",
	     Bin};
	Term ->
	    Term
    end;
hex_to_term(Rest,Acc) ->
    {"WARNING: The term is probably truncated!",
     "I can not convert hex to term.",
     Rest,list_to_binary(lists:reverse(Acc))}.


hex_to_dec("F") -> 15;
hex_to_dec("E") -> 14;
hex_to_dec("D") -> 13;
hex_to_dec("C") -> 12;
hex_to_dec("B") -> 11;
hex_to_dec("A") -> 10;
hex_to_dec(N) -> list_to_integer(N).
    

%%-----------------------------------------------------------------
%% Page with list of all funs
funs(File) ->
    ParseFun = fun(Fd,_Id) -> get_funinfo(Fd,#fu{}) end,
    lookup_and_parse_index(File,?fu,ParseFun,"funs").

get_funinfo(Fd,Fu) ->
    case line_head(Fd) of
	"Module" ->
	    get_funinfo(Fd,Fu#fu{module=bytes(Fd)});
	"Uniq" ->
	    get_funinfo(Fd,Fu#fu{uniq=list_to_integer(bytes(Fd))});
	"Index" ->
	    get_funinfo(Fd,Fu#fu{index=list_to_integer(bytes(Fd))});
	"Address" ->
	    get_funinfo(Fd,Fu#fu{address=bytes(Fd)});
	"Native_address" ->
	    get_funinfo(Fd,Fu#fu{native_address=bytes(Fd)});
	"Refc" ->
	    get_funinfo(Fd,Fu#fu{refc=list_to_integer(bytes(Fd))});
	"=" ++ _next_tag ->
	    Fu;
	Other ->
	    unexpected(Fd,Other,"fun info"),
	    Fu
    end.

%%-----------------------------------------------------------------
%% Page with list of all atoms
atoms(File,NumAtoms) ->
    case lookup_index(?atoms) of
	[{_Id,Start}] ->
	    Fd = open(File),
	    pos_bof(Fd,Start),
	    get_atoms(Fd,NumAtoms);
	_ ->
	    []
    end.

get_atoms(Fd,NumAtoms) ->
    case get_chunk(Fd) of
	{ok,Bin} ->
	    init_progress("Processing atoms",NumAtoms),
	    get_atoms(Fd,Bin,NumAtoms,[]);
	eof ->
	    []
    end.


%% Atoms are written one per line in the crash dump, in creation order
%% from last to first.
get_atoms(Fd,Bin,NumAtoms,Atoms) ->
    Bins = binary:split(Bin,<<"\n">>,[global]),
    get_atoms1(Fd,Bins,NumAtoms,Atoms).

get_atoms1(_Fd,[<<"=",_/binary>>|_],_N,Atoms) ->
    end_progress(),
    Atoms;
get_atoms1(Fd,[LastBin],N,Atoms) ->
    case get_chunk(Fd) of
	{ok,Bin0} ->
	    get_atoms(Fd,<<LastBin/binary,Bin0/binary>>,N,Atoms);
	eof ->
	    end_progress(),
	    [{N,get_atom(LastBin)}|Atoms]
    end;
get_atoms1(Fd,[Bin|Bins],N,Atoms) ->
    update_progress(),
    get_atoms1(Fd,Bins,N-1,[{N,get_atom(Bin)}|Atoms]).

%% This ensures sorting according to first actual letter in the atom,
%% disregarding possible single quote. It is formatted back to correct
%% syntax in cdv_atom_cb:format/1
get_atom(<<"\'",Atom/binary>>) ->
    {Atom,q}; % quoted
get_atom(Atom) when is_binary(Atom) ->
    {Atom,nq}. % not quoted

%%-----------------------------------------------------------------
%% Page with memory information
memory(File) ->
    case lookup_index(?memory) of
	[{_,Start}] ->
	    Fd = open(File),
	    pos_bof(Fd,Start),
	    R = get_meminfo(Fd,[]),
	    close(Fd),
	    R;
	_ ->
	    []
    end.

get_meminfo(Fd,Acc) ->
    case line_head(Fd) of
	"=" ++ _next_tag ->
	    lists:reverse(Acc);
	{eof,_last_line} ->
	    lists:reverse(Acc);
	Key ->
	    get_meminfo(Fd,[{list_to_atom(Key),bytes(Fd)}|Acc])
    end.

%%-----------------------------------------------------------------
%% Page with information about allocated areas
allocated_areas(File) ->
    case lookup_index(?allocated_areas) of
	[{_,Start}] ->
	    Fd = open(File),
	    pos_bof(Fd,Start),
	    R = get_allocareainfo(Fd,[]),
	    close(Fd),
	    R;
	_ ->
	    []
    end.

get_allocareainfo(Fd,Acc) ->
    case line_head(Fd) of
	"=" ++ _next_tag ->
	    lists:reverse(Acc);
	{eof,_last_line} ->
	    lists:reverse(Acc);
	Key ->
	    Val = bytes(Fd),
	    AllocInfo =
		case split(Val) of
		    {Alloc,[]} ->
			{Key,Alloc,""};
		    {Alloc,Used} ->
			{Key,Alloc,Used}
		end,
	    get_allocareainfo(Fd,[AllocInfo|Acc])
    end.

%%-----------------------------------------------------------------
%% Page with information about allocators
allocator_info(File) ->
    case lookup_index(?allocator) of
	[] ->
	    [];
	AllAllocators ->
	    Fd = open(File),
	    R = lists:map(fun({Heading,Start}) ->
				  {Heading,get_allocatorinfo(Fd,Start)}
			  end, 
			  AllAllocators),
	    close(Fd),
	    [allocator_summary(R) | R]
    end.

get_allocatorinfo(Fd,Start) ->
    pos_bof(Fd,Start),
    get_allocatorinfo1(Fd,[],0).

get_allocatorinfo1(Fd,Acc,Max) ->
    case line_head(Fd) of
	"=" ++ _next_tag ->
	    pad_and_reverse(Acc,Max,[]);
	{eof,_last_line} ->
	    pad_and_reverse(Acc,Max,[]);
	Key ->
	    Values = get_all_vals(bytes(Fd),[]),
	    L = length(Values),
	    Max1 = if L > Max -> L; true -> Max end,
	    get_allocatorinfo1(Fd,[{Key,Values}|Acc],Max1)
    end.
	    
get_all_vals([$ |Rest],Acc) ->
    [lists:reverse(Acc)|get_all_vals(Rest,[])];
get_all_vals([],Acc) ->
    [lists:reverse(Acc)];
get_all_vals([Char|Rest],Acc) ->
    get_all_vals(Rest,[Char|Acc]).

%% Make sure all V have the same length by padding with "".
pad_and_reverse([{K,V}|T],Len,Rev) ->
    VLen = length(V),
    V1 = if VLen == Len -> V;
	    true -> V ++ lists:duplicate(Len-VLen,"")
	 end,
    pad_and_reverse(T,Len,[{K,V1}|Rev]);
pad_and_reverse([],_,Rev) ->
    Rev.

%% Calculate allocator summary:
%%
%% System totals:
%%   blocks size   = sum of mbcs, mbcs_pool and sbcs blocks size over
%%                   all allocator instances of all types
%%   carriers size = sum of mbcs, mbcs_pool and sbcs carriers size over
%%                   all allocator instances of all types
%%
%% I any allocator except sbmbc_alloc has "option e: false" then don't
%% present system totals.
%%
%% For each allocator type:
%%   blocks size        = sum of sbmbcs, mbcs, mbcs_pool and sbcs blocks
%%                        size over all allocator instances of this type
%%   carriers size      = sum of sbmbcs, mbcs, mbcs_pool and sbcs carriers
%%                        size over all allocator instances of this type
%%   mseg carriers size = sum of mbcs and sbcs mseg carriers size over all
%%                        allocator instances of this type
%%

-define(sbmbcs_blocks_size,"sbmbcs blocks size").
-define(mbcs_blocks_size,"mbcs blocks size").
-define(sbcs_blocks_size,"sbcs blocks size").
-define(sbmbcs_carriers_size,"sbmbcs carriers size").
-define(mbcs_carriers_size,"mbcs carriers size").
-define(sbcs_carriers_size,"sbcs carriers size").
-define(mbcs_mseg_carriers_size,"mbcs mseg carriers size").
-define(sbcs_mseg_carriers_size,"sbcs mseg carriers size").
-define(segments_size,"segments_size").
-define(mbcs_pool_blocks_size,"mbcs_pool blocks size").
-define(mbcs_pool_carriers_size,"mbcs_pool carriers size").

-define(type_blocks_size,[?sbmbcs_blocks_size,
			  ?mbcs_blocks_size,
			  ?mbcs_pool_blocks_size,
			  ?sbcs_blocks_size]).
-define(type_carriers_size,[?sbmbcs_carriers_size,
			    ?mbcs_carriers_size,
			    ?mbcs_pool_carriers_size,
			    ?sbcs_carriers_size]).
-define(type_mseg_carriers_size,[?mbcs_mseg_carriers_size,
				 ?sbcs_mseg_carriers_size]).
-define(total_blocks_size,[?mbcs_blocks_size,
			   ?mbcs_pool_blocks_size,
			   ?sbcs_blocks_size]).
-define(total_carriers_size,[?mbcs_carriers_size,
			     ?mbcs_pool_carriers_size,
			     ?sbcs_carriers_size]).
-define(total_mseg_carriers_size,[?mbcs_mseg_carriers_size,
				  ?sbcs_mseg_carriers_size]).
-define(interesting_allocator_info, [?sbmbcs_blocks_size,
				     ?mbcs_blocks_size,
				     ?mbcs_pool_blocks_size,
				     ?sbcs_blocks_size,
				     ?sbmbcs_carriers_size,
				     ?mbcs_carriers_size,
				     ?sbcs_carriers_size,
				     ?mbcs_mseg_carriers_size,
				     ?mbcs_pool_carriers_size,
				     ?sbcs_mseg_carriers_size,
				     ?segments_size]).
-define(mseg_alloc,"mseg_alloc").
-define(seg_size,"segments_size").
-define(sbmbc_alloc,"sbmbc_alloc").
-define(opt_e_false,{"option e","false"}).

allocator_summary(Allocators) ->
    {Sorted,DoTotal} = sort_allocator_types(Allocators,[],true),
    {TypeTotals0,Totals} = sum_allocator_data(Sorted,DoTotal),
    {TotalMCS,TypeTotals} =
	case lists:keytake(?mseg_alloc,1,TypeTotals0) of
	    {value,{_,[{?seg_size,SegSize}]},Rest} ->
		{integer_to_list(SegSize),Rest};
	    false ->
		{?not_available,TypeTotals0}
	end,
    {TotalBS,TotalCS} =
	case Totals of
	    false ->
		{?not_available,?not_available};
	    {TBS,TCS} ->
		{integer_to_list(TBS),integer_to_list(TCS)}
	end,
    {"Allocator Summary",
     ["blocks size","carriers size","mseg carriers size"],
     [{"total",[TotalBS,TotalCS,TotalMCS]} |
      format_allocator_summary(lists:reverse(TypeTotals))]}.

format_allocator_summary([{Type,Data}|Rest]) ->
    [format_allocator_summary(Type,Data) | format_allocator_summary(Rest)];
format_allocator_summary([]) ->
    [].

format_allocator_summary(Type,Data) ->
    BS = get_size_value(blocks_size,Data),
    CS = get_size_value(carriers_size,Data),
    MCS = get_size_value(mseg_carriers_size,Data),
    {Type,[BS,CS,MCS]}.

get_size_value(Key,Data) ->
    case proplists:get_value(Key,Data) of
	undefined ->
	    ?not_available;
	Int ->
	    integer_to_list(Int)
    end.

%% Sort allocator data per type
%%  Input  = [{Instance,[{Key,Data}]}]
%%  Output = [{Type,[{Key,Value}]}]
%% where Key in Output is one of ?interesting_allocator_info
%% and Value is the sum over all allocator instances of each type.
sort_allocator_types([{Name,Data}|Allocators],Acc,DoTotal) ->
    Type =
	case string:lexemes(Name,"[]") of
	    [T,_Id] -> T;
	    [Name] -> Name;
            Other -> Other
	end,
    TypeData = proplists:get_value(Type,Acc,[]),
    {NewTypeData,NewDoTotal} = sort_type_data(Type,Data,TypeData,DoTotal),
    NewAcc = lists:keystore(Type,1,Acc,{Type,NewTypeData}),
    sort_allocator_types(Allocators,NewAcc,NewDoTotal);
sort_allocator_types([],Acc,DoTotal) ->
    {Acc,DoTotal}.

sort_type_data(Type,[?opt_e_false|Data],Acc,_) when Type=/=?sbmbc_alloc->
    sort_type_data(Type,Data,Acc,false);
sort_type_data(Type,[{Key,Val0}|Data],Acc,DoTotal) ->
    case lists:member(Key,?interesting_allocator_info) of
	true ->
	    Val = list_to_integer(hd(Val0)),
	    sort_type_data(Type,Data,update_value(Key,Val,Acc),DoTotal);
	false ->
	    sort_type_data(Type,Data,Acc,DoTotal)
    end;
sort_type_data(_Type,[],Acc,DoTotal) ->
    {Acc,DoTotal}.

%% Sum up allocator data in total blocks- and carriers size for all
%% allocators and per type of allocator.
%% Input  = Output from sort_allocator_types/3
%% Output = {[{"mseg_alloc",[{"segments_size",Value}]},
%%            {Type,[{blocks_size,Value},
%%                   {carriers_size,Value},
%%                   {mseg_carriers_size,Value}]},
%%            ...],
%%           {TotalBlocksSize,TotalCarriersSize}}
sum_allocator_data(AllocData,false) ->
    sum_allocator_data(AllocData,[],false);
sum_allocator_data(AllocData,true) ->
    sum_allocator_data(AllocData,[],{0,0}).

sum_allocator_data([{_Type,[]}|AllocData],TypeAcc,Total) ->
    sum_allocator_data(AllocData,TypeAcc,Total);
sum_allocator_data([{Type,Data}|AllocData],TypeAcc,Total) ->
    {TypeSum,NewTotal} = sum_type_data(Data,[],Total),
    sum_allocator_data(AllocData,[{Type,TypeSum}|TypeAcc],NewTotal);
sum_allocator_data([],TypeAcc,Total) ->
    {TypeAcc,Total}.

sum_type_data([{Key,Value}|Data],TypeAcc,Total) ->
    NewTotal =
	case Total of
	    false ->
		false;
	    {TotalBS,TotalCS} ->
		case lists:member(Key,?total_blocks_size) of
		    true ->
			{TotalBS+Value,TotalCS};
		    false ->
			case lists:member(Key,?total_carriers_size) of
			    true ->
				{TotalBS,TotalCS+Value};
			    false ->
				{TotalBS,TotalCS}
			end
		end
	end,
    NewTypeAcc =
	case lists:member(Key,?type_blocks_size) of
	    true ->
		update_value(blocks_size,Value,TypeAcc);
	    false ->
		case lists:member(Key,?type_carriers_size) of
		    true ->
			update_value(carriers_size,Value,TypeAcc);
		    false ->
			case lists:member(Key,?type_mseg_carriers_size) of
			    true ->
				update_value(mseg_carriers_size,Value,TypeAcc);
			    false ->
				%% "segments_size" for "mseg_alloc"
				update_value(Key,Value,TypeAcc)
			end
		end
	end,
    sum_type_data(Data,NewTypeAcc,NewTotal);
sum_type_data([],TypeAcc,Total) ->
    {TypeAcc,Total}.

update_value(Key,Value,Acc) ->
    case lists:keytake(Key,1,Acc) of
	false ->
	    [{Key,Value}|Acc];
	{value,{Key,Old},Acc1} ->
	    [{Key,Old+Value}|Acc1]
    end.

%%-----------------------------------------------------------------
%% Page with hash table information
hash_tables(File) ->
    case lookup_index(?hash_table) of
	[] ->
	    [];
	AllHashTables ->
	    Fd = open(File),
	    R = lists:map(fun({Name,Start}) ->
				  get_hashtableinfo(Fd,Name,Start) 
			  end, 
			  AllHashTables),
	    close(Fd),
	    R
    end.

get_hashtableinfo(Fd,Name,Start) ->
    pos_bof(Fd,Start),
    get_hashtableinfo1(Fd,#hash_table{name=Name}).

get_hashtableinfo1(Fd,HashTable) ->
    case line_head(Fd) of
	"size" ->
	    get_hashtableinfo1(Fd,HashTable#hash_table{size=bytes(Fd)});
	"used" ->
	    get_hashtableinfo1(Fd,HashTable#hash_table{used=bytes(Fd)});
	"objs" ->
	    get_hashtableinfo1(Fd,HashTable#hash_table{objs=bytes(Fd)});
	"depth" ->
	    get_hashtableinfo1(Fd,HashTable#hash_table{depth=bytes(Fd)});
    	"=" ++ _next_tag ->
	    HashTable;
	Other ->
	    unexpected(Fd,Other,"hash table information"),
	    HashTable
    end.

%%-----------------------------------------------------------------
%% Page with index table information
index_tables(File) ->
    case lookup_index(?index_table) of
	[] ->
	    [];
	AllIndexTables ->
	    Fd = open(File),
	    R = lists:map(fun({Name,Start}) ->
				  get_indextableinfo(Fd,Name,Start) 
			  end, 
			  AllIndexTables),
	    close(Fd),
	    R
    end.

get_indextableinfo(Fd,Name,Start) ->
    pos_bof(Fd,Start),
    get_indextableinfo1(Fd,#index_table{name=Name}).

get_indextableinfo1(Fd,IndexTable) ->
    case line_head(Fd) of
	"size" ->
	    get_indextableinfo1(Fd,IndexTable#index_table{size=bytes(Fd)});
	"used" ->
	    get_indextableinfo1(Fd,IndexTable#index_table{used=bytes(Fd)});
	"limit" ->
	    get_indextableinfo1(Fd,IndexTable#index_table{limit=bytes(Fd)});
	"rate" ->
	    get_indextableinfo1(Fd,IndexTable#index_table{rate=bytes(Fd)});
	"entries" ->
	    get_indextableinfo1(Fd,IndexTable#index_table{entries=bytes(Fd)});
    	"=" ++ _next_tag ->
	    IndexTable;
	Other ->
	    unexpected(Fd,Other,"index table information"),
	    IndexTable
    end.


%%-----------------------------------------------------------------
%% Page with scheduler table information
schedulers(File) ->
    case lookup_index(?scheduler) of
	[] ->
	    [];
	Schedulers ->
	    Fd = open(File),
	    R = lists:map(fun({Name,Start}) ->
				  get_schedulerinfo(Fd,Name,Start)
			  end,
			  Schedulers),
	    close(Fd),
	    R
    end.

get_schedulerinfo(Fd,Name,Start) ->
    pos_bof(Fd,Start),
    get_schedulerinfo1(Fd,#sched{name=Name}).

get_schedulerinfo1(Fd,Sched=#sched{details=Ds}) ->
    case line_head(Fd) of
	"Current Process" ->
	    get_schedulerinfo1(Fd,Sched#sched{process=bytes(Fd, "None")});
	"Current Port" ->
	    get_schedulerinfo1(Fd,Sched#sched{port=bytes(Fd, "None")});
	"Run Queue Max Length" ->
	    RQMax = list_to_integer(bytes(Fd)),
	    RQ = RQMax + Sched#sched.run_q,
	    get_schedulerinfo1(Fd,Sched#sched{run_q=RQ, details=Ds#{runq_max=>RQMax}});
	"Run Queue High Length" ->
	    RQHigh = list_to_integer(bytes(Fd)),
	    RQ = RQHigh + Sched#sched.run_q,
	    get_schedulerinfo1(Fd,Sched#sched{run_q=RQ, details=Ds#{runq_high=>RQHigh}});
	"Run Queue Normal Length" ->
	    RQNorm = list_to_integer(bytes(Fd)),
	    RQ = RQNorm + Sched#sched.run_q,
	    get_schedulerinfo1(Fd,Sched#sched{run_q=RQ, details=Ds#{runq_norm=>RQNorm}});
	"Run Queue Low Length" ->
	    RQLow = list_to_integer(bytes(Fd)),
	    RQ = RQLow + Sched#sched.run_q,
	    get_schedulerinfo1(Fd,Sched#sched{run_q=RQ, details=Ds#{runq_low=>RQLow}});
	"Run Queue Port Length" ->
	    RQ = list_to_integer(bytes(Fd)),
	    get_schedulerinfo1(Fd,Sched#sched{port_q=RQ});

	"Scheduler Sleep Info Flags" ->
	    get_schedulerinfo1(Fd,Sched#sched{details=Ds#{sleep_info=>bytes(Fd, "None")}});
	"Scheduler Sleep Info Aux Work" ->
	    get_schedulerinfo1(Fd,Sched#sched{details=Ds#{sleep_aux=>bytes(Fd, "None")}});

	"Run Queue Flags" ->
	    get_schedulerinfo1(Fd,Sched#sched{details=Ds#{runq_flags=>bytes(Fd, "None")}});

	"Current Process State" ->
	    get_schedulerinfo1(Fd,Sched#sched{details=Ds#{currp_state=>bytes(Fd)}});
	"Current Process Internal State" ->
	    get_schedulerinfo1(Fd,Sched#sched{details=Ds#{currp_int_state=>bytes(Fd)}});
	"Current Process Program counter" ->
	    get_schedulerinfo1(Fd,Sched#sched{details=Ds#{currp_prg_cnt=>string(Fd)}});
	"Current Process CP" ->
	    get_schedulerinfo1(Fd,Sched#sched{details=Ds#{currp_cp=>string(Fd)}});
	"Current Process Limited Stack Trace" ->
	    %% If there shall be last in scheduler information block
	    Sched#sched{details=get_limited_stack(Fd, 0, Ds)};
	"=" ++ _next_tag ->
	    Sched;
	Other ->
	    unexpected(Fd,Other,"scheduler information"),
	    Sched
    end.

get_limited_stack(Fd, N, Ds) ->
    case string(Fd) of
	Addr = "0x" ++ _ ->
	    get_limited_stack(Fd, N+1, Ds#{{currp_stack, N} => Addr});
	"=" ++ _next_tag ->
	    Ds;
	Line ->
	    get_limited_stack(Fd, N+1, Ds#{{currp_stack, N} => Line})
    end.

%%%-----------------------------------------------------------------
%%% Parse memory in crashdump version 0.1 and newer
%%%
parse_heap_term([$l|Line0], Addr, BinAddrAdj, D0) ->	%Cons cell.
    {H,"|"++Line1,D1} = parse_term(Line0, BinAddrAdj, D0),
    {T,Line,D2} = parse_term(Line1, BinAddrAdj, D1),
    Term = [H|T],
    D = gb_trees:insert(Addr, Term, D2),
    {Term,Line,D};
parse_heap_term([$t|Line0], Addr, BinAddrAdj, D) ->	%Tuple
    {N,":"++Line} = get_hex(Line0),
    parse_tuple(N, Line, Addr, BinAddrAdj, D, []);
parse_heap_term([$F|Line0], Addr, _BinAddrAdj, D0) ->	%Float
    {N,":"++Line1} = get_hex(Line0),
    {Chars,Line} = get_chars(N, Line1),
    Term = list_to_float(Chars),
    D = gb_trees:insert(Addr, Term, D0),
    {Term,Line,D};
parse_heap_term("B16#"++Line0, Addr, _BinAddrAdj, D0) -> %Positive big number.
    {Term,Line} = get_hex(Line0),
    D = gb_trees:insert(Addr, Term, D0),
    {Term,Line,D};
parse_heap_term("B-16#"++Line0, Addr, _BinAddrAdj, D0) -> %Negative big number
    {Term0,Line} = get_hex(Line0),
    Term = -Term0,
    D = gb_trees:insert(Addr, Term, D0),
    {Term,Line,D};
parse_heap_term("B"++Line0, Addr, _BinAddrAdj, D0) ->	%Decimal big num
    case string:to_integer(Line0) of
	{Int,Line} when is_integer(Int) ->
	    D = gb_trees:insert(Addr, Int, D0),
	    {Int,Line,D}
    end;
parse_heap_term([$P|Line0], Addr, _BinAddrAdj, D0) ->	% External Pid.
    {Pid0,Line} = get_id(Line0),
    Pid = ['#CDVPid'|Pid0],
    D = gb_trees:insert(Addr, Pid, D0),
    {Pid,Line,D};
parse_heap_term([$p|Line0], Addr, _BinAddrAdj, D0) ->   % External Port.
    {Port0,Line} = get_id(Line0),
    Port = ['#CDVPort'|Port0],
    D = gb_trees:insert(Addr, Port, D0),
    {Port,Line,D};
parse_heap_term("E"++Line0, Addr, _BinAddrAdj, D0) ->	%Term encoded in external format.
    {Bin,Line} = get_binary(Line0),
    Term = binary_to_term(Bin),
    D = gb_trees:insert(Addr, Term, D0),
    {Term,Line,D};
parse_heap_term("Yh"++Line0, Addr, _BinAddrAdj, D0) ->	%Heap binary.
    {Term,Line} = get_binary(Line0),
    D = gb_trees:insert(Addr, Term, D0),
    {Term,Line,D};
parse_heap_term("Yc"++Line0, Addr, BinAddrAdj, D0) ->	%Reference-counted binary.
    {Binp0,":"++Line1} = get_hex(Line0),
    {Offset,":"++Line2} = get_hex(Line1),
    {Sz,Line} = get_hex(Line2),
    Binp = Binp0 bor BinAddrAdj,
    Term = case lookup_binary_index(Binp) of
               [{_,Start}] -> cdvbin(Offset,Sz,{'#CDVBin',Start});
	       [] -> '#CDVNonexistingBinary'
	   end,
    D = gb_trees:insert(Addr, Term, D0),
    {Term,Line,D};
parse_heap_term("Ys"++Line0, Addr, BinAddrAdj, D0) ->	%Sub binary.
    {Binp0,":"++Line1} = get_hex(Line0),
    {Offset,":"++Line2} = get_hex(Line1),
    {Sz,Line} = get_hex(Line2),
    Binp = Binp0 bor BinAddrAdj,
    Term = case lookup_binary_index(Binp) of
               [{_,Start}] -> cdvbin(Offset,Sz,{'#CDVBin',Start});
	       [] ->
		   %% Might it be on the heap?
		   case gb_trees:lookup(Binp, D0) of
		       {value,Bin} -> cdvbin(Offset,Sz,Bin);
		       none -> '#CDVNonexistingBinary'
		   end
	   end,
    D = gb_trees:insert(Addr, Term, D0),
    {Term,Line,D};
parse_heap_term("Mf"++Line0, Addr, BinAddrAdj, D0) -> %Flatmap.
    {Size,":"++Line1} = get_hex(Line0),
    {Keys,":"++Line2,D1} = parse_term(Line1, BinAddrAdj, D0),
    {Values,Line,D2} = parse_tuple(Size, Line2, Addr,BinAddrAdj, D1, []),
    Pairs = zip_tuples(tuple_size(Keys), Keys, Values, []),
    Map = maps:from_list(Pairs),
    D = gb_trees:update(Addr, Map, D2),
    {Map,Line,D};
parse_heap_term("Mh"++Line0, Addr, BinAddrAdj, D0) -> %Head node in a hashmap.
    {MapSize,":"++Line1} = get_hex(Line0),
    {N,":"++Line2} = get_hex(Line1),
    {Nodes,Line,D1} = parse_tuple(N, Line2, Addr, BinAddrAdj, D0, []),
    Map = maps:from_list(flatten_hashmap_nodes(Nodes)),
    MapSize = maps:size(Map),                   %Assertion.
    D = gb_trees:update(Addr, Map, D1),
    {Map,Line,D};
parse_heap_term("Mn"++Line0, Addr, BinAddrAdj, D) -> %Interior node in a hashmap.
    {N,":"++Line} = get_hex(Line0),
    parse_tuple(N, Line, Addr, BinAddrAdj, D, []).

parse_tuple(0, Line, Addr, _, D0, Acc) ->
    Tuple = list_to_tuple(lists:reverse(Acc)),
    D = gb_trees:insert(Addr, Tuple, D0),
    {Tuple,Line,D};
parse_tuple(N, Line0, Addr, BinAddrAdj, D0, Acc) ->
    case parse_term(Line0, BinAddrAdj, D0) of
	{Term,[$,|Line],D} when N > 1 ->
	    parse_tuple(N-1, Line, Addr, BinAddrAdj, D, [Term|Acc]);
	{Term,Line,D}->
	    parse_tuple(N-1, Line, Addr, BinAddrAdj, D, [Term|Acc])
    end.

zip_tuples(0, _T1, _T2, Acc) ->
    Acc;
zip_tuples(N, T1, T2, Acc) when N =< tuple_size(T1) ->
    zip_tuples(N-1, T1, T2, [{element(N, T1),element(N, T2)}|Acc]).

flatten_hashmap_nodes(Tuple) ->
    flatten_hashmap_nodes_1(tuple_size(Tuple), Tuple, []).

flatten_hashmap_nodes_1(0, _Tuple, Acc) ->
    Acc;
flatten_hashmap_nodes_1(N, Tuple0, Acc0) ->
    case element(N, Tuple0) of
        [K|V] ->
            flatten_hashmap_nodes_1(N-1, Tuple0, [{K,V}|Acc0]);
        Tuple when is_tuple(Tuple) ->
            Acc = flatten_hashmap_nodes_1(N-1, Tuple0, Acc0),
            flatten_hashmap_nodes_1(tuple_size(Tuple), Tuple, Acc)
    end.

parse_term([$H|Line0], BinAddrAdj, D) ->        %Pointer to heap term.
    {Ptr,Line} = get_hex(Line0),
    deref_ptr(Ptr, Line, BinAddrAdj, D);
parse_term([$N|Line], _, D) ->			%[] (nil).
    {[],Line,D};
parse_term([$I|Line0], _, D) ->			%Small.
    {Int,Line} = string:to_integer(Line0),
    {Int,Line,D};
parse_term([$A|_]=Line, _, D) ->		%Atom.
    parse_atom(Line, D);
parse_term([$P|Line0], _, D) ->			%Pid.
    {Pid,Line} = get_id(Line0),
    {['#CDVPid'|Pid],Line,D};
parse_term([$p|Line0], _, D) ->			%Port.
    {Port,Line} = get_id(Line0),
    {['#CDVPort'|Port],Line,D};
parse_term([$S|Str0], _, D) ->			%Information string.
    Str = lists:reverse(skip_blanks(lists:reverse(Str0))),
    {Str,[],D};
parse_term([$D|Line0], _, D) ->                 %DistExternal
    try
	{AttabSize,":"++Line1} = get_hex(Line0),
	{Attab, "E"++Line2} = parse_atom_translation_table(AttabSize, Line1, []),
	{Bin,Line3} = get_binary(Line2),
	{try
	     erts_debug:dist_ext_to_term(Attab, Bin)
	 catch
	     error:_ -> '<invalid-distribution-message>'
	 end,
	 Line3,
	 D}
    catch
	error:_ -> 
	    {'#CDVBadDistExt', skip_dist_ext(Line0), D}
    end.

skip_dist_ext(Line) ->
    skip_dist_ext(lists:reverse(Line), []).

skip_dist_ext([], SeqTraceToken) ->
    SeqTraceToken;
skip_dist_ext([$:| _], SeqTraceToken) ->
    [$:|SeqTraceToken];
skip_dist_ext([C|Cs], KeptCs) ->
    skip_dist_ext(Cs, [C|KeptCs]).

parse_atom([$A|Line0], D) ->
    {N,":"++Line1} = get_hex(Line0),
    {Chars, Line} = get_chars(N, Line1),
    {binary_to_atom(list_to_binary(Chars),utf8), Line, D}.

parse_atom_translation_table(0, Line0, As) ->
    {list_to_tuple(lists:reverse(As)), Line0};
parse_atom_translation_table(N, Line0, As) ->
    {A, Line1, _} = parse_atom(Line0, []),
    parse_atom_translation_table(N-1, Line1, [A|As]).
    
    

deref_ptr(Ptr, Line, BinAddrAdj, D0) ->
    case gb_trees:lookup(Ptr, D0) of
	{value,Term} ->
	    {Term,Line,D0};
	none ->
	    case get(fd) of
		end_of_heap ->
                    put(incomplete_heap,true),
		    {['#CDVIncompleteHeap'],Line,D0};
		Fd ->
		    case bytes(Fd) of
			"="++_ ->
			    put(fd, end_of_heap),
			    deref_ptr(Ptr, Line, BinAddrAdj, D0);
			L ->
                            update_progress(length(L)+1),
			    D = parse(L, BinAddrAdj, D0),
			    deref_ptr(Ptr, Line, BinAddrAdj, D)
		    end
	    end
    end.

get_hex(L) ->
    get_hex_1(L, 0).

get_hex_1([H|T]=L, Acc) ->
    case get_hex_digit(H) of
	none -> {Acc,L};
	Digit -> get_hex_1(T, (Acc bsl 4) bor Digit)
    end;
get_hex_1([], Acc) -> {Acc,[]}.

get_hex_digit(C) when $0 =< C, C =< $9 -> C-$0;
get_hex_digit(C) when $a =< C, C =< $f -> C-$a+10;
get_hex_digit(C) when $A =< C, C =< $F -> C-$A+10;
get_hex_digit(_) -> none.

skip_blanks([$\s|T]) ->
    skip_blanks(T);
skip_blanks([$\r|T]) ->
    skip_blanks(T);
skip_blanks([$\n|T]) ->
    skip_blanks(T);
skip_blanks([$\t|T]) ->
    skip_blanks(T);
skip_blanks(T) -> T.

get_chars(N, Line) ->
    get_chars(N, Line, []).

get_chars(0, Line, Acc) ->
    {lists:reverse(Acc),Line};
get_chars(N, [H|T], Acc) ->
    get_chars(N-1, T, [H|Acc]).

get_id(Line0) ->
    [$<|Line] = lists:dropwhile(fun($<) -> false; (_) -> true end,Line0),
    get_id(Line, [], []).

get_id([$>|Line], Acc, Id) ->
    {lists:reverse(Id,[list_to_integer(lists:reverse(Acc))]),Line};
get_id([$.|Line], Acc, Id) ->
    get_id(Line,[],[list_to_integer(lists:reverse(Acc))|Id]);
get_id([H|T], Acc, Id) ->
    get_id(T, [H|Acc], Id).

get_label(L) ->
    get_label(L, []).

get_label([$:|Line], Acc) ->
    Label = lists:reverse(Acc),
    case get_hex(Label) of
	{Int,[]} ->
	    {Int,Line};
	_ ->
	    {list_to_atom(Label),Line}
    end;
get_label([H|T], Acc) ->
    get_label(T, [H|Acc]).

get_binary(Line0) ->
    case get_hex(Line0) of
        {N,":"++Line} ->
            do_get_binary(N, Line, [], false);
        _  ->
           {'#CDVTruncatedBinary',[]}
    end.

get_binary(Offset,Size,Line0) ->
    case get_hex(Line0) of
        {_N,":"++Line} ->
            Progress = Size>?binary_size_progress_limit,
            Progress andalso init_progress("Reading binary",Size),
            do_get_binary(Size, lists:sublist(Line,(Offset*2)+1,Size*2), [],
                          Progress);
        _  ->
           {'#CDVTruncatedBinary',[]}
    end.

do_get_binary(0, Line, Acc, Progress) ->
    Progress andalso end_progress(),
    {list_to_binary(lists:reverse(Acc)),Line};
do_get_binary(N, [A,B|Line], Acc, Progress) ->
    Byte = (get_hex_digit(A) bsl 4) bor get_hex_digit(B),
    Progress andalso update_progress(),
    do_get_binary(N-1, Line, [Byte|Acc], Progress);
do_get_binary(_N, [], _Acc, Progress) ->
    Progress andalso end_progress(),
    {'#CDVTruncatedBinary',[]}.

cdvbin(Offset,Size,{'#CDVBin',Pos}) ->
    ['#CDVBin',Offset,Size,Pos];
cdvbin(Offset,Size,['#CDVBin',_,_,Pos]) ->
    ['#CDVBin',Offset,Size,Pos];
cdvbin(_,_,'#CDVTruncatedBinary') ->
    '#CDVTruncatedBinary';
cdvbin(_,_,'#CDVNonexistingBinary') ->
    '#CDVNonexistingBinary'.

%%-----------------------------------------------------------------
%% Functions for accessing tables
reset_tables() ->
    ets:delete_all_objects(cdv_dump_index_table),
    ets:delete_all_objects(cdv_reg_proc_table),
    ets:delete_all_objects(cdv_binary_index_table),
    ets:delete_all_objects(cdv_heap_file_chars).

insert_index(Tag,Id,Pos) ->
    ets:insert(cdv_dump_index_table,{{Tag,Pos},Id}).

delete_index(Tag,Id) ->
    Ms = [{{{Tag,'$1'},Id},[],[true]}],
    ets:select_delete(cdv_dump_index_table, Ms).

lookup_index({Tag,Id}) ->
    lookup_index(Tag,Id);
lookup_index(Tag) ->
    lookup_index(Tag,'$2').
lookup_index(Tag,Id) ->
    ets:select(cdv_dump_index_table,[{{{Tag,'$1'},Id},[],[{{Id,'$1'}}]}]).

count_index(Tag) ->
    ets:select_count(cdv_dump_index_table,[{{{Tag,'_'},'_'},[],[true]}]).

insert_binary_index(Addr,Pos) ->
    ets:insert(cdv_binary_index_table,{Addr,Pos}).

lookup_binary_index(Addr) ->
    ets:lookup(cdv_binary_index_table,Addr).


%%-----------------------------------------------------------------
%% Convert tags read from crashdump to atoms used as first part of key
%% in cdv_dump_index_table
tag_to_atom("abort") -> ?abort;
tag_to_atom("allocated_areas") -> ?allocated_areas;
tag_to_atom("allocator") -> ?allocator;
tag_to_atom("atoms") -> ?atoms;
tag_to_atom("binary") -> ?binary;
tag_to_atom("end") -> ?ende;
tag_to_atom("erl_crash_dump") -> ?erl_crash_dump;
tag_to_atom("ets") -> ?ets;
tag_to_atom("fun") -> ?fu;
tag_to_atom("hash_table") -> ?hash_table;
tag_to_atom("hidden_node") -> ?hidden_node;
tag_to_atom("index_table") -> ?index_table;
tag_to_atom("instr_data") -> ?instr_data;
tag_to_atom("internal_ets") -> ?internal_ets;
tag_to_atom("literals") -> ?literals;
tag_to_atom("loaded_modules") -> ?loaded_modules;
tag_to_atom("memory") -> ?memory;
tag_to_atom("mod") -> ?mod;
tag_to_atom("no_distribution") -> ?no_distribution;
tag_to_atom("node") -> ?node;
tag_to_atom("not_connected") -> ?not_connected;
tag_to_atom("old_instr_data") -> ?old_instr_data;
tag_to_atom("port") -> ?port;
tag_to_atom("proc") -> ?proc;
tag_to_atom("proc_dictionary") -> ?proc_dictionary;
tag_to_atom("proc_heap") -> ?proc_heap;
tag_to_atom("proc_messages") -> ?proc_messages;
tag_to_atom("proc_stack") -> ?proc_stack;
tag_to_atom("scheduler") -> ?scheduler;
tag_to_atom("timer") -> ?timer;
tag_to_atom("visible_node") -> ?visible_node;
tag_to_atom(UnknownTag) ->
    io:format("WARNING: Found unexpected tag:~ts~n",[UnknownTag]),
    list_to_atom(UnknownTag).

%%%-----------------------------------------------------------------
%%% Store last tag for use when truncated, and reason if aborted
put_last_tag(?abort,Reason) ->
    %% Don't overwrite the real last tag, and make sure to return
    %% the previous last tag.
    put(truncated_reason,Reason),
    get(last_tag);
put_last_tag(Tag,Id) ->
    put(last_tag,{Tag,Id}).

%%%-----------------------------------------------------------------
%%% Fetch next chunk from crashdump file
lookup_and_parse_index(File,What,ParseFun,Str) when is_list(File) ->
    Indices = lookup_index(What),
    Fun  = fun(Fd,{Id,Start}) ->
		   pos_bof(Fd,Start),
		   ParseFun(Fd,Id)
	   end,
    Report = "Processing " ++ Str,
    progress_pmap(Report,File,Fun,Indices).

%%%-----------------------------------------------------------------
%%% Convert a record to a proplist
to_proplist(Fields,Record) ->
    Values = to_value_list(Record),
    lists:zip(Fields,Values).

%%%-----------------------------------------------------------------
%%% Convert a record to a simple list of field values
to_value_list(Record) ->
    [_RecordName|Values] = tuple_to_list(Record),
    Values.

%%%-----------------------------------------------------------------
%%% Map over List and report progress in percent.
%%% Report is the text to be presented in the progress dialog.
%%% Distribute the load over a number of processes, and File is opened
%%% on each process and passed to the Fun as first argument.
%%% I.e. Fun = fun(Fd,Item) -> ItemResult end.
progress_pmap(Report,File,Fun,List) ->
    NTot = length(List),
    NProcs = erlang:system_info(schedulers) * 2,
    NPerProc = (NTot div NProcs) + 1,

    %% Worker processes send message to collector for each ReportInterval.
    ReportInterval = (NTot div 100) + 1,

    %% Progress reporter on collector process reports 1 percent for
    %% each message from worker process.
    init_progress(Report,99),

    Collector = self(),
    {[],Pids} =
	lists:foldl(
	  fun(_,{L,Ps}) ->
		  {L1,L2} = if length(L)>=NPerProc -> lists:split(NPerProc,L);
			       true -> {L,[]} % last chunk
			    end,
		  {P,_Ref} =
		      spawn_monitor(
			fun() ->
				progress_map(Collector,ReportInterval,File,Fun,L1)
			end),
		  {L2,[P|Ps]}
	  end,
	  {List,[]},
	  lists:seq(1,NProcs)),
    collect(Pids,[]).

progress_map(Collector,ReportInterval,File,Fun,List) ->
    Fd = open(File),
    init_progress(ReportInterval, fun(_) -> Collector ! progress end, ok),
    progress_map(Fd,Fun,List,[]).
progress_map(Fd,Fun,[H|T],Acc) ->
    update_progress(),
    progress_map(Fd,Fun,T,[Fun(Fd,H)|Acc]);
progress_map(Fd,_Fun,[],Acc) ->
    close(Fd),
    exit({pmap_done,Acc}).

collect([],Acc) ->
    end_progress(),
    lists:append(Acc);
collect(Pids,Acc) ->
    receive
	progress ->
	    update_progress(),
	    collect(Pids,Acc);
	{'DOWN', _Ref, process, Pid, {pmap_done,Result}} ->
	    collect(lists:delete(Pid,Pids),[Result|Acc]);
        {'DOWN', _Ref, process, Pid, _Error} ->
            Warning =
                "WARNING: an error occured while parsing data.\n" ++
                case get(truncated) of
                    true -> "This might be because the dump is truncated.\n";
                    false -> ""
                end,
            io:format(Warning),
            collect(lists:delete(Pid,Pids),Acc)
    end.

%%%-----------------------------------------------------------------
%%% Help functions for progress reporting

%% Set text in progress dialog and initialize the progress counter
init_progress(Report,N) ->
    observer_lib:report_progress({ok,Report}),
    Interval = (N div 100) + 1,
    Fun = fun(P0) -> P=P0+1,observer_lib:report_progress({ok,P}),P end,
    init_progress(Interval,Fun,0).
init_progress(Interval,Fun,Acc) ->
    put(progress,{Interval,Interval,Fun,Acc}),
    ok.

%% Count progress and report on given interval
update_progress() ->
    update_progress(1).
update_progress(Processed) ->
    do_update_progress(get(progress),Processed).

do_update_progress({Count,Interval,Fun,Acc},Processed) when Processed>Count ->
    do_update_progress({Interval,Interval,Fun,Fun(Acc)},Processed-Count);
do_update_progress({Count,Interval,Fun,Acc},Processed) ->
    put(progress,{Count-Processed,Interval,Fun,Acc}),
    ok.

%% End progress reporting for this item
end_progress() ->
    end_progress({ok,100}).
end_progress(Report) ->
    observer_lib:report_progress(Report),
    erase(progress),
    ok.<|MERGE_RESOLUTION|>--- conflicted
+++ resolved
@@ -823,19 +823,6 @@
 		    {Tag,Id,Rest,N1} = tag(Fd,TagAndRest,1),
 		    case Tag of
 			?erl_crash_dump ->
-<<<<<<< HEAD
-			    reset_tables(),
-			    insert_index(Tag,Id,N1+1),
-			    put_last_tag(Tag,""),
-                            DumpVsn = [list_to_integer(L) ||
-                                          L<-string:lexemes(Id,".")],
-                            AddrAdj = get_bin_addr_adj(DumpVsn),
-                            indexify(Fd,AddrAdj,Rest,N1),
-			    end_progress(),
-			    check_if_truncated(),
-			    close(Fd),
-                            {ok,DumpVsn};
-=======
                             case check_dump_version(Id) of
                                 {ok,DumpVsn} ->
                                     reset_tables(),
@@ -851,7 +838,6 @@
                                     close(Fd),
                                     Error
                             end;
->>>>>>> 3a7743ab
 			_Other ->
 			    R = io_lib:format(
 				  "~ts is not an Erlang crash dump~n",
@@ -880,7 +866,7 @@
     end.
 
 check_dump_version(Vsn) ->
-    DumpVsn = [list_to_integer(L) || L<-string:tokens(Vsn,".")],
+    DumpVsn = [list_to_integer(L) || L<-string:lexemes(Vsn,".")],
     if DumpVsn > ?max_dump_version ->
             Info =
                 "This Crashdump Viewer is too old for the given "
