--- conflicted
+++ resolved
@@ -31,11 +31,7 @@
   </header>
   <p>This document describes the changes made to the Crypto application.</p>
 
-<<<<<<< HEAD
 <section><title>Crypto 5.1</title>
-=======
-<section><title>Crypto 5.0.6.1</title>
->>>>>>> 325a5920
 
     <section><title>Fixed Bugs and Malfunctions</title>
       <list>
@@ -50,7 +46,6 @@
           <p>
 	    Own Id: OTP-17858 Aux Id: ERIERL-728 </p>
         </item>
-<<<<<<< HEAD
         <item>
           <p>
 	    Remove faulty types <c>run_time_error()</c> and
@@ -182,8 +177,26 @@
 	    Own Id: OTP-18086 Aux Id: OTP-16282, OTP-16643,
 	    OTP-16644, OTP-17701, OTP-17702, OTP-17704 </p>
         </item>
-=======
->>>>>>> 325a5920
+      </list>
+    </section>
+
+</section>
+
+<section><title>Crypto 5.0.6.1</title>
+
+    <section><title>Fixed Bugs and Malfunctions</title>
+      <list>
+        <item>
+	    <p>Fix timing bug in ensure_engine_loaded</p> <p>When two
+	    ensure_engine_loaded() calls were done in parallel there
+	    was a possibility that a crypto lib function was called
+	    by both instead of just one of them which resulted in an
+	    error. This is solved by moving the implementation from
+	    erlang down into a NIF function that uses a mutex to
+	    protect the sensitive part.</p>
+          <p>
+	    Own Id: OTP-17858 Aux Id: ERIERL-728 </p>
+        </item>
       </list>
     </section>
 
