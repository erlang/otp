--- conflicted
+++ resolved
@@ -31,7 +31,6 @@
   </header>
   <p>This document describes the changes made to the Crypto application.</p>
 
-<<<<<<< HEAD
 <section><title>Crypto 5.1.1</title>
 
     <section><title>Fixed Bugs and Malfunctions</title>
@@ -236,9 +235,6 @@
 </section>
 
 <section><title>Crypto 5.0.6.1</title>
-=======
-<section><title>Crypto 4.9.0.3</title>
->>>>>>> 8e920167
 
     <section><title>Fixed Bugs and Malfunctions</title>
       <list>
@@ -253,7 +249,6 @@
           <p>
 	    Own Id: OTP-17858 Aux Id: ERIERL-728 </p>
         </item>
-<<<<<<< HEAD
       </list>
     </section>
 
@@ -633,14 +628,33 @@
 	    Add prop_aead attribute to map from crypto:cipher_info/1.</p>
           <p>
 	    Own Id: OTP-17313 Aux Id: PR-4686 </p>
-=======
+        </item>
+      </list>
+    </section>
+
+</section>
+
+<section><title>Crypto 4.9.0.3</title>
+
+    <section><title>Fixed Bugs and Malfunctions</title>
+      <list>
+        <item>
+	    <p>Fix timing bug in ensure_engine_loaded</p> <p>When two
+	    ensure_engine_loaded() calls were done in parallel there
+	    was a possibility that a crypto lib function was called
+	    by both instead of just one of them which resulted in an
+	    error. This is solved by moving the implementation from
+	    erlang down into a NIF function that uses a mutex to
+	    protect the sensitive part.</p>
+          <p>
+	    Own Id: OTP-17858 Aux Id: ERIERL-728 </p>
+        </item>
         <item>
 	    <p> Remove all references correctly in the garbage
 	    collection if an engine handle was not explicit unloaded.
 	    </p>
           <p>
 	    Own Id: OTP-18152</p>
->>>>>>> 8e920167
         </item>
       </list>
     </section>
