<?xml version="1.0" encoding="utf-8" ?>
<!DOCTYPE chapter SYSTEM "chapter.dtd">

<chapter>
  <header>
    <copyright>
      <year>1999</year><year>2023</year>
      <holder>Ericsson AB. All Rights Reserved.</holder>
    </copyright>
    <legalnotice>
      Licensed under the Apache License, Version 2.0 (the "License");
      you may not use this file except in compliance with the License.
      You may obtain a copy of the License at
 
          http://www.apache.org/licenses/LICENSE-2.0

      Unless required by applicable law or agreed to in writing, software
      distributed under the License is distributed on an "AS IS" BASIS,
      WITHOUT WARRANTIES OR CONDITIONS OF ANY KIND, either express or implied.
      See the License for the specific language governing permissions and
      limitations under the License.

    </legalnotice>

    <title>Crypto Release Notes</title>
    <prepared>Peter H&ouml;gfeldt</prepared>
    <docno></docno>
    <date>2003-06-06</date>
    <rev>B</rev>
    <file>notes.xml</file>
  </header>
  <p>This document describes the changes made to the Crypto application.</p>

<<<<<<< HEAD
<section><title>Crypto 5.3</title>
=======
<section><title>Crypto 5.0.6.4</title>
>>>>>>> 92879e99

    <section><title>Fixed Bugs and Malfunctions</title>
      <list>
        <item>
          <p>
	    Fix VM crash caused by <c>crypto being</c> purged and
	    reloaded (by init:restart for example) on OS with musl
	    libc (such as Alpine linux).</p>
          <p>
	    Own Id: OTP-18670 Aux Id: GH-7436, PR-7450 </p>
        </item>
<<<<<<< HEAD
        <item>
          <p>
	    Improved understanding of LibreSSL versions. Support
	    chacha20 and chacha20_poly1305 for LibreSSL 3.7. Reflect
	    removal of support for the DSS/DSA algorithm which was
	    done in LibreSSL 2.6.1.</p>
          <p>
	    Own Id: OTP-18758 Aux Id: PR-7209 </p>
        </item>
      </list>
    </section>


    <section><title>Improvements and New Features</title>
      <list>
        <item>
          <p>
	    FIPS supported by <c>crypto</c> for OpenSSL 3.0.* and
	    3.1.*.</p>
          <p>
	    Own Id: OTP-18666 Aux Id: PR-7392 </p>
        </item>
      </list>
    </section>

</section>

<section><title>Crypto 5.2</title>

    <section><title>Fixed Bugs and Malfunctions</title>
      <list>
        <item>
          <p>
	    Fix cmac_update aes_128_cbc for LibreSSL.</p>
          <p>
	    Own Id: OTP-18571</p>
        </item>
      </list>
    </section>


    <section><title>Improvements and New Features</title>
      <list>
        <item>
          <p>
	    Add support for SHAKE128 and SHAKE256.</p>
          <p>
	    Own Id: OTP-18204 Aux Id: PR-6203 </p>
        </item>
        <item>
          <p>
	    Make the <c>-DOPENSSL_API_COMPAT</c> flag work without
	    warnings.</p>
          <p>
	    Own Id: OTP-18206 Aux Id: PR-6167 </p>
        </item>
        <item>
          <p>
	    Replace size/1 with either tuple_size/1 or byte_size/1</p>
          <p>
	    The <c>size/1</c> BIF is not optimized by the JIT, and
	    its use can result in worse types for Dialyzer.</p>
          <p>
	    When one knows that the value being tested must be a
	    tuple, <c>tuple_size/1</c> should always be preferred.</p>
          <p>
	    When one knows that the value being tested must be a
	    binary, <c>byte_size/1</c> should be preferred. However,
	    <c>byte_size/1</c> also accepts a bitstring (rounding up
	    size to a whole number of bytes), so one must make sure
	    that the call to <c>byte_size/</c> is preceded by a call
	    to <c>is_binary/1</c> to ensure that bitstrings are
	    rejected. Note that the compiler removes redundant calls
	    to <c>is_binary/1</c>, so if one is not sure whether
	    previous code had made sure that the argument is a
	    binary, it does not harm to add an <c>is_binary/1</c>
	    test immediately before the call to <c>byte_size/1</c>.</p>
          <p>
	    Own Id: OTP-18405 Aux Id:
	    GH-6672,PR-6702,PR-6768,PR-6700,PR-6769,PR-6812,PR-6814 </p>
        </item>
        <item>
	    <p> Handling of <c>on_load</c> modules during boot has
	    been improved by adding an extra step in the boot order
	    for embedded mode that runs all <c>on_load</c> handlers,
	    instead of relying on explicit invocation of them, later,
	    when the kernel supervision tree starts. </p><p> This is
	    mostly a code improvement and OTP internal simplification
	    to avoid future bugs and to simplify code maintenance.
	    </p>
          <p>
	    Own Id: OTP-18447</p>
        </item>
      </list>
    </section>

</section>

<section><title>Crypto 5.1.4.1</title>

    <section><title>Fixed Bugs and Malfunctions</title>
      <list>
        <item>
          <p>
	    Fix VM crash caused by <c>crypto being</c> purged and
	    reloaded (by init:restart for example) on OS with musl
	    libc (such as Alpine linux).</p>
          <p>
	    Own Id: OTP-18670 Aux Id: GH-7436, PR-7450 </p>
        </item>
      </list>
    </section>

</section>

<section><title>Crypto 5.1.4</title>

    <section><title>Fixed Bugs and Malfunctions</title>
      <list>
        <item>
          <p>
	    With this change, random errors are fixed for
	    crypto:generate_key calls with OpenSSL 3.</p>
          <p>
	    Own Id: OTP-18555</p>
        </item>
      </list>
    </section>

</section>

<section><title>Crypto 5.1.3</title>

    <section><title>Fixed Bugs and Malfunctions</title>
      <list>
        <item>
          <p>
	    A user defined runtime library path configured using
	    <c>--with-ssl-rpath=&lt;PATHS&gt;</c> could fail to be
	    enabled.</p>
          <p>
	    Own Id: OTP-18384 Aux Id: PR-6596 </p>
        </item>
        <item>
          <p>
	    Ensure that <c>configure</c> fails if a user defined
	    runtime library path has been passed by the user, but
	    cannot set.</p>
          <p>
	    Own Id: OTP-18408</p>
        </item>
      </list>
    </section>

</section>

<section><title>Crypto 5.1.2</title>

    <section><title>Fixed Bugs and Malfunctions</title>
      <list>
        <item>
	    <p>Fix configure with <c>--with-ssl</c> and
	    <c>--disable-dynamic-ssl-lib</c> on Windows.</p>
          <p>
	    Own Id: OTP-18147 Aux Id: GH-6024, PR-6056 </p>
        </item>
        <item>
	    <p> Remove all references correctly in the garbage
	    collection if an engine handle was not explicit unloaded.
	    </p>
          <p>
	    Own Id: OTP-18152</p>
        </item>
        <item>
	    <p>Changed the behaviour of the engine load/unload
	    functions</p> <p> The engine load/unload functions have
	    got changed semantics to get a more consistent behaviour
	    and work correct when variables are garbage collected.
	    </p> <p> The load functions now don't register the
	    methods for the engine to replace. That will now be
	    handled with the new functions
	    engine_register/engine_unregister if needed. </p> <p>
	    Some functions are removed from the documentation and
	    therefor the API, but they are left in the code for
	    compatibility. </p> <list> <item>engine_load/4: is now
	    the same as engine_load/3</item> <item>engine_unload/2:
	    is now the same as engine_unload/1</item>
	    <item>ensure_engine_loaded/3: is now the same as
	    ensure_engine_loaded/2</item>
	    <item>ensure_engine_unloaded/1, ensure_engine_unloaded/2:
	    is now the same as engine_unload/1</item> </list>
          <p>
	    *** POTENTIAL INCOMPATIBILITY ***</p>
          <p>
	    Own Id: OTP-18172 Aux Id: ERIERL-826 </p>
        </item>
        <item>
          <p>
	    Fixed a naming bug for AES-CFB and Blowfish-CFB/OFB when
	    linked with OpenSSL 3.0 cryptolib.</p>
          <p>
	    Own Id: OTP-18200</p>
        </item>
        <item>
          <p>
	    Sign/verify does now behave as in OTP-24 and earlier for
	    eddsa.</p>
          <p>
	    Own Id: OTP-18205 Aux Id: GH-6219 </p>
        </item>
      </list>
    </section>


    <section><title>Improvements and New Features</title>
      <list>
        <item>
          <p>
	    Pass elliptic curve names from crypto.erl to crypto's
	    nif.</p>
          <p>
	    Own Id: OTP-18037</p>
        </item>
        <item>
          <p>
	    The configure option <c>--disable-deprecated-warnings</c>
	    is removed. It was used for some releases when the
	    support for OpenSSL 3.0 was not completed. It is not
	    needed in OTP 25.</p>
          <p>
	    Own Id: OTP-18133</p>
        </item>
        <item>
          <p>
	    Crypto is now considered to be usable with the OpenSSL
	    3.0 cryptolib for production code.</p>
          <p>
	    ENGINE and FIPS are not yet fully functional.</p>
          <p>
	    Own Id: OTP-18153</p>
        </item>
        <item>
          <p>
	    Do not exit if the legacy provider is missing in
	    libcrypto 3.0.</p>
          <p>
	    Own Id: OTP-18217</p>
        </item>
      </list>
    </section>

</section>

<section><title>Crypto 5.1.1</title>

    <section><title>Fixed Bugs and Malfunctions</title>
      <list>
        <item>
          <p>
	    Note in the documentation that MODP (rfc3526) groups and
	    OpenSSL 3.0 can give an error if a call to
	    <c>crypto:generate_key/2</c> specifies a key length, and
	    that length is to small.</p>
          <p>
	    Own Id: OTP-18046</p>
        </item>
      </list>
    </section>


    <section><title>Improvements and New Features</title>
      <list>
        <item>
          <p>
	    The cmac now uses only the 3.0 API</p>
          <p>
	    Own Id: OTP-18010</p>
        </item>
        <item>
          <p>
	    Documentation is now updated with which OpenSSL cryptolib
	    versions that OTP currently is tested.</p>
          <p>
	    Own Id: OTP-18132</p>
        </item>
      </list>
    </section>

</section>

<section><title>Crypto 5.1</title>

    <section><title>Fixed Bugs and Malfunctions</title>
      <list>
        <item>
	    <p>Fix timing bug in ensure_engine_loaded</p> <p>When two
	    ensure_engine_loaded() calls were done in parallel there
	    was a possibility that a crypto lib function was called
	    by both instead of just one of them which resulted in an
	    error. This is solved by moving the implementation from
	    erlang down into a NIF function that uses a mutex to
	    protect the sensitive part.</p>
          <p>
	    Own Id: OTP-17858 Aux Id: ERIERL-728 </p>
        </item>
        <item>
          <p>
	    Remove faulty types <c>run_time_error()</c> and
	    <c>descriptive_error()</c>.</p>
          <p>
	    Own Id: OTP-17984</p>
        </item>
      </list>
    </section>


    <section><title>Improvements and New Features</title>
      <list>
        <item>
          <p>
	    Input for <c>configure</c> scripts adapted to
	    <c>autoconf</c> 2.71.</p>
          <p>
	    Own Id: OTP-17414 Aux Id: PR-4967 </p>
        </item>
        <item>
          <p>
	    Add crypto:hash_equals/2</p>
          <p>
	    Own Id: OTP-17471 Aux Id: PR-4750 </p>
        </item>
        <item>
          <p>
	    Add /opt/homebrew/opt/openssl to standard locations to
	    search for OpenSSL cryptolib.</p>
          <p>
	    Own Id: OTP-17561</p>
        </item>
        <item>
          <p>
	    <c>crypto_dyn_iv_init/3</c> and
	    <c>crypto_dyn_iv_update/3</c> are deprecated.</p>
          <p>
	    Own Id: OTP-17870</p>
        </item>
        <item>
          <p>
	    The information in error messages are increased.</p>
          <p>
	    Previously the error was signaled with en error class
	    exception <c>badarg</c>, <c>notsup</c> or <c>error</c>,
	    and also in some more ways like an other exception or a
	    return value in a non-standardized format.</p>
          <p>
	    Now it is an error-class exception
	    <c>{notsup|badarg|error, InfoFromCfile,
	    Description::string()}</c>.</p>
          <p>
	    The <c>InfoFromCfile</c> is a term with name and line
	    number of the C-file where the error was found. This is
	    primarily intended for a crypto maintainer or an advanced
	    user to find the cause of complicated errors - maybe in
	    crypto itself. The contents of that term might be changed
	    in the future.</p>
          <p>
	    The <c>Description</c> is a clear text string that
	    describes the error. In case of <c>badarg</c> and
	    <c>notsup</c> the intention is that it should help the
	    user to find the cause ("Bad key size" as an example).
	    Specially for some <c>error</c> that are unlikely, the
	    string may not be possible to understand without deep
	    knowledge of the underlying cryptolib. Such messages are
	    intended for a crypto maintainer.</p>
          <p>
	    The first element on call stack (the <c>S</c> in <c>try
	    ... catch error:E:S .... end</c>) gives more information
	    like the actual argument list in the call of crypto and
	    the argument number (if possible) in the call to the NIF
	    inside crypto.</p>
          <p>
	    The functions in crypto affected by this change are:</p>
          <p>
	    sign/4, sign/5, verify/5, verify/6,</p>
          <p>
	    generate_key/2, generate_key/3, compute_key/4,</p>
          <p>
	    hash/2, hash/4, hash_init/1, hash_update/4, hash_final/1,</p>
          <p>
	    mac/3,4, mac_init/3, mac_update/2, mac_final/2,</p>
          <p>
	    pbkdf2_hmac/5,</p>
          <p>
	    public_encrypt/4, private_decrypt/4, private_encrypt/4,
	    public_decrypt/4</p>
          <p>
	    This schema was introduced earlier in:</p>
          <p>
	    crypto_init/3, crypto_init/4, crypto_update/2,
	    crypto_final/1, crypto_get_data/1,</p>
          <p>
	    crypto_one_time/4, crypto_one_time/5,
	    crypto_one_time_aead/6, crypto_one_time_aead/7</p>
          <p>
	    *** POTENTIAL INCOMPATIBILITY ***</p>
          <p>
	    Own Id: OTP-17965</p>
        </item>
        <item>
          <p>
	    Add Output Feedback mode (OFB) support for AES encryption
	    / decryption for key sizes of 128, 192 and 256 bits.</p>
          <p>
	    Own Id: OTP-18067 Aux Id: PR-5866 </p>
        </item>
        <item>
          <p>
	    The cryptolib API deprecated in OpenSSL 3.0 is now no
	    longer used with a few exceptions listed below.</p>
          <p>
	    Although OpenSSL 3.0.x itself is stable, its usage in
	    OTP/crypto should still not be considered suitable for
	    production code.</p>
          <p>
	    The use of ENGINEs is still disabled by default when
	    using 3.0.</p>
          <p>
	    Deprecated functions are still called in the
	    otp_test_engine.c (only used in tests), in mac.c
	    (EVP_PKEY_new_CMAC_key) and five function calls in ec.c
	    (EVP_PKEY_assign, EC_KEY_get_conv_form,
	    EVP_PKEY_get1_EC_KEY, EC_KEY_get0_group and
	    EC_KEY_set_public_key).</p>
          <p>
	    Own Id: OTP-18086 Aux Id: OTP-16282, OTP-16643,
	    OTP-16644, OTP-17701, OTP-17702, OTP-17704 </p>
        </item>
=======
>>>>>>> 92879e99
      </list>
    </section>

</section>

<section><title>Crypto 5.0.6.3</title>

    <section><title>Fixed Bugs and Malfunctions</title>
      <list>
        <item>
	    <p>Changed the behaviour of the engine load/unload
	    functions</p> <p> The engine load/unload functions have
	    got changed semantics to get a more consistent behaviour
	    and work correct when variables are garbage collected.
	    </p> <p> The load functions now don't register the
	    methods for the engine to replace. That will now be
	    handled with the new functions
	    engine_register/engine_unregister if needed. </p> <p>
	    Some functions functions are removed from the
	    documentation and therefor the API, but they are left in
	    the code for compatibility. </p> <list>
	    <item>engine_load/4: is now the same as
	    engine_load/3</item> <item>engine_unload/2: is now the
	    same as engine_unload/1</item>
	    <item>ensure_engine_loaded/3: is now the same as
	    ensure_engine_loaded/2</item>
	    <item>ensure_engine_unloaded/1, ensure_engine_unloaded/2:
	    is now the same as engine_unload/1</item> </list>
          <p>
	    *** POTENTIAL INCOMPATIBILITY ***</p>
          <p>
	    Own Id: OTP-18172 Aux Id: ERIERL-826 </p>
        </item>
      </list>
    </section>

</section>

<section><title>Crypto 5.0.6.2</title>

    <section><title>Fixed Bugs and Malfunctions</title>
      <list>
        <item>
	    <p>Fix configure with <c>--with-ssl</c> and
	    <c>--disable-dynamic-ssl-lib</c> on Windows.</p>
          <p>
	    Own Id: OTP-18147 Aux Id: GH-6024, PR-6056 </p>
        </item>
      </list>
    </section>

</section>

<section><title>Crypto 5.0.6.1</title>

    <section><title>Fixed Bugs and Malfunctions</title>
      <list>
        <item>
	    <p>Fix timing bug in ensure_engine_loaded</p> <p>When two
	    ensure_engine_loaded() calls were done in parallel there
	    was a possibility that a crypto lib function was called
	    by both instead of just one of them which resulted in an
	    error. This is solved by moving the implementation from
	    erlang down into a NIF function that uses a mutex to
	    protect the sensitive part.</p>
          <p>
	    Own Id: OTP-17858 Aux Id: ERIERL-728 </p>
        </item>
      </list>
    </section>

</section>

<section><title>Crypto 5.0.6</title>

    <section><title>Improvements and New Features</title>
      <list>
        <item>
          <p>
	    The crypto app in OTP can since OTP-24.2 be compiled,
	    linked and used with the new OpenSSL 3.0 cryptolib.</p>
          <p>
	    The crypto app has 3.0 support has been improved, but is
	    still <em>*not recommended*</em> for other usages than
	    experiments and alpha testing. There are not yet any
	    guaranties that it works, not even together with other
	    OTP applications like for example SSL and SSH, although
	    there are no known errors.</p>
          <p>
	    Since the previous release, OTP-24.2, the following
	    improvements have been done:</p>
          <p>
	    - It has been tested during nearly every nightly test on
	    the OTP lab</p>
          <p>
	    - The hash algorithms <c>md4</c> and <c>ripemd160</c>
	    have been enabled with OpenSSL 3.0.</p>
          <p>
	    - The ciphers <c>blowfish_cbc</c>, <c>blowfish_ecb</c>,
	    <c>des_cbc</c>, <c>des_cfb</c>, <c>des_ecb</c>,
	    <c>rc2_cbc</c> and <c>rc4</c> have been enabled with
	    OpenSSL 3.0.</p>
          <p>
	    Disabled or unsupported with OpenSSL 3.0 are still:</p>
          <p>
	    - ENGINE support</p>
          <p>
	    - FIPS mode</p>
          <p>
	    - Other providers than the built-in ones</p>
          <p>
	    - Compiling and linking with OpenSSL 3.0 cryptolib in
	    compatibility modes (for example to behave as 1.1.1) </p>
          <p>
	    and, the ciphers <c>blowfish_cfb64</c> and
	    <c>blowfish_ofb64</c> are not supported and will not be
	    either.</p>
          <p>
	    Deprecated functions in the OpenSSL 3.0 cryptolib must
	    not be disabled as OTP/crypto still uses some of the
	    deprecated API functions. The gcc flag
	    <c>-Wno-deprecated-declarations</c> is set to prevent
	    deprecation warnings to be printed when compiling.</p>
          <p>
	    Own Id: OTP-17812 Aux Id: OTP-16646, OTP-16282 </p>
        </item>
        <item>
          <p>
	    Crypto is adapted to LibreSSL 3.5.0 on OpenBSD.</p>
          <p>
	    Own Id: OTP-17941 Aux Id: OTP-17942 </p>
        </item>
        <item>
          <p>
	    New configure option ( <c>--disable-otp-test-engine</c>)
	    to prohibit the build of the OTP test engine used in some
	    test suites.</p>
          <p>
	    The reason is that the test engine could be hard to
	    compile on for instance LibreSSL 3.5.0. For that
	    particular cryptolib version (or higher), this configure
	    option is set automatically.</p>
          <p>
	    Own Id: OTP-17942 Aux Id: OTP-17941 </p>
        </item>
      </list>
    </section>

</section>

<section><title>Crypto 5.0.5</title>

    <section><title>Fixed Bugs and Malfunctions</title>
      <list>
        <item>
          <p>
	    Fixed the C-warning "implicit declaration of function
	    'OpenSSL_version_num'" if compiling with an early
	    LibreSSL version.</p>
          <p>
	    Own Id: OTP-17637</p>
        </item>
        <item>
          <p>
	    FIPS availability was not checked correctly for AEAD
	    ciphers.</p>
          <p>
	    Own Id: OTP-17740</p>
        </item>
        <item>
          <p>
	    Fixed that cipher aliases (like aes_cbc etc) could be
	    present even if the aliased cipher(s) (like aes_128_cbc,
	    aes_256_cbc,... etc) was missing.</p>
          <p>
	    Own Id: OTP-17741</p>
        </item>
      </list>
    </section>


    <section><title>Improvements and New Features</title>
      <list>
        <item>
          <p>
	    The crypto app in OTP can now be compiled, linked and
	    used with the new OpenSSL 3.0 cryptolib.</p>
          <p>
	    It has not yet been extensively tested and is in this
	    release <em>*not recommended*</em> for other usages than
	    experiments and alpha testing. There are not yet any
	    guaranties that it works, not even together with other
	    OTP applications like for example SSL and SSH, although
	    there are no known errors.</p>
          <p>
	    Compiling and linking with OpenSSL 3.0 cryptolib in
	    compatibility modes (for example to behave as 1.1.1) are
	    not tested. It is not tested with external providers.</p>
          <p>
	    The support for FIPS mode does not yet work, and is
	    disabled when compiled with OpenSSL 3.0.</p>
          <p>
	    Deprecated functions in the OpenSSL 3.0 cryptolib must
	    not be disabled as OTP/crypto still uses some of the
	    deprecated API functions. The gcc flag
	    <c>-Wno-deprecated-declarations</c> is set to prevent
	    deprecation warnings to be printed when compiling.</p>
          <p>
	    The hash algorithms <c>md4</c> and <c>ripemd160</c> are
	    disabled temporarily when compiled with OpenSSL 3.0.</p>
          <p>
	    The ciphers <c>blowfish_cbc</c>, <c>blowfish_cfb64</c>,
	    <c>blowfish_ecb</c>, <c>blowfish_ofb64</c>,
	    <c>des_cbc</c>, <c>des_cfb</c>, <c>des_ecb</c>,
	    <c>rc2_cbc</c> and <c>rc4</c> are disabled temporarily
	    when compiled with OpenSSL 3.0.</p>
          <p>
	    Own Id: OTP-16646 Aux Id: OTP-16282 </p>
        </item>
        <item>
          <p>
	    The error handling in crypto is partly refactored using
	    the new error reporting support. Errors earlier
	    propagated like exceptions are still so, but when the
	    failing function is called from the terminal - for
	    example during failure hunting - a more descriptive text
	    is produced.</p>
          <p>
	    Own Id: OTP-17241</p>
        </item>
        <item>
          <p>
	    A new function <c>crypto:info/0</c> which presents some
	    data about the compilation and linkage of the crypto nif
	    is added.</p>
          <p>
	    Own Id: OTP-17603</p>
        </item>
        <item>
          <p>
	    Added the <c>pbkdf2_hmac/5</c> function to the crypto
	    module.</p>
          <p>
	    It calls the <c>PKCS5_PBKDF2_HMAC</c> function which
	    implements PBKD2 with HMAC in an efficient way.</p>
          <p>
	    Own Id: OTP-17808 Aux Id: PR-5421 </p>
        </item>
      </list>
    </section>

</section>

<section><title>Crypto 5.0.4</title>

    <section><title>Fixed Bugs and Malfunctions</title>
      <list>
        <item>
          <p>
	    Fixed minor memory leak at <c>crypto</c> module purge.</p>
          <p>
	    Own Id: OTP-17668 Aux Id: PR-5245 </p>
        </item>
        <item>
          <p>
	    Fix possible inconsistency in fips mode when linking with
	    some cryptolibs.</p>
          <p>
	    Own Id: OTP-17672</p>
        </item>
      </list>
    </section>

</section>

<section><title>Crypto 5.0.3</title>

    <section><title>Fixed Bugs and Malfunctions</title>
      <list>
        <item>
          <p>
	    Fix bug in <c>crypto:ensure_engine_unloaded</c>. Also
	    fixed minor memory leak related to engine unloading.</p>
          <p>
	    Own Id: OTP-17593 Aux Id: ERIERL-679 </p>
        </item>
        <item>
          <p>
	    Fixes that FIPS enable and disable (or vice versa) on
	    Windows sometimes leads to core dump at the time of
	    process exit.</p>
          <p>
	    Own Id: OTP-17618 Aux Id: PR-5126, GH-4920 </p>
        </item>
      </list>
    </section>


    <section><title>Improvements and New Features</title>
      <list>
        <item>
          <p>
	    Disable fips if cryptolib &lt; 1.0.1 and OTP/crypto is
	    configured with --enable-fips</p>
          <p>
	    If not, there could be compiling or loading problems with
	    antique OpenSSL versions.</p>
          <p>
	    Own Id: OTP-17389</p>
        </item>
      </list>
    </section>

</section>

<section><title>Crypto 5.0.2</title>

    <section><title>Fixed Bugs and Malfunctions</title>
      <list>
        <item>
          <p>
	    EC keys are now zero-padded to the expected length if
	    needed.</p>
          <p>
	    Own Id: OTP-17442 Aux Id: GH-4861 </p>
        </item>
      </list>
    </section>

</section>

<section><title>Crypto 5.0.1</title>

    <section><title>Fixed Bugs and Malfunctions</title>
      <list>
        <item>
          <p>
	    Removed a risk for coredump.</p>
          <p>
	    Own Id: OTP-17391 Aux Id: GH-4810 </p>
        </item>
        <item>
          <p>
	    Fixed and documented the <c>DED_LDFLAGS_CONFTEST</c>
	    configuration variable in
	    <c>$ERL_TOP/HOWTO/INSTALL.md</c>.</p>
          <p>
	    Own Id: OTP-17419 Aux Id: GH-4821 </p>
        </item>
        <item>
          <p>
	    Commit of generated <c>configure</c> script.</p>
          <p>
	    Own Id: OTP-17420 Aux Id: OTP-17398, GH-4821 </p>
        </item>
      </list>
    </section>

</section>

<section><title>Crypto 5.0</title>

    <section><title>Fixed Bugs and Malfunctions</title>
      <list>
        <item>
          <p>
	    Add <c>/usr/local/opt/openssl</c> to the openssl
	    configure search path. This path is where some tools on
	    OS X place openssl.</p>
          <p>
	    Own Id: OTP-16882</p>
        </item>
        <item>
          <p>
	    Fix compiler warnings produced by the clang compiler.</p>
          <p>
	    Own Id: OTP-17105 Aux Id: PR-2872 </p>
        </item>
        <item>
	    <p> The <c>configure</c> scripts in <c>crypto</c> and
	    <c>erts</c> now fail if a requested feature cannot be
	    enabled. </p> <p> Large parts of the <c>configure</c>
	    script of <c>crypto</c> have been rewritten with various
	    improvements and bug fixes. It is now better at finding
	    usable OpenSSL libraries, but will in the following cases
	    fail to detect OpenSSL libraries where it previously
	    sometimes detected the libraries by chance: </p> <list>
	    <item> OpenSSL installations with <c>include</c>
	    directory and <c>lib</c> directory parts installed in
	    different base directories. In order to detect such
	    installations after this change, the user must explicitly
	    specify the locations using the <seeguide
	    marker="system/installation_guide:INSTALL#Advanced-configuration-and-build-of-ErlangOTP_Configuring"><c>--with-ssl=&lt;path&gt;</c></seeguide>
	    and the <seeguide
	    marker="system/installation_guide:INSTALL#Advanced-configuration-and-build-of-ErlangOTP_Configuring"><c>--with-ssl-incl=&lt;path&gt;</c></seeguide>
	    <c>configure</c> command line arguments. </item> <item>
	    When building with old <c>gcc</c> compilers or other
	    compilers on Debian derivatives with multiarch
	    directories under the <c>lib</c> directory. In order to
	    detect such installations after this change, the user
	    must explicitly specify the multiarch directory name
	    using the <seeguide
	    marker="system/installation_guide:INSTALL#Advanced-configuration-and-build-of-ErlangOTP_Configuring"><c>--with-ssl-lib-subdir=lib/&lt;multiarch-dir&gt;</c></seeguide>
	    <c>configure</c> command line argument. </item> </list>
          <p>
	    Own Id: OTP-17254 Aux Id: ERIERL-618, GH-4230 </p>
        </item>
        <item>
          <p>
	    The value 'none' was missing in the specs of
	    crypto:sign/4 and crypto:verify/6.</p>
          <p>
	    Own Id: OTP-17312 Aux Id: PR-4723 </p>
        </item>
      </list>
    </section>


    <section><title>Improvements and New Features</title>
      <list>
        <item>
          <p>
	    The functions and cipher names that were deprecated in
	    OTP-23.0 are now removed.</p>
          <p>
	    *** POTENTIAL INCOMPATIBILITY ***</p>
          <p>
	    Own Id: OTP-16656</p>
        </item>
        <item>
          <p>
	    Removed installed directory priv/obj/ containing
	    superfluous object files.</p>
          <p>
	    Own Id: OTP-17001 Aux Id: PR-2852 </p>
        </item>
        <item>
          <p>
	    TLS connections now support EdDSA certificates.</p>
          <p>
	    Own Id: OTP-17142 Aux Id: PR-4756, GH-4637, GH-4650 </p>
        </item>
        <item>
          <p>
	    Add prop_aead attribute to map from crypto:cipher_info/1.</p>
          <p>
	    Own Id: OTP-17313 Aux Id: PR-4686 </p>
        </item>
      </list>
    </section>

</section>

<section><title>Crypto 4.9.0.4</title>

    <section><title>Fixed Bugs and Malfunctions</title>
      <list>
        <item>
	    <p>Changed the behaviour of the engine load/unload
	    functions</p> <p> The engine load/unload functions have
	    got changed semantics to get a more consistent behaviour
	    and work correct when variables are garbage collected.
	    </p> <p> The load functions now don't register the
	    methods for the engine to replace. That will now be
	    handled with the new functions
	    engine_register/engine_unregister if needed. </p> <p>
	    Some functions functions are removed from the
	    documentation and therefor the API, but they are left in
	    the code for compatibility. </p> <list>
	    <item>engine_load/4: is now the same as
	    engine_load/3</item> <item>engine_unload/2: is now the
	    same as engine_unload/1</item>
	    <item>ensure_engine_loaded/3: is now the same as
	    ensure_engine_loaded/2</item>
	    <item>ensure_engine_unloaded/1, ensure_engine_unloaded/2:
	    is now the same as engine_unload/1</item> </list>
          <p>
	    *** POTENTIAL INCOMPATIBILITY ***</p>
          <p>
	    Own Id: OTP-18172 Aux Id: ERIERL-826 </p>
        </item>
      </list>
    </section>

</section>

<section><title>Crypto 4.9.0.3</title>

    <section><title>Fixed Bugs and Malfunctions</title>
      <list>
        <item>
	    <p>Fix timing bug in ensure_engine_loaded</p> <p>When two
	    ensure_engine_loaded() calls were done in parallel there
	    was a possibility that a crypto lib function was called
	    by both instead of just one of them which resulted in an
	    error. This is solved by moving the implementation from
	    erlang down into a NIF function that uses a mutex to
	    protect the sensitive part.</p>
          <p>
	    Own Id: OTP-17858 Aux Id: ERIERL-728 </p>
        </item>
        <item>
	    <p> Remove all references correctly in the garbage
	    collection if an engine handle was not explicit unloaded.
	    </p>
          <p>
	    Own Id: OTP-18152</p>
        </item>
      </list>
    </section>

</section>

<section><title>Crypto 4.9.0.2</title>

    <section><title>Fixed Bugs and Malfunctions</title>
      <list>
        <item>
          <p>
	    EC keys are now zero-padded to the expected length if
	    needed.</p>
          <p>
	    Own Id: OTP-17442 Aux Id: GH-4861 </p>
        </item>
      </list>
    </section>

</section>

<section><title>Crypto 4.9.0.1</title>

    <section><title>Fixed Bugs and Malfunctions</title>
      <list>
        <item>
          <p>
	    Removed a risk for coredump.</p>
          <p>
	    Own Id: OTP-17391 Aux Id: GH-4810 </p>
        </item>
        <item>
          <p>
	    Commit of generated <c>configure</c> script.</p>
          <p>
	    Own Id: OTP-17420 Aux Id: OTP-17398, GH-4821 </p>
        </item>
      </list>
    </section>

</section>

<section><title>Crypto 4.9</title>

    <section><title>Fixed Bugs and Malfunctions</title>
      <list>
        <item>
          <p>
	    Fix minor memory leaks in crypto ENGINE and robustify the
	    code.</p>
          <p>
	    Own Id: OTP-17212</p>
        </item>
        <item>
          <p>
	    The otp_test_engine no longer fails if NO_EC* is set in
	    the OpenSSL configuration.</p>
          <p>
	    Own Id: OTP-17256 Aux Id: PR-4580, GH-4573 </p>
        </item>
      </list>
    </section>


    <section><title>Improvements and New Features</title>
      <list>
        <item>
          <p>
	    Various address sanitizer support.</p>
          <p>
	    Own Id: OTP-16959 Aux Id: PR-2965 </p>
        </item>
        <item>
          <p>
	    EVP is now disabled for OpenSSL cryptolib versions up to
	    and including 1.0.2</p>
          <p>
	    Own Id: OTP-17116 Aux Id: PR-2972 </p>
        </item>
        <item>
          <p>
	    Warning for unused C function removed</p>
          <p>
	    Own Id: OTP-17145 Aux Id: OTP-17105, PR-2872 </p>
        </item>
      </list>
    </section>

</section>

<section><title>Crypto 4.8.3</title>

    <section><title>Fixed Bugs and Malfunctions</title>
      <list>
        <item>
          <p>
	    Adding missing flag in BN-calls in SRP.</p>
          <p>
	    Own Id: OTP-17107</p>
        </item>
      </list>
    </section>

</section>

<section><title>Crypto 4.8.2</title>

    <section><title>Fixed Bugs and Malfunctions</title>
      <list>
        <item>
          <p>
	    Fixed usage of <c>AC_CONFIG_AUX_DIRS()</c> macros in
	    configure script sources.</p>
          <p>
	    Own Id: OTP-17093 Aux Id: ERL-1447, PR-2948 </p>
        </item>
      </list>
    </section>

</section>

<section><title>Crypto 4.8.1</title>

    <section><title>Fixed Bugs and Malfunctions</title>
      <list>
        <item>
          <p>
	    Build the supported curves cache in the NIF when crypto
	    is loaded, no matter how it is loaded.</p>
          <p>
	    This prevents a possible problem with different processes
	    starting the crypto application concurrently.</p>
          <p>
	    Own Id: OTP-16819 Aux Id: PR-2720 </p>
        </item>
        <item>
          <p>
	    It is now possible to build with crypto and openssl
	    gprof-enabled and statically link them into the VM.</p>
          <p>
	    Own Id: OTP-17029</p>
        </item>
      </list>
    </section>


    <section><title>Improvements and New Features</title>
      <list>
        <item>
          <p>
	    Fixed performance loss in HMAC when using older OpenSSL
	    due to mutex issues.</p>
          <p>
	    A workaround is implemented to allow fallback from using
	    the EVP API for HMAC operations. On some architectures
	    this may improve the performance, especially with old
	    OpenSSL versions. This fallback to low-level functions is
	    always enabled for openssl versions before 1.0.2.</p>
          <p>
	    Own Id: OTP-17025 Aux Id: ERL-1400, PR-2877 </p>
        </item>
      </list>
    </section>

</section>

<section><title>Crypto 4.8</title>

    <section><title>Fixed Bugs and Malfunctions</title>
      <list>
        <item>
          <p>
	    Fix type spec bug in crypto for crypto_init and
	    crypto:one_time</p>
          <p>
	    Own Id: OTP-16658 Aux Id: OTP-15884, ERL-1257 </p>
        </item>
        <item>
          <p>
	    The deprecation message for crypto:rand_uniform/2
	    indicated a non-existent function. The correct one
	    (rand:uniform/1) is now suggested.</p>
          <p>
	    Own Id: OTP-16846 Aux Id: PR-2741 </p>
        </item>
      </list>
    </section>


    <section><title>Improvements and New Features</title>
      <list>
        <item>
          <p>
	    Implemented a workaround to allow fallback from using the
	    EVP API for Diffie-Hellman key generation</p>
          <p>
	    Own Id: OTP-16771 Aux Id: ERIERL-509 </p>
        </item>
        <item>
          <p>
	    The internal Diffie-Hellman high level API for key
	    generation was slow in old and by OpenSSL now unsupported
	    cryptolib versions (1.0.1 and earlier).</p>
          <p>
	    If such a cryptolib is used anyhow, the low-level API is
	    used internally in the crypto application.</p>
          <p>
	    Own Id: OTP-16774</p>
        </item>
      </list>
    </section>

</section>

<section><title>Crypto 4.7</title>

    <section><title>Fixed Bugs and Malfunctions</title>
      <list>
        <item>
          <p>
	    Crypto reported unsupported elliptic curves as supported
	    on e.g Fedora distros.</p>
          <p>
	    Own Id: OTP-16579 Aux Id: ERL-825 </p>
        </item>
      </list>
    </section>


    <section><title>Improvements and New Features</title>
      <list>
        <item>
          <p>
	    Support for ed25519 and ed448 added to
	    <c>crypto:generate_key</c>.</p>
          <p>
	    Own Id: OTP-15967 Aux Id: PR-2329 </p>
        </item>
        <item>
          <p>
	    The <seeguide marker="crypto:new_api#the-new-api">new
	    crypto functions api</seeguide> (crypto_init,
	    crypto_update and crypto_one_time) has been updated.</p>
          <p>
	    There is now a function <seemfa
	    marker="crypto:crypto#crypto_final/1"><c>crypto_final/1</c></seemfa>
	    and a possibility to set options in <seemfa
	    marker="crypto:crypto#crypto_init/3"><c>crypto_init/3</c></seemfa>
	    and <seemfa
	    marker="crypto:crypto#crypto_init/4"><c>crypto_init/4</c></seemfa>.
	    See the manual for details.</p>
          <p>
	    Own Id: OTP-16160</p>
        </item>
        <item>
          <p>
	    As <seeguide
	    marker="crypto:notes#crypto-4.5">announced</seeguide> in
	    OTP 22.0, a New API was introduced in CRYPTO. See the
	    <seeguide marker="crypto:new_api"><i>New and Old
	    API</i></seeguide> chapter in the CRYPTO User's Guide for
	    more information and suggested replacement functions.</p>
          <p>
	    <seeguide marker="crypto:new_api#the-old-api">The Old
	    API</seeguide> is now deprecated in OTP-23.0 and will be
	    removed in OTP-24.0.</p>
          <p>
	    This deprecation includes cipher names. See the section
	    <seeguide
	    marker="crypto:new_api#retired-cipher-names">Retired
	    cipher names</seeguide> in the crypto User's Guide,
	    chapter <seeguide marker="crypto:new_api#the-old-api">The
	    Old API</seeguide>.</p>
          <p>
	    Own Id: OTP-16232</p>
        </item>
        <item>
          <p>
	    Fix C-compilation without deprecated OpenSSL cryptolib
	    APIs</p>
          <p>
	    Own Id: OTP-16369 Aux Id: PR-2474 </p>
        </item>
        <item>
	    <p>Refactored the internal handling of deprecated and
	    removed functions.</p>
          <p>
	    Own Id: OTP-16469</p>
        </item>
        <item>
          <p>
	    Added missing 'eddh' to <seemfa
	    marker="crypto:crypto#supports/1">crypto:supports(public_keys)</seemfa>.</p>
          <p>
	    Own Id: OTP-16583</p>
        </item>
      </list>
    </section>

</section>

<section><title>Crypto 4.6.5.4</title>

    <section><title>Fixed Bugs and Malfunctions</title>
      <list>
        <item>
          <p>
	    EC keys are now zero-padded to the expected length if
	    needed.</p>
          <p>
	    Own Id: OTP-17442 Aux Id: GH-4861 </p>
        </item>
      </list>
    </section>

</section>

<section><title>Crypto 4.6.5.3</title>

    <section><title>Fixed Bugs and Malfunctions</title>
      <list>
        <item>
          <p>
	    Removed a risk for coredump.</p>
          <p>
	    Own Id: OTP-17391 Aux Id: GH-4810 </p>
        </item>
        <item>
          <p>
	    Commit of generated <c>configure</c> script.</p>
          <p>
	    Own Id: OTP-17420 Aux Id: OTP-17398, GH-4821 </p>
        </item>
      </list>
    </section>

</section>

<section><title>Crypto 4.6.5.2</title>

    <section><title>Fixed Bugs and Malfunctions</title>
      <list>
        <item>
          <p>
	    Adding missing flag in BN-calls in SRP.</p>
          <p>
	    Own Id: OTP-17107</p>
        </item>
      </list>
    </section>

</section>

<section><title>Crypto 4.6.5.1</title>

    <section><title>Improvements and New Features</title>
      <list>
        <item>
          <p>
	    Implemented a workaround to allow fallback from using the
	    EVP API for Diffie-Hellman key generation</p>
          <p>
	    Own Id: OTP-16771 Aux Id: ERIERL-509 </p>
        </item>
      </list>
    </section>

</section>

<section><title>Crypto 4.6.5</title>

    <section><title>Fixed Bugs and Malfunctions</title>
      <list>
        <item>
          <p>
	    Fixed potential memory leaks involving calls to the
	    crypto ng_api.</p>
          <p>
	    Own Id: OTP-16428 Aux Id: PR-2511 </p>
        </item>
      </list>
    </section>

</section>

<section><title>Crypto 4.6.4</title>

    <section><title>Fixed Bugs and Malfunctions</title>
      <list>
        <item>
          <p>
	    Constant time comparisons added.</p>
          <p>
	    Own Id: OTP-16376</p>
        </item>
      </list>
    </section>

</section>

<section><title>Crypto 4.6.3</title>

    <section><title>Improvements and New Features</title>
      <list>
        <item>
          <p>
	    The ciphers aes_cfb8 and aes_cfb128 are now using the EVP
	    interface. The supported key lengths are 128, 192 and 256
	    bits.</p>
          <p>
	    Own Id: OTP-16133 Aux Id: PR-2407 </p>
        </item>
        <item>
          <p>
	    The ciphers aes_cfb8 and aes_cfb128 are now available in
	    FIPS enabled mode.</p>
          <p>
	    Own Id: OTP-16134 Aux Id: PR-2407 </p>
        </item>
      </list>
    </section>

</section>

<section><title>Crypto 4.6.2</title>

    <section><title>Fixed Bugs and Malfunctions</title>
      <list>
        <item>
          <p>
	    The AEAD tag was not previously checked on decrypt with
	    chacha20_poly1305</p>
          <p>
	    Own Id: OTP-16242 Aux Id: ERL-1078 </p>
        </item>
      </list>
    </section>

</section>

<section><title>Crypto 4.6.1</title>

    <section><title>Fixed Bugs and Malfunctions</title>
      <list>
        <item>
          <p>
	    FIxed a bug if the erlang emulator was linked with a very
	    old cryptolib version (1.0.1 or earlier).</p>
          <p>
	    The bug now fixed could have triggered a core dump if an
	    unknown cipher name was used in crypto functions.</p>
          <p>
	    Own Id: OTP-16202</p>
        </item>
      </list>
    </section>

</section>

<section><title>Crypto 4.6</title>

    <section><title>Fixed Bugs and Malfunctions</title>
      <list>
        <item>
          <p>
	    The implementation of <c>crypto_one_time/4</c> is
	    adjusted to match the type specification. The spec and
	    the black-box behaviour of the function are unchanged.</p>
          <p>
	    Some details: Both the spec and the implementation were
	    correct seen separately. But with both of them combined
	    simultaneously with <c>crypto_one_time/5</c> which was
	    called by the implementation of <c>crypto_one_time/4</c>,
	    an (obvious) error was detected by a Dialyzer with more
	    thorough checking than usual.</p>
          <p>
	    Own Id: OTP-15884 Aux Id: ERL-974 </p>
        </item>
        <item>
          <p>
	    When using crypto with FIPS mode enabled, the digests
	    were not correctly handled.</p>
          <p>
	    Own Id: OTP-15911</p>
        </item>
        <item>
          <p>
	    A memory leak in error handling code in
	    <c>ng_crypto_init_nif</c> is fixed.</p>
          <p>
	    Own Id: OTP-15924</p>
        </item>
        <item>
          <p>
	    Fixed the broken static build of the crypto nifs</p>
          <p>
	    Own Id: OTP-15928 Aux Id: PR-2296 </p>
        </item>
      </list>
    </section>


    <section><title>Improvements and New Features</title>
      <list>
        <item>
          <p>
	    The Message Authentication Codes (MAC) CMAC, HMAC and
	    Poly1305 are unified into common functions in the New
	    Crypto API. See the manual for CRYPTO.</p>
          <p>
	    Own Id: OTP-13872</p>
        </item>
      </list>
    </section>

</section>

<section><title>Crypto 4.5.1</title>

    <section><title>Fixed Bugs and Malfunctions</title>
      <list>
        <item>
          <p>
	    The cipher aes-ctr was disabled by mistake in
	    crypto:supports for cryptolibs before 1.0.1. It worked
	    however in the encrypt and decrypt functions.</p>
          <p>
	    Own Id: OTP-15829</p>
        </item>
      </list>
    </section>

</section>

<section><title>Crypto 4.5</title>

    <section><title>Fixed Bugs and Malfunctions</title>
      <list>
        <item>
          <p>
	    Fixed a bug in error return for <c>crypto:poly1305/2</c>.
	    It returned the atom <c>notsup</c> instead of the
	    exception <c>notsup</c>.</p>
          <p>
	    *** POTENTIAL INCOMPATIBILITY ***</p>
          <p>
	    Own Id: OTP-15677</p>
        </item>
        <item>
          <p>
	    The cipher chacha20 was introduced in OpenSSL 1.1.0.
	    However, it could in a very odd situation, fail for
	    versions less than OpenSSL 1.1.0d. It is therefore
	    disabled for those versions.</p>
          <p>
	    *** POTENTIAL INCOMPATIBILITY ***</p>
          <p>
	    Own Id: OTP-15678</p>
        </item>
      </list>
    </section>


    <section><title>Improvements and New Features</title>
      <list>
        <item>
	    <p> A new <c>rand</c> module algorithm, <c>exro928ss</c>
	    (Xoroshiro928**), has been implemented. It has got a
	    really long period and good statistical quality for all
	    output bits, while still being only about 50% slower than
	    the default algorithm. </p><p> The same generator is also
	    used as a long period counter in a new <c>crypto</c>
	    plugin for the <c>rand</c> module, algorithm
	    <c>crypto_aes</c>. This plugin uses AES-256 to scramble
	    the counter which buries any detectable statistical
	    artifacts. Scrambling is done in chunks which are cached
	    to get good amortized speed (about half of the default
	    algorithm). </p>
          <p>
	    Own Id: OTP-14461 Aux Id: PR-1857 </p>
        </item>
        <item>
          <p>
	    Crypto's single C-file is split into multiple files. The
	    different coding styles in the different parts are
	    unified into a single style.</p>
          <p>
	    Own Id: OTP-14732 Aux Id: PR-2068, PR-2095 </p>
        </item>
        <item>
          <p>
	    Build configuration of the <c>crypto</c> application has
	    been moved from the <c>erts</c> application into the
	    <c>crypto</c> application.</p>
          <p>
	    Own Id: OTP-15129</p>
        </item>
        <item>
          <p>
	    Adds two hash functions <c>blake2b</c> and <c>blake2s</c>
	    (64 bit hash and 32 bit hash respectively). These are
	    modern and standard hash functions used in blockchains
	    and encrypted communication protocols. The hash functions
	    are available in OpenSSL since version 1.1.1.</p>
          <p>
	    Own Id: OTP-15564 Aux Id: PR-2129 </p>
        </item>
        <item>
          <p>
	    A new API is implemented in crypto. See the CRYPTO user's
	    guide, chapter <i>New and Old API</i> for more
	    information.</p>
          <p>
	    The old api with the <c>crypto:block_*</c> and
	    <c>crypto:stream_*</c> interfaces are kept for
	    compatibility, but implemented with the new api. Please
	    note that since the error checking is more thorough,
	    there <i>might</i> be arguments with for example faulty
	    lengths that are no longer accepted.</p>
          <p>
	    *** POTENTIAL INCOMPATIBILITY ***</p>
          <p>
	    Own Id: OTP-15644 Aux Id: OTP-14732 , OTP-15451, PR-1857
	    , PR-2068, PR-2095 </p>
        </item>
        <item>
          <p>
	    The new hash_info/1 and cipher_info/1 functions returns
	    maps with information about the hash or cipher in the
	    argument.</p>
          <p>
	    Own Id: OTP-15655 Aux Id: PR-2173, ERL-864, PR-2186 </p>
        </item>
        <item>
          <p>
	    Obey additional OpenSSL configure flags when compiling
	    the C-part of the CRYPTO application: <c>no-bf</c>,
	    <c>no-blake2</c>, <c>no-chacha</c>, <c>no-cmac</c>,
	    <c>no-dh</c>, <c>no-dsa</c>, <c>no-md4</c>,
	    <c>no-poly1305</c>, <c>no-rc2</c>, <c>no-rc4</c> and
	    <c>no-rmd160</c>.</p>
          <p>
	    Own Id: OTP-15683</p>
        </item>
        <item>
          <p>
	    A new function <c>crypto:supports/1</c> is introduced.
	    The single argument takes an atom as argument:
	    <c>hashes</c>, <c>public_keys</c>, <c>ciphers</c>,
	    <c>macs</c>, <c>curves</c> or <c>rsa_opts</c>. The return
	    value is a list of supported algorithms.</p>
          <p>
	    The difference with the existing <c>crypto:supports/0</c>
	    is, apart from the argument and the return value, that
	    the old function reports what is supported by the old
	    api, and the new function reports algorithms in the new
	    api.</p>
          <p>
	    Own Id: OTP-15771</p>
        </item>
      </list>
    </section>

</section>

<section><title>Crypto 4.4.2.3</title>

    <section><title>Fixed Bugs and Malfunctions</title>
      <list>
        <item>
          <p>
	    Adding missing flag in BN-calls in SRP.</p>
          <p>
	    Own Id: OTP-17107</p>
        </item>
      </list>
    </section>

</section>

<section><title>Crypto 4.4.2.2</title>

    <section><title>Fixed Bugs and Malfunctions</title>
      <list>
        <item>
          <p>
	    Constant time comparisons added.</p>
          <p>
	    Own Id: OTP-16376</p>
        </item>
      </list>
    </section>

</section>

<section><title>Crypto 4.4.2.1</title>

    <section><title>Improvements and New Features</title>
      <list>
        <item>
          <p>
	    The ciphers aes_cfb8 and aes_cfb128 are now using the EVP
	    interface. The supported key lengths are 128, 192 and 256
	    bits.</p>
          <p>
	    Own Id: OTP-16133 Aux Id: PR-2407 </p>
        </item>
        <item>
          <p>
	    The ciphers aes_cfb8 and aes_cfb128 are now available in
	    FIPS enabled mode.</p>
          <p>
	    Own Id: OTP-16134 Aux Id: PR-2407 </p>
        </item>
      </list>
    </section>

</section>

<section><title>Crypto 4.4.2</title>

    <section><title>Fixed Bugs and Malfunctions</title>
      <list>
        <item>
          <p>
	    Fixed build link error on Windows. Unresolved symbol
	    'bcmp'.</p>
          <p>
	    Own Id: OTP-15750 Aux Id: ERL-905 </p>
        </item>
      </list>
    </section>

</section>

<section><title>Crypto 4.4.1</title>

    <section><title>Fixed Bugs and Malfunctions</title>
      <list>
        <item>
          <p>
	    Fixes a bug that caused <c>crypto:sign</c> and
	    <c>crypto:verify</c> to return the error message
	    <c>badarg</c> instead of <c>notsup</c> in one case. That
	    case was when signing or verifying with eddsa keys (that
	    is, ed15519 or ed448), but only when FIPS was supported
	    and enabled.</p>
          <p>
	    Own Id: OTP-15634</p>
        </item>
      </list>
    </section>


    <section><title>Improvements and New Features</title>
      <list>
        <item>
          <p>
	    Added a crypto benchmark test suite.</p>
          <p>
	    Own Id: OTP-15447</p>
        </item>
      </list>
    </section>

</section>

<section><title>Crypto 4.4</title>

    <section><title>Fixed Bugs and Malfunctions</title>
      <list>
        <item>
          <p>
	    Updated the RSA options part in the crypto application's
	    C-code, documentation and tests.</p>
          <p>
	    Own Id: OTP-15302</p>
        </item>
      </list>
    </section>


    <section><title>Improvements and New Features</title>
      <list>
        <item>
          <p>
	    Added ed25519 and ed448 sign/verify.</p>
          <p>
	    Requires OpenSSL 1.1.1 or higher as cryptolib under the
	    OTP application <c>crypto</c>.</p>
          <p>
	    Own Id: OTP-15419 Aux Id: OTP-15094 </p>
        </item>
        <item>
          <p>
	    Fixed valgrind warnings.</p>
          <p>
	    Own Id: OTP-15467</p>
        </item>
      </list>
    </section>

</section>

<section><title>Crypto 4.3.3</title>

    <section><title>Fixed Bugs and Malfunctions</title>
      <list>
        <item>
          <p>
	    The RSA options <c>rsa_mgf1_md</c>, <c>rsa_oaep_md</c>,
	    and <c>rsa_oaep_label</c> were always disabled. They will
	    now be enabled when a suitable cryptolib is used.</p>
          <p>
	    They are still experimental and may change without prior
	    notice.</p>
          <p>
	    Own Id: OTP-15212 Aux Id: ERL-675, PR1899, PR838 </p>
        </item>
        <item>
          <p>
	    The ciphers <c>aes_ige256</c> and <c>blowfish_cbc</c> had
	    naming issues in <c>crypto:next_iv/2</c>.</p>
          <p>
	    Own Id: OTP-15283</p>
        </item>
        <item>
          <p>
	    the <c>RSA_SSLV23_PADDING</c> is disabled if LibreSSL is
	    used as cryptlib. This is due to compilation problems.</p>
          <p>
	    This will be investigated further in the future.</p>
          <p>
	    Own Id: OTP-15303</p>
        </item>
      </list>
    </section>


    <section><title>Improvements and New Features</title>
      <list>
        <item>
          <p>
	    The supported named elliptic curves are now reported in
	    <c>crypto:supports/0</c> in a new entry tagged by
	    <c>'curves'</c>.</p>
          <p>
	    The function <c>crypto:ec_curves/0</c> is kept for
	    compatibility.</p>
          <p>
	    Own Id: OTP-14717 Aux Id: OTP-15244 </p>
        </item>
        <item>
          <p>
	    The typing in the CRYPTO and PUBLIC_KEY applications are
	    reworked and a few mistakes are corrected.</p>
          <p>
	    The documentation is now generated from the typing and
	    some clarifications are made.</p>
          <p>
	    A new chapter on Algorithm Details such as key sizes and
	    availability is added to the CRYPTO User's Guide.</p>
          <p>
	    Own Id: OTP-15134</p>
        </item>
        <item>
          <p>
	    Support for SHA3 both as a separate hash and in HMAC is
	    now available if OpenSSL 1.1.1 or higher is used as
	    cryptolib.</p>
          <p>
	    Available lengths are reported in the <c>'hashs'</c>
	    entry in <c>crypto:supports/0</c> as <c>sha3_*</c>.</p>
          <p>
	    Own Id: OTP-15153</p>
        </item>
        <item>
          <p>
	    The mac algorithm <c>poly1305</c> and the cipher
	    algorithm <c>chacha20</c> are now supported if OpenSSL
	    1.1.1 or higher is used as cryptolib.</p>
          <p>
	    Own Id: OTP-15164 Aux Id: OTP-15209 </p>
        </item>
        <item>
          <p>
	    The key exchange Edward curves <c>x25519</c> and
	    <c>x448</c> are now supported if OpenSSL 1.1.1 or higher
	    is used as cryptolib.</p>
          <p>
	    Own Id: OTP-15240 Aux Id: OTP-15133 </p>
        </item>
        <item>
          <p>
	    The supported RSA options for sign/verify and
	    encrypt/decrypt are now reported in
	    <c>crypto:supports/0</c> in a new entry tagged by
	    '<c>rsa_opts</c>'.</p>
          <p>
	    The exakt set is still experimental and may change
	    without prior notice.</p>
          <p>
	    Own Id: OTP-15260</p>
        </item>
        <item>
          <p>
	    The cipher <c>aes_ccm</c> is added.</p>
          <p>
	    Own Id: OTP-15286</p>
        </item>
      </list>
    </section>

</section>

<section><title>Crypto 4.3.2</title>

    <section><title>Fixed Bugs and Malfunctions</title>
      <list>
        <item>
	    <p> Update the crypto engine functions to handle multiple
	    loads of an engine. </p> <p><c>engine_load/3/4</c> is
	    updated so it doesn't add the engine ID to OpenSSLs
	    internal list of engines which makes it possible to run
	    the engine_load more than once if it doesn't contain
	    global data.</p> <p>Added <c>ensure_engine_loaded/2/3</c>
	    which guarantees that the engine just is loaded once and
	    the following calls just returns a reference to it. This
	    is done by add the ID to the internal OpenSSL list and
	    check if it is already registered when the function is
	    called.</p> <p>Added <c>ensure_engine_unloaded/1/2</c> to
	    unload engines loaded with ensure_engine_loaded.</p>
	    <p>Then some more utility functions are added.</p>
	    <p><c>engine_add/1</c>, adds the engine to OpenSSL
	    internal list</p> <p><c>engine_remove/1</c>, remove the
	    engine from OpenSSL internal list</p>
	    <p><c>engine_get_id/1</c>, fetch the engines id</p>
	    <p><c>engine_get_name/1</c>, fetch the engine name</p>
          <p>
	    Own Id: OTP-15233</p>
        </item>
      </list>
    </section>

</section>

<section><title>Crypto 4.3.1</title>

    <section><title>Fixed Bugs and Malfunctions</title>
      <list>
        <item>
	    <p>Fixed a node crash in <c>crypto:compute_key(ecdh,
	    ...)</c> when passing a wrongly typed Others
	    argument.</p>
          <p>
	    Own Id: OTP-15194 Aux Id: ERL-673 </p>
        </item>
      </list>
    </section>

</section>

<section><title>Crypto 4.3</title>

    <section><title>Fixed Bugs and Malfunctions</title>
      <list>
        <item>
          <p>
	    Removed two undocumented and erroneous functions
	    (<c>crypto:dh_generate_parameters/2</c> and
	    <c>crypto:dh_check/1</c>).</p>
          <p>
	    Own Id: OTP-14956 Aux Id: ERL-579 </p>
        </item>
        <item>
          <p>
	    Fixed bug causing VM crash if doing runtime upgrade of a
	    crypto module built against OpenSSL older than 0.9.8h.
	    Bug exists since OTP-20.2.</p>
          <p>
	    Own Id: OTP-15088</p>
        </item>
      </list>
    </section>


    <section><title>Improvements and New Features</title>
      <list>
        <item>
          <p>
	    A new <c>rand</c> plugin algorithm has been implemented
	    in <c>crypto</c>, that is: <c>crypto_cache</c>. It uses
	    strong random bytes as randomness source and caches them
	    to get good speed. See <c>crypto:rand_seed_alg/1</c>.</p>
          <p>
	    Own Id: OTP-13370 Aux Id: PR-1573 </p>
        </item>
        <item>
          <p>
	    Diffie-Hellman key functions are re-written with the
	    EVP_PKEY api.</p>
          <p>
	    Own Id: OTP-14864</p>
        </item>
      </list>
    </section>

</section>

<section><title>Crypto 4.2.2.4</title>

    <section><title>Fixed Bugs and Malfunctions</title>
      <list>
        <item>
          <p>
	    Constant time comparisons added.</p>
          <p>
	    Own Id: OTP-16376</p>
        </item>
      </list>
    </section>

</section>

<section><title>Crypto 4.2.2.3</title>

    <section><title>Improvements and New Features</title>
      <list>
        <item>
          <p>
	    The ciphers aes_cfb8 and aes_cfb128 are now using the EVP
	    interface. The supported key lengths are 128, 192 and 256
	    bits.</p>
          <p>
	    Own Id: OTP-16133 Aux Id: PR-2407 </p>
        </item>
      </list>
    </section>

</section>

<section><title>Crypto 4.2.2.1</title>

    <section><title>Fixed Bugs and Malfunctions</title>
      <list>
        <item>
	    <p>Fixed a node crash in <c>crypto:compute_key(ecdh,
	    ...)</c> when passing a wrongly typed Others
	    argument.</p>
          <p>
	    Own Id: OTP-15194 Aux Id: ERL-673 </p>
        </item>
      </list>
    </section>

</section>

<section><title>Crypto 4.2.2</title>

    <section><title>Fixed Bugs and Malfunctions</title>
      <list>
        <item>
          <p>
	    If OPENSSL_NO_EC was set, the compilation of the crypto
	    nifs failed.</p>
          <p>
	    Own Id: OTP-15073</p>
        </item>
        <item>
          <p>
	    C-compile errors for LibreSSL 2.7.0 - 2.7.2 fixed</p>
          <p>
	    Own Id: OTP-15074 Aux Id: ERL-618 </p>
        </item>
      </list>
    </section>

</section>

<section><title>Crypto 4.2.1</title>

    <section><title>Fixed Bugs and Malfunctions</title>
      <list>
        <item>
          <p>
	    Fix build error caused by removed RSA padding functions
	    in LibreSSL >= 2.6.1</p>
          <p>
	    Own Id: OTP-14873</p>
        </item>
      </list>
    </section>

</section>

<section><title>Crypto 4.2</title>

    <section><title>Fixed Bugs and Malfunctions</title>
      <list>
        <item>
          <p>
	    The compatibility function <c>void HMAC_CTX_free</c> in
	    <c>crypto.c</c> erroneously tried to return a value.</p>
          <p>
	    Own Id: OTP-14720</p>
        </item>
      </list>
    </section>


    <section><title>Improvements and New Features</title>
      <list>
        <item>
          <p>
	    Rewrite public and private key encode/decode with EVP
	    api. New RSA padding options added. This is a modified
	    half of PR-838.</p>
          <p>
	    Own Id: OTP-14446</p>
        </item>
        <item>
          <p>
	    The crypto API is extended to use private/public keys
	    stored in an Engine for sign/verify or encrypt/decrypt
	    operations.</p>
          <p>
	    The ssl application provides an API to use this new
	    engine concept in TLS.</p>
          <p>
	    Own Id: OTP-14448</p>
        </item>
        <item>
	    <p> Add support to plug in alternative implementations
	    for some or all of the cryptographic operations supported
	    by the OpenSSL Engine API. When configured appropriately,
	    OpenSSL calls the engine's implementation of these
	    operations instead of its own. </p>
          <p>
	    Own Id: OTP-14567</p>
        </item>
        <item>
          <p>
	    Replaced a call of the OpenSSL deprecated function
	    <c>DH_generate_parameters</c> in <c>crypto.c</c>.</p>
          <p>
	    Own Id: OTP-14639</p>
        </item>
        <item>
          <p>
	    Documentation added about how to use keys stored in an
	    Engine.</p>
          <p>
	    Own Id: OTP-14735 Aux Id: OTP-14448 </p>
        </item>
        <item>
	    <p> Add engine_ ctrl_cmd_string/3,4 the OpenSSL Engine
	    support in crypto. </p>
          <p>
	    Own Id: OTP-14801</p>
        </item>
      </list>
    </section>

</section>

<section><title>Crypto 4.1</title>

    <section><title>Fixed Bugs and Malfunctions</title>
      <list>
        <item>
	    <p>On macOS, <c>crypto</c> would crash if <c>observer</c>
	    had been started before <c>crypto</c>. On the beta for
	    macOS 10.13 (High Sierra), <c>crypto</c> would crash.
	    Both of those bugs have been fixed.</p>
          <p>
	    Own Id: OTP-14499 Aux Id: ERL-251 ERL-439 </p>
        </item>
      </list>
    </section>


    <section><title>Improvements and New Features</title>
      <list>
        <item>
          <p>
	    Extend crypto:sign, crypto:verify, public_key:sign and
	    public_key:verify with:</p>
          <p>
	    * support for RSASSA-PS padding for signatures and for
	    saltlength setting<br/> * X9.31 RSA padding.<br/> * sha,
	    sha224, sha256, sha384, and sha512 for dss signatures as
	    mentioned in NIST SP 800-57 Part 1.<br/> * ripemd160 to
	    be used for rsa signatures.</p>
          <p>
	    This is a manual merge of half of the pull request 838 by
	    potatosalad from Sept 2015.</p>
          <p>
	    Own Id: OTP-13704 Aux Id: PR838 </p>
        </item>
        <item>
          <p>
	    A new tuple in <c>crypto:supports/0</c> reports supported
	    MAC algorithms.</p>
          <p>
	    Own Id: OTP-14504</p>
        </item>
      </list>
    </section>

</section>

<section><title>Crypto 4.0</title>

    <section><title>Fixed Bugs and Malfunctions</title>
      <list>
        <item>
          <p>
	    LibreSSL can now be used by the modernized crypto app.</p>
          <p>
	    Own Id: OTP-14247</p>
        </item>
        <item>
          <p>
	    Add compile option <c>-compile(no_native)</c> in modules
	    with <c>on_load</c> directive which is not yet supported
	    by HiPE.</p>
          <p>
	    Own Id: OTP-14316 Aux Id: PR-1390 </p>
        </item>
        <item>
          <p>
	    Fix a bug in aes cfb128 function introduced by the bug
	    fix in GitHub pull request <url
	    href="https://github.com/erlang/otp/pull/1393">#1393</url>.</p>
          <p>
	    Own Id: OTP-14435 Aux Id: PR-1462, PR-1393, OTP-14313 </p>
        </item>
      </list>
    </section>


    <section><title>Improvements and New Features</title>
      <list>
        <item>
          <p>
	    Add basic support for CMAC</p>
          <p>
	    Own Id: OTP-13779 Aux Id: ERL-82 PR-1138 </p>
        </item>
        <item>
          <p>
	    Removed functions deprecated in crypto-3.0 first released
	    in OTP-R16B01</p>
          <p>
	    *** POTENTIAL INCOMPATIBILITY ***</p>
          <p>
	    Own Id: OTP-13873</p>
        </item>
        <item>
          <p>
	    The <c>crypto</c> application now supports OpenSSL 1.1.</p>
          <p>
	    Own Id: OTP-13900</p>
        </item>
        <item>
          <p>
	    Allow Erlang/OTP to use OpenSSL in FIPS-140 mode, in
	    order to satisfy specific security requirements (mostly
	    by different parts of the US federal government). </p>
          <p>
	    See the new crypto users guide "FIPS mode" chapter about
	    building and using the FIPS support which is disabled by
	    default.</p>
          <p>
	    (Thanks to dszoboszlay and legoscia)</p>
          <p>
	    Own Id: OTP-13921 Aux Id: PR-1180 </p>
        </item>
        <item>
          <p>
	    Crypto chacha20-poly1305 as in RFC 7539 enabled for
	    OpenSSL >= 1.1.</p>
          <p>
	    Thanks to mururu.</p>
          <p>
	    Own Id: OTP-14092 Aux Id: PR-1291 </p>
        </item>
        <item>
          <p>
	    RSA key generation added to <c>crypto:generate_key/2</c>.
	    Thanks to wiml.</p>
          <p>
	    An interface is also added to
	    <c>public_key:generate_key/1</c>.</p>
          <p>
	    Own Id: OTP-14140 Aux Id: ERL-165, PR-1299 </p>
        </item>
        <item>
          <p>
	    Raised minimum requirement for OpenSSL version to
	    OpenSSL-0.9.8.c although we recommend a much higher
	    version, that is a version that is still maintained
	    officially by the OpenSSL project. Note that using such
	    an old version may restrict the crypto algorithms
	    supported.</p>
          <p>
	    *** POTENTIAL INCOMPATIBILITY ***</p>
          <p>
	    Own Id: OTP-14171</p>
        </item>
        <item>
          <p>
	    Deprecate crypto:rand_uniform/2 as it is not
	    cryptographically strong</p>
          <p>
	    Own Id: OTP-14274</p>
        </item>
        <item>
          <p>
	    The Crypto application now supports generation of
	    cryptographically strong random numbers (floats &lt; 1.0
	    and integer arbitrary ranges) as a plugin to the 'rand'
	    module.</p>
          <p>
	    Own Id: OTP-14317 Aux Id: PR-1372 </p>
        </item>
        <item>
          <p>
	    This replaces the hard coded test values for AES, CMAC
	    and GCM ciphers with the full validation set from NIST's
	    CAVP program.</p>
          <p>
	    Own Id: OTP-14436 Aux Id: PR-1396 </p>
        </item>
      </list>
    </section>

</section>

<section><title>Crypto 3.7.4</title>

    <section><title>Fixed Bugs and Malfunctions</title>
      <list>
        <item>
          <p>
	    Fix a bug with AES CFB 128 for 192 and 256 bit keys.
	    Thanks to kellymclaughlin !</p>
          <p>
	    Own Id: OTP-14313 Aux Id: PR-1393 </p>
        </item>
      </list>
    </section>

</section>

<section><title>Crypto 3.7.3</title>

    <section><title>Improvements and New Features</title>
      <list>
        <item>
          <p>
	    The implementation of the key exchange algorithms
	    diffie-hellman-group-exchange-sha* are optimized, up to a
	    factor of 11 for the slowest ( = biggest and safest)
	    group size.</p>
          <p>
	    Own Id: OTP-14169 Aux Id: seq-13261 </p>
        </item>
      </list>
    </section>

</section>

<section><title>Crypto 3.7.2</title>

    <section><title>Fixed Bugs and Malfunctions</title>
      <list>
        <item>
          <p>
	    The crypto application has been fixed to not use RC2
	    against OpenSSL built with RC2 disabled.</p>
          <p>
	    Own Id: OTP-13895 Aux Id: PR-1163 </p>
        </item>
        <item>
          <p>
	    The crypto application has been fixed to not use RC4
	    against OpenSSL built with RC4 disabled.</p>
          <p>
	    Own Id: OTP-13896 Aux Id: PR-1169 </p>
        </item>
      </list>
    </section>


    <section><title>Improvements and New Features</title>
      <list>
        <item>
          <p>
	    To ease troubleshooting, <c>erlang:load_nif/2</c> now
	    includes the return value from a failed call to
	    load/reload/upgrade in the text part of the error tuple.
	    The <c>crypto</c> NIF makes use of this feature by
	    returning the source line where/if the initialization
	    fails.</p>
          <p>
	    Own Id: OTP-13951</p>
        </item>
      </list>
    </section>

</section>

<section><title>Crypto 3.7.1</title>

    <section><title>Fixed Bugs and Malfunctions</title>
      <list>
        <item>
          <p>
	    Crypto has been fixed to work against OpenSSL versions
	    with disabled DES ciphers. Correct spelling of cipher
	    algorithm 'des3_cfb' has been introduced; the previous
	    misspeling still works.</p>
          <p>
	    Own Id: OTP-13783 Aux Id: ERL-203 </p>
        </item>
        <item>
          <p>
	    The size of an internal array in crypto has been fixed to
	    not segfault when having all possible ciphers. Bug fix by
	    Duncan Overbruck.</p>
          <p>
	    Own Id: OTP-13789 Aux Id: PR-1140 </p>
        </item>
      </list>
    </section>

</section>

<section><title>Crypto 3.7</title>

    <section><title>Improvements and New Features</title>
      <list>
        <item>
          <p>
	    Refactor <c>crypto</c> to use the EVP interface of
	    OpenSSL, which is the recommended interface that also
	    enables access to hardware acceleration for some
	    operations.</p>
          <p>
	    Own Id: OTP-12217</p>
        </item>
        <item>
          <p>
	    Add support for 192-bit keys for the <c>aes_cbc</c>
	    cipher.</p>
          <p>
	    Own Id: OTP-13206 Aux Id: pr 832 </p>
        </item>
        <item>
          <p>
	    Add support for 192-bit keys for <c>aes_ecb</c>.</p>
          <p>
	    Own Id: OTP-13207 Aux Id: pr829 </p>
        </item>
        <item>
          <p>
	    Deprecate the function <c>crypto:rand_bytes</c> and make
	    sure that <c>crypto:strong_rand_bytes</c> is used in all
	    places that are cryptographically significant.</p>
          <p>
	    Own Id: OTP-13214</p>
        </item>
        <item>
          <p>
	    Enable AES-GCM encryption/decryption to change the tag
	    length between 1 to 16 bytes.</p>
          <p>
	    Own Id: OTP-13483 Aux Id: PR-998 </p>
        </item>
      </list>
    </section>

</section>

<section><title>Crypto 3.6.3</title>

    <section><title>Fixed Bugs and Malfunctions</title>
      <list>
        <item>
          <p>
	    Fix bug for <c>aes_ecb</c> block crypto when data is
	    larger than 16 bytes.</p>
          <p>
	    Own Id: OTP-13249</p>
        </item>
        <item>
          <p>
	    Improve portability of ECC tests in Crypto and SSL for
	    "exotic" OpenSSL versions.</p>
          <p>
	    Own Id: OTP-13311</p>
        </item>
      </list>
    </section>

</section>

<section><title>Crypto 3.6.2</title>

    <section><title>Fixed Bugs and Malfunctions</title>
      <list>
        <item>
          <p>
	    Small documentation fixes</p>
          <p>
	    Own Id: OTP-13017</p>
        </item>
      </list>
    </section>

</section>

<section><title>Crypto 3.6.1</title>

    <section><title>Fixed Bugs and Malfunctions</title>
      <list>
        <item>
          <p>
	    Make <c>crypto:ec_curves/0</c> return empty list if
	    elliptic curve is not supported at all.</p>
          <p>
	    Own Id: OTP-12944</p>
        </item>
      </list>
    </section>

</section>

<section><title>Crypto 3.6</title>

    <section><title>Fixed Bugs and Malfunctions</title>
      <list>
        <item>
          <p>
	    Enhance crypto:generate_key to calculate ECC public keys
	    from private key.</p>
          <p>
	    Own Id: OTP-12394</p>
        </item>
        <item>
          <p>
	    Fix bug in <c>crypto:generate_key</c> for <c>ecdh</c>
	    that could cause VM crash for faulty input.</p>
          <p>
	    Own Id: OTP-12733</p>
        </item>
      </list>
    </section>


    <section><title>Improvements and New Features</title>
      <list>
        <item>
          <p>
	    Use the EVP API for AES-CBC crypto to enables the use of
	    hardware acceleration for AES-CBC crypto on newer Intel
	    CPUs (AES-NI), among other platforms.</p>
          <p>
	    Own Id: OTP-12380</p>
        </item>
        <item>
          <p>
	    Add AES ECB block encryption.</p>
          <p>
	    Own Id: OTP-12403</p>
        </item>
      </list>
    </section>

</section>

<section><title>Crypto 3.5</title>

    <section><title>Improvements and New Features</title>
      <list>
        <item>
          <p>
	    Extend block_encrypt/decrypt for aes_cfb8 and aes_cfb128
	    to accept keys of length 128, 192 and 256 bits. Before
	    only 128 bit keys were accepted.</p>
          <p>
	    Own Id: OTP-12467</p>
        </item>
      </list>
    </section>

</section>

<section><title>Crypto 3.4.2</title>

    <section><title>Improvements and New Features</title>
      <list>
        <item>
          <p>
	    Add configure option --with-ssl-incl=PATH to support
	    OpenSSL installations with headers and libraries at
	    different places.</p>
          <p>
	    Own Id: OTP-12215 Aux Id: seq12700 </p>
        </item>
        <item>
          <p>
	    Add configure option --with-ssl-rpath to control which
	    runtime library path to use for dynamic linkage toward
	    OpenSSL.</p>
          <p>
	    Own Id: OTP-12316 Aux Id: seq12753 </p>
        </item>
      </list>
    </section>

</section>

<section><title>Crypto 3.4.1</title>

    <section><title>Fixed Bugs and Malfunctions</title>
      <list>
        <item>
          <p>
	    Make <c>crypto</c> verify major version number of OpenSSL
	    header files and runtime library. Loading of
	    <c>crypto</c> will fail if there is a version mismatch.</p>
          <p>
	    Own Id: OTP-12146 Aux Id: seq12700 </p>
        </item>
      </list>
    </section>

</section>

<section><title>Crypto 3.4</title>

    <section><title>Fixed Bugs and Malfunctions</title>
      <list>
        <item>
          <p>
	    Fix memory leak in <c>crypto:hmac_init/upgrade/final</c>
	    functions for all data and in <c>crypto:hmac/3/4</c> for
	    data larger than 20000 bytes. Bug exists since OTP 17.0.</p>
          <p>
	    Own Id: OTP-11953</p>
        </item>
        <item>
          <p>
	    Fix memory leak in <c>crypto</c> for elliptic curve.</p>
          <p>
	    Own Id: OTP-11999</p>
        </item>
      </list>
    </section>


    <section><title>Improvements and New Features</title>
      <list>
        <item>
          <p>
	    Add <c>aes_cfb8</c> cypher to <c>crypto:block_encrypt</c>
	    and <c>block_decrypt</c>.</p>
          <p>
	    Own Id: OTP-11911</p>
        </item>
      </list>
    </section>

</section>

<section><title>Crypto 3.3</title>

    <section><title>Fixed Bugs and Malfunctions</title>
      <list>
        <item>
          <p>
	    Fix memory leaks and invalid deallocations in
	    <c>mod_pow</c>, <c>mod_exp</c> and
	    <c>generate_key(srp,...)</c> when bad arguments are
	    passed. (Thanks to Florian Zumbiehi)</p>
          <p>
	    Own Id: OTP-11550</p>
        </item>
        <item>
          <p>
	    Correction of the word 'ChipherText' throughout the
	    documentation (Thanks to Andrew Tunnell-Jones)</p>
          <p>
	    Own Id: OTP-11609</p>
        </item>
        <item>
          <p>
	    Fix fatal bug when using a hmac context variable in more
	    than one call to <c>hmac_update</c> or <c>hmac_final</c>.
	    The reuse of hmac contexts has never worked as the
	    underlying OpenSSL implementation does not support it. It
	    is now documented as having undefined behaviour, but it
	    does not crash or corrupt the VM anymore.</p>
          <p>
	    Own Id: OTP-11724</p>
        </item>
        <item>
          <p>
	    Crypto handles out-of-memory with a controlled abort
	    instead of crash/corruption. (Thanks to Florian Zumbiehi)</p>
          <p>
	    Own Id: OTP-11725</p>
        </item>
        <item>
          <p>
	    Application upgrade (appup) files are corrected for the
	    following applications: </p>
          <p>
	    <c>asn1, common_test, compiler, crypto, debugger,
	    dialyzer, edoc, eldap, erl_docgen, et, eunit, gs, hipe,
	    inets, observer, odbc, os_mon, otp_mibs, parsetools,
	    percept, public_key, reltool, runtime_tools, ssh,
	    syntax_tools, test_server, tools, typer, webtool, wx,
	    xmerl</c></p>
          <p>
	    A new test utility for testing appup files is added to
	    test_server. This is now used by most applications in
	    OTP.</p>
          <p>
	    (Thanks to Tobias Schlager)</p>
          <p>
	    Own Id: OTP-11744</p>
        </item>
      </list>
    </section>


    <section><title>Improvements and New Features</title>
      <list>
        <item>
          <p>
	    By giving --enable-static-{nifs,drivers} to configure it
	    is now possible to statically linking of nifs and drivers
	    to the main Erlang VM binary. At the moment only the asn1
	    and crypto nifs of the Erlang/OTP nifs and drivers have
	    been prepared to be statically linked. For more details
	    see the Installation Guide in the System documentation.</p>
          <p>
	    Own Id: OTP-11258</p>
        </item>
        <item>
          <p>
	    Add IGE mode for AES cipher in crypto (Thanks to Yura
	    Beznos).</p>
          <p>
	    Own Id: OTP-11522</p>
        </item>
        <item>
          <p>
	    Moved elliptic curve definition from the crypto
	    NIF/OpenSSL into Erlang code, adds the RFC-5639 brainpool
	    curves and makes TLS use them (RFC-7027).</p>
          <p>
	    Thanks to Andreas Schultz</p>
          <p>
	    Own Id: OTP-11578</p>
        </item>
        <item>
          <p>
	    Remove all obsolete application processes from crypto and
	    make it into a pure library application.</p>
          <p>
	    Own Id: OTP-11619</p>
        </item>
      </list>
    </section>

</section>

<section><title>Crypto 3.2</title>

    <section><title>Fixed Bugs and Malfunctions</title>
      <list>
        <item>
          <p>
	    Fix uninitialized pointers in crypto (Thanks to Anthony
	    Ramine)</p>
          <p>
	    Own Id: OTP-11510</p>
        </item>
      </list>
    </section>

</section>

<section><title>Crypto 3.1</title>

    <section><title>Improvements and New Features</title>
      <list>
        <item>
          <p>
	    Refactor ecdsa cipher to simplify code and improve
	    performance.</p>
          <p>
	    Own Id: OTP-11320</p>
        </item>
      </list>
    </section>

</section>

<section><title>Crypto 3.0</title>

    <section><title>Improvements and New Features</title>
      <list>
        <item>
          <p>
	    Integrate elliptic curve contribution from Andreas
	    Schultz </p>
          <p>
	    In order to be able to support elliptic curve cipher
	    suites in SSL/TLS, additions to handle elliptic curve
	    infrastructure has been added to public_key and crypto.</p>
          <p>
	    This also has resulted in a rewrite of the crypto API to
	    gain consistency and remove unnecessary overhead. All OTP
	    applications using crypto has been updated to use the new
	    API.</p>
          <p>
	    Impact: Elliptic curve cryptography (ECC) offers
	    equivalent security with smaller key sizes than other
	    public key algorithms. Smaller key sizes result in
	    savings for power, memory, bandwidth, and computational
	    cost that make ECC especially attractive for constrained
	    environments.</p>
          <p>
	    Own Id: OTP-11009</p>
        </item>
        <item>
          <p>
	    Fixed a spelling mistake in crypto docs. Thanks to Klaus
	    Trainer</p>
          <p>
	    Own Id: OTP-11058</p>
        </item>
      </list>
    </section>


    <section><title>Known Bugs and Problems</title>
      <list>
        <item>
          <p>
	    Make the crypto functions interruptible by chunking input
	    when it is very large and bumping reductions in the nifs.</p>
          <p>
	    Not yet implemented for block_encrypt|decrypt/4</p>
          <p>
	    Impact: Individual calls to crypto functions may take
	    longer time but over all system performance should
	    improve as crypto calls will not become throughput
	    bottlenecks.</p>
          <p>
	    Own Id: OTP-11142</p>
        </item>
      </list>
    </section>

</section>

<section><title>Crypto 2.3</title>

    <section><title>Improvements and New Features</title>
      <list>
        <item>
          <p>
	    Enable runtime upgrade of crypto including the OpenSSL
	    library used by crypto.</p>
          <p>
	    Own Id: OTP-10596</p>
        </item>
        <item>
          <p>
	    Improve documentation and tests for hmac functions in
	    crypto. Thanks to Daniel White</p>
          <p>
	    Own Id: OTP-10640</p>
        </item>
        <item>
          <p>
	    Added ripemd160 support to crypto. Thanks to Michael
	    Loftis</p>
          <p>
	    Own Id: OTP-10667</p>
        </item>
      </list>
    </section>

</section>

<section><title>Crypto 2.2</title>

    <section><title>Fixed Bugs and Malfunctions</title>
      <list>
        <item>
          <p>
	    Remove unnecessary dependency to libssl from crypto NIF
	    library. This dependency was introduced by accident in
	    R14B04.</p>
          <p>
	    Own Id: OTP-10064</p>
        </item>
      </list>
    </section>


    <section><title>Improvements and New Features</title>
      <list>
        <item>
          <p>
	    Add crypto and public_key support for the hash functions
	    SHA224, SHA256, SHA384 and SHA512 and also hmac and
	    rsa_sign/verify support using these hash functions.
	    Thanks to Andreas Schultz for making a prototype.</p>
          <p>
	    Own Id: OTP-9908</p>
        </item>
        <item>
          <p>
	    Optimize RSA private key handling in <c>crypto</c> and
	    <c>public_key</c>.</p>
          <p>
	    Own Id: OTP-10065</p>
        </item>
        <item>
          <p>
	    Make <c>crypto:aes_cfb_128_encrypt</c> and
	    <c>crypto:aes_cfb_128_decrypt</c> handle data and cipher
	    with arbitrary length. (Thanks to Stefan Zegenhagen)</p>
          <p>
	    Own Id: OTP-10136</p>
        </item>
      </list>
    </section>

</section>

<section><title>Crypto 2.1</title>

    <section><title>Improvements and New Features</title>
      <list>
        <item>
          <p>
	    public_key, ssl and crypto now supports PKCS-8</p>
          <p>
	    Own Id: OTP-9312</p>
        </item>
        <item>
	    <p>Erlang/OTP can now be built using parallel make if you
	    limit the number of jobs, for instance using '<c>make
	    -j6</c>' or '<c>make -j10</c>'. '<c>make -j</c>' does not
	    work at the moment because of some missing
	    dependencies.</p>
          <p>
	    Own Id: OTP-9451</p>
        </item>
        <item>
          <p>
	    Add DES and Triple DES cipher feedback (CFB) mode
	    functions to <c>crypto</c>. (Thanks to Paul Guyot)</p>
          <p>
	    Own Id: OTP-9640</p>
        </item>
        <item>
          <p>
	    Add sha256, sha384 and sha512 support for
	    <c>crypto:rsa_verify</c>.</p>
          <p>
	    Own Id: OTP-9778</p>
        </item>
      </list>
    </section>

</section>

<section><title>Crypto 2.0.4</title>

    <section><title>Fixed Bugs and Malfunctions</title>
      <list>
        <item>
          <p>
	    <c>crypto:rand_uniform</c> works correctly for negative
	    integers. Fails with <c>badarg</c> exception for invalid
	    ranges (when <c>Hi =&lt; Lo</c>) instead of returning
	    incorrect output.</p>
          <p>
	    Own Id: OTP-9526</p>
        </item>
        <item>
          <p>
	    Fix win32 OpenSSL static linking (Thanks to Dave
	    Cottlehuber)</p>
          <p>
	    Own Id: OTP-9532</p>
        </item>
      </list>
    </section>

</section>

<section><title>Crypto 2.0.3</title>

    <section><title>Fixed Bugs and Malfunctions</title>
      <list>
        <item>
          <p>
	    Various small documentation fixes (Thanks to Bernard
	    Duggan)</p>
          <p>
	    Own Id: OTP-9172</p>
        </item>
      </list>
    </section>


    <section><title>Improvements and New Features</title>
      <list>
        <item>
          <p>
	    New <c>crypto</c> support for streaming of AES CTR and
	    HMAC. (Thanks to Travis Jensen)</p>
          <p>
	    Own Id: OTP-9275</p>
        </item>
        <item>
          <p>
	    Due to standard library DLL mismatches between versions
	    of OpenSSL and Erlang/OTP, OpenSSL is now linked
	    statically to the crypto driver on Windows. This fixes
	    problems starting crypto when running Erlang as a service
	    on all Windows versions.</p>
          <p>
	    Own Id: OTP-9280</p>
        </item>
      </list>
    </section>

</section>

<section><title>Crypto 2.0.2.2</title>

    <section><title>Improvements and New Features</title>
      <list>
        <item>
          <p>
	    Strengthened random number generation. (Thanks to Geoff Cant)</p>
          <p>
	    Own Id: OTP-9225</p>
        </item>
      </list>
    </section>

</section>

<section><title>Crypto 2.0.2.1</title>

    <section><title>Improvements and New Features</title>
      <list>
        <item>
          <p>
	    Misc. Updates.</p>
          <p>
	    Own Id: OTP-9132</p>
        </item>
      </list>
    </section>

</section>

<section><title>Crypto 2.0.2</title>

    <section><title>Improvements and New Features</title>
      <list>
        <item>
          <p>
	    AES CTR encryption support in <c>crypto</c>.</p>
          <p>
	    Own Id: OTP-8752 Aux Id: seq11642 </p>
        </item>
      </list>
    </section>

</section>

<section><title>Crypto 2.0.1</title>

    <section><title>Fixed Bugs and Malfunctions</title>
      <list>
        <item>
          <p>
	    Crypto dialyzer type error in md5_mac and sha_mac.</p>
          <p>
	    Own Id: OTP-8718</p>
        </item>
        <item>
          <p>
	    RC4 stream cipher didn't work. This since the new NIF
	    implementation of <c>crypto:rc4_encrypt_with_state/2</c>
	    introduced in <c>crypto-2.0</c> didn't return an updated
	    state. (Thanks to Paul Guyot)</p>
          <p>
	    Own Id: OTP-8781</p>
        </item>
        <item>
          <p>
	    A number of memory leaks in the crypto NIF library have
	    been fixed.</p>
          <p>
	    Own Id: OTP-8810</p>
        </item>
      </list>
    </section>


    <section><title>Improvements and New Features</title>
      <list>
        <item>
          <p>
	    Added erlang:system_info(build_type) which makes it
	    easier to chose drivers, NIF libraries, etc based on
	    build type of the runtime system.</p>
          <p>
	    The NIF library for crypto can now be built for valgrind
	    and/or debug as separate NIF libraries that will be
	    automatically loaded if the runtime system has been built
	    with a matching build type.</p>
          <p>
	    Own Id: OTP-8760</p>
        </item>
      </list>
    </section>

</section>

<section><title>Crypto 2.0</title>

    <section><title>Improvements and New Features</title>
      <list>
        <item>
          <p>
	    crypto application changed to use NIFs instead of driver.</p>
          <p>
	    Own Id: OTP-8333</p>
        </item>
        <item>
          <p>
	    des_ecb_encrypt/2 and des_ecb_decrypt/2 has been added to
	    the crypto module. The crypto:md4/1 function has been
	    documented.</p>
          <p>
	    Own Id: OTP-8551</p>
        </item>
        <item>
	    <p>The undocumented, unsupported, and deprecated function
	    <c>lists:flat_length/1</c> has been removed.</p>
          <p>
	    Own Id: OTP-8584</p>
        </item>
        <item>
          <p>
	    New variants of <c>crypto:dss_sign</c> and
	    <c>crypto:dss_verify</c> with an extra argument to
	    control how the digest is calculated.</p>
          <p>
	    Own Id: OTP-8700</p>
        </item>
      </list>
    </section>

</section>

<section><title>Crypto 1.6.4</title>

    <section><title>Improvements and New Features</title>
      <list>
        <item>
	    <p>Cross compilation improvements and other build system
	    improvements.</p>
	    <p>Most notable:</p> <list><item> Lots of cross
	    compilation improvements. The old cross compilation
	    support was more or less non-existing as well as broken.
	    Please, note that the cross compilation support should
	    still be considered as experimental. Also note that old
	    cross compilation configurations cannot be used without
	    modifications. For more information on cross compiling
	    Erlang/OTP see the <c>$ERL_TOP/INSTALL-CROSS.md</c> file.
	    </item><item> Support for staged install using <url
	    href="http://www.gnu.org/prep/standards/html_node/DESTDIR.html">DESTDIR</url>.
	    The old broken <c>INSTALL_PREFIX</c> has also been fixed.
	    For more information see the <c>$ERL_TOP/INSTALL.md</c>
	    file. </item><item> Documentation of the <c>release</c>
	    target of the top <c>Makefile</c>. For more information
	    see the <c>$ERL_TOP/INSTALL.md</c> file. </item><item>
	    <c>make install</c> now by default creates relative
	    symbolic links instead of absolute ones. For more
	    information see the <c>$ERL_TOP/INSTALL.md</c> file.
	    </item><item> <c>$ERL_TOP/configure --help=recursive</c>
	    now works and prints help for all applications with
	    <c>configure</c> scripts. </item><item> Doing <c>make
	    install</c>, or <c>make release</c> directly after
	    <c>make all</c> no longer triggers miscellaneous
	    rebuilds. </item><item> Existing bootstrap system is now
	    used when doing <c>make install</c>, or <c>make
	    release</c> without a preceding <c>make all</c>.
	    </item><item> The <c>crypto</c> and <c>ssl</c>
	    applications use the same runtime library path when
	    dynamically linking against <c>libssl.so</c> and
	    <c>libcrypto.so</c>. The runtime library search path has
	    also been extended. </item><item> The <c>configure</c>
	    scripts of <c>erl_interface</c> and <c>odbc</c> now
	    search for thread libraries and thread library quirks the
	    same way as ERTS do. </item><item> The
	    <c>configure</c> script of the <c>odbc</c> application
	    now also looks for odbc libraries in <c>lib64</c> and
	    <c>lib/64</c> directories when building on a 64-bit
	    system. </item><item> The <c>config.h.in</c> file in the
	    <c>erl_interface</c> application is now automatically
	    generated in instead of statically updated which reduces
	    the risk of <c>configure</c> tests without any effect.
	    </item></list>
	    <p>(Thanks to Henrik Riomar for suggestions and
	    testing)</p>
	    <p>(Thanks to Winston Smith for the AVR32-Linux cross
	    configuration and testing)</p>
          <p>
	    *** POTENTIAL INCOMPATIBILITY ***</p>
          <p>
	    Own Id: OTP-8323</p>
        </item>
        <item>
          <p>
	    The crypto module now supports Blowfish in ECB, CBC and
	    OFB modes. (Thanks to Paul Oliver.)</p>
          <p>
	    Own Id: OTP-8331</p>
        </item>
        <item>
	    <p>The documentation is now possible to build in an open
	    source environment after a number of bugs are fixed and
	    some features are added in the documentation build
	    process. </p>
	    <p>- The arity calculation is updated.</p>
	    <p>- The module prefix used in the function names for
	    bif's are removed in the generated links so the links
	    will look like
	    "http://www.erlang.org/doc/man/erlang.html#append_element-2"
	    instead of
	    "http://www.erlang.org/doc/man/erlang.html#erlang:append_element-2".</p>
	    <p>- Enhanced the menu positioning in the html
	    documentation when a new page is loaded.</p>
	    <p>- A number of corrections in the generation of man
	    pages (thanks to Sergei Golovan)</p>
	    <p>- The legal notice is taken from the xml book file so
	    OTP's build process can be used for non OTP
	    applications.</p>
          <p>
	    Own Id: OTP-8343</p>
        </item>
      </list>
    </section>

</section>

<section><title>Crypto 1.6.3</title>

    <section><title>Fixed Bugs and Malfunctions</title>
      <list>
        <item>
          <p>
	    Suppressed false valgrind errors caused by libcrypto
	    using uninitialized data as entropy.</p>
          <p>
	    Own Id: OTP-8200</p>
        </item>
      </list>
    </section>


    <section><title>Improvements and New Features</title>
      <list>
        <item>
          <p>
	    The documentation is now built with open source tools
	    (xsltproc and fop) that exists on most platforms. One
	    visible change is that the frames are removed.</p>
          <p>
	    Own Id: OTP-8201</p>
        </item>
        <item>
          <p>
	    When the crypto application failed to load the
	    OpenSSL/LibEAY shared object, error indication was
	    sparse. Now a more specific error message is sent to the
	    error logger.</p>
          <p>
	    Own Id: OTP-8281</p>
        </item>
      </list>
    </section>

</section>

<section><title>Crypto 1.6.2</title>

    <section><title>Fixed Bugs and Malfunctions</title>
      <list>
        <item>
          <p>
            Fixed emulator crash caused by crypto using an old
            openssl version that did not cope with large file
            descriptors.</p>
          <p>
            Own Id: OTP-8261 Aux Id: seq11434 </p>
        </item>
      </list>
    </section>

</section>

<section><title>Crypto 1.6.1</title>

    <section><title>Fixed Bugs and Malfunctions</title>
      <list>
        <item>
          <p>
	    <c>Makefile.in</c> has been updated to use the LDFLAGS
	    environment variable (if set). (Thanks to Davide
	    Pesavento.)</p>
          <p>
	    Own Id: OTP-8157</p>
        </item>
      </list>
    </section>


    <section><title>Improvements and New Features</title>
      <list>
        <item>
          <p>
	    Support for Blowfish cfb64 added to <c>crypto</c>.</p>
          <p>
	    Own Id: OTP-8096</p>
        </item>
        <item>
          <p>
	    New function <c>crypto:aes_cbc_ivec</c></p>
          <p>
	    Own Id: OTP-8141</p>
        </item>
      </list>
    </section>

</section>

<section><title>Crypto 1.6</title>

    <section><title>Fixed Bugs and Malfunctions</title>
      <list>
        <item>
          <p>
	    The <c>dh_compute_key</c> sometimes returned a
	    SharedSecret of incorrect size.</p>
          <p>
	    Own Id: OTP-7674</p>
        </item>
      </list>
    </section>


    <section><title>Improvements and New Features</title>
      <list>
        <item>
          <p>
	    Optimization for drivers by creating small binaries
	    direct on process heap.</p>
          <p>
	    Own Id: OTP-7762</p>
        </item>
      </list>
    </section>

</section>

<section><title>Crypto 1.5.3</title>

    <section><title>Improvements and New Features</title>
      <list>
        <item>
          <p>
            Added new functions: dss_verify/3, rsa_verify/3,
            rsa_verify/4, dss_sign/2, rsa_sign/2, rsa_sign/3,
            rsa_public_encrypt, rsa_private_decrypt/3,
            rsa_private_encrypt/3, rsa_public_decrypt/3,
            dh_generate_key/1, dh_generate_key/2, dh_compute_key/3.</p>
          <p>
            Own Id: OTP-7545</p>
        </item>
      </list>
    </section>

</section>

<section><title>Crypto 1.5.2.1</title>

    <section><title>Improvements and New Features</title>
      <list>
        <item>
          <p>
	    Minor performance optimization.</p>
          <p>
	    Own Id: OTP-7521</p>
        </item>
      </list>
    </section>

</section>

<section><title>Crypto 1.5.2</title>

    <section><title>Fixed Bugs and Malfunctions</title>
      <list>
        <item>
          <p>
	    ./configure has been improved to find 64-bit OpenSSL
	    libraries.</p>
          <p>
	    Own Id: OTP-7270</p>
        </item>
      </list>
    </section>


    <section><title>Improvements and New Features</title>
      <list>
        <item>
          <p>
	    crypto and zlib drivers improved to allow concurrent smp
	    access.</p>
          <p>
	    Own Id: OTP-7262</p>
        </item>
      </list>
    </section>

</section>

  <section>
    <title>Crypto 1.5.1.1</title>

    <section>
      <title>Improvements and New Features</title>
      <list type="bulleted">
        <item>
          <p>The linked in driver for the crypto application is now
            linked statically against the OpenSSL libraries, to avoid
            installation and runtime problems in connection to the
            OpenSSL library locations.</p>
          <p>Own Id: OTP-6680</p>
        </item>
        <item>
          <p>Minor Makefile changes.</p>
          <p>Own Id: OTP-6689</p>
        </item>
      </list>
    </section>
  </section>

  <section>
    <title>Crypto 1.5</title>

    <section>
      <title>Improvements and New Features</title>
      <list type="bulleted">
        <item>
          <p>It is now explicitly checked at start-up that the crypto
            driver is properly loaded (Thanks to Claes Wikstrom).</p>
          <p>Own Id: OTP-6109</p>
        </item>
      </list>
    </section>
  </section>

  <section>
    <title>Crypto 1.4</title>

    <section>
      <title>Improvements and New Features</title>
      <list type="bulleted">
        <item>
          <p>The previously undocumented and UNSUPPORTED <c>ssh</c>
            application has been updated and documented. This release
            of the <c>ssh</c> application is still considered to be a
            beta release and (if necessary) there could still be
            changes in its API before it reaches 1.0.</p>
          <p>Also, more cryptographic algorithms have been added to
            the <c>crypto</c> application.</p>
          <p>*** POTENTIAL INCOMPATIBILITY ***</p>
          <p>Own Id: OTP-5631</p>
        </item>
      </list>
    </section>
  </section>

  <section>
    <title>Crypto 1.3</title>

    <section>
      <title>Improvements and New Features</title>
      <list type="bulleted">
        <item>
          <p>Added support for RFC 3826 - The Advanced Encryption Standard 
            (AES) Cipher Algorithm in the SNMP User-based Security Model.
                        <br></br>
Martin Bj&ouml;rklund</p>
        </item>
      </list>
    </section>
  </section>

  <section>
    <title>Crypto 1.2.3</title>

    <section>
      <title>Fixed Bugs and Malfunctions</title>
      <list type="bulleted">
        <item>
          <p>Linked in drivers in the crypto, and asn1 applications
            are now compiled with the -D_THREAD_SAFE and -D_REENTRANT
            switches on unix when the emulator has thread support
            enabled.</p>
          <p>Linked in drivers on MacOSX are not compiled with the
            undocumented -lbundle1.o switch anymore. Thanks to Sean
            Hinde who sent us a patch.</p>
          <p>Linked in driver in crypto, and port programs in ssl, now
            compiles on OSF1.</p>
          <p>Minor makefile improvements in runtime_tools.</p>
          <p>Own Id: OTP-5346</p>
        </item>
      </list>
    </section>
  </section>

  <section>
    <title>Crypto 1.2.2</title>

    <section>
      <title>Improvements and New Features</title>
      <list type="bulleted">
        <item>
          <p>Corrected error handling. If the port to the driver that
            crypto uses is unexpectedly closed (which should not
            happen during normal operation of crypto), crypto will
            terminate immediately (rather than crashing the next time
            crypto is used). Also corrected build problems on Mac OS
            X.</p>
          <p>Own Id: OTP-5279</p>
        </item>
      </list>
    </section>
  </section>

  <section>
    <title>Crypto 1.2.1</title>

    <section>
      <title>Fixed Bugs and Malfunctions</title>
      <list type="bulleted">
        <item>
          <p>It was not possible in R9 to relink the crypto driver.
            The object file was missing as well as an example
            makefile. The crypto driver object file is now released
            with the application (installed in priv/obj). An example
            makefile has also been added to the priv/obj directory.
            The makefile serves as an example of how to relink the
            driver on Unix (crypto_drv.so) or Windows
            (crypto_drv.dll).</p>
          <p>Own Id: OTP-4828 Aux Id: seq8193 </p>
        </item>
      </list>
    </section>
  </section>

  <section>
    <title>Crypto 1.2</title>

    <section>
      <title>Improvements and New Features</title>
      <list type="bulleted">
        <item>
          <p>Previous versions of Crypto where delivered with
            statically linked binaries based on SSLeay. That is not
            longer the case.  The current version of Crypto requires
            dynamically linked OpenSSL libraries that the user has to
            install. The library needed is <c>libcrypto.so</c> (Unix)
            or <c>libeay32.[lib|dll]</c> (Win32). For further details
            see the crypto(6) application manual page.</p>
        </item>
        <item>
          <p>This version of Crypto uses the new DES interface of
            OpenSSL 0.9.7, which is not backward compatible with
            earlier versions of OpenSSL.
            </p>
        </item>
        <item>The functions <c>des_ede3_cbc_encrypt/5</c> and
        <c>des_ede3_cbc_decrypt/5</c> have been renamed to
        <c>des3_cbc_encrypt/5</c> and <c>des3_cbc_decrypt/5</c>,
         respectively. The old functions have been retained (they are
         deprecated and not listed in the crypto(3) manual page).</item>
      </list>
    </section>

    <section>
      <title>Reported Fixed Bugs and Malfunctions</title>
      <list type="bulleted">
        <item>
          <p>The start of crypto failed on Windows, due to erroneous addition
            of a DES3 algorithm.</p>
          <p>Own Id: OTP-4684
                        <br></br>
Aux Id: seq7864</p>
        </item>
      </list>
    </section>
  </section>

  <section>
    <title>Crypto 1.1.3</title>

    <section>
      <title>Reported Fixed Bugs and Malfunctions</title>
      <list type="bulleted">
        <item>To obtain backward compatibility with the old SSLeay
         package, and with earlier versions of OpenSSL, the macro
         OPENSSL_DES_LIBDES_COMPATIBILITY has been added to
        <c>crypto_drv.c</c>. This is of importance only for the open
         source version of Crypto.
        </item>
      </list>
    </section>
  </section>

  <section>
    <title>Crypto 1.1.2</title>

    <section>
      <title>Reported Fixed Bugs and Malfunctions</title>
      <list type="bulleted">
        <item>
          <p>In the manual page <c>crypto(3)</c> the function names
            <c>md5_finish</c> and <c>sha_finish</c> have been changed to
            <c>md5_final</c> and <c>sha_final</c> to correctly document
            the implementation.</p>
          <p>Own Id: OTP-3409
            </p>
        </item>
      </list>
    </section>
  </section>

  <section>
    <title>Crypto 1.1.1</title>
    <p>Code replacement in runtime is supported. Upgrade can be done from
      from version 1.1 and downgrade to version 1.1.
      </p>

    <section>
      <title>Improvements and New Features</title>
      <list type="bulleted">
        <item>
          <p>The driver part of the Crypto application has been
            updated to use the erl_driver header file. Version 1.1.1
            requires emulator version 4.9.1 or later.</p>
        </item>
      </list>
    </section>
  </section>

  <section>
    <title>Crypto 1.1</title>

    <section>
      <title>Reported Fixed Bugs and Malfunctions</title>
      <list type="bulleted">
        <item>
          <p>On Windows the crypto_drv was incorrectly linked to
            static run-time libraries instead of dynamic ones.</p>
          <p>Own Id: OTP-3240
            </p>
        </item>
      </list>
    </section>
  </section>

  <section>
    <title>Crypto 1.0</title>
    <p>New application.
      </p>
  </section>
</chapter><|MERGE_RESOLUTION|>--- conflicted
+++ resolved
@@ -31,11 +31,7 @@
   </header>
   <p>This document describes the changes made to the Crypto application.</p>
 
-<<<<<<< HEAD
 <section><title>Crypto 5.3</title>
-=======
-<section><title>Crypto 5.0.6.4</title>
->>>>>>> 92879e99
 
     <section><title>Fixed Bugs and Malfunctions</title>
       <list>
@@ -47,7 +43,6 @@
           <p>
 	    Own Id: OTP-18670 Aux Id: GH-7436, PR-7450 </p>
         </item>
-<<<<<<< HEAD
         <item>
           <p>
 	    Improved understanding of LibreSSL versions. Support
@@ -484,8 +479,23 @@
 	    Own Id: OTP-18086 Aux Id: OTP-16282, OTP-16643,
 	    OTP-16644, OTP-17701, OTP-17702, OTP-17704 </p>
         </item>
-=======
->>>>>>> 92879e99
+      </list>
+    </section>
+
+</section>
+
+<section><title>Crypto 5.0.6.4</title>
+
+    <section><title>Fixed Bugs and Malfunctions</title>
+      <list>
+        <item>
+          <p>
+	    Fix VM crash caused by <c>crypto being</c> purged and
+	    reloaded (by init:restart for example) on OS with musl
+	    libc (such as Alpine linux).</p>
+          <p>
+	    Own Id: OTP-18670 Aux Id: GH-7436, PR-7450 </p>
+        </item>
       </list>
     </section>
 
