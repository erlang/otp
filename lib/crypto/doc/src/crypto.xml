--- conflicted
+++ resolved
@@ -1960,7 +1960,6 @@
     </func>
 
     <func>
-<<<<<<< HEAD
       <name name="hash_equals" arity="2" since="OTP 25.0"/>
       <fsummary>Constant time memory comparison for fixed length binaries</fsummary>
       <desc>
@@ -1970,7 +1969,11 @@
         <p>
           Returns true if the binaries are identical, false if they are of the same length but not identical.
           The function raises an <c>error:badarg</c> exception if the binaries are of different size.
-=======
+	</p>
+      </desc>
+    </func>
+
+    <func>
       <name name="pbkdf2_hmac" arity="5" since="OTP @OTP-17808@"/>
       <fsummary>PBKDF2 in combination with HMAC</fsummary>
       <desc>
@@ -1979,7 +1982,6 @@
         </p>
         <p>
           The function raises a <c>error:badarg</c> if the parameters are in wrong format.
->>>>>>> dc185e44
         </p>
       </desc>
     </func>
