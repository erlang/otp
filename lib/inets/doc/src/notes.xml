--- conflicted
+++ resolved
@@ -33,29 +33,25 @@
     <file>notes.xml</file>
   </header>
   
-<<<<<<< HEAD
- <section><title>Inets 7.0</title>
-=======
   <section><title>Inets 7.0.1</title>
 
-    <section><title>Fixed Bugs and Malfunctions</title>
-      <list>
-        <item>
-          <p>
-	    Change status code for no mod found to handle request to
-	    501</p>
-          <p>
-	    Own Id: OTP-15215</p>
-        </item>
-      </list>
-    </section>
-
-</section>
-
-<section><title>Inets 7.0</title>
->>>>>>> 53b1e77e
-
-    <section><title>Fixed Bugs and Malfunctions</title>
+  <section><title>Fixed Bugs and Malfunctions</title>
+  <list>
+    <item>
+      <p>
+	Change status code for no mod found to handle request to
+      501</p>
+      <p>
+      Own Id: OTP-15215</p>
+        </item>
+  </list>
+  </section>
+
+  </section>
+
+  <section><title>Inets 7.0</title>
+
+  <section><title>Fixed Bugs and Malfunctions</title>
       <list>
         <item>
           <p>
