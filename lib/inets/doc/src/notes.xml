--- conflicted
+++ resolved
@@ -33,17 +33,12 @@
     <file>notes.xml</file>
   </header>
   
-<<<<<<< HEAD
   <section><title>Inets 8.3</title>
-=======
-  <section><title>Inets 7.5.3.3</title>
->>>>>>> 9d378933
-
-    <section><title>Fixed Bugs and Malfunctions</title>
-      <list>
-        <item>
-          <p>
-<<<<<<< HEAD
+
+    <section><title>Fixed Bugs and Malfunctions</title>
+      <list>
+        <item>
+          <p>
 	    With this change, handling of URI to a folder, with
 	    missing trailing / and a query component present is
 	    fixed.</p>
@@ -275,24 +270,30 @@
 	    from httpd manual.</p>
           <p>
 	    Own Id: OTP-18088 Aux Id: GH-5276 </p>
-=======
+        </item>
+      </list>
+    </section>
+
+</section>
+
+  <section><title>Inets 7.5.3.3</title>
+
+    <section><title>Fixed Bugs and Malfunctions</title>
+      <list>
+        <item>
+          <p>
 	    Correct timing related pipelining/keepalive queue bug,
 	    that could result in unexpected "socket_remotly_closed"
 	    errors.</p>
           <p>
 	    Own Id: OTP-18509 Aux Id: OTP-18476 </p>
->>>>>>> 9d378933
-        </item>
-      </list>
-    </section>
-
-</section>
-
-<<<<<<< HEAD
+        </item>
+      </list>
+    </section>
+
+</section>
+
   <section><title>Inets 7.5.3.2</title>
-=======
-<section><title>Inets 7.5.3.2</title>
->>>>>>> 9d378933
 
     <section><title>Fixed Bugs and Malfunctions</title>
       <list>
