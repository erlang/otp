--- conflicted
+++ resolved
@@ -23,8 +23,6 @@
 
 This document describes the changes made to the Wx application.
 
-<<<<<<< HEAD
-=======
 ## Wx 2.5.1
 
 ### Fixed Bugs and Malfunctions
@@ -35,7 +33,6 @@
 
 [PR-10024]: https://github.com/erlang/otp/pull/10024
 
->>>>>>> d04f6a0b
 ## Wx 2.5
 
 ### Improvements and New Features
