<?xml version="1.0" encoding="utf-8" ?>
<!DOCTYPE chapter SYSTEM "chapter.dtd">

<chapter>
  <header>
    <copyright>
      <year>2004</year><year>2023</year>
      <holder>Ericsson AB. All Rights Reserved.</holder>
    </copyright>
    <legalnotice>
      Licensed under the Apache License, Version 2.0 (the "License");
      you may not use this file except in compliance with the License.
      You may obtain a copy of the License at
 
          http://www.apache.org/licenses/LICENSE-2.0

      Unless required by applicable law or agreed to in writing, software
      distributed under the License is distributed on an "AS IS" BASIS,
      WITHOUT WARRANTIES OR CONDITIONS OF ANY KIND, either express or implied.
      See the License for the specific language governing permissions and
      limitations under the License.

    </legalnotice>

    <title>Compiler Release Notes</title>
    <prepared>otp_appnotes</prepared>
    <docno>nil</docno>
    <date>nil</date>
    <rev>nil</rev>
    <file>notes.xml</file>
  </header>
  <p>This document describes the changes made to the Compiler
    application.</p>

<<<<<<< HEAD
<section><title>Compiler 8.4.2</title>

    <section><title>Fixed Bugs and Malfunctions</title>
      <list>
        <item>
	    <p>In rare circumstances, an unsafe optimization could
	    cause the compiler to generate incorrect code for list
	    matching.</p>
          <p>
	    Own Id: OTP-19003 Aux Id: GH-8187, PR-8189 </p>
        </item>
      </list>
    </section>


    <section><title>Improvements and New Features</title>
      <list>
        <item>
          <p>
	    Fix the compilation server to restart if the applications
	    in its lib dir changes inbetween <c>erlc</c> invokations.</p>
          <p>
	    Own Id: OTP-18936 </p>
        </item>
      </list>
    </section>

</section>

<section><title>Compiler 8.4.1</title>

    <section><title>Fixed Bugs and Malfunctions</title>
      <list>
        <item>
	    <p>The compiler could become extremely slow for modules
	    containing huge functions.</p>
          <p>
	    Own Id: OTP-18770 Aux Id: GH-7667, PR-7672 </p>
        </item>
      </list>
    </section>

</section>

<section><title>Compiler 8.4</title>

    <section><title>Fixed Bugs and Malfunctions</title>
      <list>
        <item>
	    <p>The compiler could run forever when compiling a call
	    to <c>is_record/3</c> with a huge positive tuple size.
	    The call <c>is_record(A, a, 0)</c> would crash the
	    compiler when used in a function body. When used in a
	    guard the compiler would emit incorrect code that would
	    accept <c>{a></c> as a record.</p>
          <p>
	    Own Id: OTP-18605 Aux Id: GH-7298, GH-7317 </p>
        </item>
        <item>
	    <p>Fixed a bug that caused dialyzer to crash when
	    analyzing bogus code that contained the literal atom
	    <c>undefined</c> in segment sizes.</p>
          <p>
	    Own Id: OTP-18629 Aux Id: GH-7325 </p>
        </item>
        <item>
	    <p>The compiler would crash when compiling some modules
	    that contained a call to <c>erlang:load_nif/2</c>.</p>
          <p>
	    Own Id: OTP-18662 Aux Id: GH-7409, PR-7416 </p>
        </item>
        <item>
	    <p>Fixed a bug that caused the compiler to crash on legal
	    code.</p>
          <p>
	    Own Id: OTP-18678 Aux Id: GH-7488 </p>
        </item>
        <item>
	    <p>The compiler could crash when attempting to compile a
	    call to <c>is_list/1</c> in a complex expression.</p>
          <p>
	    Own Id: OTP-18689 Aux Id: GH-7504, PR-7518 </p>
        </item>
        <item>
	    <p>A complex guard expression using the <c>or</c>
	    operator could succeed when it was supposed to fail.</p>
          <p>
	    Own Id: OTP-18692 Aux Id: GH-7517, PR-7519 </p>
        </item>
        <item>
	    <p>Compiling nested <c>try</c>/<c>catch</c> and
	    <c>catch</c> expression could result in an internal
	    compiler error.</p>
          <p>
	    Own Id: OTP-18701 Aux Id: GH-7477, PR-7532 </p>
        </item>
        <item>
	    <p>Using the <c>bnot</c> operator in a complex expression
	    could cause the compiler to terminate with an internal
	    consistency failure diagnostic.</p>
          <p>
	    Own Id: OTP-18719 Aux Id: GH-7468, PR-7562 </p>
        </item>
        <item>
	    <p>Fixed a bug that caused the compiler to crash in a
	    binary optimization pass.</p>
          <p>
	    Own Id: OTP-18721 Aux Id: PR-7527 </p>
        </item>
        <item>
	    <p>The compiler could terminate with an internal error
	    when attempting to compile a binary pattern that could
	    not possibly match.</p>
          <p>
	    Own Id: OTP-18725 Aux Id: GH-7467 </p>
        </item>
      </list>
    </section>


    <section><title>Improvements and New Features</title>
      <list>
        <item>
	    <p>Fixed various performance issues related to the alias
	    optimization pass.</p>
          <p>
	    Own Id: OTP-18691 Aux Id: PR-7448 </p>
        </item>
      </list>
    </section>

</section>

<section><title>Compiler 8.3.2</title>

    <section><title>Fixed Bugs and Malfunctions</title>
      <list>
        <item>
	    <p>Fixed a type handling bug that would cause an internal
	    consistence failure for correct code.</p>
          <p>
	    Own Id: OTP-18625 Aux Id: GH-7354 </p>
        </item>
        <item>
	    <p>Fixed a bug that could cause the stack trace of
	    <c>throw</c> exceptions to be erroneously optimized
	    out.</p>
          <p>
	    Own Id: OTP-18626 Aux Id: GH-7356 </p>
        </item>
        <item>
	    <p>Complex guard expression using '<c>or</c>' were not
	    always fully evaluated, making guards that were supposed
	    to fail succeed.</p>
          <p>
	    Own Id: OTP-18634 Aux Id: GH-7370 </p>
        </item>
      </list>
    </section>

</section>

<section><title>Compiler 8.3.1</title>

    <section><title>Fixed Bugs and Malfunctions</title>
      <list>
        <item>
	    <p>Fixed a bug where a failing <c>bsl</c> expression in a
	    guard threw an exception instead of causing the guard to
	    fail.</p>
          <p>
	    Own Id: OTP-18576</p>
        </item>
        <item>
	    <p>Fixed a bug that would case the validator to reject
	    legal code.</p>
          <p>
	    Own Id: OTP-18581 Aux Id: GH-7251 </p>
        </item>
        <item>
	    <p>The compiler could re-order clauses matching binaries
	    so that the incorrect clause would match. That could only
	    happen for code that used the option
	    <c>{error_location,line}</c> or for code without line or
	    column number information (e.g. generated by a parse
	    transform).</p>
          <p>
	    Own Id: OTP-18583 Aux Id: GH-7259 </p>
        </item>
        <item>
	    <p>Complex guard expression using the <c>or</c> operator
	    and guard BIFs that can fail could sometimes be
	    miscompiled so that the guard would succeed even if a
	    call to a guard BIF failed.</p>
          <p>
	    Own Id: OTP-18593 Aux Id: GH-7252 </p>
        </item>
        <item>
	    <p>With optimizations disabled, a <c>try</c>/<c>catch</c>
	    construct could return an incorrect value.</p>
          <p>
	    Own Id: OTP-18600 Aux Id: GH-7248 </p>
        </item>
        <item>
	    <p>In rare circumstance, a combination of binary
	    construction and <c>binary_part/3</c> would cause the
	    compiler to generate unsafe code that would crash the
	    runtime system.</p>
          <p>
	    Own Id: OTP-18601</p>
        </item>
        <item>
	    <p>The compiler could be very slow when compiling guards
	    with multiple guard tests separated with '<c>or</c>' or
	    '<c>;</c>'.</p>
          <p>
	    Own Id: OTP-18617 Aux Id: GH-7338 </p>
        </item>
        <item>
	    <p>Complex guard expressions using '<c>or</c>' and map
	    updates could succeed even if the map update failed.</p>
          <p>
	    Own Id: OTP-18619 Aux Id: GH-7339 </p>
        </item>
      </list>
    </section>

</section>

<section><title>Compiler 8.3</title>

    <section><title>Fixed Bugs and Malfunctions</title>
      <list>
        <item>
	    <p>The compiler would silently accept singleton (unbound)
	    type variables in a union type. Starting from Erlang/OTP
	    26, the compiler will generate a warning for this
	    example. The warning can be disabled using the
	    <c>nowarn_singleton_typevar</c> option. In Erlang/OTP 27,
	    the warning will become an error.</p>
          <p>
	    Own Id: OTP-18389 Aux Id: GH-6508, PR-6864, GH-7116 </p>
        </item>
      </list>
    </section>


    <section><title>Improvements and New Features</title>
      <list>
        <item>
	    <p>Optimized record updates.</p>
          <p>
	    Own Id: OTP-18126 Aux Id: PR-6033 </p>
        </item>
        <item>
	    <p>There are several new optimization for binary syntax
	    in the JIT:</p> <list> <item>Creation and matching of
	    binaries with segments of fixed sizes have been
	    optimized.</item> <item>Creation and matching of UTF-8
	    segments have been optimized.</item> <item>Appending to
	    binaries has been optimized.</item> </list>
          <p>
	    Own Id: OTP-18137 Aux Id: PR-6259, PR-6404, PR-6576,
	    PR-6804 </p>
        </item>
        <item>
	    <p>The compiler and JIT now generate better code for
	    creation of small maps where all keys are literals known
	    at compile time.</p>
          <p>
	    Own Id: OTP-18185 Aux Id: GH-6139 </p>
        </item>
        <item>
	    <p>A limitation in the binary syntax has been removed. It
	    is now possible to match binary patterns in parallel.
	    Example: <c>&lt;&lt;A:8&gt;&gt; = &lt;&lt;B:4,C:4&gt;&gt;
	    = Bin</c></p>
          <p>
	    Own Id: OTP-18297 Aux Id: GH-6348 </p>
        </item>
        <item>
	    <p>It is documented that <c>$\^X</c> is the ASCII code
	    for Control X, where X is an uppercase or lowercase
	    letter. However, this notation would work for any
	    character X, even then it didn't make sense.</p>
	    <p>In Erlang/OTP 26, it is now documented that the
	    following characters are also allowed to follow the
	    <c>\^</c> characters: <c>@</c>, <c>[</c>, <c>\</c>,
	    <c>]</c>, <c>^</c>, <c>_</c>, and <c>?</c>. Attempt to
	    use other characters will be rejected with a compiler
	    error.</p>
	    <p>The value for <c>$\^?</c> is now 127 (instead of 31 as
	    in earlier releases).</p>
          <p>
	    Own Id: OTP-18337 Aux Id: GH-6477, PR-6503 </p>
        </item>
        <item>
	    <p>The BIFs <c>min/2</c> and <c>max/2</c> are now allowed
	    to be used in guards and match specs.</p>
          <p>
	    Own Id: OTP-18367 Aux Id: GH-6544 </p>
        </item>
        <item>
	    <p>Map comprehensions as suggested in EEP 58 has now been
	    implemented.</p>
          <p>
	    Own Id: OTP-18413 Aux Id: EEP-58, PR-6727 </p>
        </item>
        <item>
	    <p>Improved the selective receive optimization, which can
	    now be enabled for references returned from other
	    functions.</p>
	    <p>This greatly improves the performance of
	    <c>gen_server:send_request/3</c>,
	    <c>gen_server:wait_response/2</c>, and similar
	    functions.</p>
          <p>
	    Own Id: OTP-18431 Aux Id: PR-6739 </p>
        </item>
        <item>
          <p>
	    Deprecates <c>dbg:stop_clear/0</c> because it is simply a
	    function alias to <c>dbg:stop/0</c></p>
          <p>
	    Own Id: OTP-18478 Aux Id: GH-6903 </p>
        </item>
        <item>
	    <p>The compiler will now inline calls to
	    <c>maps:get/3</c>.</p>
          <p>
	    Own Id: OTP-18502</p>
        </item>
        <item>
	    <p>In Erlang/OTP 27, <c>0.0</c> will no longer be
	    considered to be exactly equal to <c>-0.0</c>. See
	    <seeguide
	    marker="system/general_info:upcoming_incompatibilities#float_matching">Upcoming
	    Potential Incompatibilities</seeguide>.</p>
          <p>
	    Own Id: OTP-18574</p>
        </item>
      </list>
    </section>

</section>

<section><title>Compiler 8.2.6.4</title>
=======
<section><title>Compiler 8.1.1.6</title>
>>>>>>> e0001cd0

    <section><title>Fixed Bugs and Malfunctions</title>
      <list>
        <item>
	    <p>In rare circumstances, an unsafe optimization could
	    cause the compiler to generate incorrect code for list
	    matching.</p>
          <p>
	    Own Id: OTP-19003 Aux Id: GH-8187, PR-8189 </p>
        </item>
        <item>
	    <p>In rare circumstances, the compiler code generate
	    unsafe code for a bit syntax match.</p>
          <p>
	    Own Id: OTP-19019 </p>
        </item>
      </list>
    </section>

</section>

<<<<<<< HEAD
<section><title>Compiler 8.2.6.3</title>

    <section><title>Fixed Bugs and Malfunctions</title>
      <list>
        <item>
	    <p>Fixed a bug that could cause the stack trace of
	    <c>throw</c> exceptions to be erroneously optimized
	    out.</p>
          <p>
	    Own Id: OTP-18626 Aux Id: GH-7356 </p>
        </item>
      </list>
    </section>

</section>

<section><title>Compiler 8.2.6.2</title>

    <section><title>Fixed Bugs and Malfunctions</title>
      <list>
        <item>
	    <p>The compiler could be very slow when compiling guards
	    with multiple guard tests separated with '<c>or</c>' or
	    '<c>;</c>'.</p>
          <p>
	    Own Id: OTP-18617 Aux Id: GH-7338 </p>
        </item>
      </list>
    </section>

</section>

<section><title>Compiler 8.2.6.1</title>

    <section><title>Fixed Bugs and Malfunctions</title>
      <list>
        <item>
	    <p>Fixed a bug where a failing <c>bsl</c> expression in a
	    guard threw an exception instead of causing the guard to
	    fail.</p>
          <p>
	    Own Id: OTP-18576</p>
        </item>
        <item>
	    <p>Complex guard expression using the <c>or</c> operator
	    and guard BIFs that can fail could sometimes be
	    miscompiled so that the guard would succeed even if a
	    call to a guard BIF failed.</p>
          <p>
	    Own Id: OTP-18593 Aux Id: GH-7252 </p>
        </item>
      </list>
    </section>

</section>

<section><title>Compiler 8.2.6</title>

    <section><title>Fixed Bugs and Malfunctions</title>
      <list>
        <item>
	    <p>Fixed type handling bugs that could cause an internal
	    error in the compiler for correct code.</p>
          <p>
	    Own Id: OTP-18565 Aux Id: GH-7147 </p>
        </item>
      </list>
    </section>

</section>

<section><title>Compiler 8.2.5</title>

    <section><title>Fixed Bugs and Malfunctions</title>
      <list>
        <item>
	    <p>When a map update such as <c>#{}#{key:=value}</c> that
	    should fail with an exception was unused, the exception
	    would be lost.</p>
          <p>
	    Own Id: OTP-18497 Aux Id: GH-6960, PR-6965 </p>
        </item>
        <item>
	    <p>Fixed bug in the validator that made it reject valid
	    code.</p>
          <p>
	    Own Id: OTP-18516 Aux Id: GH-6969 </p>
        </item>
      </list>
    </section>

</section>

<section><title>Compiler 8.2.4</title>

    <section><title>Fixed Bugs and Malfunctions</title>
      <list>
        <item>
	    <p>Fixed a bug that would cause the compiler to hang.</p>
          <p>
	    Own Id: OTP-18378 Aux Id: GH-6604 </p>
        </item>
        <item>
	    <p>Fixed a crash when compiling code that contained
	    <c>maybe</c> expressions.</p>
          <p>
	    Own Id: OTP-18381 Aux Id: GH-6601 </p>
        </item>
        <item>
	    <p>Constructing a binary with an explicit size of
	    <c>all</c> for a binary segment would crash the
	    compiler.</p>
          <p>
	    Own Id: OTP-18407 Aux Id: GH-6707 </p>
        </item>
        <item>
	    <p>The compiler would generate incorrect code for the
	    following type of expression:</p>
	    <p><c>Pattern = BoundVar1 = . . . = BoundVarN =
	    Expression</c></p>
	    <p>An exception should be raised if any of the bound
	    variables have different values than <c>Expression</c>.
	    The compiler would generate code that would cause the
	    bound variables to be bound to the value of
	    <c>Expression</c>whether the value matched or not.</p>
          <p>
	    Own Id: OTP-18470 Aux Id: GH-6873, PR-6877 </p>
        </item>
      </list>
    </section>

</section>

<section><title>Compiler 8.2.3</title>

    <section><title>Fixed Bugs and Malfunctions</title>
      <list>
        <item>
	    <p>Fixed a bug that could cause legal code to fail
	    validation.</p>
          <p>
	    Own Id: OTP-18365</p>
        </item>
        <item>
	    <p>Eliminated a rare crash in the <c>beam_types</c>
	    module.</p>
          <p>
	    Own Id: OTP-18368</p>
        </item>
      </list>
    </section>

</section>

<section><title>Compiler 8.2.2</title>

    <section><title>Fixed Bugs and Malfunctions</title>
      <list>
        <item>
	    <p>Line number in compiler messages would be truncated to
	    4 digits for line numbers greater than 9999.</p>
          <p>
	    Own Id: OTP-18268 Aux Id: GH-6332 </p>
        </item>
        <item>
	    <p>In rare circumstance, matching a binary as part of a
	    <c>receive</c> clause could cause the compiler to
	    terminate because of an internal consistency check
	    failure.</p>
          <p>
	    Own Id: OTP-18273 Aux Id: GH-6341 </p>
        </item>
        <item>
	    <p>Compiling a function with complex bit syntax matching
	    such as <c>f(&lt;&lt;X:0, _:X&gt;&gt;, &lt;&lt;Y:0,
	    _:Y&gt;&gt;) -&gt; ok.</c> could crash the compiler.</p>
          <p>
	    Own Id: OTP-18308 Aux Id: GH-6426 </p>
        </item>
        <item>
	    <p>It is not allowed to call functions from guards. The
	    compiler failed to reject a call in a guard when done by
	    constructing a record with a default initialization
	    expression that called a function.</p>
          <p>
	    Own Id: OTP-18325 Aux Id: GH-6465, GH-6466 </p>
        </item>
        <item>
	    <p>The compiler could crash when using a record with
	    complex field initialization expression as a filter in a
	    list comprehension.</p>
          <p>
	    Own Id: OTP-18336 Aux Id: GH-6501, PR-6502 </p>
        </item>
      </list>
    </section>

</section>

<section><title>Compiler 8.2.1</title>

    <section><title>Fixed Bugs and Malfunctions</title>
      <list>
        <item>
	    <p>The compiler will now forbid using the empty atom
	    <c>''</c> as module name. Also forbidden are modules
	    names containing control characters, and module names
	    containing only spaces and soft hyphens.</p>
          <p>
	    Own Id: OTP-18125 Aux Id: GH-6026 </p>
        </item>
        <item>
	    <p>The <c>bin_opt_info</c> and <c>recv_opt_info</c>
	    options would cause the compiler to crash when attempting
	    to compile generated code without location
	    information.</p>
          <p>
	    Own Id: OTP-18162 Aux Id: PR-6102 </p>
        </item>
        <item>
	    <p>In rare circumstances involving floating point
	    operations, the compiler could terminate with an internal
	    consistency check failure.</p>
          <p>
	    Own Id: OTP-18182 Aux Id: GH-6163 </p>
        </item>
        <item>
	    <p>In rare circumstances when doing arithmetic
	    instructions on non-numbers, the compiler could
	    crash.</p>
          <p>
	    Own Id: OTP-18183 Aux Id: GH-6169 </p>
        </item>
        <item>
	    <p>In rare circumstances, complex boolean expressions in
	    nested cases could cause the compiler to crash.</p>
          <p>
	    Own Id: OTP-18184 Aux Id: GH-6164 </p>
        </item>
        <item>
	    <p>Expression similar to <c>#{assoc:=V} =
	    #key=&gt;self()}, V</c> would return the empty map
	    instead of raising an exception.</p>
          <p>
	    Own Id: OTP-18186</p>
        </item>
        <item>
	    <p>Eliminated a crash in the <c>beam_ssa_bool</c> pass of
	    the compiler when compiling a complex guard
	    expression.</p>
          <p>
	    Own Id: OTP-18187 Aux Id: GH-6184 </p>
        </item>
        <item>
	    <p>In rare circumstances, the compiler could crash with
	    an internal consistency check failure.</p>
          <p>
	    Own Id: OTP-18202 Aux Id: GH-6222 </p>
        </item>
        <item>
	    <p>When compiling with the option
	    <c>inline_list_funcs</c>, the compiler could produce a
	    nonsensical warning.</p>
          <p>
	    Own Id: OTP-18214 Aux Id: GH-6158 </p>
        </item>
        <item>
	    <p>When given the <c>no_ssa_opt</c> option, the compiler
	    could terminate with an internal consistency failure
	    diagnostic when compiling map matching.</p>
          <p>
	    Own Id: OTP-18234 Aux Id: GH-6277 </p>
        </item>
      </list>
    </section>


    <section><title>Improvements and New Features</title>
      <list>
        <item>
          <p>
	    Made warnings for existing atoms being keywords in
	    experimental features more precise, by not warning about
	    quoted atoms.</p>
          <p>
	    Own Id: OTP-18050</p>
        </item>
        <item>
	    <p>There is a new configure option,
	    <c>--enable-deterministic-build</c>, which will apply the
	    <c>deterministic</c> compiler option when building
	    Erlang/OTP. The <c>deterministic</c> option has been
	    improved to eliminate more sources of non-determinism in
	    several applications.</p>
          <p>
	    Own Id: OTP-18165 Aux Id: PR-5965 </p>
        </item>
      </list>
    </section>

</section>

<section><title>Compiler 8.2</title>

    <section><title>Fixed Bugs and Malfunctions</title>
      <list>
        <item>
	    <p>A subtle bug regarding variable scoping has been
	    corrected. Consider this example:</p>
	    <p><c>(A=1) + fun() -&gt; A = 2() end</c></p>
	    <p>In the shell, the expression correctly evaluates to
	    <c>3</c>. In compiled code, it raised a <c>{badmatch,
	    2}</c> exception.</p>
          <p>
	    Own Id: OTP-17810 Aux Id: GH-5379 </p>
        </item>
        <item>
	    <p>Fixed a rare bug that would crash the compiler during
	    type optimization.</p>
          <p>
	    Own Id: OTP-17820</p>
        </item>
        <item>
	    <p>Starting in OTP 24, when a fun was created and
	    immediately used, it would be inlined. An unintended
	    consequence of the inlining was that what would be a
	    <c>function_clause</c> exception without the inlining
	    would now be a rather confusing <c>case_clause</c>
	    exception. This has been corrected, so that
	    <c>function_clause</c> exceptions remain
	    <c>function_clause</c> exceptions in inlined code.</p>
          <p>
	    Own Id: OTP-17860 Aux Id: GH-5513, OTP-17226 </p>
        </item>
        <item>
          <p>
	    If a default record field initialization (<c>_ =
	    Expr</c>) was used even though all records fields were
	    explicitly initialized, <c>Expr</c> would not be
	    evaluated. That would not be a problem, except when
	    <c>Expr</c> would bind a variable subsequently used, in
	    which case the compiler would crash.</p>
          <p>
	    As an example, if record <c>#r{}</c> is defined to have
	    only one field <c>a</c>, the following code would crash
	    the compiler:</p>
          <p>
	    <c>#r{a=[],_=V=42}, V</c></p>
          <p>
	    To fix that problem, the compiler will make sure that
	    <c>Expr</c> is always evaluated at least once. The
	    compiler will now rewrite the example to essentially:</p>
          <p>
	    <c>V=42, #r{a=[]}, V</c></p>
          <p>
	    Own Id: OTP-18083</p>
        </item>
      </list>
    </section>


    <section><title>Improvements and New Features</title>
      <list>
        <item>
	    <p>To enable more optimizations, BEAM files compiled with
	    OTP 21 and earlier cannot be loaded in OTP 25.</p>
          <p>
	    Own Id: OTP-16702</p>
        </item>
        <item>
          <p>
	    Added support for the compile attribute <c>-nifs()</c> to
	    empower compiler and loader with information about which
	    functions may be overridden as NIFs by
	    <c>erlang:load_nif/2</c>. It is recommended to use this
	    attribute in all modules that load NIF libraries.</p>
          <p>
	    Own Id: OTP-17151 Aux Id: ERIERL-590, PR-5479 </p>
        </item>
        <item>
	    <p>When binary construction using the binary syntax
	    fails, the error message printed in the shell and by
	    <c>erl_error:format_exception/3,4</c> will contain more
	    detailed information about what went wrong.</p>
          <p>
	    Own Id: OTP-17504 Aux Id: GH-4971, PR-5281, PR-5752 </p>
        </item>
        <item>
	    <p>The Erlang compiler now includes type information in
	    BEAM files, and the JIT can now use that type information
	    to do optimizations such as eliminating or simplifying
	    type tests.</p>
          <p>
	    Own Id: OTP-17684 Aux Id: PR-5316, PR-5664 </p>
        </item>
        <item>
	    <p>Improved the JIT's support for external tools like
	    <c>perf</c> and <c>gdb</c>, allowing them to show line
	    numbers and even the original Erlang source code when
	    that can be found.</p>
	    <p>To aid them in finding the source code, the
	    <c>absolute_path</c> compiler option has been added to
	    embed the absolute file path of a module.</p>
          <p>
	    Own Id: OTP-17685</p>
        </item>
        <item>
	    <p>The <c>maybe</c> ... <c>end</c> construction proposed
	    in EEP-49 has been implemented. It can simplify complex
	    code where otherwise deeply nested cases would have to be
	    used.</p> <p>To enable <c>maybe</c>, give the option
	    <c>-enable-feature maybe_expr</c> to <c>erlc</c> or add
	    <c>-feature(maybe_expr, enable).</c> inside the
	    module.</p>
          <p>
	    Own Id: OTP-17705 Aux Id: PR-5411 </p>
        </item>
        <item>
	    <p>When a record matching or record update fails, a
	    <c>{badrecord,ExpectedRecordTag}</c> exception used to be
	    raised. In this release, the exception has been changed
	    to <c>{badrecord,ActualValue}</c>, where
	    <c>ActualValue</c> is the actual that was found instead
	    of the expected record.</p>
          <p>
	    Own Id: OTP-17841 Aux Id: PR-5694 </p>
        </item>
        <item>
	    <p>Improved optimization of try/catch expressions.</p>
          <p>
	    Own Id: OTP-17842</p>
        </item>
        <item>
	    <p>The <c>beam_trim</c> pass of the compiler could be
	    extremely slow for huge straight-line functions. It will
	    now compile such functions much faster (down to seconds
	    from minutes for some huge functions).</p>
          <p>
	    Own Id: OTP-17885 Aux Id: GH-5140 </p>
        </item>
        <item>
          <p>
	    Added support for configurable features as described in
	    EEP-60. Features can be enabled/disabled during
	    compilation with options (<c>-enable-feature Feature</c>,
	    <c>-disable-feature Feature</c> and <c>+{feature,
	    Feature, enable|disable}</c>) to <c>erlc</c> as well as
	    with directives (<c>-feature(Feature,
	    enable|disable).</c>) in the file. Similar options can be
	    used to <c>erl</c> for enabling/disabling features
	    allowed at runtime. The new <c>maybe</c> expression
	    (EEP-49) is fully supported as the feature
	    <c>maybe_expr</c>. The features support is documented in
	    the reference manual.</p>
          <p>
	    Own Id: OTP-17988</p>
        </item>
      </list>
    </section>

</section>

=======
>>>>>>> e0001cd0
<section><title>Compiler 8.1.1.5</title>

    <section><title>Fixed Bugs and Malfunctions</title>
      <list>
        <item>
	    <p>The compiler could be very slow when compiling guards
	    with multiple guard tests separated with '<c>or</c>' or
	    '<c>;</c>'.</p>
          <p>
	    Own Id: OTP-18617 Aux Id: GH-7338 </p>
        </item>
      </list>
    </section>

</section>

<section><title>Compiler 8.1.1.4</title>

    <section><title>Fixed Bugs and Malfunctions</title>
      <list>
        <item>
	    <p>Complex guard expression using the <c>or</c> operator
	    and guard BIFs that can fail could sometimes be
	    miscompiled so that the guard would succeed even if a
	    call to a guard BIF failed.</p>
          <p>
	    Own Id: OTP-18593 Aux Id: GH-7252 </p>
        </item>
      </list>
    </section>

</section>

<section><title>Compiler 8.1.1.3</title>

    <section><title>Fixed Bugs and Malfunctions</title>
      <list>
        <item>
	    <p>The compiler would generate incorrect code for the
	    following type of expression:</p>
	    <p><c>Pattern = BoundVar1 = . . . = BoundVarN =
	    Expression</c></p>
	    <p>An exception should be raised if any of the bound
	    variables have different values than <c>Expression</c>.
	    The compiler would generate code that would cause the
	    bound variables to be bound to the value of
	    <c>Expression</c>whether the value matched or not.</p>
          <p>
	    Own Id: OTP-18470 Aux Id: GH-6873, PR-6877 </p>
        </item>
      </list>
    </section>

</section>

<section><title>Compiler 8.1.1.2</title>

    <section><title>Fixed Bugs and Malfunctions</title>
      <list>
        <item>
	    <p>It is not allowed to call functions from guards. The
	    compiler failed to reject a call in a guard when done by
	    constructing a record with a default initialization
	    expression that called a function.</p>
          <p>
	    Own Id: OTP-18325 Aux Id: GH-6465, GH-6466 </p>
        </item>
        <item>
	    <p>Fixed a bug that could cause legal code to fail
	    validation.</p>
          <p>
	    Own Id: OTP-18365</p>
        </item>
      </list>
    </section>

</section>

<section><title>Compiler 8.1.1.1</title>

    <section><title>Fixed Bugs and Malfunctions</title>
      <list>
        <item>
	    <p>The <c>bin_opt_info</c> and <c>recv_opt_info</c>
	    options would cause the compiler to crash when attempting
	    to compile generated code without location
	    information.</p>
          <p>
	    Own Id: OTP-18162 Aux Id: PR-6102 </p>
        </item>
        <item>
	    <p>In rare circumstances involving floating point
	    operations, the compiler could terminate with an internal
	    consistency check failure.</p>
          <p>
	    Own Id: OTP-18182 Aux Id: GH-6163 </p>
        </item>
      </list>
    </section>

</section>

<section><title>Compiler 8.1.1</title>

    <section><title>Fixed Bugs and Malfunctions</title>
      <list>
        <item>
	    <p>Fixed a performance bug in the validator that made
	    certain files take a very long time to compile.</p>
          <p>
	    Own Id: OTP-18066 Aux Id: GH-5915 </p>
        </item>
        <item>
	    <p>In rare circumstances, the compiler would mistakenly
	    assume that a call to <c>setelement/3</c> would always
	    fail and remove all code following the call.</p>
          <p>
	    Own Id: OTP-18082</p>
        </item>
      </list>
    </section>

</section>

<section><title>Compiler 8.1</title>

    <section><title>Fixed Bugs and Malfunctions</title>
      <list>
        <item>
	    <p>The expression
	    <c>&lt;&lt;0/native-float&gt;&gt;=Bin</c> would always
	    fail to match, while
	    <c>&lt;&lt;0/float-native&gt;&gt;=Bin</c> would match
	    (provided that <c>Bin</c> contained the binary
	    representation of <c>0.0</c>)</p>
          <p>
	    Own Id: OTP-17895</p>
        </item>
      </list>
    </section>


    <section><title>Improvements and New Features</title>
      <list>
        <item>
	    <p>The compiler will now compile huge functions with
	    straight-line code faster.</p>
          <p>
	    Own Id: OTP-17886 Aux Id: GH-5140, GH-5686 </p>
        </item>
      </list>
    </section>

</section>

<section><title>Compiler 8.0.4</title>

    <section><title>Fixed Bugs and Malfunctions</title>
      <list>
        <item>
	    <p>When the compiler is invoked by Dialyzer, it will no
	    longer apply an optimization of binary patterns that
	    would turn the pattern <c>&lt;&lt;"bar"&gt;&gt;</c> into
	    <c>&lt;&lt;6447474:24&gt;&gt;</c>, which would be very
	    confusing when printed out by Dialyzer.</p>
          <p>
	    Own Id: OTP-17768 Aux Id: GH-5429 </p>
        </item>
        <item>
	    <p>The compiler would replace known failing calls (such
	    as <c>atom_to_list(42)</c>) with a call to
	    <c>error(badarg)</c>. With the extended error information
	    introduced in OTP 24 (EEP 54), those "optimized" calls
	    would not have extended error information. To ensure that
	    as much extended error information as possible is
	    available, the compiler now keeps the original call even
	    when it is known to fail.</p>
          <p>
	    Own Id: OTP-17786 Aux Id: GH-5440 </p>
        </item>
      </list>
    </section>

</section>

<section><title>Compiler 8.0.3</title>

    <section><title>Fixed Bugs and Malfunctions</title>
      <list>
        <item>
          <p>
	    If a parse transform raised an exception using
	    <c>throw/1</c> or <c>exit/1</c>, the compiler would
	    report that as an internal compiler error, which would be
	    confusing. Amended to report that the parse transform
	    failed.</p>
          <p>
	    Own Id: OTP-17421</p>
        </item>
        <item>
	    <p>The failing call <c>io:format("~p\n")</c> would result
	    in a warning for line number 0 instead of the correct
	    line and column numbers. This has been corrected, and all
	    warnings for failing calls to <c>io:format()</c> has been
	    rephrased to make it clearer exactly what the problem
	    is.</p>
          <p>
	    Own Id: OTP-17430</p>
        </item>
        <item>
	    <p>When the options <c>warn_missing_spec</c> and
	    <c>export_all</c> were given, there would only be
	    warnings for missing specs for functions that had been
	    explicitly exported using an <c>-export</c>
	    attribute.</p>
          <p>
	    Own Id: OTP-17434 Aux Id: GH-4772 </p>
        </item>
        <item>
	    <p>In rare circumstances, the compiler could emit an
	    incorrect warning for a term that was constructed but
	    never used.</p>
          <p>
	    Own Id: OTP-17446 Aux Id: PR-4899 </p>
        </item>
        <item>
	    <p>Corrected bugs where builds were not reducible even
	    when the <c>deterministic</c> option was given. In
	    particular, modules with map literals with more than 32
	    elements could cause this problem.</p>
	    <p>As part of this fix, the <c>term_to_binary</c> BIF now
	    accepts the option <c>deterministic</c>.</p>
          <p>
	    Own Id: OTP-17495 Aux Id: PR-5153 </p>
        </item>
        <item>
	    <p>The <c>MODULE</c> and <c>MODULE_STRING</c> macros
	    would always appear to be defined (when tested by
	    <c>-ifdef</c>), even though no <c>-module()</c>
	    declaration had been seen yet. Changed so that <c>-ifdef
	    ?MODULE.</c> will not consider ?MODULE defined if
	    <c>-module()</c> has not been previously seen.</p>
          <p>
	    Own Id: OTP-17505 Aux Id: GH-4995 </p>
        </item>
        <item>
	    <p>In a guard, <c>not (X =:= true)</c> would incorrectly
	    evaluate to <c>false</c> for non-boolean values of
	    <c>X</c>.</p>
          <p>
	    Own Id: OTP-17510 Aux Id: GH-5007 </p>
        </item>
        <item>
	    <p>When the <c>deterministic</c> option was given to the
	    compiler, the <c>?FILE</c> macro would be expanded to
	    full path of the source file before the first
	    <c>include</c> directive and to base part of the filename
	    after <c>include</c> directive.</p>
          <p>
	    Own Id: OTP-17581 Aux Id: PR-5141 </p>
        </item>
      </list>
    </section>

</section>

<section><title>Compiler 8.0.2</title>

    <section><title>Fixed Bugs and Malfunctions</title>
      <list>
        <item>
	    <p>A compiler optimization pass could crash when given
	    odd but legal code using <c>throw/1</c>.</p>
          <p>
	    Own Id: OTP-17489 Aux Id: GH-4953 </p>
        </item>
      </list>
    </section>

</section>

<section><title>Compiler 8.0.1</title>

    <section><title>Fixed Bugs and Malfunctions</title>
      <list>
        <item>
	    <p>Fixed a bug that could cause <c>after</c> blocks to be
	    ignored when <c>erlang:raise/3</c> was used in a catch
	    block.</p>
          <p>
	    Own Id: OTP-17428 Aux Id: GH-4859 </p>
        </item>
        <item>
	    <p>Fixed a bug in the validation pass that could cause it
	    to reject valid code.</p>
          <p>
	    Own Id: OTP-17437 Aux Id: OTP-17357, GH-4774 </p>
        </item>
      </list>
    </section>

</section>

<section><title>Compiler 8.0</title>

    <section><title>Fixed Bugs and Malfunctions</title>
      <list>
        <item>
          <p>
	    A floating point zero (0.0) can be both positive (+0.0)
	    and negative (-0.0). Multiple bugs in the compiler,
	    runtime system, and STDLIB have been fixed to ensure that
	    the minus sign on 0.0 is not lost.</p>
          <p>
	    Own Id: OTP-17077 Aux Id: ERL-1431, PR-2903, PR-2905,
	    PR-2906 </p>
        </item>
        <item>
	    <p>A repeated stack trace variable in a try/catch was not
	    rejected. The following example will now cause a
	    compilation error:</p> <pre>try E catch _:A:A -&gt; A
	    end.</pre>
          <p>
	    Own Id: OTP-17104 Aux Id: ERL-1380 </p>
        </item>
        <item>
	    <p>Eliminated a Dialyzer crashed when the <c>-MMD</c>
	    option is used to generate a dependency file and a BEAM
	    file a the same time.</p>
          <p>
	    Own Id: OTP-17118 Aux Id: PR-2825 </p>
        </item>
        <item>
	    <p>When the <c>makedep</c> option was given, the compiler
	    would crash if the dependency output contained non-latin1
	    characters. The compiler will now output the dependency
	    information encoded in UTF-8 to avoid crashing.</p>
          <p>
	    Own Id: OTP-17206</p>
        </item>
      </list>
    </section>


    <section><title>Improvements and New Features</title>
      <list>
        <item>
	    <p>Selective receive optimization will now be applied
	    much more often.</p>
	    <p>The new <seeguide
	    marker="system/efficiency_guide:processes#recv_opt_info"><c>recv_opt_info</c></seeguide>
	    compile flag can be used to print diagnostics relating to
	    this optimization.</p>
          <p>
	    You can read more about the <seeguide
	    marker="system/efficiency_guide:processes#receiving-messages">selective
	    receive optimization</seeguide> in the Efficiency Guide.</p>
          <p>
	    Own Id: OTP-10391 Aux Id: OTP-16226 </p>
        </item>
        <item>
	    <p><c>erlang:throw/1</c> will no longer build stack
	    traces when we can prove that they will never be
	    inspected.</p>
          <p>
	    Own Id: OTP-16334</p>
        </item>
        <item>
	    <p>Variables bound between the keywords 'try' and 'of'
	    can now be used in the clauses following the 'of' keyword
	    (that is, in the success case when no exception was
	    raised).</p>
          <p>
	    Own Id: OTP-16706 Aux Id: ERL-1281 </p>
        </item>
        <item>
          <p>
	    Compiler warnings and errors now include column numbers
	    in addition to line numbers.</p>
          <p>
	    When a compiler message is emitted, the source line is
	    printed along with a marker (a <c>^</c> character) that
	    indicates the column position of the issue. The option
	    '<c>brief</c>' removes the printout of the source line.</p>
          <p>
	    The compiler option <c>{error_location, line |
	    column}</c> has been added. The default value is
	    <c>column</c>. Besides adding column numbers to
	    compilation warnings and errors, the option also
	    determines whether column numbers are included in
	    abstract code. If tools stop working, setting the
	    environment variable <c>ERL_COMPILER_OPTIONS</c> can help
	    (include <c>{error_location, line}</c>).</p>
          <p>
	    The compiler will now call the function
	    <c>PT</c>:<c>parse_transform_info/0</c> in parse
	    transforms (if it exists). It can be used by parse
	    transforms to signal that they can only handle line
	    numbers in abstract code.</p>
          <p>
	    *** POTENTIAL INCOMPATIBILITY ***</p>
          <p>
	    Own Id: OTP-16824 Aux Id: PR-2664, PR-3006 </p>
        </item>
        <item>
	    <p>Fixed a performance bug that made functions with lots
	    of <c>try/after</c> blocks slow to compile.</p>
          <p>
	    Own Id: OTP-16867 Aux Id: ERL-1354 </p>
        </item>
        <item>
	    <p>The experimental HiPE application has been removed,
	    together with all related functionality in other
	    applications.</p>
          <p>
	    *** POTENTIAL INCOMPATIBILITY ***</p>
          <p>
	    Own Id: OTP-16963</p>
        </item>
        <item>
	    <p>Generators in list and binary comprehensions will now
	    raise a <c>{bad_generator,Generator}</c> exception if the
	    generator has an incorrect type (instead of raising an
	    ad-hoc <c>badarg</c> or <c>badarih</c> exception).
	    Similarly, when a filter does not evaluate to a boolean,
	    a <c>{bad_filter,Filter}</c> exception will be raised.
	    Some minor bugs in the compilation of binary
	    comprehensions have also been fixed.</p>
          <p>
	    Own Id: OTP-16964</p>
        </item>
        <item>
	    <p>Some compiler warnings, such as the warning for an
	    expression whose result is ignored, could not be
	    suppressed by assigning to a variable beginning with
	    '<c>_</c>', but only by assigning to the anonymous
	    variable ('<c>_</c>'). This has now been changed so that
	    any warning that can be suppressed by assigning to the
	    anonymous variable can also be suppressed by assigning to
	    a variable beginning with '<c>_</c>'.</p>
          <p>
	    Own Id: OTP-16981 Aux Id: ERL-1113 </p>
        </item>
        <item>
          <p>
	    The previously undocumented compiler options
	    <c>warn_missing_spec</c> and <c>warn_missing_spec_all</c>
	    are now documented.</p>
          <p>
	    Own Id: OTP-17078 Aux Id: ERL-1430, PR-2918 </p>
        </item>
        <item>
	    <p>The compiler will now emit warnings when (previously
	    bound) underscore-prefixed variables are matched.</p>
          <p>
	    Own Id: OTP-17123</p>
        </item>
        <item>
	    <p>Erlang source files not encoded in utf-8 will no
	    longer be accepted by the compiler unless it contains a
	    "coding: latin-1" comment.</p>
          <p>
	    Own Id: OTP-17168</p>
        </item>
        <item>
	    <p>New compiler options <c>from_abstr</c> and
	    <c>no_lint</c> have been added. They are useful when
	    implementing other languages running on the BEAM.</p>
          <p>
	    Own Id: OTP-17172</p>
        </item>
        <item>
	    <p>The bit matching and construction syntax now supports
	    16-bit floats (IEEE 754-2008).</p>
          <p>
	    Own Id: OTP-17207</p>
        </item>
        <item>
	    <p>The compiler will now inline funs that are used only
	    once immediately after their definition.</p>
          <p>
	    Own Id: OTP-17226 Aux Id: GH-4019, PR-4545 </p>
        </item>
        <item>
	    <p>It is now possible to disable warnings emitted from
	    the compiler's optimization passes with the new options
	    <c>nowarn_opportunistic</c>, <c>nowarn_nomatch</c>,
	    <c>nowarn_ignored</c>, and <c>nowarn_failed</c>.</p>
          <p>
	    Own Id: OTP-17260</p>
        </item>
        <item>
          <p>
	    Introduce new types <c>nonempty_binary()</c> and
	    <c>nonempty_bitstring()</c>.</p>
          <p>
	    Own Id: OTP-17301 Aux Id: GH-4636 </p>
        </item>
        <item>
          <p>
	    Add compiler option <c>{nowarn_unused_record,
	    RecordNames}</c>. Document compiler option
	    <c>nowarn_unused_type</c>.</p>
          <p>
	    Own Id: OTP-17330</p>
        </item>
      </list>
    </section>

</section>

<section><title>Compiler 7.6.9.3</title>

    <section><title>Fixed Bugs and Malfunctions</title>
      <list>
        <item>
	    <p>It is not allowed to call functions from guards. The
	    compiler failed to reject a call in a guard when done by
	    constructing a record with a default initialization
	    expression that called a function.</p>
          <p>
	    Own Id: OTP-18325 Aux Id: GH-6465, GH-6466 </p>
        </item>
        <item>
	    <p>Fixed a bug that could cause legal code to fail
	    validation.</p>
          <p>
	    Own Id: OTP-18365</p>
        </item>
        <item>
	    <p>The compiler would generate incorrect code for the
	    following type of expression:</p>
	    <p><c>Pattern = BoundVar1 = . . . = BoundVarN =
	    Expression</c></p>
	    <p>An exception should be raised if any of the bound
	    variables have different values than <c>Expression</c>.
	    The compiler would generate code that would cause the
	    bound variables to be bound to the value of
	    <c>Expression</c>whether the value matched or not.</p>
          <p>
	    Own Id: OTP-18470 Aux Id: GH-6873, PR-6877 </p>
        </item>
      </list>
    </section>

</section>

<section><title>Compiler 7.6.9.2</title>

    <section><title>Fixed Bugs and Malfunctions</title>
      <list>
        <item>
	    <p>In rare circumstances, the compiler would mistakenly
	    assume that a call to <c>setelement/3</c> would always
	    fail and remove all code following the call.</p>
          <p>
	    Own Id: OTP-18082</p>
        </item>
      </list>
    </section>

</section>

<section><title>Compiler 7.6.9.1</title>

    <section><title>Fixed Bugs and Malfunctions</title>
      <list>
        <item>
	    <p>Fixed a bug in the validation pass that could cause it
	    to reject valid code.</p>
          <p>
	    Own Id: OTP-17437 Aux Id: OTP-17357, GH-4774 </p>
        </item>
      </list>
    </section>

</section>

<section><title>Compiler 7.6.9</title>

    <section><title>Fixed Bugs and Malfunctions</title>
      <list>
        <item>
	    <p>Reverted the fix for <c>OTP-17357</c> as it turned out
	    to be incomplete and made the validator reject much more
	    legal code than before.</p> <p>It will be fixed more
	    thoroughly in a later patch.</p>
          <p>
	    Own Id: OTP-17386 Aux Id: ERIERL-650, OTP-17357 </p>
        </item>
      </list>
    </section>

</section>

<section><title>Compiler 7.6.8</title>

    <section><title>Fixed Bugs and Malfunctions</title>
      <list>
        <item>
	    <p>Fixed a bug in the validator that could cause it to
	    reject valid code.</p>
          <p>
	    Own Id: OTP-17357 Aux Id: GH-4774 </p>
        </item>
      </list>
    </section>

</section>

<section><title>Compiler 7.6.7</title>

    <section><title>Fixed Bugs and Malfunctions</title>
      <list>
        <item>
	    <p>Fixed a bug in the type optimization pass that could
	    yield incorrect values or cause the wrong clauses to be
	    executed.</p>
          <p>
	    Own Id: OTP-17073</p>
        </item>
        <item>
	    <p>Fixed a bug in the validator that could cause it to
	    reject valid code.</p>
          <p>
	    Own Id: OTP-17126 Aux Id: ERL-1471 </p>
        </item>
      </list>
    </section>

</section>

<section><title>Compiler 7.6.6</title>

    <section><title>Fixed Bugs and Malfunctions</title>
      <list>
        <item>
	    <p>Several minor compiler bugs have been fixed:</p>
	    <p>Constructing a binary with a list as a size of a
	    binary segment could generate a BEAM file that could not
	    be loaded.</p>
	    <p>When matching a binary segment of type <c>float</c>
	    and ignoring the matched out value, the match would
	    always succeed, even if the size was invalid or the value
	    of the float was NaN or some other non-numeric float
	    value.</p>
	    <p>Attempting to construct an invalid external fun (e.g.
	    <c>fun m:f:bad</c>) is supposed to raise a
	    '<c>badarg</c>' exception, but if the value was never
	    used, no exception would be raised.</p>
          <p>
	    Own Id: OTP-16932</p>
        </item>
        <item>
	    <p>Fixed multiple bugs in the validator that could cause
	    it to reject valid code.</p>
          <p>
	    Own Id: OTP-17039 Aux Id: ERL-1426 </p>
        </item>
        <item>
	    <p>The compiler could crash when a binary comprehension
	    had a generator that depended on another generator.</p>
          <p>
	    Own Id: OTP-17045 Aux Id: ERL-1427 </p>
        </item>
        <item>
	    <p>Fixed a bug in the type optimization pass that could
	    yield incorrect values or cause the wrong clauses to be
	    executed.</p>
          <p>
	    Own Id: OTP-17072 Aux Id: ERL-1440 </p>
        </item>
      </list>
    </section>

</section>

<section><title>Compiler 7.6.5</title>

    <section><title>Fixed Bugs and Malfunctions</title>
      <list>
        <item>
	    <p>Fixed a bug in the boolean optimization pass that
	    caused the compiler to confuse different clauses.</p>
          <p>
	    Own Id: OTP-16951 Aux Id: ERL-1384 </p>
        </item>
      </list>
    </section>

</section>

<section><title>Compiler 7.6.4</title>

    <section><title>Fixed Bugs and Malfunctions</title>
      <list>
        <item>
	    <p>Fixed a performance bug that could be triggered by
	    tuple matching in very large functions.</p>
          <p>
	    Own Id: OTP-16895 Aux Id: ERL-1359 </p>
        </item>
      </list>
    </section>

</section>

<section><title>Compiler 7.6.3</title>

    <section><title>Fixed Bugs and Malfunctions</title>
      <list>
        <item>
	    <p>If the update of a map with the '<c>Map#{Key :=
	    Value}</c>' syntax failed, the line number in the stack
	    backtrace could be incorrect.</p>
          <p>
	    Own Id: OTP-16701 Aux Id: ERL-1271 </p>
        </item>
        <item>
	    <p>Fixed a performance bug that slowed down compilation
	    of modules with deeply nested terms.</p>
          <p>
	    Own Id: OTP-16755 Aux Id: ERL-1297 </p>
        </item>
        <item>
	    <p>The compiler could in rare circumstances do an an
	    unsafe optimization that would result in a matching of a
	    nested map pattern would fail to match.</p>
          <p>
	    Own Id: OTP-16820</p>
        </item>
        <item>
	    <p>Fixed a bug in the validator that caused it to reject
	    valid code.</p>
          <p>
	    Own Id: OTP-16838 Aux Id: ERL-1340 </p>
        </item>
      </list>
    </section>

</section>

<section><title>Compiler 7.6.2</title>

    <section><title>Fixed Bugs and Malfunctions</title>
      <list>
        <item>
	    <p>When calls to <c>is_map_key</c> were repeated, the
	    compiler could terminate with an internal consistency
	    failure.</p>
          <p>
	    Own Id: OTP-16708 Aux Id: ERL-1276 </p>
        </item>
        <item>
	    <p>Fixed a bug in the type inference pass that could
	    cause the compiler to hang.</p>
          <p>
	    Own Id: OTP-16745 Aux Id: ERL-1289 </p>
        </item>
      </list>
    </section>

</section>

<section><title>Compiler 7.6.1</title>

    <section><title>Fixed Bugs and Malfunctions</title>
      <list>
        <item>
          <p>
	    In rare circumstances, a guard using 'not' could evaluate
	    to the wrong boolean value.</p>
          <p>
	    Own Id: OTP-16652 Aux Id: ERL-1246 </p>
        </item>
        <item>
	    <p>A guard expression that referenced a variable bound to
	    a boolean expression could evaluate to the wrong
	    value.</p>
          <p>
	    Own Id: OTP-16657 Aux Id: ERL-1253 </p>
        </item>
      </list>
    </section>

</section>

<section><title>Compiler 7.6</title>

    <section><title>Fixed Bugs and Malfunctions</title>
      <list>
        <item>
	    <p><c>erlang:fun_info(fun foo/1, name/1)</c> used to
	    return a function name based on the name of the function
	    that <c>fun foo/1</c> was used in. The name returned is
	    now <c>-fun.foo/1-</c>.</p>
          <p>
	    Own Id: OTP-15837</p>
        </item>
        <item>
	    <p> Initialization of record fields using <c>_</c> is no
	    longer allowed if the number of affected fields is zero.
	    </p>
          <p>
	    Own Id: OTP-16516</p>
        </item>
      </list>
    </section>


    <section><title>Improvements and New Features</title>
      <list>
        <item>
	    <p>EEP-52 has been implemented.</p>
	    <p>In binary matching, the size of the segment to be
	    matched is now allowed to be a guard expression, and
	    similarly in map matching the keys can now be guard
	    expressions. See the Erlang Reference Manual and
	    Programming Examples for more details.</p>
	    <p>Language compilers or code generators that generate
	    Core Erlang code may need to be updated to be compatible
	    with the compiler in OTP 23. For more details, see the
	    section Backwards Compatibility in <url
	    href="http://erlang.org/eeps/eep-0052.html">EEP
	    52</url>.</p>
          <p>
	    Own Id: OTP-14708</p>
        </item>
        <item>
	    <p> Allow underscores in numeric literals to improve
	    readability. Examples: <c>123_456_789</c>,
	    <c>16#1234_ABCD</c>. </p>
          <p>
	    Own Id: OTP-16007 Aux Id: PR-2324 </p>
        </item>
        <item>
	    <p>Improved the type optimization pass' inference of
	    types that depend on themselves, giving us more accurate
	    types and letting us track the content types of
	    lists.</p>
          <p>
	    Own Id: OTP-16214 Aux Id: PR-2460 </p>
        </item>
        <item>
          <p>
	    Support message queue optimization also for references
	    returned from the new <seemfa
	    marker="erts:erlang#spawn_request/5"><c>spawn_request()</c></seemfa>
	    BIFs.</p>
          <p>
	    Own Id: OTP-16367 Aux Id: OTP-15251 </p>
        </item>
        <item>
	    <p>The compiler will now raise a warning when inlining is
	    used in modules that load NIFs.</p>
          <p>
	    Own Id: OTP-16429 Aux Id: ERL-303 </p>
        </item>
        <item>
	    <p>Refactored the internal handling of deprecated and
	    removed functions.</p>
          <p>
	    Own Id: OTP-16469</p>
        </item>
        <item>
	    <p>Line information was sometimes incorrect for
	    floating-point math exceptions.</p>
          <p>
	    Own Id: OTP-16505 Aux Id: ERL-1178 </p>
        </item>
        <item>
	    <p>The <c>debug_info</c> option can now be specified in
	    <c>-compile()</c> attributes.</p>
          <p>
	    Own Id: OTP-16523 Aux Id: ERL-1058 </p>
        </item>
        <item>
	    <p>Reduced the resource usage of <c>erlc</c> in parallel
	    builds (e.g. <c>make -j128</c>).</p>
          <p>
	    Own Id: OTP-16543 Aux Id: ERL-1186 </p>
        </item>
      </list>
    </section>

</section>

<section><title>Compiler 7.5.4.3</title>

    <section><title>Improvements and New Features</title>
      <list>
        <item>
	    <p>Fixed a bug in the type optimization pass that could
	    yield incorrect values or cause the wrong clauses to be
	    executed.</p>
          <p>
	    Own Id: OTP-17073</p>
        </item>
      </list>
    </section>

</section>

<section><title>Compiler 7.5.4.2</title>

    <section><title>Fixed Bugs and Malfunctions</title>
      <list>
        <item>
	    <p>Fixed a bug in the validator that could cause it to
	    reject valid code</p>
          <p>
	    Own Id: OTP-17039 Aux Id: ERL-1426 </p>
        </item>
      </list>
    </section>

</section>

<section><title>Compiler 7.5.4.1</title>

    <section><title>Fixed Bugs and Malfunctions</title>
      <list>
        <item>
	    <p>Fixed a bug that could cause the compiler to crash on
	    code that constructed binaries.</p>
          <p>
	    Own Id: OTP-16747 Aux Id: ERL-1290 </p>
        </item>
      </list>
    </section>

</section>

<section><title>Compiler 7.5.4</title>

    <section><title>Fixed Bugs and Malfunctions</title>
      <list>
        <item>
	    <p>Fixed a bug in the validator that could cause it to
	    reject valid code.</p>
          <p>
	    Own Id: OTP-16580 Aux Id: ERL-1212 </p>
        </item>
      </list>
    </section>

</section>

<section><title>Compiler 7.5.3</title>

    <section><title>Fixed Bugs and Malfunctions</title>
      <list>
        <item>
	    <p>A '<c>receive</c>' with an '<c>after 0</c>' clause
	    would prevent the optimization that can avoid scanning
	    the entire receive queue when matching on a newly created
	    reference.</p>
          <p>
	    Own Id: OTP-16350</p>
        </item>
        <item>
	    <p>HiPE can again handle modules with <c>catch</c> and
	    <c>try</c> constructs.</p>
          <p>
	    Own Id: OTP-16418</p>
        </item>
        <item>
	    <p>Fixed a bug in bit-syntax optimization that could
	    crash the compiler.</p>
          <p>
	    Own Id: OTP-16515</p>
        </item>
      </list>
    </section>

</section>

<section><title>Compiler 7.5.2</title>

    <section><title>Fixed Bugs and Malfunctions</title>
      <list>
        <item>
	    <p>Fixed a bug that could cause the compiler to reject
	    valid code that used the <c>is_map_key/2</c> BIF.</p>
          <p>
	    Own Id: OTP-16452 Aux Id: ERL-1161 </p>
        </item>
        <item>
	    <p>Fixed a bug that could cause the compiler to reject
	    valid code that matched the same map key several
	    times.</p>
          <p>
	    Own Id: OTP-16456 Aux Id: ERL-1163 </p>
        </item>
        <item>
	    <p>The compiler could crash when compiling a convoluted
	    <c>receive</c> statement.</p>
          <p>
	    Own Id: OTP-16466 Aux Id: ERL-1170 </p>
        </item>
        <item>
	    <p>The compiler could crash when a fun was created but
	    never used.</p>
	    <p>The compiler could crash when compiling the expression
	    <c>true = 0 / X</c>.</p>
          <p>
	    Own Id: OTP-16467 Aux Id: ERL-1166, ERL-1167 </p>
        </item>
      </list>
    </section>

</section>

<section><title>Compiler 7.5.1</title>

    <section><title>Fixed Bugs and Malfunctions</title>
      <list>
        <item>
	    <p>Fixed a bug in the compiler that could cause it to
	    reject valid code.</p>
          <p>
	    Own Id: OTP-16385 Aux Id: ERL-1128 </p>
        </item>
      </list>
    </section>

</section>

<section><title>Compiler 7.5</title>

    <section><title>Fixed Bugs and Malfunctions</title>
      <list>
        <item>
	    <p>Fixed a bug in the linter where list and binary
	    comprehensions could suppress unsafe variable errors.</p>
          <p>
	    Own Id: OTP-16053 Aux Id: ERL-1039 </p>
        </item>
        <item>
	    <p>When a compilation starts from Core Erlang code, the
	    <c>core_lint</c> pass will always be run and the
	    compilation will be aborted if any errors are found.</p>
          <p>
	    Own Id: OTP-16181 Aux Id: ERL-1065 </p>
        </item>
      </list>
    </section>


    <section><title>Improvements and New Features</title>
      <list>
        <item>
          <p>
	    The warning message that appears when the compiler
	    detects a non-utf-8 encoded source file without an
	    encoding string in the beginning of the file has been
	    changed to contain information about that support for
	    latin1 encoded source files without an encoding string
	    will be removed in Erlang/OTP 24.</p>
          <p>
	    Own Id: OTP-16054 Aux Id: OTP-11791 </p>
        </item>
      </list>
    </section>

</section>

<section><title>Compiler 7.4.9</title>

    <section><title>Fixed Bugs and Malfunctions</title>
      <list>
        <item>
	    <p>Fixed a performance bug that caused repeated matches
	    of large records to take a very long time to compile.</p>
          <p>
	    Own Id: OTP-16259 Aux Id: ERIERL-436 </p>
        </item>
      </list>
    </section>

</section>

<section><title>Compiler 7.4.8</title>

    <section><title>Fixed Bugs and Malfunctions</title>
      <list>
        <item>
	    <p>The compiler could do an unsafe optimization of
	    receives, which would cause a receive to only scan part
	    of the message queue.</p>
	    <p>This bug fix in the compiler fixes a bug in the socket
	    module.</p>
          <p>
	    Own Id: OTP-16219 Aux Id: ERL-1076 </p>
        </item>
      </list>
    </section>

</section>

<section><title>Compiler 7.4.7</title>

    <section><title>Fixed Bugs and Malfunctions</title>
      <list>
        <item>
	    <p>Fixed a bug where the compiler could generate
	    incorrect code for a '<c>receive</c>' statement inside a
	    '<c>try</c>'.</p>
          <p>
	    Own Id: OTP-16199</p>
        </item>
      </list>
    </section>

</section>

<section><title>Compiler 7.4.6</title>

    <section><title>Fixed Bugs and Malfunctions</title>
      <list>
        <item>
	    <p>Fixed a bug in the bit-syntax optimization pass that
	    could crash the compiler.</p>
          <p>
	    Own Id: OTP-16103 Aux Id: ERL-1050 </p>
        </item>
      </list>
    </section>

</section>

<section><title>Compiler 7.4.5</title>

    <section><title>Fixed Bugs and Malfunctions</title>
      <list>
        <item>
	    <p>Code such as the following would crash the compiler in
	    OTP 22: <c>[some_atom = fun some_function/1]</c></p>
          <p>
	    Own Id: OTP-15833</p>
        </item>
        <item>
	    <p>Compilation could get really slow (in the order of
	    minutes instead of seconds) when compiling huge
	    functions. (Thanks to Kostis Sagonas for reporting this
	    bug.)</p>
          <p>
	    Own Id: OTP-15923</p>
        </item>
        <item>
	    <p>Fixed a bug in the validator that could reject valid
	    code.</p>
          <p>
	    Own Id: OTP-15954 Aux Id: ERL-995 </p>
        </item>
        <item>
	    <p>In rare circumstances, when two clauses had identical
	    bodies and guard tests that tested a single boolean
	    variable, the guard test for the second clause could be
	    discarded, executing the second clause unconditionally if
	    the first clause was not executed.</p>
          <p>
	    Own Id: OTP-15963</p>
        </item>
        <item>
	    <p>Fixed extremely slow compilation for huge functions
	    doing predominantly pattern matching.</p>
          <p>
	    Own Id: OTP-15966 Aux Id: ERL-1014 </p>
        </item>
        <item>
	    <p>The compiler could generate unsafe code (that would
	    crash the runtime system) for map pattern matching. The
	    code could be unsafe if the matched key was not present
	    in the map at runtime. </p>
          <p>
	    Own Id: OTP-15968 Aux Id: ERL-1017 </p>
        </item>
        <item>
	    <p>Correct code using try/after could fail to compile
	    when using the option '<c>no_type_opt</c>'.</p>
          <p>
	    Own Id: OTP-15969 Aux Id: ERL-997 </p>
        </item>
        <item>
	    <p>The compiler could crash when compiling code that
	    called '<c>length/1</c>' on a binary extracted using the
	    binary syntax.</p>
          <p>
	    Own Id: OTP-15970 Aux Id: ERL-1013 </p>
        </item>
        <item>
	    <p>Fixed a bug where the compiler could fail with an
	    internal consistency failure error when compiling receive
	    statements.</p>
          <p>
	    Own Id: OTP-15982 Aux Id: ERL-1022 </p>
        </item>
        <item>
	    <p>Fixed a problem where the compiler would crash when
	    compiling binary matching in a function head.</p>
          <p>
	    Own Id: OTP-15985 Aux Id: ERL-1026 </p>
        </item>
      </list>
    </section>

</section>

<section><title>Compiler 7.4.4</title>

    <section><title>Fixed Bugs and Malfunctions</title>
      <list>
        <item>
	    <p>Fixed a compiler crash introduced in <c>22.0.6</c>
	    (OTP-15952).</p>
          <p>
	    Own Id: OTP-15953 Aux Id: ERL-999 </p>
        </item>
      </list>
    </section>

</section>

<section><title>Compiler 7.4.3</title>

    <section><title>Fixed Bugs and Malfunctions</title>
      <list>
        <item>
	    <p>Fixed an unsafe optimization when matching
	    <c>tuple_size/1</c> outside of guards, which could crash
	    the emulator if the argument was not a tuple.</p>
          <p>
	    Own Id: OTP-15945</p>
        </item>
        <item>
	    <p>Fixed a rare bug that could cause the wrong kind of
	    exception to be thrown when a BIF failed in a function
	    that matched bitstrings.</p>
          <p>
	    Own Id: OTP-15946</p>
        </item>
        <item>
	    <p>Fixed a bug where receive statements inside try/catch
	    blocks could return incorrect results.</p>
          <p>
	    Own Id: OTP-15952</p>
        </item>
      </list>
    </section>

</section>

<section><title>Compiler 7.4.2</title>

    <section><title>Fixed Bugs and Malfunctions</title>
      <list>
        <item>
	    <p>Fixed an incorrect type determination for constructed
	    binaries, which could cause <c>is_binary</c> checks to
	    succeed when they shouldn't have.</p>
          <p>
	    Own Id: OTP-15872</p>
        </item>
      </list>
    </section>

</section>

<section><title>Compiler 7.4.1</title>

    <section><title>Fixed Bugs and Malfunctions</title>
      <list>
        <item>
	    <p>The type optimization pass of the compiler could hang
	    or loop for a long time when analyzing a
	    <c>setelement/3</c> call with a variable position.</p>
          <p>
	    Own Id: OTP-15828 Aux Id: ERL-948 </p>
        </item>
        <item>
	    <p>Certain complex receive statements would result in an
	    internal compiler failure.</p>
          <p>
	    Own Id: OTP-15832 Aux Id: ERL-950 </p>
        </item>
        <item>
	    <p>Fixed an unsafe type optimization.</p>
          <p>
	    Own Id: OTP-15838</p>
        </item>
        <item>
	    <p>Fixed a crash when optimizing compiler-generated
	    exceptions (like badmatch) whose offending term was a
	    constructed binary.</p>
          <p>
	    Own Id: OTP-15839 Aux Id: ERL-954 </p>
        </item>
        <item>
	    <p>Fixed a bad optimization related to the <c>++/2</c>
	    operator, where the compiler assumed that it always
	    produced a list (<c>[] ++ RHS</c> returns <c>RHS</c>
	    verbatim, even if it's not a list).</p>
          <p>
	    Own Id: OTP-15841</p>
        </item>
        <item>
	    <p>An <c>is_binary/1</c> test followed by
	    <c>is_bitstring/1</c> (or vice versa) could fail because
	    of an usafe optimization.</p>
          <p>
	    Own Id: OTP-15845</p>
        </item>
        <item>
	    <p>A Core Erlang module where the last clause in a
	    <c>case</c> matched a map would fail to load.</p>
          <p>
	    Own Id: OTP-15846 Aux Id: ERL-955 </p>
        </item>
        <item>
	    <p>Fixed a bug that could cause the compiler to crash
	    when compiling complex nested case expressions.</p>
          <p>
	    Own Id: OTP-15848 Aux Id: ERL-956 </p>
        </item>
      </list>
    </section>

</section>

<section><title>Compiler 7.4</title>

    <section><title>Fixed Bugs and Malfunctions</title>
      <list>
        <item>
	    <p><c>record_info/2</c> is a pseudo-function that
	    requires literal arguments known at compile time.
	    Therefore, the following usage is illegal: <c>fun
	    record/info/2</c>. The compiler would crash when during
	    compilation of that kind of code. Corrected to issue a
	    compilation error.</p>
          <p>
	    Own Id: OTP-15760 Aux Id: ERL-907 </p>
        </item>
      </list>
    </section>


    <section><title>Improvements and New Features</title>
      <list>
        <item>
          <p>
	    The compiler has been rewritten to internally use an
	    intermediate representation based on Static Single
	    Assignment (SSA). The new intermediate representation
	    makes more optimizations possible.</p>
          <p>
	    Most noticeable is that the binary matching optimizations
	    are now applicable in many more circumstances than
	    before.</p>
          <p>
	    Another noticeable change is that type optimizations are
	    now applied across local function calls, and will remove
	    a lot more redundant type tests than before.</p>
          <p>
	    Own Id: OTP-14894 Aux Id: ERL-714 </p>
        </item>
        <item>
	    <p>Funs are no longer created when they are only used
	    locally, greatly improving the performance of named funs
	    and "fun-wrapped" macros.</p>
          <p>
	    Own Id: OTP-15273 Aux Id: ERL-639 </p>
        </item>
        <item>
	    <p>All compiler options that can be given in the source
	    file can now also be given in the option list or from the
	    command line for <c>erlc</c>.</p>
	    <p>Specifically, the option
	    <c>{nowarn_deprecated_function,MFAs}</c> was only
	    recognized when given in the file with the attribute
	    <c>-compile()</c>. The option
	    <c>{nowarn_unused_function,FAs}</c> was incorrectly
	    documented to only work in a file, but it also worked
	    when given in the option list.</p>
          <p>
	    Own Id: OTP-15456</p>
        </item>
        <item>
	    <p> Do not allow function specifications for functions
	    residing in other modules. </p>
          <p>
	    *** POTENTIAL INCOMPATIBILITY ***</p>
          <p>
	    Own Id: OTP-15563 Aux Id: ERL-845, OTP-15562 </p>
        </item>
        <item>
	    <p>Internal documentation has now been added to the
	    <em>Erts</em> and <em>Compiler</em> applications.</p>
	    <p>The internal documents for <em>Erts</em> describe
	    miscellaneous interesting implementation details. Those
	    details can change at any time.</p>
	    <p>The internal documentation for <em>Compiler</em>
	    documents the API for the Core Erlang modules. While we
	    will not change those APIs without good reason, we don't
	    give the same guarantees about backward compatibility as
	    for the rest of the APIs in OTP.</p>
          <p>
	    Own Id: OTP-15715</p>
        </item>
        <item>
	    <p> There are new compiler options <c>nowarn_removed</c>
	    and <c>{nowarn_removed,Items}</c> to suppress warnings
	    for functions and modules that have been removed from
	    OTP.</p>
          <p>
	    Own Id: OTP-15749 Aux Id: ERL-904 </p>
        </item>
      </list>
    </section>

</section>

<section><title>Compiler 7.3.2</title>

    <section><title>Fixed Bugs and Malfunctions</title>
      <list>
        <item>
	    <p>An expression such as <c>(A / B) band 16#ff</c> would
	    crash the compiler.</p>
          <p>
	    Own Id: OTP-15518 Aux Id: ERL-829 </p>
        </item>
        <item>
	    <p>There could be an incorrect warning when the
	    <c>tuple_calls</c> option was given. The generated code
	    would be correct. Here is an example of code that would
	    trigger the warning:</p>
	    <p><c>(list_to_atom("prefix_" ++
	    atom_to_list(suffix))):doit(X)</c>.</p>
          <p>
	    Own Id: OTP-15552 Aux Id: ERL-838 </p>
        </item>
        <item>
	    <p>Optimize (again) Dialyzer's handling of
	    left-associative use of <c>andalso</c> and <c>orelse</c>
	    in guards.</p>
          <p>
	    Own Id: OTP-15577 Aux Id: ERL-851, PR-2141, PR-1944 </p>
        </item>
      </list>
    </section>

</section>

<section><title>Compiler 7.3.1</title>

    <section><title>Fixed Bugs and Malfunctions</title>
      <list>
        <item>
	    <p>An optimization that avoided allocation of a stack
	    frame for some <c>case</c> expressions was introduced in
	    OTP 21. (ERL-504/OTP-14808) It turns out that in rare
	    circumstances, this optimization is not safe. Therefore,
	    this optimization has been disabled.</p>
	    <p>A similar optimization will be included in OTP 22 in a
	    safe way.</p>
          <p>
	    Own Id: OTP-15501 Aux Id: ERL-807, ERL-514, OTP-14808 </p>
        </item>
      </list>
    </section>

</section>

<section><title>Compiler 7.3</title>

    <section><title>Fixed Bugs and Malfunctions</title>
      <list>
        <item>
	    <p>Fixed a rare internal consistency failure caused by a
	    bug in the <c>beam_jump</c> pass. (Thanks to Simon
	    Cornish for reporting this bug.)</p>
          <p>
	    Own Id: OTP-15400 Aux Id: ERL-759 </p>
        </item>
        <item>
	    <p>The compiler could fail with an internal consistency
	    check failure when compiling code that used the
	    <c>is_function/2</c> BIF.</p>
          <p>
	    Own Id: OTP-15435 Aux Id: ERL-778 </p>
        </item>
        <item>
	    <p>When an external fun was used, warnings for unused
	    variables could be suppressed.</p>
          <p>
	    Own Id: OTP-15437 Aux Id: ERL-762 </p>
        </item>
        <item>
	    <p>The compiler would crash when compiling an
	    <c>after</c> block that called <c>erlang:raise/3</c> like
	    this: <c>erlang:raise(Class, Stacktrace,
	    Stacktrace)</c></p>
          <p>
	    Own Id: OTP-15481</p>
        </item>
      </list>
    </section>


    <section><title>Improvements and New Features</title>
      <list>
        <item>
	    <p>When specified, the <c>+{source,Name}</c> option will
	    now override the actual file name in stack traces,
	    instead of only affecting the return value of
	    <c>Mod:module_info()</c>.</p>
	    <p>The <c>+deterministic</c> flag will also affect stack
	    traces now, omitting all path information except the file
	    name, fixing a long-standing issue where deterministic
	    builds required deterministic paths.</p>
          <p>
	    Own Id: OTP-15245 Aux Id: ERL-706 </p>
        </item>
      </list>
    </section>

</section>

<section><title>Compiler 7.2.7</title>

    <section><title>Fixed Bugs and Malfunctions</title>
      <list>
        <item>
	    <p>Fixed a bug where incorrect code was generated
	    following a binary match guard.</p>
          <p>
	    Own Id: OTP-15353 Aux Id: ERL-753 </p>
        </item>
      </list>
    </section>

</section>

<section><title>Compiler 7.2.6</title>

    <section><title>Fixed Bugs and Malfunctions</title>
      <list>
        <item>
	    <p>In rare circumstances, the matched out tail of a
	    binary could be the entire original binary. (There was
	    partial correction to this problem in version 7.2.5 of
	    the compiler application.)</p>
          <p>
	    Own Id: OTP-15335 Aux Id: ERL-689, OTP-15219 </p>
        </item>
      </list>
    </section>

</section>

<section><title>Compiler 7.2.5</title>

    <section><title>Fixed Bugs and Malfunctions</title>
      <list>
        <item>
	    <p>Fixed a bug that prevented certain variable-sized
	    binary comprehensions from compiling.</p>
          <p>
	    Own Id: OTP-15186 Aux Id: ERL-665 </p>
        </item>
        <item>
	    <p>When compiling from Core Erlang, funs created in
	    certain expressions that were only used for their
	    side-effects were subtly broken.</p>
          <p>
	    Own Id: OTP-15188 Aux Id: ERL-658 </p>
        </item>
        <item>
	    <p>There could be an internal consistency failure when a
	    <c>receive</c> was nested in a
	    <c>try</c>/<c>catch</c>.</p>
          <p>
	    Own Id: OTP-15218 Aux Id: ERL-684 </p>
        </item>
        <item>
	    <p>In rare circumstances, the matched out tail of a
	    binary could be the entire original binary.</p>
          <p>
	    Own Id: OTP-15219 Aux Id: ERL-689 </p>
        </item>
        <item>
	    <p>When <c>is_map_key/2</c> was used in a guard together
	    with the <c>not/1</c> or <c>or/2</c> operators, the error
	    behavior could be wrong when <c>is_map_key/2</c> was
	    passed a non-map as the second argument. </p>
	    <p>In rare circumstances, compiling code that uses
	    <c>is_map_key/2</c> could cause an internal consistency
	    check failure.</p>
          <p>
	    Own Id: OTP-15227 Aux Id: ERL-699 </p>
        </item>
        <item>
	    <p>The compiler could crash when compiling a function
	    with multiple receives in multiple clauses.</p>
          <p>
	    Own Id: OTP-15235 Aux Id: ERL-703 </p>
        </item>
      </list>
    </section>

</section>

<section><title>Compiler 7.2.4</title>

    <section><title>Fixed Bugs and Malfunctions</title>
      <list>
        <item>
	    <p>Fix a regression in OTP-15204 that removed
	    <c>.beam</c> file metadata that some external build tools
	    relied on.</p>
          <p>
	    Own Id: OTP-15292</p>
        </item>
      </list>
    </section>

</section>

<section><title>Compiler 7.2.3</title>

    <section><title>Fixed Bugs and Malfunctions</title>
      <list>
        <item>
	    <p>Fixed an issue where files compiled with the
	    <c>+deterministic</c> option differed if they were
	    compiled in a different directory but were otherwise
	    identical.</p>
          <p>
	    Own Id: OTP-15204 Aux Id: ERL-679 </p>
        </item>
      </list>
    </section>

</section>

<section><title>Compiler 7.2.2</title>

    <section><title>Fixed Bugs and Malfunctions</title>
      <list>
        <item>
	    <p>In rare cases involving matching of binary literal
	    strings, the compiler could optimize away code that
	    should be executed.</p>
          <p>
	    Own Id: OTP-15156 Aux Id: ERL-655 </p>
        </item>
        <item>
	    <p>There could be an internal consistency check failure
	    when compiling code that called <c>map_get(Key, Map)</c>
	    and then updated the same map.</p>
          <p>
	    Own Id: OTP-15157</p>
        </item>
        <item>
	    <p>In rare circumstances, the compiler could crash in
	    <c>beam_jump</c> when compiling a floating point
	    operation.</p>
          <p>
	    Own Id: OTP-15166 Aux Id: ERL-660 </p>
        </item>
      </list>
    </section>

</section>

<section><title>Compiler 7.2.1</title>

    <section><title>Fixed Bugs and Malfunctions</title>
      <list>
        <item>
	    <p>The could could crash when compiling a complicated
	    function that used the binary syntax.</p>
          <p>
	    Own Id: OTP-15150 Aux Id: ERL-650 </p>
        </item>
      </list>
    </section>

</section>

<section><title>Compiler 7.2</title>

    <section><title>Fixed Bugs and Malfunctions</title>
      <list>
        <item>
	    <p>Fixed an error in an optimization pass that caused
	    impossible tuple matching.</p>
          <p>
	    Own Id: OTP-14855 Aux Id: ERL-549 </p>
        </item>
        <item>
	    <p>The exception thrown when a list comprehension was
	    given a non-list term was not always correct.</p>
          <p>
	    Own Id: OTP-14992 Aux Id: ERL-572 </p>
        </item>
        <item>
	    <p>The compiler could produce incorrect code in rare
	    circumstances when the <c>[{inline,F/A}]</c> option was
	    used.</p>
          <p>
	    Own Id: OTP-15115 Aux Id: PR-1831 </p>
        </item>
      </list>
    </section>


    <section><title>Improvements and New Features</title>
      <list>
        <item>
	    <p>Changed the default behaviour of <c>.erlang</c>
	    loading: <c>.erlang</c> is no longer loaded from the
	    current directory. <c>c:erlangrc(PathList)</c> can be
	    used to search and load an <c>.erlang</c> file from user
	    specified directories.</p> <p><c>escript</c>,
	    <c>erlc</c>, <c>dialyzer</c> and <c>typer</c> no longer
	    load an <c>.erlang</c> at all.</p>
          <p>
	    *** POTENTIAL INCOMPATIBILITY ***</p>
          <p>
	    Own Id: OTP-14439</p>
        </item>
        <item>
	    <p>Support for "tuple calls" have been removed from the
	    run-time system. Tuple calls was an undocumented and
	    unsupported feature which allowed the module argument for
	    an apply operation to be a tuple: <c>Var = dict:new(),
	    Var:size()</c>. This "feature" frequently caused
	    confusion, especially when such call failed. The
	    stacktrace would point out functions that don't exist in
	    the source code.</p>
	    <p>For legacy code that need to use parameterized modules
	    or tuple calls for some other reason, there is a new
	    compiler option called <c>tuple_calls</c>. When this
	    option is given, the compiler will generate extra code
	    that emulates the old behavior for calls where the module
	    is a variable.</p>
          <p>
	    *** POTENTIAL INCOMPATIBILITY ***</p>
          <p>
	    Own Id: OTP-14497</p>
        </item>
        <item>
	    <p>In code such as <c>example({ok, Val}) -&gt; {ok,
	    Val}.</c> a tuple would be built. The compiler will now
	    automatically rewrite the code to
	    <c>example({ok,Val}=Tuple) -&gt; Tuple.</c> which will
	    reduce code size, execution time, and remove GC
	    pressure.</p>
          <p>
	    Own Id: OTP-14505</p>
        </item>
        <item>
	    <p>The optimization of <c>case</c> expression where only
	    one of the case arms can execute successfully has been
	    improved.</p>
          <p>
	    Own Id: OTP-14525</p>
        </item>
        <item>
	    <p>Some uses of binary matching has been slightly
	    improved, eliminating unnecessary register shuffling.</p>
          <p>
	    Own Id: OTP-14594 Aux Id: ERL-444 </p>
        </item>
        <item>
	    <p>There is a new <c>{compile_info,Info}</c> option for
	    the compiler that allows BEAM-based languages such as
	    Elixir and LFE to add their own compiler versions.</p>
          <p>
	    Own Id: OTP-14615 Aux Id: PR-1558 </p>
        </item>
        <item>
	    <p>Loaded BEAM code in a 64-bit system requires less
	    memory because of better packing of operands for
	    instructions.</p>
	    <p>These memory savings were achieved by major
	    improvements to the <c>beam_makeops</c> scripts used when
	    building the run time system and BEAM compiler. There is
	    also new for documentation for <c>beam_makeops</c> that
	    describes how new BEAM instructions and loader
	    transformations can be implemented. The documentation is
	    found in here in a source directory or git repository:
	    erts/emulator/internal_doc/beam_makeops.md. An online
	    version can be found here:
	    https://github.com/erlang/otp/blob/master/erts/emulator/internal_doc/beam_makeops.md</p>
          <p>
	    Own Id: OTP-14626</p>
        </item>
        <item>
	    <p>Size calculations for binary constructions has been
	    somewhat optimized, producing smaller code.</p>
          <p>
	    Own Id: OTP-14654</p>
        </item>
        <item>
	    <p>When the value returned from a '<c>catch</c>'
	    expression is ignored, no stacktrace will be built if an
	    exception is caught. That will save time and produce less
	    garbage. There are also some minor optimizations of
	    '<c>try</c>/<c>catch</c>' both in the compiler and
	    run-time system.</p>
          <p>
	    Own Id: OTP-14683</p>
        </item>
        <item>
	    <p>There is a new syntax in '<c>try/catch</c>' for
	    retrieving the stacktrace without calling
	    '<c>erlang:get_stacktrace/0</c>'. See the reference
	    manual for a description of the new syntax. The
	    '<c>erlang:get_stacktrace/0</c>' BIF is now
	    deprecated.</p>
          <p>
	    Own Id: OTP-14692</p>
        </item>
        <item>
	    <p>The following is an internal change in the compiler,
	    that is not noticeable for normal use of the compiler:
	    The module <c>v3_life</c> has been removed. Its
	    functionality has been simplified and integrated into
	    <c>v3_codegen</c>.</p>
          <p>
	    Own Id: OTP-14712</p>
        </item>
        <item>
	    <p>The optimization of binary matching that delays
	    creation of sub binaries (see the Efficiency Guide) could
	    be thwarted by the argument order and could be necessary
	    to change the argument order. The compiler has now become
	    smarter and can handle any argument order.</p>
          <p>
	    Own Id: OTP-14774</p>
        </item>
        <item>
	    <p>When the compiler was faced with complex case
	    expressions it would unnecessarily allocate stack
	    elements and shuffle data between x and y registers.
	    Improved code generation to only allocate a stack frame
	    when strictly necessary.</p>
          <p>
	    Own Id: OTP-14808 Aux Id: ERL-514 </p>
        </item>
        <item>
	    <p>There is a new option '<c>makedep_side_effect</c>' for
	    the compiler and <c>-MMD</c> for '<c>erlc</c>' that
	    generates dependencies and continues to compile as
	    normal.</p>
          <p>
	    Own Id: OTP-14830</p>
        </item>
        <item>
	    <p>When compiling modules with huge functions, the
	    compiler would generate a lot of atoms for its internal,
	    sometimes so many that the atom table would overflow. The
	    compiler has been rewritten to generate far less internal
	    atoms to avoid filling the atom table.</p>
          <p>
	    Own Id: OTP-14968 Aux Id: ERL-563 </p>
        </item>
        <item>
	    <p>External funs with literal values for module, name,
	    and arity (e.g. <c>erlang:abs/1</c>) are now treated as
	    literals. That means more efficient code that produces
	    less garbage on the heap.</p>
          <p>
	    Own Id: OTP-15003</p>
        </item>
        <item>
	    <p>Two new guards BIFs operating on maps have been added:
	    <c>map_get/2</c> and <c>is_map_key/2</c>. They do the
	    same as <c>maps:get/2</c> and <c>maps:is_key/2</c>,
	    respectively, except that they are allowed to be used in
	    guards.</p>
          <p>
	    Own Id: OTP-15037 Aux Id: PR-1784, PR-1802 </p>
        </item>
        <item>
	    <p>A call or apply of a literal external fun will be
	    replaced with a direct call.</p>
          <p>
	    Own Id: OTP-15044 Aux Id: ERL-614 </p>
        </item>
        <item>
	    <p>Part of EEP-44 has been implemented.</p>
	    <p>There is a new predefined macro called
	    <c>OTP_RELEASE</c> which is an integer indicating the OTP
	    release number (its value is <c>21</c> in this
	    release).</p>
	    <p>There are new preprocessor directives
	    <c>-if(Condition).</c> and <c>-elif(Condition).</c>. The
	    <c>if/elif</c> supports the builtin function
	    <c>defined(Symbol)</c>.</p>
          <p>
	    Own Id: OTP-15087 Aux Id: PR-1810 </p>
        </item>
      </list>
    </section>

</section>

<section><title>Compiler 7.1.5.2</title>

    <section><title>Fixed Bugs and Malfunctions</title>
      <list>
        <item>
	    <p>Fix a regression in OTP-15204 that removed
	    <c>.beam</c> file metadata that some external build tools
	    relied on.</p>
          <p>
	    Own Id: OTP-15292</p>
        </item>
      </list>
    </section>

</section>

<section><title>Compiler 7.1.5.1</title>

    <section><title>Fixed Bugs and Malfunctions</title>
      <list>
        <item>
	    <p>Fixed an issue where files compiled with the
	    <c>+deterministic</c> option differed if they were
	    compiled in a different directory but were otherwise
	    identical.</p>
          <p>
	    Own Id: OTP-15204 Aux Id: ERL-679 </p>
        </item>
      </list>
    </section>

</section>

<section><title>Compiler 7.1.5</title>

    <section><title>Fixed Bugs and Malfunctions</title>
      <list>
        <item>
	    <p>The internal compiler pass (<c>beam_validator</c>)
	    that validates the generated code has been
	    strengthened.</p>
	    <p>When compiling from BEAM assembly code, the
	    <c>beam_type</c> optimizer pass could make the code
	    unsafe. Corrected.</p>
          <p>
	    Own Id: OTP-14863</p>
        </item>
        <item>
	    <p>Corrected optimizations of integers matched out from
	    binaries and used in bit operations.</p>
          <p>
	    Own Id: OTP-14898</p>
        </item>
      </list>
    </section>

</section>

<section><title>Compiler 7.1.4</title>

    <section><title>Fixed Bugs and Malfunctions</title>
      <list>
        <item>
	    <p>The '<c>deterministic</c>' option was not recognized
	    when given in a <c>-compile()</c> attribute in the source
	    code.</p>
          <p>
	    Own Id: OTP-14773 Aux Id: ERL-498 </p>
        </item>
      </list>
    </section>

</section>

<section><title>Compiler 7.1.3</title>

    <section><title>Fixed Bugs and Malfunctions</title>
      <list>
        <item>
	    <p>The compiler could issue an incorrect internal
	    consistency failure diagnostic for some complicated bit
	    syntax matches.</p>
          <p>
	    Own Id: OTP-14640 Aux Id: ERL-490 </p>
        </item>
      </list>
    </section>

</section>

<section><title>Compiler 7.1.2</title>

    <section><title>Fixed Bugs and Malfunctions</title>
      <list>
        <item>
	    <p>Fail labels on guard BIFs weren't taken into account
	    during an optimization pass, and a bug in the validation
	    pass sometimes prevented this from being noticed when a
	    fault occurred.</p>
          <p>
	    Own Id: OTP-14522 Aux Id: ERIERL-48 </p>
        </item>
        <item>
          <p>
	    When compiling from Core Erlang, an 'apply' with a nested
	    apply in the function position would be treated as an
	    invalid call. Corrected. (Thanks to Mikael Pettersson for
	    reporting this bug.)</p>
          <p>
	    Own Id: OTP-14526</p>
        </item>
        <item>
	    <p>Fixed checking of binary matching in the
	    <c>beam_validator</c> module to ensure that potential
	    compiler bugs are found at compile-time instead as
	    emulator crash at run-time.</p>
          <p>
	    Own Id: OTP-14591</p>
        </item>
        <item>
	    <p>There could be false warnings for
	    <c>erlang:get_stacktrace/0</c> being used outside of a
	    <c>try</c> block when using multiple <c>catch</c>
	    clauses.</p>
          <p>
	    Own Id: OTP-14600 Aux Id: ERL-478 </p>
        </item>
      </list>
    </section>


    <section><title>Improvements and New Features</title>
      <list>
        <item>
	    <p> The Erlang code linter no longer checks that the
	    functions mentioned in <c>nowarn_deprecated_function</c>
	    options are declared in the module. </p>
          <p>
	    Own Id: OTP-14378</p>
        </item>
      </list>
    </section>

</section>

<section><title>Compiler 7.1.1</title>

    <section><title>Fixed Bugs and Malfunctions</title>
      <list>
        <item>
	    <p>Fail labels on guard BIFs weren't taken into account
	    during an optimization pass, and a bug in the validation
	    pass sometimes prevented this from being noticed when a
	    fault occurred.</p>
          <p>
	    Own Id: OTP-14522 Aux Id: ERIERL-48 </p>
        </item>
      </list>
    </section>

</section>

<section><title>Compiler 7.1</title>

    <section><title>Fixed Bugs and Malfunctions</title>
      <list>
        <item>
	    <p>For many releases, it has been legal to override a BIF
	    with a local function having the same name. However,
	    calling a local function with the same name as guard BIF
	    as filter in a list comprehension was not allowed.</p>
          <p>
	    Own Id: OTP-13690</p>
        </item>
        <item>
	    <p>compile:forms/2 would not return the module name as
	    documented when one of the options '<c>from_core</c>',
	    '<c>from_asm</c>', or '<c>from_beam</c>' was given. Also,
	    the compiler would crash if one of those options was
	    combined with '<c>native</c>'.</p>
          <p>
	    Own Id: OTP-14408 Aux Id: ERL-417 </p>
        </item>
      </list>
    </section>


    <section><title>Improvements and New Features</title>
      <list>
        <item>
          <p>
	    Optimized test for tuples with an atom as first element.</p>
          <p>
	    Own Id: OTP-12148</p>
        </item>
        <item>
          <p>
	    Compilation of modules with huge literal binary strings
	    is now much faster.</p>
          <p>
	    Own Id: OTP-13794</p>
        </item>
        <item>
	    <p>Replaced usage of deprecated symbolic <seetype
	    marker="erts:erlang#time_unit"><c>time
	    unit</c></seetype> representations.</p>
          <p>
	    Own Id: OTP-13831 Aux Id: OTP-13735 </p>
        </item>
        <item>
	    <p>The undocumented and unsupported module
	    <c>sys_pre_expand</c> has been removed. As a partial
	    replacement for the functionality, there is a new
	    function <c>erl_internal:add_predefined_functions/1</c>
	    and <c>erl_expand_records</c> will now add a module
	    prefix to calls to BIFs and imported functions.</p>
          <p>
	    Own Id: OTP-13856</p>
        </item>
        <item>
	    <p>The internal compiler passes now start all generated
	    variables with "@" to avoid any conflicts with variables
	    in languages such as Elixir or LFE.</p>
          <p>
	    Own Id: OTP-13924</p>
        </item>
        <item>
	    <p>The function <c>fmod/2</c> has been added to the
	    <c>math</c> module.</p>
          <p>
	    Own Id: OTP-14000</p>
        </item>
        <item>
	    <p>Code generation for complicated guards have been
	    improved.</p>
          <p>
	    Own Id: OTP-14042</p>
        </item>
        <item>
          <p>
	    The compiler has new warnings for repeated identical map
	    keys.</p>
          <p>
	    A map expression such as,</p>
          <p>
	    <c> #{'a' => 1, 'b' => 2, 'a' => 3}.</c></p>
          <p>
	    will produce a warning for the repeated key 'a'.</p>
          <p>
	    Own Id: OTP-14058</p>
        </item>
        <item>
	    <p>By default, there will now be a warning when
	    <c>export_all</c> is used. The warning can be disabled
	    using <c>nowarn_export_all</c>.</p>
          <p>
	    Own Id: OTP-14071</p>
        </item>
        <item>
          <p>
	    Optimize maps pattern matching by only examining the
	    common keys in each clause first instead of all keys.
	    This will reduce the number of lookups of each key in
	    maps pattern matching.</p>
          <p>
	    Own Id: OTP-14072</p>
        </item>
        <item>
	    <p>There is a new '<c>deterministic</c>' option to omit
	    '<c>source</c>' and '<c>options</c>' tuples in the BEAM
	    file.</p>
          <p>
	    Own Id: OTP-14087</p>
        </item>
        <item>
          <p>
	    Analyzing modules with binary construction with huge
	    strings is now much faster. The compiler also compiles
	    such modules slightly faster.</p>
          <p>
	    Own Id: OTP-14125 Aux Id: ERL-308 </p>
        </item>
        <item>
	    <p>Atoms may now contain arbitrary Unicode
	    characters.</p>
          <p>
	    Own Id: OTP-14178</p>
        </item>
        <item>
	    <p><c>compile:file/2</c> now accepts the option
	    <c>extra_chunks</c> to include extra chunks in the BEAM
	    file.</p>
          <p>
	    Own Id: OTP-14221</p>
        </item>
        <item>
	    <p>The format of debug information that is stored in BEAM
	    files (when <c>debug_info</c> is used) has been changed.
	    The purpose of the change is to better support other
	    BEAM-based languages such as Elixir or LFE.</p>
	    <p>All tools included in OTP (dialyzer, debugger, cover,
	    and so on) will handle both the new format and the
	    previous format. Tools that retrieve the debug
	    information using <c>beam_lib:chunk(Beam,
	    [abstract_code])</c> will continue to work with both the
	    new and old format. Tools that call
	    <c>beam_lib:chunk(Beam, ["Abst"])</c> will not work with
	    the new format.</p>
	    <p>For more information, see the description of
	    <c>debug_info</c> in the documentation for
	    <c>beam_lib</c> and the description of the
	    <c>{debug_info,{Backend,Data}}</c> option in the
	    documentation for <c>compile</c>.</p>
          <p>
	    Own Id: OTP-14369 Aux Id: PR-1367 </p>
        </item>
        <item>
	    <p>In a future release, <c>erlang:get_stacktrace/0</c>
	    will probably only work when called from within a
	    '<c>try</c>' expression (otherwise it will return
	    <c>[]</c>.</p>
	    <p>To help prepare for that change, the compiler will now
	    by default warn if '<c>get_stacktrace/0</c>' is used in a
	    way that will not work in the future. Note that the
	    warning will not be issued if '<c>get_stacktrace/0</c>'
	    is used in a function that uses neither '<c>catch</c>'
	    nor '<c>try</c>' (because that could be a legal use if
	    the function is called from within a '<c>try</c>'.</p>
          <p>
	    Own Id: OTP-14401</p>
        </item>
      </list>
    </section>

</section>

<section><title>Compiler 7.0.4.1</title>

    <section><title>Fixed Bugs and Malfunctions</title>
      <list>
        <item>
	    <p>Fail labels on guard BIFs weren't taken into account
	    during an optimization pass, and a bug in the validation
	    pass sometimes prevented this from being noticed when a
	    fault occurred.</p>
          <p>
	    Own Id: OTP-14522 Aux Id: ERIERL-48 </p>
        </item>
      </list>
    </section>

</section>

<section><title>Compiler 7.0.4</title>

    <section><title>Fixed Bugs and Malfunctions</title>
      <list>
        <item>
          <p>
	    Minor internal changes. A typo in the documentation was
	    also fixed.</p>
          <p>
	    Own Id: OTP-14240</p>
        </item>
      </list>
    </section>

</section>

<section><title>Compiler 7.0.3</title>

    <section><title>Fixed Bugs and Malfunctions</title>
      <list>
        <item>
          <p>
	    Fixed a compiler crash when maps were matched.</p>
          <p>
	    Own Id: OTP-13931 Aux Id: ERL-266 </p>
        </item>
        <item>
          <p>
	    Fixed a compiler crash having to with the delayed
	    sub-creation optimization. (Thanks to Jose Valim for
	    reporting this bug.)</p>
          <p>
	    Own Id: OTP-13947 Aux Id: ERL-268 </p>
        </item>
        <item>
	    <p>The compiler option <c>inline_list_funcs</c>
	    accidentally turned off some other optimizations.</p>
          <p>
	    Own Id: OTP-13985</p>
        </item>
        <item>
	    <p>The compiler could sometimes generate spurious
	    warnings when inlining was enabled.</p>
          <p>
	    Own Id: OTP-14040 Aux Id: ERL-301 </p>
        </item>
      </list>
    </section>

</section>

<section><title>Compiler 7.0.2</title>

    <section><title>Fixed Bugs and Malfunctions</title>
      <list>
        <item>
          <p>
	    If the compiler fails to write the BEAM file, it will now
	    report the reason of the error for the write operation.</p>
          <p>
	    Own Id: OTP-13701</p>
        </item>
        <item>
          <p>
	    Fixed an internal compiler error. (Thanks to Svilen
	    Ivanov for reporting this bug.)</p>
          <p>
	    Own Id: OTP-13780 Aux Id: ERL-202 </p>
        </item>
        <item>
          <p>
	    The compiler could crash when trying to compile a
	    complicated expression with multiple catches all on one
	    line . (Thanks to Thomas Arts for reporting this bug.)</p>
          <p>
	    Own Id: OTP-13804 Aux Id: ERL-209 </p>
        </item>
        <item>
          <p>
	    Eliminated a few internal compiler failures.</p>
          <p>
	    Own Id: OTP-13863</p>
        </item>
      </list>
    </section>

</section>

<section><title>Compiler 7.0.1</title>

    <section><title>Fixed Bugs and Malfunctions</title>
      <list>
        <item>
          <p>
	    A literal binary matching regression was introduced in
	    19.0 where a match could fail to resolve to the right
	    clause. This has now been fixed.</p>
          <p>
	    Own Id: OTP-13738</p>
        </item>
      </list>
    </section>

</section>

<section><title>Compiler 7.0</title>

    <section><title>Fixed Bugs and Malfunctions</title>
      <list>
        <item>
	    <p><c>compile:forms/1,2</c> would crash when used in a
	    working directory that had been deleted by another
	    process.</p>
          <p>
	    Own Id: OTP-13430 Aux Id: ERL-113 </p>
        </item>
        <item>
	    <p>Dialyzer no longer crashes when there is an invalid
	    function call such as <c>42(7)</c> in a module being
	    analyzed. The compiler will now warn for invalid function
	    calls such as <c>X = 42, x(7)</c>.</p>
          <p>
	    Own Id: OTP-13552 Aux Id: ERL-138 </p>
        </item>
      </list>
    </section>


    <section><title>Improvements and New Features</title>
      <list>
        <item>
          <p>
	    Optimization of tuple matching has been slightly
	    improved.</p>
          <p>
	    Own Id: OTP-12951</p>
        </item>
        <item>
	    <p>Five deprecated and undocumented functions in the
	    module <c>core_lib</c> have been removed. The functions
	    are: <c>get_anno/{1,2}</c>, <c>is_literal/1</c>,
	    <c>is_literal_list/1</c>, and <c>literal_value</c>. Use
	    the appropriate functions in the <c>cerl</c> module
	    instead.</p>
          <p>
	    Own Id: OTP-12979</p>
        </item>
        <item>
	    <p>The pre-processor can now expand the ?FUNCTION_NAME
	    and ?FUNCTION_ARITY macros.</p>
          <p>
	    Own Id: OTP-13059</p>
        </item>
        <item>
	    <p>The function mapfold/4 has been added to the
	    <c>cerl_trees</c> module.</p>
          <p>
	    Own Id: OTP-13280</p>
        </item>
        <item>
	    <p>Bitstring comprehensions have been generalized to
	    allow arbitrary expressions in the construction part.</p>
          <p>
	    Own Id: OTP-13289</p>
        </item>
        <item>
	    <p>The compiler will now produce warnings for binary
	    patterns that will never match (example:
	    <c>&lt;&lt;-1/unsigned&gt;&gt; = Bin</c>). </p>
          <p>
	    Own Id: OTP-13374 Aux Id: ERL-44 </p>
        </item>
        <item>
	    <p>The compiler will no longer put the compilation date
	    and time into BEAM files. That means that two BEAM files
	    compiled on the same computer from the same source code
	    and compilation options will be identical.</p>
	    <p>Note: If you want to find out whether a BEAM file on
	    disk is different from the loaded code, compared the MD5
	    value obtained from <c>Mod:module_info(md5)</c> with the
	    MD5 value obtained from
	    <c>beam_lib:md5(BeamFileForMod)</c></p>.
          <p>
	    *** POTENTIAL INCOMPATIBILITY ***</p>
          <p>
	    Own Id: OTP-13504</p>
        </item>
        <item>
	    <p>The function <c>compile:env_compiler_options/0</c> has
	    been added to allow tools to pick up the same default
	    compiler options as the compiler itself.</p>
          <p>
	    Own Id: OTP-13654</p>
        </item>
      </list>
    </section>

</section>


<section><title>Compiler 6.0.3.1</title>
    <section><title>Fixed Bugs and Malfunctions</title>
      <list>
        <item>
	    <p>Fail labels on guard BIFs weren't taken into account
	    during an optimization pass, and a bug in the validation
	    pass sometimes prevented this from being noticed when a
	    fault occurred.</p>
          <p>
	    Own Id: OTP-14522 Aux Id: ERIERL-48 </p>
        </item>
      </list>
    </section>
</section>

<section><title>Compiler 6.0.3</title>

    <section><title>Fixed Bugs and Malfunctions</title>
      <list>
        <item>
          <p>
	    An complicated guard expression in a function call could
	    crash the compiler. (Thanks to Thomas Arts for reporting
	    this bug.)</p>
          <p>
	    Own Id: OTP-13208</p>
        </item>
        <item>
	    <p>Constructing a map in a guard in a catch could crash
	    the compiler. (Thanks to Thomas Arts for reporting this
	    bug.)</p>
          <p>
	    Own Id: OTP-13223</p>
        </item>
        <item>
	    <p>Updating a fun as if it were a map would cause the
	    compiler to crash. (Thanks to Thomas Arts for reporting
	    this bug.)</p>
          <p>
	    Own Id: OTP-13231</p>
        </item>
        <item>
          <p>
	    Fix pretty printing of Core Maps</p>
          <p>
	    Literal maps could cause Dialyzer to crash when pretty
	    printing the results.</p>
          <p>
	    Own Id: OTP-13238</p>
        </item>
        <item>
          <p>
	    A complex combination of bit syntax matching operations
	    would cause an internal consistency check failure during
	    compilation. (Thanks to Jose Valim for reporting this
	    bug.)</p>
          <p>
	    Own Id: OTP-13309</p>
        </item>
      </list>
    </section>

</section>

<section><title>Compiler 6.0.2</title>

    <section><title>Fixed Bugs and Malfunctions</title>
      <list>
        <item>
          <p>
	    Fix cerl_trees:label/2 bug with map K/V swap</p>
          <p>
	    Own Id: OTP-13091</p>
        </item>
        <item>
          <p>
	    Warnings produced when the '<c>bin_opt_info</c>' option
	    was given could sometimes lack filenames and line
	    numbers. (Thanks to José Valim for reporting this bug.)</p>
          <p>
	    Own Id: OTP-13113</p>
        </item>
      </list>
    </section>

</section>

<section><title>Compiler 6.0.1</title>

    <section><title>Fixed Bugs and Malfunctions</title>
      <list>
        <item>
          <p>
	    Fix <c>get_map_elements</c> register corruption</p>
          <p>
	    Instruction <c>get_map_elements</c> might destroy target
	    registers when the fail-label is taken. Only seen for
	    patterns with two, and only two, target registers.
	    Specifically if we copy one register and then jump.</p>
          <p>
	    Own Id: OTP-12967</p>
        </item>
      </list>
    </section>

</section>

<section><title>Compiler 6.0</title>

    <section><title>Fixed Bugs and Malfunctions</title>
      <list>
        <item>
          <p>
	    The compiler optimizes away building of terms that are
	    never actually used. As a result, the compiler in OTP 18
	    may produce more warnings for terms that are built but
	    not used than the compiler in OTP 17.</p>
          <p>
	    Own Id: OTP-12453</p>
        </item>
        <item>
          <p>
	    Using a map could incorrectly suppress warnings for
	    unused variables.</p>
          <p>
	    Own Id: OTP-12515</p>
        </item>
        <item>
          <p>
	    The compiler now properly reports unknown parse
	    transforms. That is, <c>undef</c> exceptions coming from
	    the parse transform itself is reported differently from
	    the absence of the parse transform.</p>
          <p>
	    Own Id: OTP-12723</p>
        </item>
        <item>
          <p>
	    Allow for 'creation of sub binary delayed' optimization
	    if maps instructions are in a clause.</p>
          <p>
	    Own Id: OTP-12758</p>
        </item>
      </list>
    </section>


    <section><title>Improvements and New Features</title>
      <list>
        <item>
          <p>
	    The <c>cerl</c> and <c>cerl_trees</c> modules in the
	    Compiler application are now documented.</p>
          <p>
	    Own Id: OTP-11978</p>
        </item>
        <item>
          <p>
	    The deprecated '<c>asm</c>' option has been removed.</p>
          <p>
	    *** POTENTIAL INCOMPATIBILITY ***</p>
          <p>
	    Own Id: OTP-12100</p>
        </item>
        <item>
          <p>
	    Support variables as Map keys in expressions and patterns</p>
	    <p>Erlang will accept any expression as keys in Map
	    expressions and it will accept literals or bound
	    variables as keys in Map patterns.</p>
          <p>
	    Own Id: OTP-12218</p>
        </item>
        <item>
          <p>
	    Infer Map type information in beam_type compiler
	    optimization pass.</p>
          <p>
	    Own Id: OTP-12253</p>
        </item>
        <item>
          <p>
	    Compiler optimizations have been improved.</p>
          <p>
	    Own Id: OTP-12393</p>
        </item>
        <item>
          <p>
	    Five undocumented functions in the module <c>core_lib</c>
	    have been deprecated and will be removed in the next
	    major release. The functions are: <c>get_anno/{1,2}</c>,
	    <c>is_literal/1</c>, <c>is_literal_list/1</c>, and
	    <c>literal_value</c>. Use the appropriate functions in
	    the <c>cerl</c> module instead.</p>
          <p>
	    Own Id: OTP-12497</p>
        </item>
        <item>
          <p>
	    Change some internal data structures to Maps in order to
	    speed up compilation time. Measured speed up is around
	    10%-15%.</p>
          <p>
	    Own Id: OTP-12774</p>
        </item>
        <item>
          <p>
	    Fix beam_bool pass for Maps instruction get_map_elements</p>
          <p>
	    Before beam_split the get_map_elements instruction is
	    still in blocks and the helper function in beam_jump did
	    not reflect this.</p>
          <p>
	    Own Id: OTP-12844 Aux Id: 17 </p>
        </item>
      </list>
    </section>

</section>

<section><title>Compiler 5.0.4</title>

    <section><title>Fixed Bugs and Malfunctions</title>
      <list>
        <item>
          <p>
	    Matching out a map from a record and then updating the
	    record could cause a 'badarg' exception at run-time.
	    (Thanks to Dmitry Aleksandrov for reporting this bug.)</p>
          <p>
	    Own Id: OTP-12402</p>
        </item>
        <item>
	    <p>The compiler would crash when compiling some complex,
	    nonsensical guards such as:</p>
	    <p> ... <c>when {{X}}, -X</c>...</p>
          <p>
	    Own Id: OTP-12410</p>
        </item>
        <item>
          <p>
	    In rare circumstances, using binary pattern in the value
	    part of a map pattern would cause the compiler to crash.</p>
          <p>
	    Own Id: OTP-12414</p>
        </item>
        <item>
	    <p>Case expressions where a map was wrapped in a tuple or
	    list such as:</p>
	    <p><c>case {a,Map} of</c><br/> <c>{a,#{k:=_}}=Tuple -&gt;
	    Tuple</c><br/> <c>end.</c></p>
	    <p>would be unsafely "optimized" to either cause an
	    exception at run-time or would return an empty map.</p>
          <p>
	    Own Id: OTP-12451</p>
        </item>
        <item>
	    <p>When a variable was compared to a literal map using
	    the '<c>==</c>' operator, the compiler would change the
	    operator to '<c>=:=</c>' since it is more efficient.
	    However, this optimization is not safe if the map literal
	    has numeric keys or values. The compiler will now only do
	    the optimization if all keys and values are
	    non-numeric.</p>
          <p>
	    Own Id: OTP-12456</p>
        </item>
      </list>
    </section>

</section>

<section><title>Compiler 5.0.3</title>

    <section><title>Fixed Bugs and Malfunctions</title>
      <list>
        <item>
          <p>
	    Named funs with the same name and arity could get mixed
	    up with each other.</p>
          <p>
	    Own Id: OTP-12262</p>
        </item>
        <item>
          <p>
	    Coalesce map keys in dialyzer mode</p>
          <p>
	    This fixes a regression introduced in commit
	    805f9c89fc01220bc1bb0f27e1b68fd4eca688ba The problem
	    occurred with compounded map keys compiled with dialyzer
	    option turned on, '+dialyzer'.</p>
          <p>
	    Reported by: Ivan Uemlianin</p>
          <p>
	    Own Id: OTP-12347</p>
        </item>
      </list>
    </section>

</section>

<section><title>Compiler 5.0.2</title>

    <section><title>Fixed Bugs and Malfunctions</title>
      <list>
        <item>
          <p>
	    Corrected a bug with incorrect code generation when
	    inlining was turned on.</p>
          <p>
	    Own Id: OTP-12132</p>
        </item>
      </list>
    </section>

</section>

<section><title>Compiler 5.0.1</title>

    <section><title>Fixed Bugs and Malfunctions</title>
      <list>
        <item>
          <p>
	    A Dialyzer crash involving analysis of Map types has now
	    been fixed.</p>
          <p>
	    Own Id: OTP-11947</p>
        </item>
        <item>
	    <p>The compiler would fail to compile a file with a
	    latin-1 character in the false branch of an <c>-ifdef</c>
	    or <c>-indef</c>.</p>
          <p>
	    Own Id: OTP-11987</p>
        </item>
      </list>
    </section>

</section>

<section><title>Compiler 5.0</title>

    <section><title>Fixed Bugs and Malfunctions</title>
      <list>
        <item>
          <p>
	    Line numbers would not be correct when a binary
	    construction such as
	    '<c>&lt;&lt;Bin/binary,...&gt;&gt;</c>' fails. (Thanks to
	    Stanislav Seletskiy for reporting this bug.)</p>
          <p>
	    Own Id: OTP-11572</p>
        </item>
        <item>
          <p>
	    The compiler now properly annotates the code in value in
	    the '<c>after</c>' clause for a '<c>try</c>' so that
	    Dialyzer no longer generates a false warning for an
	    unmatched return.</p>
          <p>
	    Own Id: OTP-11580</p>
        </item>
        <item>
          <p>
	    Some case statements where no clause would match could
	    cause an internal error in the compiler. (Thanks to Erik
	    Soe Sorensen for reporting this bug.)</p>
          <p>
	    Own Id: OTP-11610</p>
        </item>
        <item>
          <p>
	    With <c>--Wunmatched_returns</c>, dialyzer will no longer
	    warn when the value of a list comprehension is ignored,
	    provided that the each value in the list would be an
	    atomic value (such as integer or atoms, as opposed to
	    tuples and lists). Example: ignoring '<c>[io:format(...)
	    || ...]</c>' will not cause a warning, while ignoring
	    '<c>[file:close(Fd) || ...]</c>' will.</p>
          <p>
	    Own Id: OTP-11626</p>
        </item>
        <item>
          <p>
	    Matching out a binary and applying the binary as if it
	    were a fun would crash the run-time system. (Thanks to
	    Loïc Hoguin.)</p>
          <p>
	    Own Id: OTP-11672</p>
        </item>
        <item>
          <p>
	    Some local implementations of removing the last element
	    from a list are replaced by <c>lists:droplast/1</c>. Note
	    that this requires at least <c>stdlib-2.0</c>, which is
	    the stdlib version delivered in OTP 17.0. (Thanks to Hans
	    Svensson)</p>
          <p>
	    Own Id: OTP-11678</p>
        </item>
        <item>
          <p>
	    Allow all auto imports to be suppressed at once.
	    Introducing the no_auto_import attribute:
	    -compile(no_auto_import). Useful for code generation
	    tools that always use the qualified function names and
	    want to avoid the auto imported functions clashing with
	    local ones. (Thanks to José Valim.)</p>
          <p>
	    Own Id: OTP-11682</p>
        </item>
        <item>
          <p>
	    Application upgrade (appup) files are corrected for the
	    following applications: </p>
          <p>
	    <c>asn1, common_test, compiler, crypto, debugger,
	    dialyzer, edoc, eldap, erl_docgen, et, eunit, gs, hipe,
	    inets, observer, odbc, os_mon, otp_mibs, parsetools,
	    percept, public_key, reltool, runtime_tools, ssh,
	    syntax_tools, test_server, tools, typer, webtool, wx,
	    xmerl</c></p>
          <p>
	    A new test utility for testing appup files is added to
	    test_server. This is now used by most applications in
	    OTP.</p>
          <p>
	    (Thanks to Tobias Schlager)</p>
          <p>
	    Own Id: OTP-11744</p>
        </item>
        <item>
          <p>
	    Adapt 'asm' deprecation message to new version scheme.
	    (Thanks to Tuncer Ayaz)</p>
          <p>
	    Own Id: OTP-11751</p>
        </item>
        <item>
          <p>
	    A number of compiler errors where unusual or nonsensical
	    code would crash the compiler have been reported by Ulf
	    Norell and corrected by Anthony Ramine.</p>
          <p>
	    Own Id: OTP-11770</p>
        </item>
      </list>
    </section>


    <section><title>Improvements and New Features</title>
      <list>
        <item>
          <p>
	    Compilation times for modules with a huge number for
	    record accesses using the dot operator has been improved.</p>
          <p>
	    Own Id: OTP-10652</p>
        </item>
        <item>
          <p>
	    The compiler can generate somewhat better code by moving
	    let expressions into sequences. (Thanks to Anthony
	    Ramine.)</p>
          <p>
	    Own Id: OTP-11056</p>
        </item>
        <item>
          <p>
	    Forbid unsized fields in patterns of binary generators
	    and simplified v3_core's translation of bit string
	    generators. (Thanks to Anthony Ramine.)</p>
          <p>
	    Own Id: OTP-11186</p>
        </item>
        <item>
          <p>
	    Funs can now be a given a name. Thanks to to Richard
	    O'Keefe for the idea (EEP37) and to Anthony Ramine for
	    the implementation.</p>
          <p>
	    Own Id: OTP-11537</p>
        </item>
        <item>
          <p>
	    Using the <c>from_asm</c> option to produce a BEAM file
	    starting from BEAM assembly code would often fail because
	    early optimization passes would not understand
	    instructions that later optimization passes would
	    introduce. (Thanks to Anthony Ramine.)</p>
          <p>
	    Own Id: OTP-11544</p>
        </item>
        <item>
          <p>
	    The <c>.core</c> and <c>.S</c> extensions are now
	    documented in the <c>erlc</c> documentation, and the
	    '<c>from_core</c>' and '<c>from_asm</c>' options are now
	    documented in the compiler documentation. (Thanks to
	    Tuncer Ayaz.)</p>
          <p>
	    Own Id: OTP-11547</p>
        </item>
        <item>
	    <p>Optimization of case expressions that build tuples or
	    lists have been improved.</p>
          <p>
	    Own Id: OTP-11584</p>
        </item>
        <item>
          <p>
	    EEP43: New data type - Maps</p>
          <p>
	    With Maps you may for instance:</p>
          <taglist>
            <tag/> <item><c>M0 = #{ a =&gt; 1, b =&gt; 2}, % create
	      associations</c></item>
            <tag/><item><c>M1 = M0#{ a := 10 }, % update values</c></item>
            <tag/><item><c>M2 = M1#{ "hi" =&gt;
	      "hello"}, % add new associations</c></item>
            <tag/><item><c>#{ "hi" := V1, a := V2, b := V3} = M2.
               % match keys with values</c></item>
          </taglist>
		<p>
	    For information on how to use Maps please see Map Expressions in the
		<seeguide marker="system/reference_manual:expressions#map_expressions">
			Reference Manual</seeguide>.</p>
          <p>
	    The current implementation is without the following
	    features:</p>
          <taglist>
            <tag/><item>No variable keys</item>
	    <tag/><item>No single value access</item>
            <tag/><item>No map comprehensions</item>
          </taglist>
          <p>
	    Note that Maps is <em>experimental</em> during OTP 17.0.</p>
          <p>
	    Own Id: OTP-11616</p>
        </item>
        <item>
          <p>
	    Some function specs are corrected or moved and some edoc
	    comments are corrected in order to allow use of edoc.
	    (Thanks to Pierre Fenoll)</p>
          <p>
	    Own Id: OTP-11702</p>
        </item>
        <item>
          <p>
	    Thanks to Anthony Ramine for several improvements to the
	    optimizations in the BEAM compiler and for cleaning up
	    the code the code that transforms list and binary
	    comprehensions to Core Erlang.</p>
          <p>
	    Own Id: OTP-11720</p>
        </item>
        <item>
          <p>
	    The default encoding for Erlang source files is now
	    UTF-8. As a temporary measure to ease the transition from
	    the old default of latin-1, if the compiler encounters
	    byte sequences that are not valid UTF-8 sequences, the
	    compiler will re-try the compilation in latin-1 mode.
	    This workaround will be removed in a future release.</p>
          <p>
	    Own Id: OTP-11791</p>
        </item>
      </list>
    </section>

</section>

<section><title>Compiler 4.9.4</title>

    <section><title>Fixed Bugs and Malfunctions</title>
      <list>
        <item>
          <p>
	    Typo fix ambigous -&gt; ambiguous. Thanks to Leo Correa.</p>
          <p>
	    Own Id: OTP-11455</p>
        </item>
      </list>
    </section>


    <section><title>Improvements and New Features</title>
      <list>
        <item>
          <p>
	    Lift 'after' blocks to zeroary functions. Thanks to
	    Anthony Ramine.</p>
          <p>
	    Own Id: OTP-11267</p>
        </item>
      </list>
    </section>

</section>

<section><title>Compiler 4.9.3</title>

    <section><title>Fixed Bugs and Malfunctions</title>
      <list>
        <item>
          <p>
	    Expressions such as <c>'B = is_integer(V), if B and B
	    -&gt; ok end'</c> would crash the compiler.</p>
          <p>
	    Own Id: OTP-11240</p>
        </item>
        <item>
          <p>
	    <c>compile:file2/2</c> with the option
	    <c>report_errors</c> could return ErrorInfo tuples with
	    only two elements, while the documentation says that the
	    ErrorInfo tuple always has three elements. Also updated
	    the documentation to add that the first element may be
	    '<c>none</c>' if no line number is applicable.</p>
          <p>
	    Own Id: OTP-11304 Aux Id: seq12412 </p>
        </item>
      </list>
    </section>


    <section><title>Improvements and New Features</title>
      <list>
        <item>
          <p>
	    Fix matching of floating point middle-endian machines.
	    Thanks to Johannes Weissl.</p>
          <p>
	    Own Id: OTP-11201</p>
        </item>
        <item>
          <p>
	    Restrict inlining of local fun references. Thanks to
	    Anthony Ramine.</p>
          <p>
	    Own Id: OTP-11211</p>
        </item>
        <item>
          <p>
	    Silence a misleading warning with some comprehensions.
	    Thanks to Anthony Ramine.</p>
          <p>
	    Own Id: OTP-11212</p>
        </item>
        <item>
          <p>
	    Forbid returning a match context in beam_validator.
	    Thanks to Anthony Ramine.</p>
          <p>
	    Own Id: OTP-11247</p>
        </item>
      </list>
    </section>

</section>

<section><title>Compiler 4.9.2</title>

    <section><title>Fixed Bugs and Malfunctions</title>
      <list>
        <item>
          <p>
	    Compiling functions with complex boolean operations in
	    guards could be very slow. (Thanks to Magnus Muller for
	    reporting this issue.)</p>
          <p>
	    Own Id: OTP-10939</p>
        </item>
        <item>
          <p>
	    Certain guard expressions used in a receive statement
	    could cause the compiler to crash.</p>
          <p>
	    Own Id: OTP-11119 Aux Id: seq12342 </p>
        </item>
      </list>
    </section>


    <section><title>Improvements and New Features</title>
      <list>
        <item>
          <p>
	    Fix optimization of some binary comprehensions. Thanks to
	    Anthony Ramine.</p>
          <p>
	    Own Id: OTP-11005</p>
        </item>
        <item>
          <p>
	    Use a set to store ref registers in beam_receive. Thanks
	    to Anthony Ramine.</p>
          <p>
	    Own Id: OTP-11069</p>
        </item>
        <item>
          <p>
	    Fix renaming of bs_put_string instructions. Thanks to
	    Anthony Ramine.</p>
          <p>
	    Own Id: OTP-11129</p>
        </item>
      </list>
    </section>

</section>

<section><title>Compiler 4.9.1</title>

    <section><title>Fixed Bugs and Malfunctions</title>
      <list>
        <item>
          <p>
	    The compiler would crash attempting to compile
	    expressions such as "element(2, not_tuple)".</p>
          <p>
	    Own Id: OTP-10794</p>
        </item>
        <item>
          <p>
	    Forbid multiple values in Core Erlang sequence arguments.
	    Thanks to José Valim and Anthony Ramine.</p>
          <p>
	    Own Id: OTP-10818</p>
        </item>
        <item>
          <p>
	    An unsafe optimization would cause the compiler to crash
	    with an internal error for certain complex code
	    sequences.</p>
          <p>
	    Own Id: OTP-10825 Aux Id: seq12247 </p>
        </item>
      </list>
    </section>


    <section><title>Improvements and New Features</title>
      <list>
        <item>
	    <p>Integers in expression that will give a floating point
	    result (such as "<c>X / 2</c>" will now be converted to
	    floating point at compile-time. (Suggested by Richard
	    O'Keefe.)</p>
	    <p>Identical floating points constans in a module will
	    now be coalesced to one entry in the constant pool.</p>
          <p>
	    Own Id: OTP-10788</p>
        </item>
      </list>
    </section>

</section>

<section><title>Compiler 4.9</title>

    <section><title>Improvements and New Features</title>
      <list>
        <item>
          <p>
	    The compiler optimizations have been polished, so that
	    the code quality will be slightly better in some cases.</p>
          <p>
	    Own Id: OTP-10193</p>
        </item>
        <item>
	    <p> Support for Unicode has been implemented. </p>
          <p>
	    Own Id: OTP-10302</p>
        </item>
        <item>
	    <p>Where necessary a comment stating encoding has been
	    added to Erlang files. The comment is meant to be removed
	    in Erlang/OTP R17B when UTF-8 becomes the default
	    encoding. </p>
          <p>
	    Own Id: OTP-10630</p>
        </item>
        <item>
          <p>
	    Fix some wrong warnings triggered by the option
	    inline_list_funcs. Thanks to Anthony Ramine.</p>
          <p>
	    Own Id: OTP-10690</p>
        </item>
        <item>
          <p>
	    Forbid local fun variables in Core Erlang guards. Thanks
	    to Anthony Ramine.</p>
          <p>
	    Own Id: OTP-10706</p>
        </item>
        <item>
          <p>
	    Binary syntax matches could cause an internal consistency
	    error in in the compiler. (Thanks to Viktor Sovietov for
	    reporting this bug.)</p>
          <p>
	    Own Id: OTP-10724</p>
        </item>
      </list>
    </section>

</section>

<section><title>Compiler 4.8.2</title>

    <section><title>Fixed Bugs and Malfunctions</title>
      <list>
        <item>
          <p>
	    Modules with very many functions would compile very
	    slowly.</p>
          <p>
	    Own Id: OTP-10123</p>
        </item>
        <item>
          <p>
	    <c>compile:forms/2</c> will now use a
	    {source,SourceFilePath} to set the source returned by
	    <c>module_info(compile)</c> (Thanks to José Valim)</p>
          <p>
	    Own Id: OTP-10150</p>
        </item>
        <item>
          <p>
	    A process which had enabled trap_exit would receive EXIT
	    messages after calling the compiler. (Thanks to Jeremy
	    Heater.)</p>
          <p>
	    Own Id: OTP-10171</p>
        </item>
        <item>
          <p>
	    Fix messages ordering with column numbers</p>
          <p>
	    Own Id: OTP-10183</p>
        </item>
        <item>
          <p>
	    sys_pre_expand: Fix BASE never being set</p>
          <p>
	    Commit a612e99fb5aaa934fe5a8591db0f083d7fa0b20a turned
	    module attributes from 2-tuples to 3-tuples but forgot to
	    update get_base/1, breaking BASE for parametric modules.</p>
          <p>
	    Own Id: OTP-10184</p>
        </item>
        <item>
          <p>
	    The compiler will now issue a warning if literal tuple
	    funs are used. For example, {erlang,is_tuple}(X) will now
	    generate a warning.</p>
          <p>
	    Own Id: OTP-10185</p>
        </item>
        <item>
          <p>
	    The compiler will now warn for illegal sizes for segments
	    in binary construction. For example,
	    &lt;&lt;X:(2.5)&gt;&gt; will now cause the compiler to
	    issue a warning.</p>
          <p>
	    Own Id: OTP-10197</p>
        </item>
        <item>
          <p>
	    Fix the erlc -MP flag</p>
          <p>
	    Because of a copy-and-paste error in erlc.c, the -MP flag
	    had the same effect as -MG. As a workaround, you had to
	    pass +makedep_phony to enable the MP option. This patch
	    makes -MP work as intended.</p>
          <p>
	    Own Id: OTP-10211</p>
        </item>
      </list>
    </section>

</section>

<section><title>Compiler 4.8.1</title>

    <section><title>Fixed Bugs and Malfunctions</title>
      <list>
        <item>
          <p>
	    In rare circumstance, the compiler could crash when
	    compiling a case statement. (Thanks to Hakan Mattsson.)</p>
          <p>
	    Own Id: OTP-9842</p>
        </item>
        <item>
	    <p>Calling a guard test (such as is_list/1) from the
	    top-level in a guard, would cause a compiler crash if
	    there was a local definition with the same name.
	    Corrected to reject the program with an error
	    message.</p>
          <p>
	    Own Id: OTP-9866</p>
        </item>
        <item>
	    <p>Using <c>get/1</c> in a <c>try</c> block could in some
	    cases cause an internal compiler error. (Thanks to Eric
	    Merritt.)</p>
          <p>
	    Own Id: OTP-9867</p>
        </item>
        <item>
          <p>
	    An unexported on_load function would not get run if the
	    module was compiled with the <c>inline</c> option.
	    (Thanks to Yiannis Tsiouris.)</p>
          <p>
	    Own Id: OTP-9910</p>
        </item>
        <item>
          <p>
	    Fixed a discrepancy in compile_info</p>
          <p>
	    The BEAM disassembler used the atom 'none' to signify the
	    absence of a compile_info chunk in a .beam file. This
	    clashed with the type declaration of the compile_info
	    field of a #beam_file{} record as containing a list. Now
	    [] signifies the absence of this chunk. This simplifies
	    the code and avoids a dialyzer warning.</p>
          <p>
	    Own Id: OTP-9917</p>
        </item>
        <item>
          <p>
	    Fix typo in `compile' doc: unmatched parenthesis (Thanks
	    to Ricardo Catalinas Jiménez)</p>
          <p>
	    Own Id: OTP-9919</p>
        </item>
        <item>
	    <p>In a <c>try</c>...<c>catch</c> statement that always
	    returned <c>false</c>, the compiler would remove calls to
	    BIFs that could not cause an exception (such as
	    <c>put/2</c>). Example of such code: <c>try put(K, V),
	    false catch _:_ -&gt; false end.</c></p>
          <p>
	    Own Id: OTP-9982</p>
        </item>
      </list>
    </section>

</section>

<section><title>Compiler 4.8</title>

    <section><title>Fixed Bugs and Malfunctions</title>
      <list>
        <item>
          <p>
	    Add '-callback' attributes in stdlib's behaviours</p>
          <p>
	    Replace the behaviour_info(callbacks) export in stdlib's
	    behaviours with -callback' attributes for all the
	    callbacks. Update the documentation with information on
	    the callback attribute Automatically generate
	    'behaviour_info' function from '-callback' attributes</p>
          <p>
	    'behaviour_info(callbacks)' is a special function that is
	    defined in a module which describes a behaviour and
	    returns a list of its callbacks.</p>
          <p>
	    This function is now automatically generated using the
	    '-callback' specs. An error is returned by lint if user
	    defines both '-callback' attributes and the
	    behaviour_info/1 function. If no type info is needed for
	    a callback use a generic spec for it. Add '-callback'
	    attribute to language syntax</p>
          <p>
	    Behaviours may define specs for their callbacks using the
	    familiar spec syntax, replacing the '-spec' keyword with
	    '-callback'. Simple lint checks are performed to ensure
	    that no callbacks are defined twice and all types
	    referred are declared.</p>
          <p>
	    These attributes can be then used by tools to provide
	    documentation to the behaviour or find discrepancies in
	    the callback definitions in the callback module.</p>
          <p>
	    Add callback specs into 'application' module in kernel
	    Add callback specs to tftp module following internet
	    documentation Add callback specs to inets_service module
	    following possibly deprecated comments</p>
          <p>
	    Own Id: OTP-9621</p>
        </item>
        <item>
          <p>
	    The calculation of the 'uniq' value for a fun (see
	    <c>erlang:fun_info/1</c>) was too weak and has been
	    strengthened. It used to be based on the only the code
	    for the fun body, but it is now based on the MD5 of the
	    BEAM code for the module.</p>
          <p>
	    Own Id: OTP-9667</p>
        </item>
      </list>
    </section>


    <section><title>Improvements and New Features</title>
      <list>
        <item>
	    <p>Variables are now now allowed in '<c>fun M:F/A</c>' as
	    suggested by Richard O'Keefe in EEP-23.</p>
	    <p>The representation of '<c>fun M:F/A</c>' in the
	    abstract format has been changed in an incompatible way.
	    Tools that directly read or manipulate the abstract
	    format (such as parse transforms) may need to be updated.
	    The compiler can handle both the new and the old format
	    (i.e. extracting the abstract format from a pre-R15 BEAM
	    file and compiling it using compile:forms/1,2 will work).
	    The <c>syntax_tools</c> application can also handle both
	    formats.</p>
          <p>
	    *** POTENTIAL INCOMPATIBILITY ***</p>
          <p>
	    Own Id: OTP-9643</p>
        </item>
        <item>
          <p>
	    <c>filename:find_src/1,2</c> will now work on stripped
	    BEAM files (reported by Per Hedeland). The HiPE compiler
	    will also work on stripped BEAM files. The BEAM compiler
	    will no longer include compilation options given in the
	    source code itself in <c>M:module_info(compile)</c>
	    (because those options will be applied anyway if the
	    module is re-compiled).</p>
          <p>
	    Own Id: OTP-9752</p>
        </item>
        <item>
	    <p>Inlining binary matching could cause an internal
	    compiler error. (Thanks to Rene Kijewski for reporting
	    this bug.)</p>
          <p>
	    Own Id: OTP-9770</p>
        </item>
      </list>
    </section>

</section>

<section><title>Compiler 4.7.5</title>

    <section><title>Fixed Bugs and Malfunctions</title>
      <list>
        <item>
          <p>
	    Compiler options given in the source code using a
	    <c>-compile()</c> attribute used to be included twice in
	    <c>Mod:module_info(compile)</c>. They are now only
	    included once at the beginning of the list of options.</p>
          <p>
	    Own Id: OTP-9534</p>
        </item>
        <item>
          <p>
	    beam_disasm: Handle stripped BEAM files</p>
          <p>
	    beam_disasm:file/1 would crash if asked to disassemble a
	    stripped BEAM file without an "Attr" chunk. (Thanks to
	    Haitao Li)</p>
          <p>
	    Own Id: OTP-9571</p>
        </item>
      </list>
    </section>

</section>

<section><title>Compiler 4.7.4</title>

    <section><title>Fixed Bugs and Malfunctions</title>
      <list>
        <item>
          <p>
	    If a variable is matched out in binary matching and used
	    as the size for a binary element, it would seem to be
	    unbound if used in a subsequent match operation. (Thanks
	    to Bernard Duggan.)</p>
          <p>
	    Own Id: OTP-9134</p>
        </item>
        <item>
	    <p>Eliminate incorrect warning in
	    <c>sys_core_fold</c></p>
          <p>
	    Own Id: OTP-9152</p>
        </item>
      </list>
    </section>

</section>

<section><title>Compiler 4.7.3</title>

    <section><title>Fixed Bugs and Malfunctions</title>
      <list>
        <item>
          <p>
	    The <c>-export_type()</c> directive is no longer included
	    among the attributes.</p>
          <p>
	    Own Id: OTP-8998</p>
        </item>
      </list>
    </section>


    <section><title>Improvements and New Features</title>
      <list>
        <item>
          <p>
	    The maximum number of allowed arguments for an Erlang
	    function has been lowered from 256 to 255, so that the
	    number of arguments can now fit in a byte.</p>
          <p>
	    Own Id: OTP-9049</p>
        </item>
        <item>
          <p>
	    Dependency generation for Makefiles has been added to the
	    compiler and erlc. See the manual pages for
	    <c>compile</c> and <c>erlc</c>. (Thanks to Jean-Sebastien
	    Pedron.)</p>
          <p>
	    Own Id: OTP-9065</p>
        </item>
      </list>
    </section>

</section>

<section><title>Compiler 4.7.2</title>

    <section><title>Fixed Bugs and Malfunctions</title>
      <list>
        <item>
          <p>
	    Two compiler bugs (that would cause the compiler to
	    terminate) reported by Christopher Williams have been
	    fixed.</p>
          <p>
	    Own Id: OTP-8949</p>
        </item>
      </list>
    </section>


    <section><title>Improvements and New Features</title>
      <list>
        <item>
	    <p>The compiler would translate binary comprehensions
	    containing tail segments in a way that would would
	    confuse Dialyzer. For instance:</p>
	    <p><c>[42 || &lt;&lt;_:8/integer, _/bits&gt;&gt; &lt;=
	    Bits]</c></p>
          <p>
	    would produce a Dialyzer warning.</p>
          <p>
	    Own Id: OTP-8864</p>
        </item>
        <item>
          <p>
	    Code such as <c>foo(A) -&gt; &lt;&lt;A:0&gt;&gt;</c>
	    would crash the compiler.</p>
          <p>
	    Own Id: OTP-8865</p>
        </item>
        <item>
          <p>
	    The compiler could fail with an internal error when
	    variables were exported from a receive block but the
	    return value of the receive block were not used. (Thanks
	    to Jim Engquist for reporting this error.)</p>
          <p>
	    Own Id: OTP-8888</p>
        </item>
      </list>
    </section>

</section>

<section><title>Compiler 4.7.1</title>

    <section><title>Improvements and New Features</title>
      <list>
        <item>
          <p>
	    Eliminated warnings for auto-imported BIF clashes.</p>
          <p>
	    Own Id: OTP-8840</p>
        </item>
      </list>
    </section>

</section>

<section><title>Compiler 4.7</title>

    <section><title>Fixed Bugs and Malfunctions</title>
      <list>
        <item>
          <p>
	    Several problems in the inliner have been fixed.</p>
          <p>
	    Own Id: OTP-8552</p>
        </item>
      </list>
    </section>


    <section><title>Improvements and New Features</title>
      <list>
        <item>
          <p>
	    The module binary from EEP31 (and EEP9) is implemented.</p>
          <p>
	    Own Id: OTP-8217</p>
        </item>
        <item>
	    <p>Local and imported functions now override the
	    auto-imported BIFs when the names clash. The pre R14
	    behaviour was that auto-imported BIFs would override
	    local functions. To avoid that old programs change
	    behaviour, the following will generate an error:</p>
	    <list><item><p>Doing a call without explicit module name
	    to a local function having a name clashing with the name
	    of an auto-imported BIF that was present (and
	    auto-imported) before OTP R14A</p></item>
	    <item><p>Explicitly importing a function having a name
	    clashing with the name of an autoimported BIF that was
	    present (and autoimported) before OTP R14A</p></item>
	    <item><p>Using any form of the old compiler directive
	    <c>nowarn_bif_clash</c></p></item> </list> <p>If the BIF
	    was added or auto-imported in OTP R14A or later,
	    overriding it with an import or a local function will
	    only result in a warning,</p> <p>To resolve clashes, you
	    can either use the explicit module name <c>erlang</c> to
	    call the BIF, or you can remove the auto-import of that
	    specific BIF by using the new compiler directive
	    <c>-compile({no_auto_import,[F/A]}).</c>, which makes all
	    calls to the local or imported function without explicit
	    module name pass without warnings or errors.</p> <p>The
	    change makes it possible to add auto-imported BIFs
	    without breaking or silently changing old code in the
	    future. However some current code ingeniously utilizing
	    the old behaviour or the <c>nowarn_bif_clash</c> compiler
	    directive, might need changing to be accepted by the
	    compiler.</p>
          <p>
	    *** POTENTIAL INCOMPATIBILITY ***</p>
          <p>
	    Own Id: OTP-8579</p>
        </item>
        <item>
	    <p>The undocumented, unsupported, and deprecated function
	    <c>lists:flat_length/1</c> has been removed.</p>
          <p>
	    Own Id: OTP-8584</p>
        </item>
        <item>
	    <p>Nested records can now be accessed without
	    parenthesis. See the Reference Manual for examples.
	    (Thanks to YAMASHINA Hio and Tuncer Ayaz.)</p>
          <p>
	    Own Id: OTP-8597</p>
        </item>
        <item>
	    <p>It is now possible to suppress the warning in code
	    such as "<c>list_to_integer(S), ok</c>" by assigning the
	    ignored value "_" like this: "<c>_ = list_to_integer(S),
	    ok</c>".</p>
          <p>
	    Own Id: OTP-8602</p>
        </item>
        <item>
	    <p><c>receive</c> statements that can only read out a
	    newly created reference are now specially optimized so
	    that it will execute in constant time regardless of the
	    number of messages in the receive queue for the process.
	    That optimization will benefit calls to
	    <c>gen_server:call()</c>. (See <c>gen:do_call/4</c> for
	    an example of a receive statement that will be
	    optimized.)</p>
          <p>
	    Own Id: OTP-8623</p>
        </item>
        <item>
	    <p>The compiler optimizes record operations better.</p>
          <p>
	    Own Id: OTP-8668</p>
        </item>
      </list>
    </section>

</section>

<section><title>Compiler 4.6.5</title>

    <section><title>Fixed Bugs and Malfunctions</title>
      <list>
        <item>
          <p>
	    Using complex boolean expressions in ifs could cause the
	    compiler to either crash or terminate with an internal
	    error. (Thanks to Simon Cornish.)</p>
          <p>
	    Own Id: OTP-8338</p>
        </item>
        <item>
	    <p>Bit string comprehensions can now be used in
	    parameterized modules. (Thanks to Jebu Ittiachen.)</p>
          <p>
	    Own Id: OTP-8447</p>
        </item>
      </list>
    </section>


    <section><title>Improvements and New Features</title>
      <list>
        <item>
          <p>
	    The expected return value for an on_load function has
	    been changed. (See the section about code loading in the
	    Reference manual.)</p>
          <p>
	    *** POTENTIAL INCOMPATIBILITY ***</p>
          <p>
	    Own Id: OTP-8339</p>
        </item>
        <item>
          <p>
	    In rare circumstances when using garbaging collecting
	    guard BIFs, the validation pass (beam_validator) would
	    signal that the code was unsafe, when it in fact was
	    correct. (Thanks to Kiran Khaladkar.)</p>
          <p>
	    Own Id: OTP-8378</p>
        </item>
        <item>
          <p>
	    The <c>-Werror</c> option for <c>erlc</c> and the
	    compiler option <c>warnings_as_errors</c> will cause
	    warnings to be treated as errors. (Thanks to Christopher
	    Faulet.)</p>
          <p>
	    Own Id: OTP-8382</p>
        </item>
        <item>
	    <p>Macros overloading has been implemented. (Thanks to
	    Christopher Faulet.)</p>
          <p>
	    Own Id: OTP-8388</p>
        </item>
      </list>
    </section>

</section>

<section><title>Compiler 4.6.4</title>

    <section><title>Fixed Bugs and Malfunctions</title>
      <list>
        <item>
	    <p>The compiler's 'E' option now works with modules with
	    types and specifications.</p>
          <p>
	    Own Id: OTP-8238 Aux Id: OTP-8150 </p>
        </item>
        <item>
          <p>
	    Certain uses of binary matching in a
	    <c>begin</c>-<c>end</c> in a list comprehension could
	    cause the compiler to crash or generate incorrect code.</p>
          <p>
	    Own Id: OTP-8271</p>
        </item>
      </list>
    </section>


    <section><title>Improvements and New Features</title>
      <list>
        <item>
          <p>
	    The documentation is now built with open source tools
	    (xsltproc and fop) that exists on most platforms. One
	    visible change is that the frames are removed.</p>
          <p>
	    Own Id: OTP-8201</p>
        </item>
        <item>
          <p>
	    The compiler could crash if invalid calls to is_record/2
	    was used in (for example) a list comprehension. (Thanks
	    to Tobias Lindahl.)</p>
          <p>
	    Own Id: OTP-8269</p>
        </item>
        <item>
	    <p>The -on_load() directive can be used to run a function
	    when a module is loaded. It is documented in the section
	    about code loading in the Reference Manual.</p>
          <p>
	    Own Id: OTP-8295</p>
        </item>
      </list>
    </section>

</section>

<section><title>Compiler 4.6.3</title>

    <section><title>Improvements and New Features</title>
      <list>
        <item>
	    <p>Corrected liveness optimization to eliminate a
	    compiler crash that could occur when compiling bit syntax
	    construction code. (Thanks to Mikage Sawatari.)</p>
	    <p>Calling BIFs such as <c>length/1</c> in guard context
	    in a try/catch block could cause a compiler crash.
	    (Thanks to Paul Fisher.)</p>
	    <p>Using filter expressions containing <c>andalso</c> or
	    <c>orelse</c> in a list comprehension could cause a
	    compiler crash. (Thanks to Martin Engström.)</p>
          <p>
	    Own Id: OTP-8054</p>
        </item>
        <item>
          <p>
	    A guard with nested 'not' operators could cause the
	    compiler to crash. (Thanks to Tuncer Ayaz.)</p>
          <p>
	    Own Id: OTP-8131</p>
        </item>
      </list>
    </section>

</section>

<section><title>Compiler 4.6.2</title>

    <section><title>Fixed Bugs and Malfunctions</title>
      <list>
        <item>
          <p>
	    The compiler would crash while compiling certain complex
	    function bodies containing <c>receive after</c> due to a
	    bug in the jump optimizer (a label that had only had
	    backward references could still be removed). (Thanks to
	    Vincent de Phily.)</p>
          <p>
	    Own Id: OTP-7980</p>
        </item>
      </list>
    </section>

</section>

<section><title>Compiler 4.6.1</title>

    <section><title>Fixed Bugs and Malfunctions</title>
      <list>
        <item>
          <p>
	    Miscellaneous minor bugs fixed.</p>
          <p>
	    Own Id: OTP-7937</p>
        </item>
      </list>
    </section>


    <section><title>Improvements and New Features</title>
      <list>
        <item>
          <p>
	    There will be more efficient code if there is a clause
	    that matches the empty binary and no other clauses that
	    matches non-empty binaries.</p>
          <p>
	    Own Id: OTP-7924</p>
        </item>
        <item>
	    <p>There is new option to allow a module to have a module
	    name other than the filename. Do not use it unless you
	    know what you are doing.</p>
          <p>
	    Own Id: OTP-7927</p>
        </item>
      </list>
    </section>

</section>

<section><title>Compiler 4.6.0.1</title>

    <section><title>Fixed Bugs and Malfunctions</title>
      <list>
        <item>
            <p>Using <c>andalso</c>/<c>orelse</c> or record access in
            a <c>try</c>...<c>catch</c> could cause a compiler
            crash.</p>
            <p>Some large and complex functions could require
            extremely long compilation times (hours or days).</p>
          <p>
            Own Id: OTP-7905</p>
        </item>
      </list>
    </section>

</section>

<section><title>Compiler 4.6</title>

    <section><title>Fixed Bugs and Malfunctions</title>
      <list>
        <item>
          <p>
	    For some complex guards which used
	    <c>andalso</c>/<c>orelse</c>, the compiler would crash.
	    (Thanks to Hunter Morris.)</p>
          <p>
	    Own Id: OTP-7679</p>
        </item>
        <item>
          <p>
	    Code that (incorrectly) used the the value of nested
	    applications of <c>setelement/3</c> in bit syntax
	    construction could crash the compiler.</p>
          <p>
	    Own Id: OTP-7690</p>
        </item>
        <item>
	    <p>Modules containing huge integers (consisting of
	    several hundreds of thousands of digits or more) could be
	    slow to compile. This problem has been corrected.</p>
          <p>
	    Own Id: OTP-7707 Aux Id: seq11129 </p>
        </item>
        <item>
	    <p>If the generator in a list comprehension is given a
	    non-list term, there will now be <c>function_clause</c>
	    exception instead of a <c>case_clause</c> exception (as
	    it was in all releases before R12B).</p>
          <p>
	    Own Id: OTP-7844</p>
        </item>
      </list>
    </section>


    <section><title>Improvements and New Features</title>
      <list>
        <item>
          <p>
	    The compiler could crash if the size for a binary segment
	    in matching was a complex literal such as binary or
	    tuple.</p>
          <p>
	    Own Id: OTP-7650</p>
        </item>
        <item>
          <p>
	    The compiler generates more compact and faster code for
	    matching of complex constants (such as constant lists and
	    tuples).</p>
          <p>
	    Own Id: OTP-7655</p>
        </item>
        <item>
          <p>
	    The undocumented, unsupported, and deprecated guard BIF
	    <c>is_constant/1</c> has been removed.</p>
          <p>
	    *** INCOMPATIBILITY with R12B ***</p>
          <p>
	    Own Id: OTP-7673</p>
        </item>
        <item>
	    <p>The compiler generates better code for many guard
	    expressions, and especially for guards that use
	    <c>andalso</c>/<c>orelse</c> or record fields.</p>
	    <p>(In technical terms, <c>andalso</c>/<c>orelse</c> in a
	    guard would case the creation of a stack frame and saving
	    of all x registers that could potentially be alive after
	    the guard and restoring all x registers before leaving
	    the guard. For certain guards, far too many x registers
	    were saved and subsequently restored. In this version of
	    the compiler, no stack frame is created and no x
	    registers are saved and restored.)</p>
          <p>
	    Own Id: OTP-7718</p>
        </item>
        <item>
	    <p>The default size for the resulting binary created by a
	    binary comprehension was 64Kb in R12B (it would grow if
	    needed). This was often far too much. In this release,
	    the default is changed to 256 bytes. Furthermore, for
	    most binary comprehensions without filters, the exact
	    size of the resulting binary can be calculated beforehand
	    and the compiler now generates code that does that
	    calculation.</p>
          <p>
	    Own Id: OTP-7737</p>
        </item>
        <item>
	    <p>The short-circuit operators <c>andalso</c> and
	    <c>orelse</c> no longer guarantees that their second
	    argument is either <c>true</c> or <c>false</c>. As a
	    consequence, <c>andalso</c>/<c>orelse</c> are now
	    tail-recursive.</p>
          <p>
	    *** POTENTIAL INCOMPATIBILITY ***</p>
          <p>
	    Own Id: OTP-7748</p>
        </item>
        <item>
	    <p>The compiler will refuse to a compile file where the
	    module name in the file differs from the output file
	    name.</p>
	    <p>When compiling using <c>erlc</c>, the current working
	    directory will no be included in the code path (unless
	    explicitly added using "-pa .").</p>
          <p>
	    *** POTENTIAL INCOMPATIBILITY ***</p>
          <p>
	    Own Id: OTP-7793</p>
        </item>
        <item>
	    <p>There will no longer be any warnings for list
	    comprehensions without generators, as such list
	    comprehension have turned out to be useful.</p>
          <p>
	    Own Id: OTP-7846</p>
        </item>
        <item>
	    <p>Warnings for obsolete guard tests are now turned on.
	    (That is, writing <c>list(L)</c> in a guard instead of
	    <c>is_list(L)</c> will generate a warning.)</p>
	    <p>The warnings can be turned off using the
	    <c>nowarn_obsolete_guard</c> option.</p>
          <p>
	    Own Id: OTP-7850</p>
        </item>
        <item>
	    <p>The copyright notices have been updated.</p>
          <p>
	    Own Id: OTP-7851</p>
        </item>
        <item>
	    <p>If a module contains an exported function with the
	    same name as an auto-imported BIF (such as
	    <c>length/1</c>), any calls to the BIF must have an
	    explicit <c>erlang:</c> prefix, or there will be a
	    compilation error (such calls would only generate a
	    warning in previous releases).</p>
	    <p>(The reason for the change is to avoid breaking code
	    in a future major release, R14 or R15, in which we plan
	    to make calls without a module prefix always call the
	    local function in the same module even if there is an
	    auto-imported BIF with the same name.)</p>
          <p>
	    *** POTENTIAL INCOMPATIBILITY ***</p>
          <p>
	    Own Id: OTP-7873</p>
        </item>
      </list>
    </section>

</section>

<section><title>Compiler 4.5.5</title>

    <section><title>Fixed Bugs and Malfunctions</title>
      <list>
        <item>
	    <p>Matching on a zero-width segment in the bit syntax
	    would crash the compiler. (Thanks to Will.)</p>
          <p>
	    Own Id: OTP-7591</p>
        </item>
      </list>
    </section>


    <section><title>Improvements and New Features</title>
      <list>
        <item>
          <p>
	    In bit syntax expressions which started with a binary
	    segment, and was followed by at least two segments of
	    variable size, too little space could be allocated for
	    the binary, leading to memory corruption.</p>
          <p>
	    Own Id: OTP-7556</p>
        </item>
        <item>
	    <p>In user-defined attributes, <c>Name/Arity</c> is now
	    allowed and will be translated to <c>{Name,Arity}</c>.
	    (An implementation of EEP-24 by Richard O'Keefe.)</p>
	    <p>The <c>module_info/{0,1}</c> functions automatically
	    inserted into each compiled modules are now documented in
	    the Modules section in the Reference Manual.</p>
          <p>
	    Own Id: OTP-7586</p>
        </item>
      </list>
    </section>

</section>

<section><title>Compiler 4.5.4</title>

    <section><title>Improvements and New Features</title>
      <list>
        <item>
          <p>
	    Certain complex bit syntax matching operations matching
	    out binaries and having several clauses could give
	    incorrect results (the matched out binaries were too
	    short). (Thanks to Christian von Roques for bug report
	    and correction.)</p>
          <p>
	    Own Id: OTP-7498</p>
        </item>
      </list>
    </section>

</section>

<section><title>Compiler 4.5.3</title>

    <section><title>Improvements and New Features</title>
      <list>
        <item>
          <p>
	    New option <c>warn_export_all</c> to warn for a module
	    using <c>export_all</c>. (Thanks to Richard Carlsson.)</p>
          <p>
	    Own Id: OTP-7392</p>
        </item>
      </list>
    </section>

</section>

<section><title>Compiler 4.5.2.1</title>

    <section><title>Fixed Bugs and Malfunctions</title>
      <list>
        <item>
          <p>
            In rare circumstances, the length/1 BIF (and a few other
            guard BIFs) would seem to return an incorrect value (of
            any type).</p>
          <p>
            Own Id: OTP-7345 Aux Id: seq10962 </p>
        </item>
      </list>
    </section>

</section>
<section><title>Compiler 4.5.2</title>

    <section><title>Fixed Bugs and Malfunctions</title>
      <list>
        <item>
	    <p>A bug in the old inliner has been fixed. Some
	    undocumented functionality has been removed.</p>
          <p>
	    Own Id: OTP-7223</p>
        </item>
        <item>
	    <p>Matching several binary patterns in parallel using the
	    '=' operator is not allowed (an implementation
	    limitation), but the compiler did not reject all such
	    attempts (depending on the patterns, the generated code
	    might or might not work correctly). Now the compiler
	    rejects all binary patterns joined by '='.</p>
          <p>
	    Own Id: OTP-7227</p>
        </item>
        <item>
	    <p>Complex combinations of record operations and binary
	    matching could cause the compiler to crash. (Thanks to
	    Vladimir Klebansky.)</p>
          <p>
	    Own Id: OTP-7233</p>
        </item>
        <item>
          <p>
	    In rare circumstances, mixing binary matching clauses
	    with clauses matching other data types, the compiler
	    could crash.</p>
          <p>
	    Own Id: OTP-7240 Aux Id: seq10916 </p>
        </item>
      </list>
    </section>

</section>

<section><title>Compiler 4.5.1.1</title>

    <section><title>Fixed Bugs and Malfunctions</title>
      <list>
        <item>
          <p>
	    Corrected a compiler bug that could cause a complex
	    binary matching operation to fail when it shouldn't.
	    (Thanks to Tomas Stejskal.)</p>
          <p>
	    Own Id: OTP-7188</p>
        </item>
        <item>
          <p>
	    In unusual circumstances, the environment for a fun could
	    bind wrong values.</p>
          <p>
	    Own Id: OTP-7202 Aux Id: seq10887 </p>
        </item>
        <item>
	    <p>Long sequences of list comprehensions without
	    generators joined by the '++' operator would cause a code
	    expansion explosion, which could cause the compiler to
	    run out of memory. To resolve this problem, in
	    '<c>[...||...]++Expr</c>', <c>Expr</c> is now evaluated
	    before the list comprehension. This change <em>is</em>
	    backwards compatible (see the following note about
	    evaluation order if you have doubts).</p>
	    <p>Note about evaluation order: The Reference manual says
	    that subexpressions are evaluated <em>in any order</em>
	    before the expression itself. Therefore, in an expression
	    such as '<c>LeftExpr++RightExpr</c>', you should not
	    depend on <c>LeftExpr</c> being evaluated before
	    <c>RightExpr</c> or vice versa. The evaluation order is
	    only important if the expressions contains and/or depends
	    on operations with side-effects, such as message passing
	    or ETS operations.</p>
          <p>
	    Own Id: OTP-7206</p>
        </item>
      </list>
    </section>

</section>


<section><title>Compiler 4.5.1</title>

    <section><title>Fixed Bugs and Malfunctions</title>
      <list>
        <item>
          <p>
	    A match expression inside a function call could cause a
	    false "a term is constructed but never used" warning.</p>
          <p>
	    Own Id: OTP-7018 Aux Id: seq10824 </p>
        </item>
        <item>
	    <p>The compiler could crash if a binary tail was matched
	    out, and then used in a binary append operation. (Thanks
	    to Oleg Avdeev.)</p>
	    <p>Similarly, the compiler could crash if a binary tail
	    was matched out, and then used (incorrectly) in binary
	    construction in an integer field. (Thanks to Fredrik
	    Svahn.) Or was incorrectly used in a float field. Or was
	    used in a binary field with a given length. (Thanks to
	    Chih - Wei Yu.) </p>
          <p>
	    Own Id: OTP-7022</p>
        </item>
        <item>
          <p>
	    Matching an empty binary in a record and then using the
	    same record again could cause a compiler crash. (Thanks
	    to Fredrik Thulin.)</p>
          <p>
	    Own Id: OTP-7029</p>
        </item>
        <item>
	    <p>In rare circumstances, constants containing floating
	    points and integers could be confused. Example:</p>
	    <p><c>f(a) -> [1]; f(b) -> [1.0].</c></p>
	    <p>Both <c>f(a)</c> and <c>f(b)</c> would return
	    <c>[1]</c>.</p>
          <p>
	    Own Id: OTP-7073</p>
        </item>
        <item>
	    <p>Some bit syntax code such as</p>
	    <p><c>matching d(_,&lt;$lt;$gt;$gt;) -> one; d(0,&lt;$lt;D$gt;$gt;)
	    ->two.</c></p>
	    <p>could crash the compiler. (Thanks to Simon
	    Cornish.)</p>
          <p>
	    Own Id: OTP-7094</p>
        </item>
        <item>
          <p>
	    In unusual circumstances, a call to a fun could fail due
	    to an unsafe optimization. (Thanks to Simon Cornish.)</p>
          <p>
	    Own Id: OTP-7102</p>
        </item>
        <item>
          <p>
	    Bit syntax matching with a guard containing two or more
	    uses of andalso/orelse could cause the compiler to crash.
	    (Thanks to Mateusz Berezecki.)</p>
          <p>
	    Own Id: OTP-7113</p>
        </item>
        <item>
          <p>
	    This was only a problem if you generated or wrote your
	    own Core Erlang code: The Core Erlang optimizer code
	    could move nested calls such as
	    <c>erlang:'$lt;'(erlang:length(L), 2)</c> as case expression
	    into a guard, which would change the semantics. (Thanks
	    to Robert Virding.)</p>
          <p>
	    Own Id: OTP-7117</p>
        </item>
      </list>
    </section>


    <section><title>Improvements and New Features</title>
      <list>
        <item>
          <p>
	    The compiler could generate suboptimal code for record
	    updates if the record update code consisted of multiple
	    source code lines.</p>
          <p>
	    Own Id: OTP-7101</p>
        </item>
      </list>
    </section>

</section>

<section><title>Compiler 4.5</title>

    <section><title>Fixed Bugs and Malfunctions</title>
      <list>
        <item>
	    <p>The compiler used to allow that a binary field without
	    size could be used in other positions than at the end in
	    bit syntax pattern. For instance,
	    <c><![CDATA[<<B/binary,EmptyBinary/binary>> = Bin]]></c>
	    used to compile, but now the compilation will fail with
	    an an error message.</p>
	    <p>Also, it is now longer permitted to give a literal
	    string in a binary pattern a type or a size; for
	    instance, <c><![CDATA[<<"abc"/binary>> = Bin]]></c> will
	    no longer compile. (In previous releases, there would
	    always be a <c>badmatch</c> exception at run-time.)</p>
          <p>
	    Own Id: OTP-6885</p>
        </item>
      </list>
    </section>


    <section><title>Improvements and New Features</title>
      <list>
        <item>
          <p>
	    Bitstrings (bit-level) binaries and binary comprehensions
	    are now part of the language. See the Reference Manual.</p>
          <p>
	    Own Id: OTP-6558</p>
        </item>
        <item>
          <p>
	    The '<c>compressed</c>' option for the compiler has been
	    documented.</p>
          <p>
	    Own Id: OTP-6801</p>
        </item>
        <item>
	    <p>If the value of a list comprehension is not used, such
	    as in '<c>[do_something(X) || X &lt;- List], ok</c>', a
	    result list will no longer be built. For more details,
	    see the Efficiency Guide.</p>
	    <p>If the value of an expression is not used, and the
	    expression has no side effects except for possibly
	    throwing an exception, a warning will be generated.
	    Examples: '<c>self(),ok</c>' and
	    '<c>{error,Reason},ok</c>'.</p>
          <p>
	    Own Id: OTP-6824</p>
        </item>
        <item>
          <p>
	    Three new functions have been added to the <c>compile</c>
	    module: <c>noenv_file/2</c>, <c>noenv_forms/2</c>, and
	    <c>noenv_output_generated/1</c>.</p>
          <p>
	    Own Id: OTP-6829</p>
        </item>
        <item>
	    <p>Many bit syntax operations, both construction and
	    matching, are faster. For further information, see the
	    Efficiency Guide.</p>
          <p>
	    Own Id: OTP-6838</p>
        </item>
        <item>
	    <p>Literal lists, tuples, and binaries are no longer
	    constructed at run-time as they used to be, but are
	    stored in a per-module constant pool. Literals that are
	    used more than once are stored only once.</p>
	    <p>This is not a change to the language, only in the
	    details of its implementation. Therefore, the
	    implications of this change is described in the
	    Efficiency Guide.</p>
	    <p>Example 1: In the expression <c>element(BitNum-1,
	    {1,2,4,8,16,32,64,128})</c>, the tuple used to be
	    constructed every time the expression was executed, which
	    could be detrimental to performance in two ways if the
	    expression was executed in a loop: the time to build the
	    tuple itself and the time spent in garbage collections
	    because the heap filled up with garbage faster.</p>
	    <p>Example 2: Literal strings, such as <c>"abc"</c>, used
	    to be stored in the compiled code compactly as a byte
	    string and expanded to a list at run-time. Now all
	    strings will be stored expanded to lists (such as
	    <c>[$a,$b,$c]</c>) in the constant pool. That means that
	    the string will be faster to use at run-time, but that it
	    will require more space even when not used. If space is
	    an issue, you might want to use binary literals (that is,
	    <c>&lt;&lt;"abc"&lt;&lt;</c>) instead of string literals for
	    infrequently used long strings (such as error
	    messages).</p>
          <p>
	    Own Id: OTP-6850</p>
        </item>
        <item>
          <p>
	    Recursive calls now usually consume less stack than in
	    R11B. See the Efficiency Guide.</p>
          <p>
	    Own Id: OTP-6862 Aux Id: seq10746 </p>
        </item>
        <item>
	    <p>Two new guard BIFs have been introduced as a
	    recommended replacement for <c>size/1</c>. (The
	    <c>size/1</c> BIF will be removed no earlier than in
	    R14B.) The BIFs are <c>tuple_size/1</c> to calculate the
	    size of a tuple and <c>byte_size/1</c> to calculate the
	    number of bytes needed for the contents of the binary or
	    bitstring (rounded up to the nearest number of bytes if
	    necessary).</p>
	    <p>There is also a new <c>bit_size/1</c> BIF that returns
	    the exact number of bits that a binary or bitstring
	    contains.</p>
          <p>
	    Own Id: OTP-6902</p>
        </item>
        <item>
          <p>
	    The two internal functions <c>erl_bifs:is_bif/3</c> and
	    <c>erl_bifs:is_guard/3</c> have been removed. They were
	    unsupported, undocumented, and unmaintained.</p>
          <p>
	    Own Id: OTP-6966</p>
        </item>
      </list>
    </section>

</section>

  <section>
    <title>Compiler 4.4.5</title>

    <section>
      <title>Fixed Bugs and Malfunctions</title>
      <list type="bulleted">
        <item>
          <p>The compiler would crash if you tried to combine to
            non-list literals with '<c><![CDATA[++]]></c>' (for instance,
            <c><![CDATA[an_atom++"string"]]></c>).</p>
          <p>Own Id: OTP-6630 Aux Id: seq10635 </p>
        </item>
      </list>
    </section>

    <section>
      <title>Improvements and New Features</title>
      <list type="bulleted">
        <item>
          <p>Minor Makefile changes.</p>
          <p>Own Id: OTP-6689</p>
        </item>
      </list>
    </section>
  </section>

  <section>
    <title>Compiler 4.4.4</title>

    <section>
      <title>Fixed Bugs and Malfunctions</title>
      <list type="bulleted">
        <item>
          <p>Incorrect code could be generated for bit syntax matching
            if the old inliner was used with aggressive settings.</p>
          <p>Own Id: OTP-6461</p>
        </item>
      </list>
    </section>
  </section>

  <section>
    <title>Compiler 4.4.3</title>

    <section>
      <title>Fixed Bugs and Malfunctions</title>
      <list type="bulleted">
        <item>
          <p>The R10B compiler could generate unsafe
            <c><![CDATA[bs_save/bs_restore]]></c> instructions that could cause
            memory corruption. (The R11B compiler does not have that
            problem.) The erlang emulator will now refuse to load
            R10B-compiled modules that contain such unsafe
            <c><![CDATA[bs_save/bs_restore]]></c> instructions. In addition, the
            beam_validator module in the compiler will also reject
            such instructions (in case it is used to validate R10B
            code). (Thanks to Matthew Reilly.)</p>
          <p>Own Id: OTP-6386</p>
        </item>
      </list>
    </section>

    <section>
      <title>Improvements and New Features</title>
      <list type="bulleted">
        <item>
          <p>Directives for parse transforms that have been run are
            now removed from the abstract code stored when the
            debug_info option is given, to prevent the parse
            transforms to be run again.</p>
          <p>Own Id: OTP-5344</p>
        </item>
        <item>
          <p>Minor improvements in code generation for some guards
            expression involving boolean expressions.</p>
          <p>Own Id: OTP-6347</p>
        </item>
      </list>
    </section>
  </section>

  <section>
    <title>Compiler 4.4.2.1</title>

    <section>
      <title>Fixed Bugs and Malfunctions</title>
      <list type="bulleted">
        <item>
          <p>The compiler could generate incorrect code for bit syntax
            matching consisting of several clauses.</p>
          <p>Own Id: OTP-6392 Aux Id: seq10539 </p>
        </item>
      </list>
    </section>
  </section>

  <section>
    <title>Compiler 4.4.2</title>

    <section>
      <title>Fixed Bugs and Malfunctions</title>
      <list type="bulleted">
        <item>
          <p>Defining a fun itself containing a fun in an
            <c><![CDATA[after]]></c> block of a <c><![CDATA[try]]></c> would cause the
            compiler to crash or generate incorrect code. (Thanks to
            Tim Rath.)</p>
          <p>Shorter compilation times for modules containing with
            an extreme number of functions (10000 functions or more).</p>
          <p>(The compiled could generate deprecated instructions
            for certain bit syntax matching operations.)</p>
          <p>Own Id: OTP-6212 Aux Id: seq10446 </p>
        </item>
        <item>
          <p>Fixed several bugs that would cause warnings to be shown
            without file name and line number.</p>
          <p>Own Id: OTP-6260 Aux Id: seq10461 </p>
        </item>
      </list>
    </section>

    <section>
      <title>Improvements and New Features</title>
      <list type="bulleted">
        <item>
          <p>The <c><![CDATA[strict_record_tests]]></c> option is now default;
            that is, reading a field from a record using the
            <c><![CDATA[Record#record_tag.field]]></c> syntax will fail if
            <c><![CDATA[Record]]></c> is not a record of the correct type.</p>
          <p>If necessary, the record tests can be turned off by
            giving the <c><![CDATA[no_strict_record_tests]]></c> option. To avoid
            editing Makefiles, the environment variable
            <c><![CDATA[ERL_COMPILER_OPTIONS]]></c> can be set to
            "<c><![CDATA[no_strict_record_tests]]></c>".</p>
          <p>The <c><![CDATA[no_strict_record_tests]]></c> option will probably
            be removed in the R12B release.</p>
          <p>*** POTENTIAL INCOMPATIBILITY ***</p>
          <p>Own Id: OTP-6294</p>
        </item>
      </list>
    </section>
  </section>

  <section>
    <title>Compiler 4.4.1</title>

    <section>
      <title>Fixed Bugs and Malfunctions</title>
      <list type="bulleted">
        <item>
          <p>The compiler used to crash if a module contained code
            similar to '<c><![CDATA[fun(1=0) -> ok end]]></c>'. (Thanks to
            Richard Carlsson.)</p>
          <p>The compiler would spend really long time compiling
            bit syntax expressions such as
            '<c><![CDATA[<<1:(50*1024*1024)>>]]></c>' and produce a huge .beam
            file. Corrected.</p>
          <p>The compiler would compile list comprehensions with
            many generators really, really slow. (Thanks to Thomas
            Raes.)</p>
          <p>Module attributes would be stored in reverse order
            compared to the order in the source code. (Thus,
            <c><![CDATA[M:module_info(attributes)]]></c> would also return the
            attributes in reversed order.)</p>
          <p>Defining a fun in an <c><![CDATA[after]]></c> block of a
            <c><![CDATA[try]]></c> would cause the compiler to crash or generate
            incorrect code. (Thanks to Martin Bjorklund.)</p>
          <p>The combination of binary pattern and a guard with
            andalso/orelse could cause the compiler to crash.</p>
          <p>Own Id: OTP-6121 Aux Id: seq10400 </p>
        </item>
      </list>
    </section>
  </section>

  <section>
    <title>Compiler 4.4</title>

    <section>
      <title>Fixed Bugs and Malfunctions</title>
      <list type="bulleted">
        <item>
          <p>When a <c><![CDATA[.hrl]]></c> file is included using
            <c><![CDATA[-include_lib]]></c>, the include path is temporarily
            updated to include the directory the <c><![CDATA[.hrl]]></c> file was
            found in, which will allow that <c><![CDATA[.hrl]]></c> file to itself
            include files from the same directory using
            <c><![CDATA[-include]]></c>. (Thanks to Richard Carlsson.)</p>
          <p>Own Id: OTP-5944</p>
        </item>
      </list>
    </section>

    <section>
      <title>Improvements and New Features</title>
      <list type="bulleted">
        <item>
          <p>The <c><![CDATA[andalso]]></c> and <c><![CDATA[orelse]]></c> operators are
            now allowed to be used in guards. That also applies to
            match specifications.</p>
          <p>Own Id: OTP-5894 Aux Id: OTP-5149 </p>
        </item>
        <item>
          <p>When given the new option
            <c><![CDATA[strict_record_tests]]></c>, the compiler will generate
            code that verifies the record type for
            <c><![CDATA[R#record.field]]></c> operations in guards. Code that
            verifies record types in bodies has already been
            generated since R10B, but in this release there will be a
            <c><![CDATA[{badrecord,RecordTag}]]></c> instead of a
            <c><![CDATA[badmatch]]></c> if the record verification test fails.
            See <c><![CDATA[compile(3)]]></c> for more information.</p>
          <p>The Erlang shell always applies strict record tests.</p>
          <p>Own Id: OTP-5915 Aux Id: OTP-5714 </p>
        </item>
        <item>
          <p>The BIF <c><![CDATA[is_record/3]]></c> can now be used in guards.
            Also, <c><![CDATA[is_record/3]]></c> can now be called without an
            <c><![CDATA[erlang:]]></c> module prefix for consistency with the other
            <c><![CDATA[is_*]]></c> functions.</p>
          <p>Own Id: OTP-5916</p>
        </item>
        <item>
          <p>The compiler options <c><![CDATA[ignore_try]]></c> and
            <c><![CDATA[ignore_cond]]></c>, which allowed code that used
            unquoted <c><![CDATA[try]]></c> or <c><![CDATA[cond]]></c> as atoms or record
            tags, has been removed. Old code that depended on the
            options need to be revised to have occurrences of
            <c><![CDATA[try]]></c> or <c><![CDATA[cond]]></c> as atom or record tags
            single-quoted. (Note: Although <c><![CDATA[cond]]></c> is a reserved
            keyword, there is no <c><![CDATA[cond]]></c> statement. It might be
            introduced in a future release.)</p>
          <p>*** POTENTIAL INCOMPATIBILITY ***</p>
          <p>Own Id: OTP-6058</p>
        </item>
      </list>
    </section>
  </section>

  <section>
    <title>Compiler 4.3.12</title>

    <section>
      <title>Improvements and New Features</title>
      <list type="bulleted">
        <item>
          <p>The following code would crash the compiler: <c><![CDATA[case T of #r{s = ""} -> T #r{s = "x"} end]]></c>. (Thanks to
            Richard Carlsson.)</p>
          <p>The compiler could crash if binaries were constructed
            in certain guards involving boolean operators (including
            semicolon). (Thanks to Torbjorn Tornkvist.)</p>
          <p>Own Id: OTP-5872</p>
        </item>
        <item>
          <p>The compiler will now warn that the
            <c><![CDATA[megaco:format_versions/1]]></c> function is deprecated.</p>
          <p>Own Id: OTP-5976</p>
        </item>
      </list>
    </section>
  </section>

  <section>
    <title>Compiler 4.3.11</title>

    <section>
      <title>Improvements and New Features</title>
      <list type="bulleted">
        <item>
          <p>The compiler would assume that some patterns with
            aliases ('=') would not match if they were split into
            several lines. (Thanks to Peter Nagy/Mats Cronqvist.)</p>
          <p>Minor cleanups to eliminate Dialyzer warnings.</p>
          <p>Own Id: OTP-5791 Aux Id: seq10141 </p>
        </item>
      </list>
    </section>
  </section>

  <section>
    <title>Compiler 4.3.10</title>

    <section>
      <title>Fixed Bugs and Malfunctions</title>
      <list type="bulleted">
        <item>
          <p>When given the new option
            <c><![CDATA[strict_record_tests]]></c>, the compiler will generate
            code that verifies the record type for
            <c><![CDATA[R#record.field]]></c> operations (in body context only,
            not in guards). See the documentation for the
            <c><![CDATA[compile]]></c> module for more information.</p>
          <p>The beam validator pass of the compiler could crash
            given in rare circumstances when given certain
            combinations of catches and record operations. (Thanks to
            Mats Cronqvist.)</p>
          <p>Attributes containing binaries (such as -a(&lt;&lt;1,2,3&gt;&gt;))
            would crash the compiler. (Thanks to Roger Price.)</p>
          <p>Multiple behaviours in the same module will no longer
            generate a warning, unless one or more callbacks for the
            behaviours overlap. For instance, using both the
            <c><![CDATA[application]]></c> and <c><![CDATA[supervisor]]></c> behaviours
            in the same module will NOT generate any warning, but
            using <c><![CDATA[gen_server]]></c> and <c><![CDATA[gen_fsm]]></c> will.</p>
          <p>Own Id: OTP-5714 Aux Id: seq10073 </p>
        </item>
        <item>
          <p>The pre-processor used to complain that the macro
            definition <c><![CDATA[-define(S(S), ??S).]]></c> was circular,
            which it isn't. (Thanks to Richard Carlsson.)</p>
          <p>Own Id: OTP-5777</p>
        </item>
      </list>
    </section>
  </section>

  <section>
    <title>Compiler 4.3.9</title>

    <section>
      <title>Fixed Bugs and Malfunctions</title>
      <list type="bulleted">
        <item>
          <p>Updating at least two fields of a record with a literal
            string could cause the compiler to generate dangerous
            code that could cause a crash at run-time (e.g.
            <c><![CDATA[R#r{a="abc",b=1}]]></c>). (Thanks to Mikael Karlsson.)</p>
          <p>Unnecessary tests (such as a 'case' with two case
            branches that were identical) could cause the compiler to
            crash. (Thanks to Fredrik Thulin.)</p>
          <p>The validation pass of the compiler could generate an
            error for correct code when floating point operations
            were used in try/catch statements.</p>
          <p>In bit syntax construction, any field following a
            binary field would always be marked as "aligned" (which
            may or may not be correct). That would cause the hipe
            native compiler to generate incorrect code if the field
            was in fact unaligned. (Thanks to Per Gustafsson.)</p>
          <p>Some complex guard expressions (such as <c><![CDATA[A#a.b==""; A#a.b==undefined]]></c>) would crash the compiler. (Thanks
            to Sean Hinde.)</p>
          <p>Compilation speed has been increased for modules with
            many functions and/or atoms (such as modules generated by
            the Asn1 application or other code generators).</p>
          <p>Own Id: OTP-5632 Aux Id: seq10057 </p>
        </item>
      </list>
    </section>
  </section>

  <section>
    <title>Compiler 4.3.8</title>

    <section>
      <title>Fixed Bugs and Malfunctions</title>
      <list type="bulleted">
        <item>
          <p>In some circumstances, having two try/catch constructs
            following each in a function body, would cause an
            internal error to be generated (when in fact the
            generated code was correct). (Thanks to Fredrik Thulin.)</p>
          <p>Incorrect calls such as <c><![CDATA[M:42()]]></c> would crash the
            compiler. The compiler now generates a warning. (Thanks
            to Ulf Wiger.)</p>
          <p>Own Id: OTP-5553</p>
        </item>
      </list>
    </section>

    <section>
      <title>Improvements and New Features</title>
      <list type="bulleted">
        <item>
          <p>The new <c><![CDATA[fun M:F/A]]></c> construct creates a fun that
            refers to the latest version of <c><![CDATA[M:F/A]]></c>. This syntax is
            meant to replace tuple funs <c><![CDATA[{M,F}]]></c> which have many
            problems.</p>
          <p>The new type test <c><![CDATA[is_function(Fun, A)]]></c> (which may be
            used in guards) test whether <c><![CDATA[Fun]]></c> is a fun that can be
            applied with <c><![CDATA[A]]></c> arguments. (Currently, <c><![CDATA[Fun]]></c> can
            also be a tuple fun.)</p>
          <p>Own Id: OTP-5584</p>
        </item>
      </list>
    </section>
  </section>

  <section>
    <title>Compiler 4.3.7</title>

    <section>
      <title>Improvements and New Features</title>
      <list type="bulleted">
        <item>
          <p>Further improvements of encrypted debug info: New option
            <c><![CDATA[encrypt_debug_info]]></c> for compiler.</p>
          <p>Own Id: OTP-5541 Aux Id: seq9837 </p>
        </item>
      </list>
    </section>
  </section>

  <section>
    <title>Compiler 4.3.6</title>

    <section>
      <title>Fixed Bugs and Malfunctions</title>
      <list type="bulleted">
        <item>
          <p>Fixed a bug in the validator of the generated code
            (beam_validator) which caused an internal compiler error
            even though the generated code was indeed correct.</p>
          <p>Own Id: OTP-5481 Aux Id: seq9798 </p>
        </item>
      </list>
    </section>

    <section>
      <title>Improvements and New Features</title>
      <list type="bulleted">
        <item>
          <p>It is now possible to encrypt the debug information in
            Beam files, to help keep the source code secret. See the
            documentation for <c><![CDATA[compile]]></c> on how to provide the key
            for encrypting, and the documentation for <c><![CDATA[beam_lib]]></c>
            on how to provide the key for decryption so that tools such
            as the Debugger, Xref, or Cover can be used.</p>
          <p>The <c><![CDATA[beam_lib:chunks/2]]></c> functions now accepts an
            additional chunk type <c><![CDATA[compile_info]]></c> to retrieve
            the compilation information directly as a term. (Thanks
            to Tobias Lindahl.)</p>
          <p>Own Id: OTP-5460 Aux Id: seq9787 </p>
        </item>
      </list>
    </section>
  </section>

  <section>
    <title>Compiler 4.3.5</title>

    <section>
      <title>Fixed Bugs and Malfunctions</title>
      <list type="bulleted">
        <item>
          <p>Complex functions could cause the internal validator in
            the compiler to generate an internal error even though
            the generated code was correct.</p>
          <p>Own Id: OTP-5436 Aux Id: seq9781 </p>
        </item>
      </list>
    </section>
  </section>

  <section>
    <title>Compiler 4.3.4</title>

    <section>
      <title>Fixed Bugs and Malfunctions</title>
      <list type="bulleted">
        <item>
          <p>In rare circumstances, incorrect code for record or
            tuple access could be generated. The incorrect code would
            either trigger an internal error in the compiler or cause
            an exception at run time. (Thanks to Martin Bjorklund.)</p>
          <p>Corrected a bug in in bit syntax matching where
            clauses could match in the wrong order. (Thanks to Ulf
            Wiger.)</p>
          <p>Own Id: OTP-5404 Aux Id: seq9767 </p>
        </item>
      </list>
    </section>
  </section>

  <section>
    <title>Compiler 4.3.3</title>

    <section>
      <title>Improvements and New Features</title>
      <list type="bulleted">
        <item>
          <p>Given bit syntax construction in certain complex
            contexts involving a catch, the compiler would either
            crash or terminate due to failure in an internal
            consistency check. (Thanks to Fredrik Thulin.)</p>
          <p>Matches such as
            <c><![CDATA[<<103133:64/float>> = <<103133:64/float>>]]></c>
            used to fail. Now they succeed.</p>
          <p>Shadowing of variables in bit syntax matches in fun heads
            such as in
            <c><![CDATA[L = 8, F = fun(<<L:L,B:L>>) -> B end]]></c> was
            handled incorrectly by the compiler. The fun used to be
            compiled as if it was written
            '<c><![CDATA[>fun(<<8:8,B:8>>)]]></c>, while it should be
            compiled in the same way as <c><![CDATA[fun(<<L:8,B:L>>)]]></c>.</p>
          <p>A bug in the validation pass has been corrected. It
            sometimes occurred when the compiler optimized by reusing
            code for causing an exception when the reused code was
            called from within catch or try-catch statements. Then the
            validator refused to approve the code and complained about
            <c><![CDATA[fun(<<L:L,B:L>>) -> B end]]></c> was handled
            incorrectly by the in the same way as
            <c><![CDATA[fun(<<L:8,B:L>>)]]></c>.</p>
          <p>A bug in the unknown_catch_try_state.</p>
          <p>Corrected a bug in the optimizer that would cause
            the compiler to crash. (Thanks to Peter-Henry Mander.)</p>
          <p>There are now warnings generated if a bit syntax
            construction will fail at run-time because of a type
            mismatch (e.g. <c><![CDATA[<<an_atom:8>>]]></c>).</p>
          <p>Own Id: OTP-5342 Aux Id: OTP-5118, OTP-5270, OTP-5323 </p>
        </item>
        <item>
          <p>Binary pattern matching such as
            <c><![CDATA[t(<<A:8>> = <<A:8>)]]></c> used to silently
            fail at runtime (i.e. never match). The compiler now
            generates an error for any such patterns.</p>
          <p>Own Id: OTP-5371</p>
        </item>
      </list>
    </section>
  </section>

  <section>
    <title>Compiler 4.3.2</title>

    <section>
      <title>Fixed Bugs and Malfunctions</title>
      <list type="bulleted">
        <item>
          <p>In rare cases, the code compiler code generate code
            for a tuple match that could crash the emulator if passed
            a term that was not a tuple.</p>
          <p>If a bit syntax construction failed within a catch,
            previously assigned variables could get the wrong value.</p>
          <p>The compiler now runs a validation pass on the
            generated code and aborts before writing a Beam file if
            any suspect code is found. In particular, the validation
            pass checks for incorrect code that may cause emulator
            crashes or other strange symptoms in the emulator.</p>
          <p>Some corrections to the unsupported feature
            parameterized modules by Richard Carlsson (HiPE).</p>
          <p>Own Id: OTP-5247 Aux Id: OTP-5235 </p>
        </item>
      </list>
    </section>
  </section>

  <section>
    <title>Compiler 4.3.1</title>

    <section>
      <title>Fixed Bugs and Malfunctions</title>
      <list type="bulleted">
        <item>
          <p>Corrected the release note regarding <c><![CDATA[try/catch]]></c> below.
            <c><![CDATA[try/catch]]></c> DOES work in the initial R10B release.</p>
          <p>A few minor issues code generation issues were corrected.
            Although the generated code was correct, it was slightly
            slower and larger than it needed to be.</p>
          <p>A debug printout (that could be seen in rare
            circumstances) has been removed.</p>
          <p><c><![CDATA[not record_test(not_a_tuple, RecordTag)]]></c> and
            similar expressions in a guard would fail.</p>
          <p>New options <c><![CDATA[basic_validation]]></c> and
            <c><![CDATA[strong_validation]]></c> to do a quick check of the code
            of a module.</p>
          <p>The <c><![CDATA[inline]]></c> option was not recognized if it
            appeared in a <c><![CDATA[-compile()]]></c> directive inside the
            module.</p>
          <p>Corrected some bugs in the undocumented feature
            "parameterized modules".</p>
          <p>Own Id: OTP-5198</p>
        </item>
        <item>
          <p>When the undocumented feature "parameterized modules" was
            used, the <c><![CDATA[?MODULE]]></c> macro did not work correctly.</p>
          <p>Own Id: OTP-5224</p>
        </item>
      </list>
    </section>
  </section>
</chapter><|MERGE_RESOLUTION|>--- conflicted
+++ resolved
@@ -32,7 +32,6 @@
   <p>This document describes the changes made to the Compiler
     application.</p>
 
-<<<<<<< HEAD
 <section><title>Compiler 8.4.2</title>
 
     <section><title>Fixed Bugs and Malfunctions</title>
@@ -380,9 +379,6 @@
 </section>
 
 <section><title>Compiler 8.2.6.4</title>
-=======
-<section><title>Compiler 8.1.1.6</title>
->>>>>>> e0001cd0
 
     <section><title>Fixed Bugs and Malfunctions</title>
       <list>
@@ -404,7 +400,6 @@
 
 </section>
 
-<<<<<<< HEAD
 <section><title>Compiler 8.2.6.3</title>
 
     <section><title>Fixed Bugs and Malfunctions</title>
@@ -867,8 +862,28 @@
 
 </section>
 
-=======
->>>>>>> e0001cd0
+<section><title>Compiler 8.1.1.6</title>
+
+    <section><title>Fixed Bugs and Malfunctions</title>
+      <list>
+        <item>
+	    <p>In rare circumstances, an unsafe optimization could
+	    cause the compiler to generate incorrect code for list
+	    matching.</p>
+          <p>
+	    Own Id: OTP-19003 Aux Id: GH-8187, PR-8189 </p>
+        </item>
+        <item>
+	    <p>In rare circumstances, the compiler code generate
+	    unsafe code for a bit syntax match.</p>
+          <p>
+	    Own Id: OTP-19019 </p>
+        </item>
+      </list>
+    </section>
+
+</section>
+
 <section><title>Compiler 8.1.1.5</title>
 
     <section><title>Fixed Bugs and Malfunctions</title>
