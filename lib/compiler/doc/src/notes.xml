--- conflicted
+++ resolved
@@ -32,11 +32,7 @@
   <p>This document describes the changes made to the Compiler
     application.</p>
 
-<<<<<<< HEAD
 <section><title>Compiler 8.4.2</title>
-=======
-<section><title>Compiler 8.2.6.4</title>
->>>>>>> 733439dc
 
     <section><title>Fixed Bugs and Malfunctions</title>
       <list>
@@ -47,7 +43,6 @@
           <p>
 	    Own Id: OTP-19003 Aux Id: GH-8187, PR-8189 </p>
         </item>
-<<<<<<< HEAD
       </list>
     </section>
 
@@ -377,13 +372,28 @@
 	    Potential Incompatibilities</seeguide>.</p>
           <p>
 	    Own Id: OTP-18574</p>
-=======
+        </item>
+      </list>
+    </section>
+
+</section>
+
+<section><title>Compiler 8.2.6.4</title>
+
+    <section><title>Fixed Bugs and Malfunctions</title>
+      <list>
+        <item>
+	    <p>In rare circumstances, an unsafe optimization could
+	    cause the compiler to generate incorrect code for list
+	    matching.</p>
+          <p>
+	    Own Id: OTP-19003 Aux Id: GH-8187, PR-8189 </p>
+        </item>
         <item>
 	    <p>In rare circumstances, the compiler code generate
 	    unsafe code for a bit syntax match.</p>
           <p>
 	    Own Id: OTP-19019 </p>
->>>>>>> 733439dc
         </item>
       </list>
     </section>
