<?xml version="1.0" encoding="utf-8" ?>
<!DOCTYPE chapter SYSTEM "chapter.dtd">

<chapter>
  <header>
    <copyright>
      <year>2004</year><year>2018</year>
      <holder>Ericsson AB. All Rights Reserved.</holder>
    </copyright>
    <legalnotice>
      Licensed under the Apache License, Version 2.0 (the "License");
      you may not use this file except in compliance with the License.
      You may obtain a copy of the License at
 
          http://www.apache.org/licenses/LICENSE-2.0

      Unless required by applicable law or agreed to in writing, software
      distributed under the License is distributed on an "AS IS" BASIS,
      WITHOUT WARRANTIES OR CONDITIONS OF ANY KIND, either express or implied.
      See the License for the specific language governing permissions and
      limitations under the License.

    </legalnotice>

    <title>Compiler Release Notes</title>
    <prepared>otp_appnotes</prepared>
    <docno>nil</docno>
    <date>nil</date>
    <rev>nil</rev>
    <file>notes.xml</file>
  </header>
  <p>This document describes the changes made to the Compiler
    application.</p>

<<<<<<< HEAD
<section><title>Compiler 7.2.4</title>
=======
<section><title>Compiler 7.1.5.2</title>
>>>>>>> 0eab3e63

    <section><title>Fixed Bugs and Malfunctions</title>
      <list>
        <item>
	    <p>Fix a regression in OTP-15204 that removed
	    <c>.beam</c> file metadata that some external build tools
	    relied on.</p>
          <p>
	    Own Id: OTP-15292</p>
        </item>
      </list>
    </section>

</section>

<<<<<<< HEAD
<section><title>Compiler 7.2.3</title>

    <section><title>Fixed Bugs and Malfunctions</title>
      <list>
        <item>
	    <p>Fixed an issue where files compiled with the
	    <c>+deterministic</c> option differed if they were
	    compiled in a different directory but were otherwise
	    identical.</p>
          <p>
	    Own Id: OTP-15204 Aux Id: ERL-679 </p>
        </item>
      </list>
    </section>

</section>

<section><title>Compiler 7.2.2</title>

    <section><title>Fixed Bugs and Malfunctions</title>
      <list>
        <item>
	    <p>In rare cases involving matching of binary literal
	    strings, the compiler could optimize away code that
	    should be executed.</p>
          <p>
	    Own Id: OTP-15156 Aux Id: ERL-655 </p>
        </item>
        <item>
	    <p>There could be an internal consistency check failure
	    when compiling code that called <c>map_get(Key, Map)</c>
	    and then updated the same map.</p>
          <p>
	    Own Id: OTP-15157</p>
        </item>
        <item>
	    <p>In rare circumstances, the compiler could crash in
	    <c>beam_jump</c> when compiling a floating point
	    operation.</p>
          <p>
	    Own Id: OTP-15166 Aux Id: ERL-660 </p>
        </item>
      </list>
    </section>

</section>

<section><title>Compiler 7.2.1</title>

    <section><title>Fixed Bugs and Malfunctions</title>
      <list>
        <item>
	    <p>The could could crash when compiling a complicated
	    function that used the binary syntax.</p>
          <p>
	    Own Id: OTP-15150 Aux Id: ERL-650 </p>
        </item>
      </list>
    </section>

</section>

<section><title>Compiler 7.2</title>

    <section><title>Fixed Bugs and Malfunctions</title>
      <list>
        <item>
	    <p>Fixed an error in an optimization pass that caused
	    impossible tuple matching.</p>
          <p>
	    Own Id: OTP-14855 Aux Id: ERL-549 </p>
        </item>
        <item>
	    <p>The exception thrown when a list comprehension was
	    given a non-list term was not always correct.</p>
          <p>
	    Own Id: OTP-14992 Aux Id: ERL-572 </p>
        </item>
        <item>
	    <p>The compiler could produce incorrect code in rare
	    circumstances when the <c>[{inline,F/A}]</c> option was
	    used.</p>
          <p>
	    Own Id: OTP-15115 Aux Id: PR-1831 </p>
        </item>
      </list>
    </section>


    <section><title>Improvements and New Features</title>
      <list>
        <item>
	    <p>Changed the default behaviour of <c>.erlang</c>
	    loading: <c>.erlang</c> is no longer loaded from the
	    current directory. <c>c:erlangrc(PathList)</c> can be
	    used to search and load an <c>.erlang</c> file from user
	    specified directories.</p> <p><c>escript</c>,
	    <c>erlc</c>, <c>dialyzer</c> and <c>typer</c> no longer
	    load an <c>.erlang</c> at all.</p>
          <p>
	    *** POTENTIAL INCOMPATIBILITY ***</p>
          <p>
	    Own Id: OTP-14439</p>
        </item>
        <item>
	    <p>Support for "tuple calls" have been removed from the
	    run-time system. Tuple calls was an undocumented and
	    unsupported feature which allowed the module argument for
	    an apply operation to be a tuple: <c>Var = dict:new(),
	    Var:size()</c>. This "feature" frequently caused
	    confusion, especially when such call failed. The
	    stacktrace would point out functions that don't exist in
	    the source code.</p>
	    <p>For legacy code that need to use parameterized modules
	    or tuple calls for some other reason, there is a new
	    compiler option called <c>tuple_calls</c>. When this
	    option is given, the compiler will generate extra code
	    that emulates the old behavior for calls where the module
	    is a variable.</p>
          <p>
	    *** POTENTIAL INCOMPATIBILITY ***</p>
          <p>
	    Own Id: OTP-14497</p>
        </item>
        <item>
	    <p>In code such as <c>example({ok, Val}) -&gt; {ok,
	    Val}.</c> a tuple would be built. The compiler will now
	    automatically rewrite the code to
	    <c>example({ok,Val}=Tuple) -&gt; Tuple.</c> which will
	    reduce code size, execution time, and remove GC
	    pressure.</p>
          <p>
	    Own Id: OTP-14505</p>
        </item>
        <item>
	    <p>The optimization of <c>case</c> expression where only
	    one of the case arms can execute successfully has been
	    improved.</p>
          <p>
	    Own Id: OTP-14525</p>
        </item>
        <item>
	    <p>Some uses of binary matching has been slightly
	    improved, eliminating unnecessary register shuffling.</p>
          <p>
	    Own Id: OTP-14594 Aux Id: ERL-444 </p>
        </item>
        <item>
	    <p>There is a new <c>{compile_info,Info}</c> option for
	    the compiler that allows BEAM-based languages such as
	    Elixir and LFE to add their own compiler versions.</p>
          <p>
	    Own Id: OTP-14615 Aux Id: PR-1558 </p>
        </item>
        <item>
	    <p>Loaded BEAM code in a 64-bit system requires less
	    memory because of better packing of operands for
	    instructions.</p>
	    <p>These memory savings were achieved by major
	    improvements to the <c>beam_makeops</c> scripts used when
	    building the run time system and BEAM compiler. There is
	    also new for documentation for <c>beam_makeops</c> that
	    describes how new BEAM instructions and loader
	    transformations can be implemented. The documentation is
	    found in here in a source directory or git repository:
	    erts/emulator/internal_doc/beam_makeops.md. An online
	    version can be found here:
	    https://github.com/erlang/otp/blob/master/erts/emulator/internal_doc/beam_makeops.md</p>
          <p>
	    Own Id: OTP-14626</p>
        </item>
        <item>
	    <p>Size calculations for binary constructions has been
	    somewhat optimized, producing smaller code.</p>
          <p>
	    Own Id: OTP-14654</p>
        </item>
        <item>
	    <p>When the value returned from a '<c>catch</c>'
	    expression is ignored, no stacktrace will be built if an
	    exception is caught. That will save time and produce less
	    garbage. There are also some minor optimizations of
	    '<c>try</c>/<c>catch</c>' both in the compiler and
	    run-time system.</p>
          <p>
	    Own Id: OTP-14683</p>
        </item>
        <item>
	    <p>There is a new syntax in '<c>try/catch</c>' for
	    retrieving the stacktrace without calling
	    '<c>erlang:get_stacktrace/0</c>'. See the reference
	    manual for a description of the new syntax. The
	    '<c>erlang:get_stacktrace/0</c>' BIF is now
	    deprecated.</p>
          <p>
	    Own Id: OTP-14692</p>
        </item>
        <item>
	    <p>The following is an internal change in the compiler,
	    that is not noticeable for normal use of the compiler:
	    The module <c>v3_life</c> has been removed. Its
	    functionality has been simplified and integrated into
	    <c>v3_codegen</c>.</p>
          <p>
	    Own Id: OTP-14712</p>
        </item>
        <item>
	    <p>The optimization of binary matching that delays
	    creation of sub binaries (see the Efficiency Guide) could
	    be thwarted by the argument order and could be necessary
	    to change the argument order. The compiler has now become
	    smarter and can handle any argument order.</p>
          <p>
	    Own Id: OTP-14774</p>
        </item>
        <item>
	    <p>When the compiler was faced with complex case
	    expressions it would unnecessarily allocate stack
	    elements and shuffle data between x and y registers.
	    Improved code generation to only allocate a stack frame
	    when strictly necessary.</p>
          <p>
	    Own Id: OTP-14808 Aux Id: ERL-514 </p>
        </item>
        <item>
	    <p>There is a new option '<c>makedep_side_effect</c>' for
	    the compiler and <c>-MMD</c> for '<c>erlc</c>' that
	    generates dependencies and continues to compile as
	    normal.</p>
          <p>
	    Own Id: OTP-14830</p>
        </item>
        <item>
	    <p>When compiling modules with huge functions, the
	    compiler would generate a lot of atoms for its internal,
	    sometimes so many that the atom table would overflow. The
	    compiler has been rewritten to generate far less internal
	    atoms to avoid filling the atom table.</p>
          <p>
	    Own Id: OTP-14968 Aux Id: ERL-563 </p>
        </item>
        <item>
	    <p>External funs with literal values for module, name,
	    and arity (e.g. <c>erlang:abs/1</c>) are now treated as
	    literals. That means more efficient code that produces
	    less garbage on the heap.</p>
          <p>
	    Own Id: OTP-15003</p>
        </item>
        <item>
	    <p>Two new guards BIFs operating on maps have been added:
	    <c>map_get/2</c> and <c>is_map_key/2</c>. They do the
	    same as <c>maps:get/2</c> and <c>maps:is_key/2</c>,
	    respectively, except that they are allowed to be used in
	    guards.</p>
          <p>
	    Own Id: OTP-15037 Aux Id: PR-1784, PR-1802 </p>
        </item>
        <item>
	    <p>A call or apply of a literal external fun will be
	    replaced with a direct call.</p>
          <p>
	    Own Id: OTP-15044 Aux Id: ERL-614 </p>
        </item>
        <item>
	    <p>Part of EEP-44 has been implemented.</p>
	    <p>There is a new predefined macro called
	    <c>OTP_RELEASE</c> which is an integer indicating the OTP
	    release number (its value is <c>21</c> in this
	    release).</p>
	    <p>There are new preprocessor directives
	    <c>-if(Condition).</c> and <c>-elif(Condition).</c>. The
	    <c>if/elif</c> supports the builtin function
	    <c>defined(Symbol)</c>.</p>
          <p>
	    Own Id: OTP-15087 Aux Id: PR-1810 </p>
        </item>
      </list>
    </section>

</section>

=======
>>>>>>> 0eab3e63
<section><title>Compiler 7.1.5.1</title>

    <section><title>Fixed Bugs and Malfunctions</title>
      <list>
        <item>
	    <p>Fixed an issue where files compiled with the
	    <c>+deterministic</c> option differed if they were
	    compiled in a different directory but were otherwise
	    identical.</p>
          <p>
	    Own Id: OTP-15204 Aux Id: ERL-679 </p>
        </item>
      </list>
    </section>

</section>

<section><title>Compiler 7.1.5</title>

    <section><title>Fixed Bugs and Malfunctions</title>
      <list>
        <item>
	    <p>The internal compiler pass (<c>beam_validator</c>)
	    that validates the generated code has been
	    strengthened.</p>
	    <p>When compiling from BEAM assembly code, the
	    <c>beam_type</c> optimizer pass could make the code
	    unsafe. Corrected.</p>
          <p>
	    Own Id: OTP-14863</p>
        </item>
        <item>
	    <p>Corrected optimizations of integers matched out from
	    binaries and used in bit operations.</p>
          <p>
	    Own Id: OTP-14898</p>
        </item>
      </list>
    </section>

</section>

<section><title>Compiler 7.1.4</title>

    <section><title>Fixed Bugs and Malfunctions</title>
      <list>
        <item>
	    <p>The '<c>deterministic</c>' option was not recognized
	    when given in a <c>-compile()</c> attribute in the source
	    code.</p>
          <p>
	    Own Id: OTP-14773 Aux Id: ERL-498 </p>
        </item>
      </list>
    </section>

</section>

<section><title>Compiler 7.1.3</title>

    <section><title>Fixed Bugs and Malfunctions</title>
      <list>
        <item>
	    <p>The compiler could issue an incorrect internal
	    consistency failure diagnostic for some complicated bit
	    syntax maches.</p>
          <p>
	    Own Id: OTP-14640 Aux Id: ERL-490 </p>
        </item>
      </list>
    </section>

</section>

<section><title>Compiler 7.1.2</title>

    <section><title>Fixed Bugs and Malfunctions</title>
      <list>
        <item>
	    <p>Fail labels on guard BIFs weren't taken into account
	    during an optimization pass, and a bug in the validation
	    pass sometimes prevented this from being noticed when a
	    fault occurred.</p>
          <p>
	    Own Id: OTP-14522 Aux Id: ERIERL-48 </p>
        </item>
        <item>
          <p>
	    When compiling from Core Erlang, an 'apply' with a nested
	    apply in the function position would be treated as an
	    invalid call. Corrected. (Thanks to Mikael Pettersson for
	    reporting this bug.)</p>
          <p>
	    Own Id: OTP-14526</p>
        </item>
        <item>
	    <p>Fixed checking of binary matching in the
	    <c>beam_validator</c> module to ensure that potential
	    compiler bugs are found at compile-time instead as
	    emulator crash at run-time.</p>
          <p>
	    Own Id: OTP-14591</p>
        </item>
        <item>
	    <p>There could be false warnings for
	    <c>erlang:get_stacktrace/0</c> being used outside of a
	    <c>try</c> block when using multiple <c>catch</c>
	    clauses.</p>
          <p>
	    Own Id: OTP-14600 Aux Id: ERL-478 </p>
        </item>
      </list>
    </section>


    <section><title>Improvements and New Features</title>
      <list>
        <item>
	    <p> The Erlang code linter no longer checks that the
	    functions mentioned in <c>nowarn_deprecated_function</c>
	    options are declared in the module. </p>
          <p>
	    Own Id: OTP-14378</p>
        </item>
      </list>
    </section>

</section>

<section><title>Compiler 7.1.1</title>

    <section><title>Fixed Bugs and Malfunctions</title>
      <list>
        <item>
	    <p>Fail labels on guard BIFs weren't taken into account
	    during an optimization pass, and a bug in the validation
	    pass sometimes prevented this from being noticed when a
	    fault occurred.</p>
          <p>
	    Own Id: OTP-14522 Aux Id: ERIERL-48 </p>
        </item>
      </list>
    </section>

</section>

<section><title>Compiler 7.1</title>

    <section><title>Fixed Bugs and Malfunctions</title>
      <list>
        <item>
	    <p>For many releases, it has been legal to override a BIF
	    with a local function having the same name. However,
	    calling a local function with the same name as guard BIF
	    as filter in a list comprehension was not allowed.</p>
          <p>
	    Own Id: OTP-13690</p>
        </item>
        <item>
	    <p>compile:forms/2 would not return the module name as
	    documented when one of the options '<c>from_core</c>',
	    '<c>from_asm</c>', or '<c>from_beam</c>' was given. Also,
	    the compiler would crash if one of those options was
	    combined with '<c>native</c>'.</p>
          <p>
	    Own Id: OTP-14408 Aux Id: ERL-417 </p>
        </item>
      </list>
    </section>


    <section><title>Improvements and New Features</title>
      <list>
        <item>
          <p>
	    Optimized test for tuples with an atom as first element.</p>
          <p>
	    Own Id: OTP-12148</p>
        </item>
        <item>
          <p>
	    Compilation of modules with huge literal binary strings
	    is now much faster.</p>
          <p>
	    Own Id: OTP-13794</p>
        </item>
        <item>
	    <p>Replaced usage of deprecated symbolic <seealso
	    marker="erts:erlang#type-time_unit"><c>time
	    unit</c></seealso> representations.</p>
          <p>
	    Own Id: OTP-13831 Aux Id: OTP-13735 </p>
        </item>
        <item>
	    <p>The undocumented and unsupported module
	    <c>sys_pre_expand</c> has been removed. As a partial
	    replacement for the functionality, there is a new
	    function <c>erl_internal:add_predefined_functions/1</c>
	    and <c>erl_expand_records</c> will now add a module
	    prefix to calls to BIFs and imported functions.</p>
          <p>
	    Own Id: OTP-13856</p>
        </item>
        <item>
	    <p>The internal compiler passes now start all generated
	    variables with "@" to avoid any conflicts with variables
	    in languages such as Elixir or LFE.</p>
          <p>
	    Own Id: OTP-13924</p>
        </item>
        <item>
	    <p>The function <c>fmod/2</c> has been added to the
	    <c>math</c> module.</p>
          <p>
	    Own Id: OTP-14000</p>
        </item>
        <item>
	    <p>Code generation for complicated guards have been
	    improved.</p>
          <p>
	    Own Id: OTP-14042</p>
        </item>
        <item>
          <p>
	    The compiler has new warnings for repeated identical map
	    keys.</p>
          <p>
	    A map expression such as,</p>
          <p>
	    <c> #{'a' => 1, 'b' => 2, 'a' => 3}.</c></p>
          <p>
	    will produce a warning for the repeated key 'a'.</p>
          <p>
	    Own Id: OTP-14058</p>
        </item>
        <item>
	    <p>By default, there will now be a warning when
	    <c>export_all</c> is used. The warning can be disabled
	    using <c>nowarn_export_all</c>.</p>
          <p>
	    Own Id: OTP-14071</p>
        </item>
        <item>
          <p>
	    Optimize maps pattern matching by only examining the
	    common keys in each clause first instead of all keys.
	    This will reduce the number of lookups of each key in
	    maps pattern matching.</p>
          <p>
	    Own Id: OTP-14072</p>
        </item>
        <item>
	    <p>There is a new '<c>deterministic</c>' option to omit
	    '<c>source</c>' and '<c>options</c>' tuples in the BEAM
	    file.</p>
          <p>
	    Own Id: OTP-14087</p>
        </item>
        <item>
          <p>
	    Analyzing modules with binary construction with huge
	    strings is now much faster. The compiler also compiles
	    such modules slightly faster.</p>
          <p>
	    Own Id: OTP-14125 Aux Id: ERL-308 </p>
        </item>
        <item>
	    <p>Atoms may now contain arbitrary Unicode
	    characters.</p>
          <p>
	    Own Id: OTP-14178</p>
        </item>
        <item>
	    <p><c>compile:file/2</c> now accepts the option
	    <c>extra_chunks</c> to include extra chunks in the BEAM
	    file.</p>
          <p>
	    Own Id: OTP-14221</p>
        </item>
        <item>
	    <p>The format of debug information that is stored in BEAM
	    files (when <c>debug_info</c> is used) has been changed.
	    The purpose of the change is to better support other
	    BEAM-based languages such as Elixir or LFE.</p>
	    <p>All tools included in OTP (dialyzer, debugger, cover,
	    and so on) will handle both the new format and the
	    previous format. Tools that retrieve the debug
	    information using <c>beam_lib:chunk(Beam,
	    [abstract_code])</c> will continue to work with both the
	    new and old format. Tools that call
	    <c>beam_lib:chunk(Beam, ["Abst"])</c> will not work with
	    the new format.</p>
	    <p>For more information, see the description of
	    <c>debug_info</c> in the documentation for
	    <c>beam_lib</c> and the description of the
	    <c>{debug_info,{Backend,Data}}</c> option in the
	    documentation for <c>compile</c>.</p>
          <p>
	    Own Id: OTP-14369 Aux Id: PR-1367 </p>
        </item>
        <item>
	    <p>In a future release, <c>erlang:get_stacktrace/0</c>
	    will probably only work when called from within a
	    '<c>try</c>' expression (otherwise it will return
	    <c>[]</c>.</p>
	    <p>To help prepare for that change, the compiler will now
	    by default warn if '<c>get_stacktrace/0</c>' is used in a
	    way that will not work in the future. Note that the
	    warning will not be issued if '<c>get_stacktrace/0</c>'
	    is used in a function that uses neither '<c>catch</c>'
	    nor '<c>try</c>' (because that could be a legal use if
	    the function is called from within a '<c>try</c>'.</p>
          <p>
	    Own Id: OTP-14401</p>
        </item>
      </list>
    </section>

</section>

<section><title>Compiler 7.0.4.1</title>

    <section><title>Fixed Bugs and Malfunctions</title>
      <list>
        <item>
	    <p>Fail labels on guard BIFs weren't taken into account
	    during an optimization pass, and a bug in the validation
	    pass sometimes prevented this from being noticed when a
	    fault occurred.</p>
          <p>
	    Own Id: OTP-14522 Aux Id: ERIERL-48 </p>
        </item>
      </list>
    </section>

</section>

<section><title>Compiler 7.0.4</title>

    <section><title>Fixed Bugs and Malfunctions</title>
      <list>
        <item>
          <p>
	    Minor internal changes. A typo in the documentation was
	    also fixed.</p>
          <p>
	    Own Id: OTP-14240</p>
        </item>
      </list>
    </section>

</section>

<section><title>Compiler 7.0.3</title>

    <section><title>Fixed Bugs and Malfunctions</title>
      <list>
        <item>
          <p>
	    Fixed a compiler crash when maps were matched.</p>
          <p>
	    Own Id: OTP-13931 Aux Id: ERL-266 </p>
        </item>
        <item>
          <p>
	    Fixed a compiler crash having to with the delayed
	    sub-creation optimization. (Thanks to Jose Valim for
	    reporting this bug.)</p>
          <p>
	    Own Id: OTP-13947 Aux Id: ERL-268 </p>
        </item>
        <item>
	    <p>The compiler option <c>inline_list_funcs</c>
	    accidentally turned off some other optimizations.</p>
          <p>
	    Own Id: OTP-13985</p>
        </item>
        <item>
	    <p>The compiler could sometimes generate spurious
	    warnings when inlining was enabled.</p>
          <p>
	    Own Id: OTP-14040 Aux Id: ERL-301 </p>
        </item>
      </list>
    </section>

</section>

<section><title>Compiler 7.0.2</title>

    <section><title>Fixed Bugs and Malfunctions</title>
      <list>
        <item>
          <p>
	    If the compiler fails to write the BEAM file, it will now
	    report the reason of the error for the write operation.</p>
          <p>
	    Own Id: OTP-13701</p>
        </item>
        <item>
          <p>
	    Fixed an internal compiler error. (Thanks to Svilen
	    Ivanov for reporting this bug.)</p>
          <p>
	    Own Id: OTP-13780 Aux Id: ERL-202 </p>
        </item>
        <item>
          <p>
	    The compiler could crash when trying to compile a
	    complicated expression with multiple catches all on one
	    line . (Thanks to Thomas Arts for reporting this bug.)</p>
          <p>
	    Own Id: OTP-13804 Aux Id: ERL-209 </p>
        </item>
        <item>
          <p>
	    Eliminated a few internal compiler failures.</p>
          <p>
	    Own Id: OTP-13863</p>
        </item>
      </list>
    </section>

</section>

<section><title>Compiler 7.0.1</title>

    <section><title>Fixed Bugs and Malfunctions</title>
      <list>
        <item>
          <p>
	    A literal binary matching regression was introduced in
	    19.0 where a match could fail to resolve to the right
	    clause. This has now been fixed.</p>
          <p>
	    Own Id: OTP-13738</p>
        </item>
      </list>
    </section>

</section>

<section><title>Compiler 7.0</title>

    <section><title>Fixed Bugs and Malfunctions</title>
      <list>
        <item>
	    <p><c>compile:forms/1,2</c> would crash when used in a
	    working directory that had been deleted by another
	    process.</p>
          <p>
	    Own Id: OTP-13430 Aux Id: ERL-113 </p>
        </item>
        <item>
	    <p>Dialyzer no longer crashes when there is an invalid
	    function call such as <c>42(7)</c> in a module being
	    analyzed. The compiler will now warn for invalid function
	    calls such as <c>X = 42, x(7)</c>.</p>
          <p>
	    Own Id: OTP-13552 Aux Id: ERL-138 </p>
        </item>
      </list>
    </section>


    <section><title>Improvements and New Features</title>
      <list>
        <item>
          <p>
	    Optimization of tuple matching has been slightly
	    improved.</p>
          <p>
	    Own Id: OTP-12951</p>
        </item>
        <item>
	    <p>Five deprecated and undocumented functions in the
	    module <c>core_lib</c> have been removed. The functions
	    are: <c>get_anno/{1,2}</c>, <c>is_literal/1</c>,
	    <c>is_literal_list/1</c>, and <c>literal_value</c>. Use
	    the appropriate functions in the <c>cerl</c> module
	    instead.</p>
          <p>
	    Own Id: OTP-12979</p>
        </item>
        <item>
	    <p>The pre-processor can now expand the ?FUNCTION_NAME
	    and ?FUNCTION_ARITY macros.</p>
          <p>
	    Own Id: OTP-13059</p>
        </item>
        <item>
	    <p>The function mapfold/4 has been added to the
	    <c>cerl_trees</c> module.</p>
          <p>
	    Own Id: OTP-13280</p>
        </item>
        <item>
	    <p>Bitstring comprehensions have been generalized to
	    allow arbitrary expressions in the construction part.</p>
          <p>
	    Own Id: OTP-13289</p>
        </item>
        <item>
	    <p>The compiler will now produce warnings for binary
	    patterns that will never match (example:
	    <c>&lt;&lt;-1/unsigned&gt;&gt; = Bin</c>). </p>
          <p>
	    Own Id: OTP-13374 Aux Id: ERL-44 </p>
        </item>
        <item>
	    <p>The compiler will no longer put the compilation date
	    and time into BEAM files. That means that two BEAM files
	    compiled on the same computer from the same source code
	    and compilation options will be identical.</p>
	    <p>Note: If you want to find out whether a BEAM file on
	    disk is different from the loaded code, compared the MD5
	    value obtained from <c>Mod:module_info(md5)</c> with the
	    MD5 value obtained from
	    <c>beam_lib:md5(BeamFileForMod)</c></p>.
          <p>
	    *** POTENTIAL INCOMPATIBILITY ***</p>
          <p>
	    Own Id: OTP-13504</p>
        </item>
        <item>
	    <p>The function <c>compile:env_compiler_options/0</c> has
	    been added to allow tools to pick up the same default
	    compiler options as the compiler itself.</p>
          <p>
	    Own Id: OTP-13654</p>
        </item>
      </list>
    </section>

</section>


<section><title>Compiler 6.0.3.1</title>
    <section><title>Fixed Bugs and Malfunctions</title>
      <list>
        <item>
	    <p>Fail labels on guard BIFs weren't taken into account
	    during an optimization pass, and a bug in the validation
	    pass sometimes prevented this from being noticed when a
	    fault occurred.</p>
          <p>
	    Own Id: OTP-14522 Aux Id: ERIERL-48 </p>
        </item>
      </list>
    </section>
</section>

<section><title>Compiler 6.0.3</title>

    <section><title>Fixed Bugs and Malfunctions</title>
      <list>
        <item>
          <p>
	    An complicated guard expression in a function call could
	    crash the compiler. (Thanks to Thomas Arts for reporting
	    this bug.)</p>
          <p>
	    Own Id: OTP-13208</p>
        </item>
        <item>
	    <p>Constructing a map in a guard in a catch could crash
	    the compiler. (Thanks to Thomas Arts for reporting this
	    bug.)</p>
          <p>
	    Own Id: OTP-13223</p>
        </item>
        <item>
	    <p>Updating a fun as if it were a map would cause the
	    compiler to crash. (Thanks to Thomas Arts for reporting
	    this bug.)</p>
          <p>
	    Own Id: OTP-13231</p>
        </item>
        <item>
          <p>
	    Fix pretty printing of Core Maps</p>
          <p>
	    Literal maps could cause Dialyzer to crash when pretty
	    printing the results.</p>
          <p>
	    Own Id: OTP-13238</p>
        </item>
        <item>
          <p>
	    A complex combination of bit syntax matching operations
	    would cause an internal consistency check failure during
	    compilation. (Thanks to Jose Valim for reporting this
	    bug.)</p>
          <p>
	    Own Id: OTP-13309</p>
        </item>
      </list>
    </section>

</section>

<section><title>Compiler 6.0.2</title>

    <section><title>Fixed Bugs and Malfunctions</title>
      <list>
        <item>
          <p>
	    Fix cerl_trees:label/2 bug with map K/V swap</p>
          <p>
	    Own Id: OTP-13091</p>
        </item>
        <item>
          <p>
	    Warnings produced when the '<c>bin_opt_info</c>' option
	    was given could sometimes lack filenames and line
	    numbers. (Thanks to José Valim for reporting this bug.)</p>
          <p>
	    Own Id: OTP-13113</p>
        </item>
      </list>
    </section>

</section>

<section><title>Compiler 6.0.1</title>

    <section><title>Fixed Bugs and Malfunctions</title>
      <list>
        <item>
          <p>
	    Fix <c>get_map_elements</c> register corruption</p>
          <p>
	    Instruction <c>get_map_elements</c> might destroy target
	    registers when the fail-label is taken. Only seen for
	    patterns with two, and only two, target registers.
	    Specifically if we copy one register and then jump.</p>
          <p>
	    Own Id: OTP-12967</p>
        </item>
      </list>
    </section>

</section>

<section><title>Compiler 6.0</title>

    <section><title>Fixed Bugs and Malfunctions</title>
      <list>
        <item>
          <p>
	    The compiler optimizes away building of terms that are
	    never actually used. As a result, the compiler in OTP 18
	    may produce more warnings for terms that are built but
	    not used than the compiler in OTP 17.</p>
          <p>
	    Own Id: OTP-12453</p>
        </item>
        <item>
          <p>
	    Using a map could incorrectly suppress warnings for
	    unused variables.</p>
          <p>
	    Own Id: OTP-12515</p>
        </item>
        <item>
          <p>
	    The compiler now properly reports unknown parse
	    transforms. That is, <c>undef</c> exceptions coming from
	    the parse transform itself is reported differently from
	    the absence of the parse transform.</p>
          <p>
	    Own Id: OTP-12723</p>
        </item>
        <item>
          <p>
	    Allow for 'creation of sub binary delayed' optimization
	    if maps instructions are in a clause.</p>
          <p>
	    Own Id: OTP-12758</p>
        </item>
      </list>
    </section>


    <section><title>Improvements and New Features</title>
      <list>
        <item>
          <p>
	    The <c>cerl</c> and <c>cerl_trees</c> modules in the
	    Compiler application are now documented.</p>
          <p>
	    Own Id: OTP-11978</p>
        </item>
        <item>
          <p>
	    The deprecated '<c>asm</c>' option has been removed.</p>
          <p>
	    *** POTENTIAL INCOMPATIBILITY ***</p>
          <p>
	    Own Id: OTP-12100</p>
        </item>
        <item>
          <p>
	    Support variables as Map keys in expressions and patterns</p>
	    <p>Erlang will accept any expression as keys in Map
	    expressions and it will accept literals or bound
	    variables as keys in Map patterns.</p>
          <p>
	    Own Id: OTP-12218</p>
        </item>
        <item>
          <p>
	    Infer Map type information in beam_type compiler
	    optimization pass.</p>
          <p>
	    Own Id: OTP-12253</p>
        </item>
        <item>
          <p>
	    Compiler optimizations have been improved.</p>
          <p>
	    Own Id: OTP-12393</p>
        </item>
        <item>
          <p>
	    Five undocumented functions in the module <c>core_lib</c>
	    have been deprecated and will be removed in the next
	    major release. The functions are: <c>get_anno/{1,2}</c>,
	    <c>is_literal/1</c>, <c>is_literal_list/1</c>, and
	    <c>literal_value</c>. Use the appropriate functions in
	    the <c>cerl</c> module instead.</p>
          <p>
	    Own Id: OTP-12497</p>
        </item>
        <item>
          <p>
	    Change some internal data structures to Maps in order to
	    speed up compilation time. Measured speed up is around
	    10%-15%.</p>
          <p>
	    Own Id: OTP-12774</p>
        </item>
        <item>
          <p>
	    Fix beam_bool pass for Maps instruction get_map_elements</p>
          <p>
	    Before beam_split the get_map_elements instruction is
	    still in blocks and the helper function in beam_jump did
	    not reflect this.</p>
          <p>
	    Own Id: OTP-12844 Aux Id: 17 </p>
        </item>
      </list>
    </section>

</section>

<section><title>Compiler 5.0.4</title>

    <section><title>Fixed Bugs and Malfunctions</title>
      <list>
        <item>
          <p>
	    Matching out a map from a record and then updating the
	    record could cause a 'badarg' exception at run-time.
	    (Thanks to Dmitry Aleksandrov for reporting this bug.)</p>
          <p>
	    Own Id: OTP-12402</p>
        </item>
        <item>
	    <p>The compiler would crash when compiling some complex,
	    nonsensical guards such as:</p>
	    <p> ... <c>when {{X}}, -X</c>...</p>
          <p>
	    Own Id: OTP-12410</p>
        </item>
        <item>
          <p>
	    In rare circumstances, using binary pattern in the value
	    part of a map pattern would cause the compiler to crash.</p>
          <p>
	    Own Id: OTP-12414</p>
        </item>
        <item>
	    <p>Case expressions where a map was wrapped in a tuple or
	    list such as:</p>
	    <p><c>case {a,Map} of</c><br/> <c>{a,#{k:=_}}=Tuple -&gt;
	    Tuple</c><br/> <c>end.</c></p>
	    <p>would be unsafely "optimized" to either cause an
	    exception at run-time or would return an empty map.</p>
          <p>
	    Own Id: OTP-12451</p>
        </item>
        <item>
	    <p>When a variable was compared to a literal map using
	    the '<c>==</c>' operator, the compiler would change the
	    operator to '<c>=:=</c>' since it is more efficient.
	    However, this optimization is not safe if the map literal
	    has numeric keys or values. The compiler will now only do
	    the optimization if all keys and values are
	    non-numeric.</p>
          <p>
	    Own Id: OTP-12456</p>
        </item>
      </list>
    </section>

</section>

<section><title>Compiler 5.0.3</title>

    <section><title>Fixed Bugs and Malfunctions</title>
      <list>
        <item>
          <p>
	    Named funs with the same name and arity could get mixed
	    up with each other.</p>
          <p>
	    Own Id: OTP-12262</p>
        </item>
        <item>
          <p>
	    Coalesce map keys in dialyzer mode</p>
          <p>
	    This fixes a regression introduced in commit
	    805f9c89fc01220bc1bb0f27e1b68fd4eca688ba The problem
	    occurred with compounded map keys compiled with dialyzer
	    option turned on, '+dialyzer'.</p>
          <p>
	    Reported by: Ivan Uemlianin</p>
          <p>
	    Own Id: OTP-12347</p>
        </item>
      </list>
    </section>

</section>

<section><title>Compiler 5.0.2</title>

    <section><title>Fixed Bugs and Malfunctions</title>
      <list>
        <item>
          <p>
	    Corrected a bug with incorrect code generation when
	    inlining was turned on.</p>
          <p>
	    Own Id: OTP-12132</p>
        </item>
      </list>
    </section>

</section>

<section><title>Compiler 5.0.1</title>

    <section><title>Fixed Bugs and Malfunctions</title>
      <list>
        <item>
          <p>
	    A Dialyzer crash involving analysis of Map types has now
	    been fixed.</p>
          <p>
	    Own Id: OTP-11947</p>
        </item>
        <item>
	    <p>The compiler would fail to compile a file with a
	    latin-1 character in the false branch of an <c>-ifdef</c>
	    or <c>-indef</c>.</p>
          <p>
	    Own Id: OTP-11987</p>
        </item>
      </list>
    </section>

</section>

<section><title>Compiler 5.0</title>

    <section><title>Fixed Bugs and Malfunctions</title>
      <list>
        <item>
          <p>
	    Line numbers would not be correct when a binary
	    construction such as
	    '<c>&lt;&lt;Bin/binary,...&gt;&gt;</c>' fails. (Thanks to
	    Stanislav Seletskiy for reporting this bug.)</p>
          <p>
	    Own Id: OTP-11572</p>
        </item>
        <item>
          <p>
	    The compiler now properly annotates the code in value in
	    the '<c>after</c>' clause for a '<c>try</c>' so that
	    Dialyzer no longer generates a false warning for an
	    unmatched return.</p>
          <p>
	    Own Id: OTP-11580</p>
        </item>
        <item>
          <p>
	    Some case statements where no clause would match could
	    cause an internal error in the compiler. (Thanks to Erik
	    Soe Sorensen for reporting this bug.)</p>
          <p>
	    Own Id: OTP-11610</p>
        </item>
        <item>
          <p>
	    With <c>--Wunmatched_returns</c>, dialyzer will no longer
	    warn when the value of a list comprehension is ignored,
	    provided that the each value in the list would be an
	    atomic value (such as integer or atoms, as opposed to
	    tuples and lists). Example: ignoring '<c>[io:format(...)
	    || ...]</c>' will not cause a warning, while ignoring
	    '<c>[file:close(Fd) || ...]</c>' will.</p>
          <p>
	    Own Id: OTP-11626</p>
        </item>
        <item>
          <p>
	    Matching out a binary and applying the binary as if it
	    were a fun would crash the run-time system. (Thanks to
	    Loïc Hoguin.)</p>
          <p>
	    Own Id: OTP-11672</p>
        </item>
        <item>
          <p>
	    Some local implementations of removing the last element
	    from a list are replaced by <c>lists:droplast/1</c>. Note
	    that this requires at least <c>stdlib-2.0</c>, which is
	    the stdlib version delivered in OTP 17.0. (Thanks to Hans
	    Svensson)</p>
          <p>
	    Own Id: OTP-11678</p>
        </item>
        <item>
          <p>
	    Allow all auto imports to be suppressed at once.
	    Introducing the no_auto_import attribute:
	    -compile(no_auto_import). Useful for code generation
	    tools that always use the qualified function names and
	    want to avoid the auto imported functions clashing with
	    local ones. (Thanks to José Valim.)</p>
          <p>
	    Own Id: OTP-11682</p>
        </item>
        <item>
          <p>
	    Application upgrade (appup) files are corrected for the
	    following applications: </p>
          <p>
	    <c>asn1, common_test, compiler, crypto, debugger,
	    dialyzer, edoc, eldap, erl_docgen, et, eunit, gs, hipe,
	    inets, observer, odbc, os_mon, otp_mibs, parsetools,
	    percept, public_key, reltool, runtime_tools, ssh,
	    syntax_tools, test_server, tools, typer, webtool, wx,
	    xmerl</c></p>
          <p>
	    A new test utility for testing appup files is added to
	    test_server. This is now used by most applications in
	    OTP.</p>
          <p>
	    (Thanks to Tobias Schlager)</p>
          <p>
	    Own Id: OTP-11744</p>
        </item>
        <item>
          <p>
	    Adapt 'asm' deprecation message to new version scheme.
	    (Thanks to Tuncer Ayaz)</p>
          <p>
	    Own Id: OTP-11751</p>
        </item>
        <item>
          <p>
	    A number of compiler errors where unusual or nonsensical
	    code would crash the compiler have been reported by Ulf
	    Norell and corrected by Anthony Ramine.</p>
          <p>
	    Own Id: OTP-11770</p>
        </item>
      </list>
    </section>


    <section><title>Improvements and New Features</title>
      <list>
        <item>
          <p>
	    Compilation times for modules with a huge number for
	    record accesses using the dot operator has been improved.</p>
          <p>
	    Own Id: OTP-10652</p>
        </item>
        <item>
          <p>
	    The compiler can generate somewhat better code by moving
	    let expressions into sequences. (Thanks to Anthony
	    Ramine.)</p>
          <p>
	    Own Id: OTP-11056</p>
        </item>
        <item>
          <p>
	    Forbid unsized fields in patterns of binary generators
	    and simplified v3_core's translation of bit string
	    generators. (Thanks to Anthony Ramine.)</p>
          <p>
	    Own Id: OTP-11186</p>
        </item>
        <item>
          <p>
	    Funs can now be a given a name. Thanks to to Richard
	    O'Keefe for the idea (EEP37) and to Anthony Ramine for
	    the implementation.</p>
          <p>
	    Own Id: OTP-11537</p>
        </item>
        <item>
          <p>
	    Using the <c>from_asm</c> option to produce a BEAM file
	    starting from BEAM assembly code would often fail because
	    early optimization passes would not understand
	    instructions that later optimization passes would
	    introduce. (Thanks to Anthony Ramine.)</p>
          <p>
	    Own Id: OTP-11544</p>
        </item>
        <item>
          <p>
	    The <c>.core</c> and <c>.S</c> extensions are now
	    documented in the <c>erlc</c> documentation, and the
	    '<c>from_core</c>' and '<c>from_asm</c>' options are now
	    documented in the compiler documentation. (Thanks to
	    Tuncer Ayaz.)</p>
          <p>
	    Own Id: OTP-11547</p>
        </item>
        <item>
	    <p>Optimization of case expressions that build tuples or
	    lists have been improved.</p>
          <p>
	    Own Id: OTP-11584</p>
        </item>
        <item>
          <p>
	    EEP43: New data type - Maps</p>
          <p>
	    With Maps you may for instance:</p>
          <taglist>
            <tag/> <item><c>M0 = #{ a =&gt; 1, b =&gt; 2}, % create
	      associations</c></item>
            <tag/><item><c>M1 = M0#{ a := 10 }, % update values</c></item>
            <tag/><item><c>M2 = M1#{ "hi" =&gt;
	      "hello"}, % add new associations</c></item>
            <tag/><item><c>#{ "hi" := V1, a := V2, b := V3} = M2.
               % match keys with values</c></item>
          </taglist>
		<p>
	    For information on how to use Maps please see Map Expressions in the
		<seealso marker="doc/reference_manual:expressions#map_expressions">
			Reference Manual</seealso>.</p>
          <p>
	    The current implementation is without the following
	    features:</p>
          <taglist>
            <tag/><item>No variable keys</item>
	    <tag/><item>No single value access</item>
            <tag/><item>No map comprehensions</item>
          </taglist>
          <p>
	    Note that Maps is <em>experimental</em> during OTP 17.0.</p>
          <p>
	    Own Id: OTP-11616</p>
        </item>
        <item>
          <p>
	    Some function specs are corrected or moved and some edoc
	    comments are corrected in order to allow use of edoc.
	    (Thanks to Pierre Fenoll)</p>
          <p>
	    Own Id: OTP-11702</p>
        </item>
        <item>
          <p>
	    Thanks to Anthony Ramine for several improvements to the
	    optimizations in the BEAM compiler and for cleaning up
	    the code the code that transforms list and binary
	    comprehensions to Core Erlang.</p>
          <p>
	    Own Id: OTP-11720</p>
        </item>
        <item>
          <p>
	    The default encoding for Erlang source files is now
	    UTF-8. As a temporary measure to ease the transition from
	    the old default of latin-1, if the compiler encounters
	    byte sequences that are not valid UTF-8 sequences, the
	    compiler will re-try the compilation in latin-1 mode.
	    This workaround will be removed in a future release.</p>
          <p>
	    Own Id: OTP-11791</p>
        </item>
      </list>
    </section>

</section>

<section><title>Compiler 4.9.4</title>

    <section><title>Fixed Bugs and Malfunctions</title>
      <list>
        <item>
          <p>
	    Typo fix ambigous -&gt; ambiguous. Thanks to Leo Correa.</p>
          <p>
	    Own Id: OTP-11455</p>
        </item>
      </list>
    </section>


    <section><title>Improvements and New Features</title>
      <list>
        <item>
          <p>
	    Lift 'after' blocks to zeroary functions. Thanks to
	    Anthony Ramine.</p>
          <p>
	    Own Id: OTP-11267</p>
        </item>
      </list>
    </section>

</section>

<section><title>Compiler 4.9.3</title>

    <section><title>Fixed Bugs and Malfunctions</title>
      <list>
        <item>
          <p>
	    Expressions such as <c>'B = is_integer(V), if B and B
	    -&gt; ok end'</c> would crash the compiler.</p>
          <p>
	    Own Id: OTP-11240</p>
        </item>
        <item>
          <p>
	    <c>compile:file2/2</c> with the option
	    <c>report_errors</c> could return ErrorInfo tuples with
	    only two elements, while the documentation says that the
	    ErrorInfo tuple always has three elements. Also updated
	    the documentation to add that the first element may be
	    '<c>none</c>' if no line number is applicable.</p>
          <p>
	    Own Id: OTP-11304 Aux Id: seq12412 </p>
        </item>
      </list>
    </section>


    <section><title>Improvements and New Features</title>
      <list>
        <item>
          <p>
	    Fix matching of floating point middle-endian machines.
	    Thanks to Johannes Weissl.</p>
          <p>
	    Own Id: OTP-11201</p>
        </item>
        <item>
          <p>
	    Restrict inlining of local fun references. Thanks to
	    Anthony Ramine.</p>
          <p>
	    Own Id: OTP-11211</p>
        </item>
        <item>
          <p>
	    Silence a misleading warning with some comprehensions.
	    Thanks to Anthony Ramine.</p>
          <p>
	    Own Id: OTP-11212</p>
        </item>
        <item>
          <p>
	    Forbid returning a match context in beam_validator.
	    Thanks to Anthony Ramine.</p>
          <p>
	    Own Id: OTP-11247</p>
        </item>
      </list>
    </section>

</section>

<section><title>Compiler 4.9.2</title>

    <section><title>Fixed Bugs and Malfunctions</title>
      <list>
        <item>
          <p>
	    Compiling functions with complex boolean operations in
	    guards could be very slow. (Thanks to Magnus Muller for
	    reporting this issue.)</p>
          <p>
	    Own Id: OTP-10939</p>
        </item>
        <item>
          <p>
	    Certain guard expressions used in a receive statement
	    could cause the compiler to crash.</p>
          <p>
	    Own Id: OTP-11119 Aux Id: seq12342 </p>
        </item>
      </list>
    </section>


    <section><title>Improvements and New Features</title>
      <list>
        <item>
          <p>
	    Fix optimization of some binary comprehensions. Thanks to
	    Anthony Ramine.</p>
          <p>
	    Own Id: OTP-11005</p>
        </item>
        <item>
          <p>
	    Use a set to store ref registers in beam_receive. Thanks
	    to Anthony Ramine.</p>
          <p>
	    Own Id: OTP-11069</p>
        </item>
        <item>
          <p>
	    Fix renaming of bs_put_string instructions. Thanks to
	    Anthony Ramine.</p>
          <p>
	    Own Id: OTP-11129</p>
        </item>
      </list>
    </section>

</section>

<section><title>Compiler 4.9.1</title>

    <section><title>Fixed Bugs and Malfunctions</title>
      <list>
        <item>
          <p>
	    The compiler would crash attempting to compile
	    expressions such as "element(2, not_tuple)".</p>
          <p>
	    Own Id: OTP-10794</p>
        </item>
        <item>
          <p>
	    Forbid multiple values in Core Erlang sequence arguments.
	    Thanks to José Valim and Anthony Ramine.</p>
          <p>
	    Own Id: OTP-10818</p>
        </item>
        <item>
          <p>
	    An unsafe optimization would cause the compiler to crash
	    with an internal error for certain complex code
	    sequences.</p>
          <p>
	    Own Id: OTP-10825 Aux Id: seq12247 </p>
        </item>
      </list>
    </section>


    <section><title>Improvements and New Features</title>
      <list>
        <item>
	    <p>Integers in expression that will give a floating point
	    result (such as "<c>X / 2</c>" will now be converted to
	    floating point at compile-time. (Suggested by Richard
	    O'Keefe.)</p>
	    <p>Identical floating points constans in a module will
	    now be coalesced to one entry in the constant pool.</p>
          <p>
	    Own Id: OTP-10788</p>
        </item>
      </list>
    </section>

</section>

<section><title>Compiler 4.9</title>

    <section><title>Improvements and New Features</title>
      <list>
        <item>
          <p>
	    The compiler optimizations have been polished, so that
	    the code quality will be slightly better in some cases.</p>
          <p>
	    Own Id: OTP-10193</p>
        </item>
        <item>
	    <p> Support for Unicode has been implemented. </p>
          <p>
	    Own Id: OTP-10302</p>
        </item>
        <item>
	    <p>Where necessary a comment stating encoding has been
	    added to Erlang files. The comment is meant to be removed
	    in Erlang/OTP R17B when UTF-8 becomes the default
	    encoding. </p>
          <p>
	    Own Id: OTP-10630</p>
        </item>
        <item>
          <p>
	    Fix some wrong warnings triggered by the option
	    inline_list_funcs. Thanks to Anthony Ramine.</p>
          <p>
	    Own Id: OTP-10690</p>
        </item>
        <item>
          <p>
	    Forbid local fun variables in Core Erlang guards. Thanks
	    to Anthony Ramine.</p>
          <p>
	    Own Id: OTP-10706</p>
        </item>
        <item>
          <p>
	    Binary syntax matches could cause an internal consistency
	    error in in the compiler. (Thanks to Viktor Sovietov for
	    reporting this bug.)</p>
          <p>
	    Own Id: OTP-10724</p>
        </item>
      </list>
    </section>

</section>

<section><title>Compiler 4.8.2</title>

    <section><title>Fixed Bugs and Malfunctions</title>
      <list>
        <item>
          <p>
	    Modules with very many functions would compile very
	    slowly.</p>
          <p>
	    Own Id: OTP-10123</p>
        </item>
        <item>
          <p>
	    <c>compile:forms/2</c> will now use a
	    {source,SourceFilePath} to set the source returned by
	    <c>module_info(compile)</c> (Thanks to José Valim)</p>
          <p>
	    Own Id: OTP-10150</p>
        </item>
        <item>
          <p>
	    A process which had enabled trap_exit would receive EXIT
	    messages after calling the compiler. (Thanks to Jeremy
	    Heater.)</p>
          <p>
	    Own Id: OTP-10171</p>
        </item>
        <item>
          <p>
	    Fix messages ordering with column numbers</p>
          <p>
	    Own Id: OTP-10183</p>
        </item>
        <item>
          <p>
	    sys_pre_expand: Fix BASE never being set</p>
          <p>
	    Commit a612e99fb5aaa934fe5a8591db0f083d7fa0b20a turned
	    module attributes from 2-tuples to 3-tuples but forgot to
	    update get_base/1, breaking BASE for parametric modules.</p>
          <p>
	    Own Id: OTP-10184</p>
        </item>
        <item>
          <p>
	    The compiler will now issue a warning if literal tuple
	    funs are used. For example, {erlang,is_tuple}(X) will now
	    generate a warning.</p>
          <p>
	    Own Id: OTP-10185</p>
        </item>
        <item>
          <p>
	    The compiler will now warn for illegal sizes for segments
	    in binary construction. For example,
	    &lt;&lt;X:(2.5)&gt;&gt; will now cause the compiler to
	    issue a warning.</p>
          <p>
	    Own Id: OTP-10197</p>
        </item>
        <item>
          <p>
	    Fix the erlc -MP flag</p>
          <p>
	    Because of a copy-and-paste error in erlc.c, the -MP flag
	    had the same effect as -MG. As a workaround, you had to
	    pass +makedep_phony to enable the MP option. This patch
	    makes -MP work as intended.</p>
          <p>
	    Own Id: OTP-10211</p>
        </item>
      </list>
    </section>

</section>

<section><title>Compiler 4.8.1</title>

    <section><title>Fixed Bugs and Malfunctions</title>
      <list>
        <item>
          <p>
	    In rare circumstance, the compiler could crash when
	    compiling a case statement. (Thanks to Hakan Mattsson.)</p>
          <p>
	    Own Id: OTP-9842</p>
        </item>
        <item>
	    <p>Calling a guard test (such as is_list/1) from the
	    top-level in a guard, would cause a compiler crash if
	    there was a local definition with the same name.
	    Corrected to reject the program with an error
	    message.</p>
          <p>
	    Own Id: OTP-9866</p>
        </item>
        <item>
	    <p>Using <c>get/1</c> in a <c>try</c> block could in some
	    cases cause an internal compiler error. (Thanks to Eric
	    Merritt.)</p>
          <p>
	    Own Id: OTP-9867</p>
        </item>
        <item>
          <p>
	    An unexported on_load function would not get run if the
	    module was compiled with the <c>inline</c> option.
	    (Thanks to Yiannis Tsiouris.)</p>
          <p>
	    Own Id: OTP-9910</p>
        </item>
        <item>
          <p>
	    Fixed a discrepancy in compile_info</p>
          <p>
	    The BEAM disassembler used the atom 'none' to signify the
	    absence of a compile_info chunk in a .beam file. This
	    clashed with the type declaration of the compile_info
	    field of a #beam_file{} record as containing a list. Now
	    [] signifies the absence of this chunk. This simplifies
	    the code and avoids a dialyzer warning.</p>
          <p>
	    Own Id: OTP-9917</p>
        </item>
        <item>
          <p>
	    Fix typo in `compile' doc: unmatched parenthesis (Thanks
	    to Ricardo Catalinas Jiménez)</p>
          <p>
	    Own Id: OTP-9919</p>
        </item>
        <item>
	    <p>In a <c>try</c>...<c>catch</c> statement that always
	    returned <c>false</c>, the compiler would remove calls to
	    BIFs that could not cause an exception (such as
	    <c>put/2</c>). Example of such code: <c>try put(K, V),
	    false catch _:_ -&gt; false end.</c></p>
          <p>
	    Own Id: OTP-9982</p>
        </item>
      </list>
    </section>

</section>

<section><title>Compiler 4.8</title>

    <section><title>Fixed Bugs and Malfunctions</title>
      <list>
        <item>
          <p>
	    Add '-callback' attributes in stdlib's behaviours</p>
          <p>
	    Replace the behaviour_info(callbacks) export in stdlib's
	    behaviours with -callback' attributes for all the
	    callbacks. Update the documentation with information on
	    the callback attribute Automatically generate
	    'behaviour_info' function from '-callback' attributes</p>
          <p>
	    'behaviour_info(callbacks)' is a special function that is
	    defined in a module which describes a behaviour and
	    returns a list of its callbacks.</p>
          <p>
	    This function is now automatically generated using the
	    '-callback' specs. An error is returned by lint if user
	    defines both '-callback' attributes and the
	    behaviour_info/1 function. If no type info is needed for
	    a callback use a generic spec for it. Add '-callback'
	    attribute to language syntax</p>
          <p>
	    Behaviours may define specs for their callbacks using the
	    familiar spec syntax, replacing the '-spec' keyword with
	    '-callback'. Simple lint checks are performed to ensure
	    that no callbacks are defined twice and all types
	    referred are declared.</p>
          <p>
	    These attributes can be then used by tools to provide
	    documentation to the behaviour or find discrepancies in
	    the callback definitions in the callback module.</p>
          <p>
	    Add callback specs into 'application' module in kernel
	    Add callback specs to tftp module following internet
	    documentation Add callback specs to inets_service module
	    following possibly deprecated comments</p>
          <p>
	    Own Id: OTP-9621</p>
        </item>
        <item>
          <p>
	    The calculation of the 'uniq' value for a fun (see
	    <c>erlang:fun_info/1</c>) was too weak and has been
	    strengthened. It used to be based on the only the code
	    for the fun body, but it is now based on the MD5 of the
	    BEAM code for the module.</p>
          <p>
	    Own Id: OTP-9667</p>
        </item>
      </list>
    </section>


    <section><title>Improvements and New Features</title>
      <list>
        <item>
	    <p>Variables are now now allowed in '<c>fun M:F/A</c>' as
	    suggested by Richard O'Keefe in EEP-23.</p>
	    <p>The representation of '<c>fun M:F/A</c>' in the
	    abstract format has been changed in an incompatible way.
	    Tools that directly read or manipulate the abstract
	    format (such as parse transforms) may need to be updated.
	    The compiler can handle both the new and the old format
	    (i.e. extracting the abstract format from a pre-R15 BEAM
	    file and compiling it using compile:forms/1,2 will work).
	    The <c>syntax_tools</c> application can also handle both
	    formats.</p>
          <p>
	    *** POTENTIAL INCOMPATIBILITY ***</p>
          <p>
	    Own Id: OTP-9643</p>
        </item>
        <item>
          <p>
	    <c>filename:find_src/1,2</c> will now work on stripped
	    BEAM files (reported by Per Hedeland). The HiPE compiler
	    will also work on stripped BEAM files. The BEAM compiler
	    will no longer include compilation options given in the
	    source code itself in <c>M:module_info(compile)</c>
	    (because those options will be applied anyway if the
	    module is re-compiled).</p>
          <p>
	    Own Id: OTP-9752</p>
        </item>
        <item>
	    <p>Inlining binary matching could cause an internal
	    compiler error. (Thanks to Rene Kijewski for reporting
	    this bug.)</p>
          <p>
	    Own Id: OTP-9770</p>
        </item>
      </list>
    </section>

</section>

<section><title>Compiler 4.7.5</title>

    <section><title>Fixed Bugs and Malfunctions</title>
      <list>
        <item>
          <p>
	    Compiler options given in the source code using a
	    <c>-compile()</c> attribute used to be included twice in
	    <c>Mod:module_info(compile)</c>. They are now only
	    included once at the beginning of the list of options.</p>
          <p>
	    Own Id: OTP-9534</p>
        </item>
        <item>
          <p>
	    beam_disasm: Handle stripped BEAM files</p>
          <p>
	    beam_disasm:file/1 would crash if asked to disassemble a
	    stripped BEAM file without an "Attr" chunk. (Thanks to
	    Haitao Li)</p>
          <p>
	    Own Id: OTP-9571</p>
        </item>
      </list>
    </section>

</section>

<section><title>Compiler 4.7.4</title>

    <section><title>Fixed Bugs and Malfunctions</title>
      <list>
        <item>
          <p>
	    If a variable is matched out in binary matching and used
	    as the size for a binary element, it would seem to be
	    unbound if used in a subsequent match operation. (Thanks
	    to Bernard Duggan.)</p>
          <p>
	    Own Id: OTP-9134</p>
        </item>
        <item>
	    <p>Eliminate incorrect warning in
	    <c>sys_core_fold</c></p>
          <p>
	    Own Id: OTP-9152</p>
        </item>
      </list>
    </section>

</section>

<section><title>Compiler 4.7.3</title>

    <section><title>Fixed Bugs and Malfunctions</title>
      <list>
        <item>
          <p>
	    The <c>-export_type()</c> directive is no longer included
	    among the attributes.</p>
          <p>
	    Own Id: OTP-8998</p>
        </item>
      </list>
    </section>


    <section><title>Improvements and New Features</title>
      <list>
        <item>
          <p>
	    The maximum number of allowed arguments for an Erlang
	    function has been lowered from 256 to 255, so that the
	    number of arguments can now fit in a byte.</p>
          <p>
	    Own Id: OTP-9049</p>
        </item>
        <item>
          <p>
	    Dependency generation for Makefiles has been added to the
	    compiler and erlc. See the manual pages for
	    <c>compile</c> and <c>erlc</c>. (Thanks to Jean-Sebastien
	    Pedron.)</p>
          <p>
	    Own Id: OTP-9065</p>
        </item>
      </list>
    </section>

</section>

<section><title>Compiler 4.7.2</title>

    <section><title>Fixed Bugs and Malfunctions</title>
      <list>
        <item>
          <p>
	    Two compiler bugs (that would cause the compiler to
	    terminate) reported by Christopher Williams have been
	    fixed.</p>
          <p>
	    Own Id: OTP-8949</p>
        </item>
      </list>
    </section>


    <section><title>Improvements and New Features</title>
      <list>
        <item>
	    <p>The compiler would translate binary comprehensions
	    containing tail segments in a way that would would
	    confuse Dialyzer. For instance:</p>
	    <p><c>[42 || &lt;&lt;_:8/integer, _/bits&gt;&gt; &lt;=
	    Bits]</c></p>
          <p>
	    would produce a Dialyzer warning.</p>
          <p>
	    Own Id: OTP-8864</p>
        </item>
        <item>
          <p>
	    Code such as <c>foo(A) -&gt; &lt;&lt;A:0&gt;&gt;</c>
	    would crash the compiler.</p>
          <p>
	    Own Id: OTP-8865</p>
        </item>
        <item>
          <p>
	    The compiler could fail with an internal error when
	    variables were exported from a receive block but the
	    return value of the receive block were not used. (Thanks
	    to Jim Engquist for reporting this error.)</p>
          <p>
	    Own Id: OTP-8888</p>
        </item>
      </list>
    </section>

</section>

<section><title>Compiler 4.7.1</title>

    <section><title>Improvements and New Features</title>
      <list>
        <item>
          <p>
	    Eliminated warnings for auto-imported BIF clashes.</p>
          <p>
	    Own Id: OTP-8840</p>
        </item>
      </list>
    </section>

</section>

<section><title>Compiler 4.7</title>

    <section><title>Fixed Bugs and Malfunctions</title>
      <list>
        <item>
          <p>
	    Several problems in the inliner have been fixed.</p>
          <p>
	    Own Id: OTP-8552</p>
        </item>
      </list>
    </section>


    <section><title>Improvements and New Features</title>
      <list>
        <item>
          <p>
	    The module binary from EEP31 (and EEP9) is implemented.</p>
          <p>
	    Own Id: OTP-8217</p>
        </item>
        <item>
	    <p>Local and imported functions now override the
	    auto-imported BIFs when the names clash. The pre R14
	    behaviour was that auto-imported BIFs would override
	    local functions. To avoid that old programs change
	    behaviour, the following will generate an error:</p>
	    <list><item><p>Doing a call without explicit module name
	    to a local function having a name clashing with the name
	    of an auto-imported BIF that was present (and
	    auto-imported) before OTP R14A</p></item>
	    <item><p>Explicitly importing a function having a name
	    clashing with the name of an autoimported BIF that was
	    present (and autoimported) before OTP R14A</p></item>
	    <item><p>Using any form of the old compiler directive
	    <c>nowarn_bif_clash</c></p></item> </list> <p>If the BIF
	    was added or auto-imported in OTP R14A or later,
	    overriding it with an import or a local function will
	    only result in a warning,</p> <p>To resolve clashes, you
	    can either use the explicit module name <c>erlang</c> to
	    call the BIF, or you can remove the auto-import of that
	    specific BIF by using the new compiler directive
	    <c>-compile({no_auto_import,[F/A]}).</c>, which makes all
	    calls to the local or imported function without explicit
	    module name pass without warnings or errors.</p> <p>The
	    change makes it possible to add auto-imported BIFs
	    without breaking or silently changing old code in the
	    future. However some current code ingeniously utilizing
	    the old behaviour or the <c>nowarn_bif_clash</c> compiler
	    directive, might need changing to be accepted by the
	    compiler.</p>
          <p>
	    *** POTENTIAL INCOMPATIBILITY ***</p>
          <p>
	    Own Id: OTP-8579</p>
        </item>
        <item>
	    <p>The undocumented, unsupport, and deprecated function
	    <c>lists:flat_length/1</c> has been removed.</p>
          <p>
	    Own Id: OTP-8584</p>
        </item>
        <item>
	    <p>Nested records can now be accessed without
	    parenthesis. See the Reference Manual for examples.
	    (Thanks to YAMASHINA Hio and Tuncer Ayaz.)</p>
          <p>
	    Own Id: OTP-8597</p>
        </item>
        <item>
	    <p>It is now possible to suppress the warning in code
	    such as "<c>list_to_integer(S), ok</c>" by assigning the
	    ignored value "_" like this: "<c>_ = list_to_integer(S),
	    ok</c>".</p>
          <p>
	    Own Id: OTP-8602</p>
        </item>
        <item>
	    <p><c>receive</c> statements that can only read out a
	    newly created reference are now specially optimized so
	    that it will execute in constant time regardless of the
	    number of messages in the receive queue for the process.
	    That optimization will benefit calls to
	    <c>gen_server:call()</c>. (See <c>gen:do_call/4</c> for
	    an example of a receive statement that will be
	    optimized.)</p>
          <p>
	    Own Id: OTP-8623</p>
        </item>
        <item>
	    <p>The compiler optimizes record operations better.</p>
          <p>
	    Own Id: OTP-8668</p>
        </item>
      </list>
    </section>

</section>

<section><title>Compiler 4.6.5</title>

    <section><title>Fixed Bugs and Malfunctions</title>
      <list>
        <item>
          <p>
	    Using complex boolean expressions in ifs could cause the
	    compiler to either crash or teminate with an internal
	    error. (Thanks to Simon Cornish.)</p>
          <p>
	    Own Id: OTP-8338</p>
        </item>
        <item>
	    <p>Bit string comprehensions can now be used in
	    parameterized modules. (Thanks to Jebu Ittiachen.)</p>
          <p>
	    Own Id: OTP-8447</p>
        </item>
      </list>
    </section>


    <section><title>Improvements and New Features</title>
      <list>
        <item>
          <p>
	    The expected return value for an on_load function has
	    been changed. (See the section about code loading in the
	    Reference manual.)</p>
          <p>
	    *** POTENTIAL INCOMPATIBILITY ***</p>
          <p>
	    Own Id: OTP-8339</p>
        </item>
        <item>
          <p>
	    In rare circumstances when using garbaging collecting
	    guard BIFs, the validation pass (beam_validator) would
	    signal that the code was unsafe, when it in fact was
	    correct. (Thanks to Kiran Khaladkar.)</p>
          <p>
	    Own Id: OTP-8378</p>
        </item>
        <item>
          <p>
	    The <c>-Werror</c> option for <c>erlc</c> and the
	    compiler option <c>warnings_as_errors</c> will cause
	    warnings to be treated as errors. (Thanks to Christopher
	    Faulet.)</p>
          <p>
	    Own Id: OTP-8382</p>
        </item>
        <item>
	    <p>Macros overloading has been implemented. (Thanks to
	    Christopher Faulet.)</p>
          <p>
	    Own Id: OTP-8388</p>
        </item>
      </list>
    </section>

</section>

<section><title>Compiler 4.6.4</title>

    <section><title>Fixed Bugs and Malfunctions</title>
      <list>
        <item>
	    <p>The compiler's 'E' option now works with modules with
	    types and specifications.</p>
          <p>
	    Own Id: OTP-8238 Aux Id: OTP-8150 </p>
        </item>
        <item>
          <p>
	    Certain uses of binary matching in a
	    <c>begin</c>-<c>end</c> in a list comprehension could
	    cause the compiler to crash or generate incorrect code.</p>
          <p>
	    Own Id: OTP-8271</p>
        </item>
      </list>
    </section>


    <section><title>Improvements and New Features</title>
      <list>
        <item>
          <p>
	    The documentation is now built with open source tools
	    (xsltproc and fop) that exists on most platforms. One
	    visible change is that the frames are removed.</p>
          <p>
	    Own Id: OTP-8201</p>
        </item>
        <item>
          <p>
	    The compiler could crash if invalid calls to is_record/2
	    was used in (for example) a list comprehension. (Thanks
	    to Tobias Lindahl.)</p>
          <p>
	    Own Id: OTP-8269</p>
        </item>
        <item>
	    <p>The -on_load() directive can be used to run a function
	    when a module is loaded. It is documented in the section
	    about code loading in the Reference Manual.</p>
          <p>
	    Own Id: OTP-8295</p>
        </item>
      </list>
    </section>

</section>

<section><title>Compiler 4.6.3</title>

    <section><title>Improvements and New Features</title>
      <list>
        <item>
	    <p>Corrected liveness optimization to eliminate a
	    compiler crash that could occur when compiling bit syntax
	    construction code. (Thanks to Mikage Sawatari.)</p>
	    <p>Calling BIFs such as <c>length/1</c> in guard context
	    in a try/catch block could cause a compiler crash.
	    (Thanks to Paul Fisher.)</p>
	    <p>Using filter expressions containing <c>andalso</c> or
	    <c>orelse</c> in a list comprehension could cause a
	    compiler crash. (Thanks to Martin Engström.)</p>
          <p>
	    Own Id: OTP-8054</p>
        </item>
        <item>
          <p>
	    A guard with nested 'not' operators could cause the
	    compiler to crash. (Thanks to Tuncer Ayaz.)</p>
          <p>
	    Own Id: OTP-8131</p>
        </item>
      </list>
    </section>

</section>

<section><title>Compiler 4.6.2</title>

    <section><title>Fixed Bugs and Malfunctions</title>
      <list>
        <item>
          <p>
	    The compiler would crash while compiling certain complex
	    function bodies containing <c>receive after</c> due to a
	    bug in the jump optimizer (a label that had only had
	    backward references could still be removed). (Thanks to
	    Vincent de Phily.)</p>
          <p>
	    Own Id: OTP-7980</p>
        </item>
      </list>
    </section>

</section>

<section><title>Compiler 4.6.1</title>

    <section><title>Fixed Bugs and Malfunctions</title>
      <list>
        <item>
          <p>
	    Miscellaneous minor bugs fixed.</p>
          <p>
	    Own Id: OTP-7937</p>
        </item>
      </list>
    </section>


    <section><title>Improvements and New Features</title>
      <list>
        <item>
          <p>
	    There will be more efficient code if there is a clause
	    that matches the empty binary and no other clauses that
	    matches non-empty binaries.</p>
          <p>
	    Own Id: OTP-7924</p>
        </item>
        <item>
	    <p>There is new option to allow a module to have a module
	    name other than the filename. Do not use it unless you
	    know what you are doing.</p>
          <p>
	    Own Id: OTP-7927</p>
        </item>
      </list>
    </section>

</section>

<section><title>Compiler 4.6.0.1</title>

    <section><title>Fixed Bugs and Malfunctions</title>
      <list>
        <item>
            <p>Using <c>andalso</c>/<c>orelse</c> or record access in
            a <c>try</c>...<c>catch</c> could cause a compiler
            crash.</p>
            <p>Som large and complex functions could require
            extremely long compilation times (hours or days).</p>
          <p>
            Own Id: OTP-7905</p>
        </item>
      </list>
    </section>

</section>

<section><title>Compiler 4.6</title>

    <section><title>Fixed Bugs and Malfunctions</title>
      <list>
        <item>
          <p>
	    For some complex guards which used
	    <c>andalso</c>/<c>orelse</c>, the compiler would crash.
	    (Thanks to Hunter Morris.)</p>
          <p>
	    Own Id: OTP-7679</p>
        </item>
        <item>
          <p>
	    Code that (incorrectly) used the the value of nested
	    applications of <c>setelement/3</c> in bit syntax
	    construction could crash the compiler.</p>
          <p>
	    Own Id: OTP-7690</p>
        </item>
        <item>
	    <p>Modules containing huge integers (consisting of
	    several hundreds of thousands of digits or more) could be
	    slow to compile. This problem has been corrected.</p>
          <p>
	    Own Id: OTP-7707 Aux Id: seq11129 </p>
        </item>
        <item>
	    <p>If the generator in a list comprehension is given a
	    non-list term, there will now be <c>function_clause</c>
	    exception instead of a <c>case_clause</c> exception (as
	    it was in all releases before R12B).</p>
          <p>
	    Own Id: OTP-7844</p>
        </item>
      </list>
    </section>


    <section><title>Improvements and New Features</title>
      <list>
        <item>
          <p>
	    The compiler could crash if the size for a binary segment
	    in matching was a complex literal such as binary or
	    tuple.</p>
          <p>
	    Own Id: OTP-7650</p>
        </item>
        <item>
          <p>
	    The compiler generates more compact and faster code for
	    matching of complex constants (such as constant lists and
	    tuples).</p>
          <p>
	    Own Id: OTP-7655</p>
        </item>
        <item>
          <p>
	    The undocumented, unsupported, and deprecated guard BIF
	    <c>is_constant/1</c> has been removed.</p>
          <p>
	    *** INCOMPATIBILITY with R12B ***</p>
          <p>
	    Own Id: OTP-7673</p>
        </item>
        <item>
	    <p>The compiler generates better code for many guard
	    expressions, and especially for guards that use
	    <c>andalso</c>/<c>orelse</c> or record fields.</p>
	    <p>(In technical terms, <c>andalso</c>/<c>orelse</c> in a
	    guard would case the creation of a stack frame and saving
	    of all x registers that could potentially be alive after
	    the guard and restoring all x registers before leaving
	    the guard. For certain guards, far too many x registers
	    were saved and subsequently restored. In this version of
	    the compiler, no stack frame is created and no x
	    registers are saved and restored.)</p>
          <p>
	    Own Id: OTP-7718</p>
        </item>
        <item>
	    <p>The default size for the resulting binary created by a
	    binary comprehension was 64Kb in R12B (it would grow if
	    needed). This was often far too much. In this release,
	    the default is changed to 256 bytes. Furthermore, for
	    most binary comprehensions without filters, the exact
	    size of the resulting binary can be calculated beforehand
	    and the compiler now generates code that does that
	    calculation.</p>
          <p>
	    Own Id: OTP-7737</p>
        </item>
        <item>
	    <p>The short-circuit operators <c>andalso</c> and
	    <c>orelse</c> no longer guarantees that their second
	    argument is either <c>true</c> or <c>false</c>. As a
	    consequence, <c>andalso</c>/<c>orelse</c> are now
	    tail-recursive.</p>
          <p>
	    *** POTENTIAL INCOMPATIBILITY ***</p>
          <p>
	    Own Id: OTP-7748</p>
        </item>
        <item>
	    <p>The compiler will refuse to a compile file where the
	    module name in the file differs from the output file
	    name.</p>
	    <p>When compiling using <c>erlc</c>, the current working
	    directory will no be included in the code path (unless
	    explicitly added using "-pa .").</p>
          <p>
	    *** POTENTIAL INCOMPATIBILITY ***</p>
          <p>
	    Own Id: OTP-7793</p>
        </item>
        <item>
	    <p>There will no longer be any warnings for list
	    comprehensions without generators, as such list
	    comprehension have turned out to be useful.</p>
          <p>
	    Own Id: OTP-7846</p>
        </item>
        <item>
	    <p>Warnings for obsolete guard tests are now turned on.
	    (That is, writing <c>list(L)</c> in a guard instead of
	    <c>is_list(L)</c> will generate a warning.)</p>
	    <p>The warnings can be turned off using the
	    <c>nowarn_obsolete_guard</c> option.</p>
          <p>
	    Own Id: OTP-7850</p>
        </item>
        <item>
	    <p>The copyright notices have been updated.</p>
          <p>
	    Own Id: OTP-7851</p>
        </item>
        <item>
	    <p>If a module contains an exported function with the
	    same name as an auto-imported BIF (such as
	    <c>length/1</c>), any calls to the BIF must have an
	    explicit <c>erlang:</c> prefix, or there will be a
	    compilation error (such calls would only generate a
	    warning in previous releases).</p>
	    <p>(The reason for the change is to avoid breaking code
	    in a future major release, R14 or R15, in which we plan
	    to make calls without a module prefix always call the
	    local function in the same module even if there is an
	    auto-imported BIF with the same name.)</p>
          <p>
	    *** POTENTIAL INCOMPATIBILITY ***</p>
          <p>
	    Own Id: OTP-7873</p>
        </item>
      </list>
    </section>

</section>

<section><title>Compiler 4.5.5</title>

    <section><title>Fixed Bugs and Malfunctions</title>
      <list>
        <item>
	    <p>Matching on a zero-width segment in the bit syntax
	    would crash the compiler. (Thanks to Will.)</p>
          <p>
	    Own Id: OTP-7591</p>
        </item>
      </list>
    </section>


    <section><title>Improvements and New Features</title>
      <list>
        <item>
          <p>
	    In bit syntax expressions which started with a binary
	    segment, and was followed by at least two segments of
	    variable size, too little space could be allocated for
	    the binary, leading to memory corruption.</p>
          <p>
	    Own Id: OTP-7556</p>
        </item>
        <item>
	    <p>In user-defined attributes, <c>Name/Arity</c> is now
	    allowed and will be translated to <c>{Name,Arity}</c>.
	    (An implementation of EEP-24 by Richard O'Keefe.)</p>
	    <p>The <c>module_info/{0,1}</c> functions automatically
	    inserted into each compiled modules are now documented in
	    the Modules section in the Reference Manual.</p>
          <p>
	    Own Id: OTP-7586</p>
        </item>
      </list>
    </section>

</section>

<section><title>Compiler 4.5.4</title>

    <section><title>Improvements and New Features</title>
      <list>
        <item>
          <p>
	    Certain complex bit syntax matching operations matching
	    out binaries and having several clauses could give
	    incorrect results (the matched out binaries were too
	    short). (Thanks to Christian von Roques for bug report
	    and correction.)</p>
          <p>
	    Own Id: OTP-7498</p>
        </item>
      </list>
    </section>

</section>

<section><title>Compiler 4.5.3</title>

    <section><title>Improvements and New Features</title>
      <list>
        <item>
          <p>
	    New option <c>warn_export_all</c> to warn for a module
	    using <c>export_all</c>. (Thanks to Richard Carlsson.)</p>
          <p>
	    Own Id: OTP-7392</p>
        </item>
      </list>
    </section>

</section>

<section><title>Compiler 4.5.2.1</title>

    <section><title>Fixed Bugs and Malfunctions</title>
      <list>
        <item>
          <p>
            In rare circumstances, the length/1 BIF (and a few other
            guard BIFs) would seem to return an incorrect value (of
            any type).</p>
          <p>
            Own Id: OTP-7345 Aux Id: seq10962 </p>
        </item>
      </list>
    </section>

</section>
<section><title>Compiler 4.5.2</title>

    <section><title>Fixed Bugs and Malfunctions</title>
      <list>
        <item>
	    <p>A bug in the old inliner has been fixed. Some
	    undocumented functionality has been removed.</p>
          <p>
	    Own Id: OTP-7223</p>
        </item>
        <item>
	    <p>Matching several binary patterns in parallel using the
	    '=' operator is not allowed (an implementation
	    limitation), but the compiler did not reject all such
	    attempts (depending on the patterns, the generated code
	    might or might not work correctly). Now the compiler
	    rejects all binary patterns joined by '='.</p>
          <p>
	    Own Id: OTP-7227</p>
        </item>
        <item>
	    <p>Complex combinations of record operations and binary
	    matching could cause the compiler to crash. (Thanks to
	    Vladimir Klebansky.)</p>
          <p>
	    Own Id: OTP-7233</p>
        </item>
        <item>
          <p>
	    In rare circumstances, mixing binary matching clauses
	    with clauses matching other data types, the compiler
	    could crash.</p>
          <p>
	    Own Id: OTP-7240 Aux Id: seq10916 </p>
        </item>
      </list>
    </section>

</section>

<section><title>Compiler 4.5.1.1</title>

    <section><title>Fixed Bugs and Malfunctions</title>
      <list>
        <item>
          <p>
	    Corrected a compiler bug that could cause a complex
	    binary matching operation to fail when it shouldn't.
	    (Thanks to Tomas Stejskal.)</p>
          <p>
	    Own Id: OTP-7188</p>
        </item>
        <item>
          <p>
	    In unusual circumstances, the environment for a fun could
	    bind wrong values.</p>
          <p>
	    Own Id: OTP-7202 Aux Id: seq10887 </p>
        </item>
        <item>
	    <p>Long sequences of list comprehensions without
	    generators joined by the '++' operator would cause a code
	    expansion explosion, which could cause the compiler to
	    run out of memory. To resolve this problem, in
	    '<c>[...||...]++Expr</c>', <c>Expr</c> is now evaluated
	    before the list comprehension. This change <em>is</em>
	    backwards compatible (see the following note about
	    evaluation order if you have doubts).</p>
	    <p>Note about evaluation order: The Reference manual says
	    that subexpressions are evaluated <em>in any order</em>
	    before the expression itself. Therefore, in an expression
	    such as '<c>LeftExpr++RightExpr</c>', you should not
	    depend on <c>LeftExpr</c> being evaluated before
	    <c>RightExpr</c> or vice versa. The evaluation order is
	    only important if the expressions contains and/or depends
	    on operations with side-effects, such as message passing
	    or ETS operations.</p>
          <p>
	    Own Id: OTP-7206</p>
        </item>
      </list>
    </section>

</section>


<section><title>Compiler 4.5.1</title>

    <section><title>Fixed Bugs and Malfunctions</title>
      <list>
        <item>
          <p>
	    A match expression inside a function call could cause a
	    false "a term is constructed but never used" warning.</p>
          <p>
	    Own Id: OTP-7018 Aux Id: seq10824 </p>
        </item>
        <item>
	    <p>The compiler could crash if a binary tail was matched
	    out, and then used in a binary append operation. (Thanks
	    to Oleg Avdeev.)</p>
	    <p>Similarly, the compiler could crash if a binary tail
	    was matched out, and then used (incorrectly) in binary
	    construction in an integer field. (Thanks to Fredrik
	    Svahn.) Or was incorrectly used in a float field. Or was
	    used in a binary field with a given length. (Thanks to
	    Chih - Wei Yu.) </p>
          <p>
	    Own Id: OTP-7022</p>
        </item>
        <item>
          <p>
	    Matching an empty binary in a record and then using the
	    same record again could cause a compiler crash. (Thanks
	    to Fredrik Thulin.)</p>
          <p>
	    Own Id: OTP-7029</p>
        </item>
        <item>
	    <p>In rare circumstances, constants containing floating
	    points and integers could be confused. Example:</p>
	    <p><c>f(a) -> [1]; f(b) -> [1.0].</c></p>
	    <p>Both <c>f(a)</c> and <c>f(b)</c> would return
	    <c>[1]</c>.</p>
          <p>
	    Own Id: OTP-7073</p>
        </item>
        <item>
	    <p>Some bit syntax code such as</p>
	    <p><c>matching d(_,&lt;$lt;$gt;$gt;) -> one; d(0,&lt;$lt;D$gt;$gt;)
	    ->two.</c></p>
	    <p>could crash the compiler. (Thanks to Simon
	    Cornish.)</p>
          <p>
	    Own Id: OTP-7094</p>
        </item>
        <item>
          <p>
	    In unusual circumstances, a call to a fun could fail due
	    to an unsafe optimization. (Thanks to Simon Cornish.)</p>
          <p>
	    Own Id: OTP-7102</p>
        </item>
        <item>
          <p>
	    Bit syntax matching with a guard containing two or more
	    uses of andalso/orelse could cause the compiler to crash.
	    (Thanks to Mateusz Berezecki.)</p>
          <p>
	    Own Id: OTP-7113</p>
        </item>
        <item>
          <p>
	    This was only a problem if you generated or wrote your
	    own Core Erlang code: The Core Erlang optimizer code
	    could move nested calls such as
	    <c>erlang:'$lt;'(erlang:length(L), 2)</c> as case expression
	    into a guard, which would change the semantics. (Thanks
	    to Robert Virding.)</p>
          <p>
	    Own Id: OTP-7117</p>
        </item>
      </list>
    </section>


    <section><title>Improvements and New Features</title>
      <list>
        <item>
          <p>
	    The compiler could generate suboptimal code for record
	    updates if the record update code consisted of multiple
	    source code lines.</p>
          <p>
	    Own Id: OTP-7101</p>
        </item>
      </list>
    </section>

</section>

<section><title>Compiler 4.5</title>

    <section><title>Fixed Bugs and Malfunctions</title>
      <list>
        <item>
	    <p>The compiler used to allow that a binary field without
	    size could be used in other positions than at the end in
	    bit syntax pattern. For instance,
	    <c><![CDATA[<<B/binary,EmptyBinary/binary>> = Bin]]></c>
	    used to compile, but now the compilation will fail with
	    an an error message.</p>
	    <p>Also, it is now longer permitted to give a literal
	    string in a binary pattern a type or a size; for
	    instance, <c><![CDATA[<<"abc"/binary>> = Bin]]></c> will
	    no longer compile. (In previous releases, there would
	    always be a <c>badmatch</c> exception at run-time.)</p>
          <p>
	    Own Id: OTP-6885</p>
        </item>
      </list>
    </section>


    <section><title>Improvements and New Features</title>
      <list>
        <item>
          <p>
	    Bitstrings (bit-level) binaries and binary comprehensions
	    are now part of the language. See the Reference Manual.</p>
          <p>
	    Own Id: OTP-6558</p>
        </item>
        <item>
          <p>
	    The '<c>compressed</c>' option for the compiler has been
	    documented.</p>
          <p>
	    Own Id: OTP-6801</p>
        </item>
        <item>
	    <p>If the value of a list comprehension is not used, such
	    as in '<c>[do_something(X) || X &lt;- List], ok</c>', a
	    result list will no longer be built. For more details,
	    see the Efficiency Guide.</p>
	    <p>If the value of an expression is not used, and the
	    expression has no side effects except for possibly
	    throwing an exception, a warning will be generated.
	    Examples: '<c>self(),ok</c>' and
	    '<c>{error,Reason},ok</c>'.</p>
          <p>
	    Own Id: OTP-6824</p>
        </item>
        <item>
          <p>
	    Three new functions have been added to the <c>compile</c>
	    module: <c>noenv_file/2</c>, <c>noenv_forms/2</c>, and
	    <c>noenv_output_generated/1</c>.</p>
          <p>
	    Own Id: OTP-6829</p>
        </item>
        <item>
	    <p>Many bit syntax operations, both construction and
	    matching, are faster. For further information, see the
	    Efficiency Guide.</p>
          <p>
	    Own Id: OTP-6838</p>
        </item>
        <item>
	    <p>Literal lists, tuples, and binaries are no longer
	    constructed at run-time as they used to be, but are
	    stored in a per-module constant pool. Literals that are
	    used more than once are stored only once.</p>
	    <p>This is not a change to the language, only in the
	    details of its implementation. Therefore, the
	    implications of this change is described in the
	    Efficiency Guide.</p>
	    <p>Example 1: In the expression <c>element(BitNum-1,
	    {1,2,4,8,16,32,64,128})</c>, the tuple used to be
	    constructed every time the expression was executed, which
	    could be detrimental to performance in two ways if the
	    expression was executed in a loop: the time to build the
	    tuple itself and the time spent in garbage collections
	    because the heap filled up with garbage faster.</p>
	    <p>Example 2: Literal strings, such as <c>"abc"</c>, used
	    to be stored in the compiled code compactly as a byte
	    string and expanded to a list at run-time. Now all
	    strings will be stored expanded to lists (such as
	    <c>[$a,$b,$c]</c>) in the constant pool. That means that
	    the string will be faster to use at run-time, but that it
	    will require more space even when not used. If space is
	    an issue, you might want to use binary literals (that is,
	    <c>&lt;&lt;"abc"&lt;&lt;</c>) instead of string literals for
	    infrequently used long strings (such as error
	    messages).</p>
          <p>
	    Own Id: OTP-6850</p>
        </item>
        <item>
          <p>
	    Recursive calls now usually consume less stack than in
	    R11B. See the Efficiency Guide.</p>
          <p>
	    Own Id: OTP-6862 Aux Id: seq10746 </p>
        </item>
        <item>
	    <p>Two new guard BIFs have been introduced as a
	    recommended replacement for <c>size/1</c>. (The
	    <c>size/1</c> BIF will be removed no earlier than in
	    R14B.) The BIFs are <c>tuple_size/1</c> to calculate the
	    size of a tuple and <c>byte_size/1</c> to calculate the
	    number of bytes needed for the contents of the binary or
	    bitstring (rounded up to the nearest number of bytes if
	    necessary).</p>
	    <p>There is also a new <c>bit_size/1</c> BIF that returns
	    the exact number of bits that a binary or bitstring
	    contains.</p>
          <p>
	    Own Id: OTP-6902</p>
        </item>
        <item>
          <p>
	    The two internal functions <c>erl_bifs:is_bif/3</c> and
	    <c>erl_bifs:is_guard/3</c> have been removed. They were
	    unsupported, undocumented, and unmaintained.</p>
          <p>
	    Own Id: OTP-6966</p>
        </item>
      </list>
    </section>

</section>

  <section>
    <title>Compiler 4.4.5</title>

    <section>
      <title>Fixed Bugs and Malfunctions</title>
      <list type="bulleted">
        <item>
          <p>The compiler would crash if you tried to combine to
            non-list literals with '<c><![CDATA[++]]></c>' (for instance,
            <c><![CDATA[an_atom++"string"]]></c>).</p>
          <p>Own Id: OTP-6630 Aux Id: seq10635 </p>
        </item>
      </list>
    </section>

    <section>
      <title>Improvements and New Features</title>
      <list type="bulleted">
        <item>
          <p>Minor Makefile changes.</p>
          <p>Own Id: OTP-6689</p>
        </item>
      </list>
    </section>
  </section>

  <section>
    <title>Compiler 4.4.4</title>

    <section>
      <title>Fixed Bugs and Malfunctions</title>
      <list type="bulleted">
        <item>
          <p>Incorrect code could be generated for bit syntax matching
            if the old inliner was used with aggressive settings.</p>
          <p>Own Id: OTP-6461</p>
        </item>
      </list>
    </section>
  </section>

  <section>
    <title>Compiler 4.4.3</title>

    <section>
      <title>Fixed Bugs and Malfunctions</title>
      <list type="bulleted">
        <item>
          <p>The R10B compiler could generate unsafe
            <c><![CDATA[bs_save/bs_restore]]></c> instructions that could cause
            memory corruption. (The R11B compiler does not have that
            problem.) The erlang emulator will now refuse to load
            R10B-compiled modules that contain such unsafe
            <c><![CDATA[bs_save/bs_restore]]></c> instructions. In addition, the
            beam_validator module in the compiler will also reject
            such instructions (in case it is used to validate R10B
            code). (Thanks to Matthew Reilly.)</p>
          <p>Own Id: OTP-6386</p>
        </item>
      </list>
    </section>

    <section>
      <title>Improvements and New Features</title>
      <list type="bulleted">
        <item>
          <p>Directives for parse transforms that have been run are
            now removed from the abstract code stored when the
            debug_info option is given, to prevent the parse
            transforms to be run again.</p>
          <p>Own Id: OTP-5344</p>
        </item>
        <item>
          <p>Minor improvements in code generation for some guards
            expression involving boolean expressions.</p>
          <p>Own Id: OTP-6347</p>
        </item>
      </list>
    </section>
  </section>

  <section>
    <title>Compiler 4.4.2.1</title>

    <section>
      <title>Fixed Bugs and Malfunctions</title>
      <list type="bulleted">
        <item>
          <p>The compiler could generate incorrect code for bit syntax
            matching consisting of several clauses.</p>
          <p>Own Id: OTP-6392 Aux Id: seq10539 </p>
        </item>
      </list>
    </section>
  </section>

  <section>
    <title>Compiler 4.4.2</title>

    <section>
      <title>Fixed Bugs and Malfunctions</title>
      <list type="bulleted">
        <item>
          <p>Defining a fun itself containing a fun in an
            <c><![CDATA[after]]></c> block of a <c><![CDATA[try]]></c> would cause the
            compiler to crash or generate incorrect code. (Thanks to
            Tim Rath.)</p>
          <p>Shorter compilation times for modules containing with
            an extreme number of functions (10000 functions or more).</p>
          <p>(The compiled could generate deprecated instructions
            for certain bit syntax matching operations.)</p>
          <p>Own Id: OTP-6212 Aux Id: seq10446 </p>
        </item>
        <item>
          <p>Fixed several bugs that would cause warnings to be shown
            without file name and line number.</p>
          <p>Own Id: OTP-6260 Aux Id: seq10461 </p>
        </item>
      </list>
    </section>

    <section>
      <title>Improvements and New Features</title>
      <list type="bulleted">
        <item>
          <p>The <c><![CDATA[strict_record_tests]]></c> option is now default;
            that is, reading a field from a record using the
            <c><![CDATA[Record#record_tag.field]]></c> syntax will fail if
            <c><![CDATA[Record]]></c> is not a record of the correct type.</p>
          <p>If necessary, the record tests can be turned off by
            giving the <c><![CDATA[no_strict_record_tests]]></c> option. To avoid
            editing Makefiles, the environment variable
            <c><![CDATA[ERL_COMPILER_OPTIONS]]></c> can be set to
            "<c><![CDATA[no_strict_record_tests]]></c>".</p>
          <p>The <c><![CDATA[no_strict_record_tests]]></c> option will probably
            be removed in the R12B release.</p>
          <p>*** POTENTIAL INCOMPATIBILITY ***</p>
          <p>Own Id: OTP-6294</p>
        </item>
      </list>
    </section>
  </section>

  <section>
    <title>Compiler 4.4.1</title>

    <section>
      <title>Fixed Bugs and Malfunctions</title>
      <list type="bulleted">
        <item>
          <p>The compiler used to crash if a module contained code
            similar to '<c><![CDATA[fun(1=0) -> ok end]]></c>'. (Thanks to
            Richard Carlsson.)</p>
          <p>The compiler would spend really long time compiling
            bit syntax expressions such as
            '<c><![CDATA[<<1:(50*1024*1024)>>]]></c>' and produce a huge .beam
            file. Corrected.</p>
          <p>The compiler would compile list comprehensions with
            many generators really, really slow. (Thanks to Thomas
            Raes.)</p>
          <p>Module attributes would be stored in reverse order
            compared to the order in the source code. (Thus,
            <c><![CDATA[M:module_info(attributes)]]></c> would also return the
            attributes in reversed order.)</p>
          <p>Defining a fun in an <c><![CDATA[after]]></c> block of a
            <c><![CDATA[try]]></c> would cause the compiler to crash or generate
            incorrect code. (Thanks to Martin Bjorklund.)</p>
          <p>The combination of binary pattern and a guard with
            andalso/orelse could cause the compiler to crash.</p>
          <p>Own Id: OTP-6121 Aux Id: seq10400 </p>
        </item>
      </list>
    </section>
  </section>

  <section>
    <title>Compiler 4.4</title>

    <section>
      <title>Fixed Bugs and Malfunctions</title>
      <list type="bulleted">
        <item>
          <p>When a <c><![CDATA[.hrl]]></c> file is included using
            <c><![CDATA[-include_lib]]></c>, the include path is temporarily
            updated to include the directory the <c><![CDATA[.hrl]]></c> file was
            found in, which will allow that <c><![CDATA[.hrl]]></c> file to itself
            include files from the same directory using
            <c><![CDATA[-include]]></c>. (Thanks to Richard Carlsson.)</p>
          <p>Own Id: OTP-5944</p>
        </item>
      </list>
    </section>

    <section>
      <title>Improvements and New Features</title>
      <list type="bulleted">
        <item>
          <p>The <c><![CDATA[andalso]]></c> and <c><![CDATA[orelse]]></c> operators are
            now allowed to be used in guards. That also applies to
            match specifications.</p>
          <p>Own Id: OTP-5894 Aux Id: OTP-5149 </p>
        </item>
        <item>
          <p>When given the new option
            <c><![CDATA[strict_record_tests]]></c>, the compiler will generate
            code that verifies the record type for
            <c><![CDATA[R#record.field]]></c> operations in guards. Code that
            verifies record types in bodies has already been
            generated since R10B, but in this release there will be a
            <c><![CDATA[{badrecord,RecordTag}]]></c> instead of a
            <c><![CDATA[badmatch]]></c> if the record verification test fails.
            See <c><![CDATA[compile(3)]]></c> for more information.</p>
          <p>The Erlang shell always applies strict record tests.</p>
          <p>Own Id: OTP-5915 Aux Id: OTP-5714 </p>
        </item>
        <item>
          <p>The BIF <c><![CDATA[is_record/3]]></c> can now be used in guards.
            Also, <c><![CDATA[is_record/3]]></c> can now be called without an
            <c><![CDATA[erlang:]]></c> module prefix for consistency with the other
            <c><![CDATA[is_*]]></c> functions.</p>
          <p>Own Id: OTP-5916</p>
        </item>
        <item>
          <p>The compiler options <c><![CDATA[ignore_try]]></c> and
            <c><![CDATA[ignore_cond]]></c>, which allowed code that used
            unquoted <c><![CDATA[try]]></c> or <c><![CDATA[cond]]></c> as atoms or record
            tags, has been removed. Old code that depended on the
            options need to be revised to have occurrences of
            <c><![CDATA[try]]></c> or <c><![CDATA[cond]]></c> as atom or record tags
            single-quoted. (Note: Although <c><![CDATA[cond]]></c> is a reserved
            keyword, there is no <c><![CDATA[cond]]></c> statement. It might be
            introduced in a future release.)</p>
          <p>*** POTENTIAL INCOMPATIBILITY ***</p>
          <p>Own Id: OTP-6058</p>
        </item>
      </list>
    </section>
  </section>

  <section>
    <title>Compiler 4.3.12</title>

    <section>
      <title>Improvements and New Features</title>
      <list type="bulleted">
        <item>
          <p>The following code would crash the compiler: <c><![CDATA[case T of #r{s = ""} -> T #r{s = "x"} end]]></c>. (Thanks to
            Richard Carlsson.)</p>
          <p>The compiler could crash if binaries were constructed
            in certain guards involving boolean operators (including
            semicolon). (Thanks to Torbjorn Tornkvist.)</p>
          <p>Own Id: OTP-5872</p>
        </item>
        <item>
          <p>The compiler will now warn that the
            <c><![CDATA[megaco:format_versions/1]]></c> function is deprecated.</p>
          <p>Own Id: OTP-5976</p>
        </item>
      </list>
    </section>
  </section>

  <section>
    <title>Compiler 4.3.11</title>

    <section>
      <title>Improvements and New Features</title>
      <list type="bulleted">
        <item>
          <p>The compiler would assume that some patterns with
            aliases ('=') would not match if they were split into
            several lines. (Thanks to Peter Nagy/Mats Cronqvist.)</p>
          <p>Minor cleanups to eliminate Dialyzer warnings.</p>
          <p>Own Id: OTP-5791 Aux Id: seq10141 </p>
        </item>
      </list>
    </section>
  </section>

  <section>
    <title>Compiler 4.3.10</title>

    <section>
      <title>Fixed Bugs and Malfunctions</title>
      <list type="bulleted">
        <item>
          <p>When given the new option
            <c><![CDATA[strict_record_tests]]></c>, the compiler will generate
            code that verifies the record type for
            <c><![CDATA[R#record.field]]></c> operations (in body context only,
            not in guards). See the documentation for the
            <c><![CDATA[compile]]></c> module for more information.</p>
          <p>The beam validator pass of the compiler could crash
            given in rare circumstances when given certain
            combinations of catches and record operations. (Thanks to
            Mats Cronqvist.)</p>
          <p>Attributes containing binaries (such as -a(&lt;&lt;1,2,3&gt;&gt;))
            would crash the compiler. (Thanks to Roger Price.)</p>
          <p>Multiple behaviours in the same module will no longer
            generate a warning, unless one or more callbacks for the
            behaviours overlap. For instance, using both the
            <c><![CDATA[application]]></c> and <c><![CDATA[supervisor]]></c> behaviours
            in the same module will NOT generate any warning, but
            using <c><![CDATA[gen_server]]></c> and <c><![CDATA[gen_fsm]]></c> will.</p>
          <p>Own Id: OTP-5714 Aux Id: seq10073 </p>
        </item>
        <item>
          <p>The pre-processor used to complain that the macro
            definition <c><![CDATA[-define(S(S), ??S).]]></c> was circular,
            which it isn't. (Thanks to Richard Carlsson.)</p>
          <p>Own Id: OTP-5777</p>
        </item>
      </list>
    </section>
  </section>

  <section>
    <title>Compiler 4.3.9</title>

    <section>
      <title>Fixed Bugs and Malfunctions</title>
      <list type="bulleted">
        <item>
          <p>Updating at least two fields of a record with a literal
            string could cause the compiler to generate dangerous
            code that could cause a crash at run-time (e.g.
            <c><![CDATA[R#r{a="abc",b=1}]]></c>). (Thanks to Mikael Karlsson.)</p>
          <p>Unecessary tests (such as a 'case' with two case
            branches that were identical) could cause the compiler to
            crash. (Thanks to Fredrik Thulin.)</p>
          <p>The validation pass of the compiler could generate an
            error for correct code when floating point operations
            were used in try/catch statements.</p>
          <p>In bit syntax construction, any field following a
            binary field would always be marked as "aligned" (which
            may or may not be correct). That would cause the hipe
            native compiler to generate incorrect code if the field
            was in fact unaligned. (Thanks to Per Gustafsson.)</p>
          <p>Some complex guard expressions (such as <c><![CDATA[A#a.b==""; A#a.b==undefined]]></c>) would crash the compiler. (Thanks
            to Sean Hinde.)</p>
          <p>Compilation speed has been increased for modules with
            many functions and/or atoms (such as modules generated by
            the Asn1 application or other code generators).</p>
          <p>Own Id: OTP-5632 Aux Id: seq10057 </p>
        </item>
      </list>
    </section>
  </section>

  <section>
    <title>Compiler 4.3.8</title>

    <section>
      <title>Fixed Bugs and Malfunctions</title>
      <list type="bulleted">
        <item>
          <p>In some circumstances, having two try/catch constructs
            following each in a function body, would cause an
            internal error to be generated (when in fact the
            generated code was correct). (Thanks to Fredrik Thulin.)</p>
          <p>Incorrect calls such as <c><![CDATA[M:42()]]></c> would crash the
            compiler. The compiler now generates a warning. (Thanks
            to Ulf Wiger.)</p>
          <p>Own Id: OTP-5553</p>
        </item>
      </list>
    </section>

    <section>
      <title>Improvements and New Features</title>
      <list type="bulleted">
        <item>
          <p>The new <c><![CDATA[fun M:F/A]]></c> construct creates a fun that
            refers to the latest version of <c><![CDATA[M:F/A]]></c>. This syntax is
            meant to replace tuple funs <c><![CDATA[{M,F}]]></c> which have many
            problems.</p>
          <p>The new type test <c><![CDATA[is_function(Fun, A)]]></c> (which may be
            used in guards) test whether <c><![CDATA[Fun]]></c> is a fun that can be
            applied with <c><![CDATA[A]]></c> arguments. (Currently, <c><![CDATA[Fun]]></c> can
            also be a tuple fun.)</p>
          <p>Own Id: OTP-5584</p>
        </item>
      </list>
    </section>
  </section>

  <section>
    <title>Compiler 4.3.7</title>

    <section>
      <title>Improvements and New Features</title>
      <list type="bulleted">
        <item>
          <p>Further improvements of encrypted debug info: New option
            <c><![CDATA[encrypt_debug_info]]></c> for compiler.</p>
          <p>Own Id: OTP-5541 Aux Id: seq9837 </p>
        </item>
      </list>
    </section>
  </section>

  <section>
    <title>Compiler 4.3.6</title>

    <section>
      <title>Fixed Bugs and Malfunctions</title>
      <list type="bulleted">
        <item>
          <p>Fixed a bug in the validator of the generated code
            (beam_validator) which caused an internal compiler error
            even though the generated code was indeed correct.</p>
          <p>Own Id: OTP-5481 Aux Id: seq9798 </p>
        </item>
      </list>
    </section>

    <section>
      <title>Improvements and New Features</title>
      <list type="bulleted">
        <item>
          <p>It is now possible to encrypt the debug information in
            Beam files, to help keep the source code secret. See the
            documentation for <c><![CDATA[compile]]></c> on how to provide the key
            for encrypting, and the documentation for <c><![CDATA[beam_lib]]></c>
            on how to provide the key for decryption so that tools such
            as the Debugger, Xref, or Cover can be used.</p>
          <p>The <c><![CDATA[beam_lib:chunks/2]]></c> functions now accepts an
            additional chunk type <c><![CDATA[compile_info]]></c> to retrieve
            the compilation information directly as a term. (Thanks
            to Tobias Lindahl.)</p>
          <p>Own Id: OTP-5460 Aux Id: seq9787 </p>
        </item>
      </list>
    </section>
  </section>

  <section>
    <title>Compiler 4.3.5</title>

    <section>
      <title>Fixed Bugs and Malfunctions</title>
      <list type="bulleted">
        <item>
          <p>Complex functions could cause the internal validator in
            the compiler to generate an internal error even though
            the generated code was correct.</p>
          <p>Own Id: OTP-5436 Aux Id: seq9781 </p>
        </item>
      </list>
    </section>
  </section>

  <section>
    <title>Compiler 4.3.4</title>

    <section>
      <title>Fixed Bugs and Malfunctions</title>
      <list type="bulleted">
        <item>
          <p>In rare circumstances, incorrect code for record or
            tuple access could be generated. The incorrect code would
            either trigger an internal error in the compiler or cause
            an exception at run time. (Thanks to Martin Bjorklund.)</p>
          <p>Corrected a bug in in bit syntax matching where
            clauses could match in the wrong order. (Thanks to Ulf
            Wiger.)</p>
          <p>Own Id: OTP-5404 Aux Id: seq9767 </p>
        </item>
      </list>
    </section>
  </section>

  <section>
    <title>Compiler 4.3.3</title>

    <section>
      <title>Improvements and New Features</title>
      <list type="bulleted">
        <item>
          <p>Given bit syntax construction in certain complex
            contexts involving a catch, the compiler would either
            crash or terminate due to failure in an internal
            consistency check. (Thanks to Fredrik Thulin.)</p>
          <p>Matches such as
            <c><![CDATA[<<103133:64/float>> = <<103133:64/float>>]]></c>
            used to fail. Now they succeed.</p>
          <p>Shadowing of variables in bit syntax matches in fun heads
            such as in
            <c><![CDATA[L = 8, F = fun(<<L:L,B:L>>) -> B end]]></c> was
            handled incorrectly by the compiler. The fun used to be
            compiled as if it was written
            '<c><![CDATA[>fun(<<8:8,B:8>>)]]></c>, while it should be
            compiled in the same way as <c><![CDATA[fun(<<L:8,B:L>>)]]></c>.</p>
          <p>A bug in the validation pass has been corrected. It
            sometimes occurred when the compiler optimized by reusing
            code for causing an exception when the reused code was
            called from within catch or try-catch statements. Then the
            validator refused to approve the code and complained about
            <c><![CDATA[fun(<<L:L,B:L>>) -> B end]]></c> was handled
            incorrectly by the in the same way as
            <c><![CDATA[fun(<<L:8,B:L>>)]]></c>.</p>
          <p>A bug in the unknown_catch_try_state.</p>
          <p>Corrected a bug in the optimizer that would cause
            the compiler to crash. (Thanks to Peter-Henry Mander.)</p>
          <p>There are now warnings generated if a bit syntax
            construction will fail at run-time because of a type
            mismatch (e.g. <c><![CDATA[<<an_atom:8>>]]></c>).</p>
          <p>Own Id: OTP-5342 Aux Id: OTP-5118, OTP-5270, OTP-5323 </p>
        </item>
        <item>
          <p>Binary pattern matching such as
            <c><![CDATA[t(<<A:8>> = <<A:8>)]]></c> used to silently
            fail at runtime (i.e. never match). The compiler now
            generates an error for any such patterns.</p>
          <p>Own Id: OTP-5371</p>
        </item>
      </list>
    </section>
  </section>

  <section>
    <title>Compiler 4.3.2</title>

    <section>
      <title>Fixed Bugs and Malfunctions</title>
      <list type="bulleted">
        <item>
          <p>In rare cases, the code compiler code generate code
            for a tuple match that could crash the emulator if passed
            a term that was not a tuple.</p>
          <p>If a bit syntax construction failed within a catch,
            previously assigned variables could get the wrong value.</p>
          <p>The compiler now runs a validation pass on the
            generated code and aborts before writing a Beam file if
            any suspect code is found. In particular, the validation
            pass checks for incorrect code that may cause emulator
            crashes or other strange symptoms in the emulator.</p>
          <p>Some corrections to the unsupported feature
            parameterized modules by Richard Carlsson (HiPE).</p>
          <p>Own Id: OTP-5247 Aux Id: OTP-5235 </p>
        </item>
      </list>
    </section>
  </section>

  <section>
    <title>Compiler 4.3.1</title>

    <section>
      <title>Fixed Bugs and Malfunctions</title>
      <list type="bulleted">
        <item>
          <p>Corrected the release note regarding <c><![CDATA[try/catch]]></c> below.
            <c><![CDATA[try/catch]]></c> DOES work in the initial R10B release.</p>
          <p>A few minor issues code generation issues were corrected.
            Although the generated code was correct, it was slightly
            slower and larger than it needed to be.</p>
          <p>A debug printout (that could be seen in rare
            circumstances) has been removed.</p>
          <p><c><![CDATA[not record_test(not_a_tuple, RecordTag)]]></c> and
            similar expressions in a guard would fail.</p>
          <p>New options <c><![CDATA[basic_validation]]></c> and
            <c><![CDATA[strong_validation]]></c> to do a quick check of the code
            of a module.</p>
          <p>The <c><![CDATA[inline]]></c> option was not recognized if it
            appeared in a <c><![CDATA[-compile()]]></c> directive inside the
            module.</p>
          <p>Corrected some bugs in the undocumented feature
            "parameterized modules".</p>
          <p>Own Id: OTP-5198</p>
        </item>
        <item>
          <p>When the undocumented feature "parameterized modules" was
            used, the <c><![CDATA[?MODULE]]></c> macro did not work correctly.</p>
          <p>Own Id: OTP-5224</p>
        </item>
      </list>
    </section>
  </section>
</chapter>
<|MERGE_RESOLUTION|>--- conflicted
+++ resolved
@@ -32,11 +32,7 @@
   <p>This document describes the changes made to the Compiler
     application.</p>
 
-<<<<<<< HEAD
 <section><title>Compiler 7.2.4</title>
-=======
-<section><title>Compiler 7.1.5.2</title>
->>>>>>> 0eab3e63
 
     <section><title>Fixed Bugs and Malfunctions</title>
       <list>
@@ -52,7 +48,6 @@
 
 </section>
 
-<<<<<<< HEAD
 <section><title>Compiler 7.2.3</title>
 
     <section><title>Fixed Bugs and Malfunctions</title>
@@ -335,8 +330,22 @@
 
 </section>
 
-=======
->>>>>>> 0eab3e63
+<section><title>Compiler 7.1.5.2</title>
+
+    <section><title>Fixed Bugs and Malfunctions</title>
+      <list>
+        <item>
+	    <p>Fix a regression in OTP-15204 that removed
+	    <c>.beam</c> file metadata that some external build tools
+	    relied on.</p>
+          <p>
+	    Own Id: OTP-15292</p>
+        </item>
+      </list>
+    </section>
+
+</section>
+
 <section><title>Compiler 7.1.5.1</title>
 
     <section><title>Fixed Bugs and Malfunctions</title>
