--- conflicted
+++ resolved
@@ -35,14 +35,9 @@
 	 map_field_lists/1,cover_bin_opt/1,
 	 val_dsetel/1,bad_tuples/1,bad_try_catch_nesting/1,
          receive_stacked/1,aliased_types/1,type_conflict/1,
-<<<<<<< HEAD
          infer_on_eq/1,infer_dead_value/1,infer_on_ne/1,
          branch_to_try_handler/1,call_without_stack/1,
-         receive_marker/1]).
-=======
-         infer_on_eq/1,infer_dead_value/1,
          receive_marker/1,safe_instructions/1]).
->>>>>>> 2662a6bc
 
 -include_lib("common_test/include/ct.hrl").
 
