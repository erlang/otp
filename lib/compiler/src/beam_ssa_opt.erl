%%
%% %CopyrightBegin%
%%
%% Copyright Ericsson AB 2018. All Rights Reserved.
%%
%% Licensed under the Apache License, Version 2.0 (the "License");
%% you may not use this file except in compliance with the License.
%% You may obtain a copy of the License at
%%
%%     http://www.apache.org/licenses/LICENSE-2.0
%%
%% Unless required by applicable law or agreed to in writing, software
%% distributed under the License is distributed on an "AS IS" BASIS,
%% WITHOUT WARRANTIES OR CONDITIONS OF ANY KIND, either express or implied.
%% See the License for the specific language governing permissions and
%% limitations under the License.
%%
%% %CopyrightEnd%
%%

%%%
%%% This is a collection of various optimizations that don't need a separate
%%% pass by themselves and/or are mutually beneficial to other passes.
%%%
%%% The optimizations are applied in "phases," each with a list of sub-passes
%%% to run. These sub-passes are applied on all functions in a module before
%%% moving on to the next phase, which lets us gather module-level information
%%% in one phase and then apply it in the next without having to risk working
%%% with incomplete information.
%%%
%%% Each sub-pass operates on a #st{} record and a func_info_db(), where the
%%% former is just a #b_function{} whose blocks can be represented either in
%%% linear or map form, and the latter is a map with information about all
%%% functions in the module (see beam_ssa_opt.hrl for more details).
%%%

-module(beam_ssa_opt).
-export([module/2]).

-include("beam_ssa_opt.hrl").

-import(lists, [all/2,append/1,duplicate/2,foldl/3,keyfind/3,member/2,
                reverse/1,reverse/2,
                splitwith/2,sort/1,takewhile/2,unzip/1]).

-define(DEFAULT_REPETITIONS, 2).

-spec module(beam_ssa:b_module(), [compile:option()]) ->
                    {'ok',beam_ssa:b_module()}.

-record(st, {ssa :: [{beam_ssa:label(),beam_ssa:b_blk()}] |
                    beam_ssa:block_map(),
             args :: [beam_ssa:b_var()],
             cnt :: beam_ssa:label(),
             anno :: beam_ssa:anno()}).
-type st_map() :: #{ func_id() => #st{} }.

module(Module, Opts) ->
    FuncDb0 = case proplists:get_value(no_module_opt, Opts, false) of
                  false -> build_func_db(Module);
                  true -> #{}
              end,

    %% Passes that perform module-level optimizations are often aided by
    %% optimizing callers before callees and vice versa, so we optimize all
    %% functions in call order, flipping it as required.
    StMap0 = build_st_map(Module),
    Order = get_call_order_po(StMap0, FuncDb0),

    Phases =
        [{Order, prologue_passes(Opts)}] ++
        repeat(Opts, repeated_passes(Opts), Order) ++
        [{Order, epilogue_passes(Opts)}],

    {StMap, _FuncDb} = foldl(fun({FuncIds, Ps}, {StMap, FuncDb}) ->
                                     phase(FuncIds, Ps, StMap, FuncDb)
                             end, {StMap0, FuncDb0}, Phases),

    {ok, finish(Module, StMap)}.

phase([FuncId | Ids], Ps, StMap, FuncDb0) ->
    try compile:run_sub_passes(Ps, {map_get(FuncId, StMap), FuncDb0}) of
        {St, FuncDb} ->
            phase(Ids, Ps, StMap#{ FuncId => St }, FuncDb)
    catch
        Class:Error:Stack ->
            #b_local{name=#b_literal{val=Name},arity=Arity} = FuncId,
            io:fwrite("Function: ~w/~w\n", [Name,Arity]),
            erlang:raise(Class, Error, Stack)
    end;
phase([], _Ps, StMap, FuncDb) ->
    {StMap, FuncDb}.

%% Repeats the given passes, alternating the order between runs to make the
%% type pass more efficient.
repeat(Opts, Ps, OrderA) ->
    Repeat = proplists:get_value(ssa_opt_repeat, Opts, ?DEFAULT_REPETITIONS),
    OrderB = reverse(OrderA),
    repeat_1(Repeat, Ps, OrderA, OrderB).

repeat_1(0, _Opts, _OrderA, _OrderB) ->
    [];
repeat_1(N, Ps, OrderA, OrderB) when N > 0, N rem 2 =:= 0 ->
    [{OrderA, Ps} | repeat_1(N - 1, Ps, OrderA, OrderB)];
repeat_1(N, Ps, OrderA, OrderB) when N > 0, N rem 2 =:= 1 ->
    [{OrderB, Ps} | repeat_1(N - 1, Ps, OrderA, OrderB)].

%%

get_func_id(F) ->
    {_Mod, Name, Arity} = beam_ssa:get_anno(func_info, F),
    #b_local{name=#b_literal{val=Name}, arity=Arity}.

-spec build_st_map(#b_module{}) -> st_map().
build_st_map(#b_module{body=Fs}) ->
    build_st_map_1(Fs, #{}).

build_st_map_1([F | Fs], Map) ->
    #b_function{anno=Anno,args=Args,cnt=Counter,bs=Bs} = F,
    St = #st{anno=Anno,args=Args,cnt=Counter,ssa=Bs},
    build_st_map_1(Fs, Map#{ get_func_id(F) => St });
build_st_map_1([], Map) ->
    Map.

-spec finish(#b_module{}, st_map()) -> #b_module{}.
finish(#b_module{body=Fs0}=Module, StMap) ->
    Module#b_module{body=finish_1(Fs0, StMap)}.

finish_1([F0 | Fs], StMap) ->
    #st{anno=Anno,cnt=Counter,ssa=Blocks} = map_get(get_func_id(F0), StMap),
    F = F0#b_function{anno=Anno,bs=Blocks,cnt=Counter},
    [F | finish_1(Fs, StMap)];
finish_1([], _StMap) ->
    [].

%%

-define(PASS(N), {N,fun N/1}).

prologue_passes(Opts) ->
    Ps = [?PASS(ssa_opt_split_blocks),
          ?PASS(ssa_opt_coalesce_phis),
          ?PASS(ssa_opt_tail_phis),
          ?PASS(ssa_opt_element),
          ?PASS(ssa_opt_linearize),
          ?PASS(ssa_opt_tuple_size),
          ?PASS(ssa_opt_record),
          ?PASS(ssa_opt_cse),                   % Helps the first type pass.
          ?PASS(ssa_opt_live),                  % ...
          ?PASS(ssa_opt_type_start)],
    passes_1(Ps, Opts).

%% These passes all benefit from each other (in roughly this order), so they
%% are repeated as required.
repeated_passes(Opts) ->
    Ps = [?PASS(ssa_opt_live),
          ?PASS(ssa_opt_bs_puts),
          ?PASS(ssa_opt_dead),
          ?PASS(ssa_opt_cse),
          ?PASS(ssa_opt_tail_phis),
          ?PASS(ssa_opt_sink),
          ?PASS(ssa_opt_tuple_size),
          ?PASS(ssa_opt_record),
          ?PASS(ssa_opt_type_continue)],        %Must run after ssa_opt_dead to
                                                %clean up phi nodes.
    passes_1(Ps, Opts).

epilogue_passes(Opts) ->
    Ps = [?PASS(ssa_opt_type_finish),
          ?PASS(ssa_opt_float),
          ?PASS(ssa_opt_sw),

          %% Run live one more time to clean up after the float and sw
          %% passes.
          ?PASS(ssa_opt_live),
          ?PASS(ssa_opt_bsm),
          ?PASS(ssa_opt_bsm_units),
          ?PASS(ssa_opt_bsm_shortcut),
          ?PASS(ssa_opt_sink),
          ?PASS(ssa_opt_blockify),
          ?PASS(ssa_opt_merge_blocks),
          ?PASS(ssa_opt_get_tuple_element),
          ?PASS(ssa_opt_trim_unreachable)],
    passes_1(Ps, Opts).

passes_1(Ps, Opts0) ->
    Negations = [{list_to_atom("no_"++atom_to_list(N)),N} ||
                    {N,_} <- Ps],
    Opts = proplists:substitute_negations(Negations, Opts0),
    [case proplists:get_value(Name, Opts, true) of
         true ->
             P;
         false ->
             {NoName,Name} = keyfind(Name, 2, Negations),
             {NoName,fun(S) -> S end}
     end || {Name,_}=P <- Ps].

%% Builds a function information map with basic information about incoming and
%% outgoing local calls, as well as whether the function is exported.
-spec build_func_db(#b_module{}) -> func_info_db().
build_func_db(#b_module{body=Fs,exports=Exports}) ->
    try
        fdb_1(Fs, gb_sets:from_list(Exports), #{})
    catch
        %% All module-level optimizations are invalid when a NIF can override a
        %% function, so we have to bail out.
        throw:load_nif -> #{}
    end.

fdb_1([#b_function{ args=Args,bs=Bs }=F | Fs], Exports, FuncDb0) ->
    Id = get_func_id(F),

    #b_local{name=#b_literal{val=Name}, arity=Arity} = Id,
    Exported = gb_sets:is_element({Name, Arity}, Exports),
    ArgTypes = duplicate(length(Args), #{}),

    FuncDb1 = case FuncDb0 of
                  %% We may have an entry already if someone's called us.
                  #{ Id := Info } ->
                      FuncDb0#{ Id := Info#func_info{ exported=Exported,
                                                      arg_types=ArgTypes }};
                  #{} ->
                      FuncDb0#{ Id => #func_info{ exported=Exported,
                                                  arg_types=ArgTypes }}
              end,

    FuncDb = beam_ssa:fold_rpo(fun(_L, #b_blk{is=Is}, FuncDb) ->
                                       fdb_is(Is, Id, FuncDb)
                               end, FuncDb1, Bs),

    fdb_1(Fs, Exports, FuncDb);
fdb_1([], _Exports, FuncDb) ->
    FuncDb.

fdb_is([#b_set{op=call,
               args=[#b_local{}=Callee | _]} | Is],
       Caller, FuncDb) ->
    fdb_is(Is, Caller, fdb_update(Caller, Callee, FuncDb));
fdb_is([#b_set{op=call,
               args=[#b_remote{mod=#b_literal{val=erlang},
                               name=#b_literal{val=load_nif}},
                     _Path, _LoadInfo]} | _Is], _Caller, _FuncDb) ->
    throw(load_nif);
fdb_is([_ | Is], Caller, FuncDb) ->
    fdb_is(Is, Caller, FuncDb);
fdb_is([], _Caller, FuncDb) ->
    FuncDb.

fdb_update(Caller, Callee, FuncDb) ->
    CallerVertex = maps:get(Caller, FuncDb, #func_info{}),
    CalleeVertex = maps:get(Callee, FuncDb, #func_info{}),

    Calls = ordsets:add_element(Callee, CallerVertex#func_info.out),
    CalledBy = ordsets:add_element(Caller, CalleeVertex#func_info.in),

    FuncDb#{ Caller => CallerVertex#func_info{out=Calls},
             Callee => CalleeVertex#func_info{in=CalledBy} }.

%% Returns the post-order of all local calls in this module. That is,
%% called functions will be ordered before the functions calling them.
%%
%% Functions where module-level optimization is disabled are added last in
%% arbitrary order.

get_call_order_po(StMap, FuncDb) ->
    Order = gco_po(FuncDb),
    Order ++ maps:fold(fun(K, _V, Acc) ->
                               case is_map_key(K, FuncDb) of
                                   false -> [K | Acc];
                                   true -> Acc
                               end
                       end, [], StMap).

gco_po(FuncDb) ->
    All = sort(maps:keys(FuncDb)),
    {RPO,_} = gco_rpo(All, FuncDb, cerl_sets:new(), []),
    reverse(RPO).

gco_rpo([Id|Ids], FuncDb, Seen0, Acc0) ->
    case cerl_sets:is_element(Id, Seen0) of
        true ->
            gco_rpo(Ids, FuncDb, Seen0, Acc0);
        false ->
            #func_info{out=Successors} = map_get(Id, FuncDb),
            Seen1 = cerl_sets:add_element(Id, Seen0),
            {Acc,Seen} = gco_rpo(Successors, FuncDb, Seen1, Acc0),
            gco_rpo(Ids, FuncDb, Seen, [Id|Acc])
    end;
gco_rpo([], _, Seen, Acc) ->
    {Acc,Seen}.

%%%
%%% Trivial sub passes.
%%%

ssa_opt_dead({#st{ssa=Linear}=St, FuncDb}) ->
    {St#st{ssa=beam_ssa_dead:opt(Linear)}, FuncDb}.

ssa_opt_linearize({#st{ssa=Blocks}=St, FuncDb}) ->
    {St#st{ssa=beam_ssa:linearize(Blocks)}, FuncDb}.

ssa_opt_type_start({#st{ssa=Linear0,args=Args,anno=Anno}=St0, FuncDb0}) ->
    {Linear, FuncDb} = beam_ssa_type:opt_start(Linear0, Args, Anno, FuncDb0),
    {St0#st{ssa=Linear}, FuncDb}.

ssa_opt_type_continue({#st{ssa=Linear0,args=Args,anno=Anno}=St0, FuncDb0}) ->
    {Linear, FuncDb} = beam_ssa_type:opt_continue(Linear0, Args, Anno, FuncDb0),
    {St0#st{ssa=Linear}, FuncDb}.

ssa_opt_type_finish({#st{args=Args,anno=Anno0}=St0, FuncDb0}) ->
    {Anno, FuncDb} = beam_ssa_type:opt_finish(Args, Anno0, FuncDb0),
    {St0#st{anno=Anno}, FuncDb}.

ssa_opt_blockify({#st{ssa=Linear}=St, FuncDb}) ->
    {St#st{ssa=maps:from_list(Linear)}, FuncDb}.

ssa_opt_trim_unreachable({#st{ssa=Blocks}=St, FuncDb}) ->
    {St#st{ssa=beam_ssa:trim_unreachable(Blocks)}, FuncDb}.

%%%
%%% Split blocks before certain instructions to enable more optimizations.
%%%
%%% Splitting before element/2 enables the optimization that swaps
%%% element/2 instructions.
%%%
%%% Splitting before call and make_fun instructions gives more opportunities
%%% for sinking get_tuple_element instructions.
%%%

ssa_opt_split_blocks({#st{ssa=Blocks0,cnt=Count0}=St, FuncDb}) ->
    P = fun(#b_set{op={bif,element}}) -> true;
           (#b_set{op=call}) -> true;
           (#b_set{op=make_fun}) -> true;
           (_) -> false
        end,
    {Blocks,Count} = beam_ssa:split_blocks(P, Blocks0, Count0),
    {St#st{ssa=Blocks,cnt=Count}, FuncDb}.

%%%
%%% Coalesce phi nodes.
%%%
%%% Nested cases can led to code such as this:
%%%
%%%     10:
%%%       _1 = phi {literal value1, label 8}, {Var, label 9}
%%%       br 11
%%%
%%%     11:
%%%       _2 = phi {_1, label 10}, {literal false, label 3}
%%%
%%% The phi nodes can be coalesced like this:
%%%
%%%     11:
%%%       _2 = phi {literal value1, label 8}, {Var, label 9}, {literal false, label 3}
%%%
%%% Coalescing can help other optimizations, and can in some cases reduce register
%%% shuffling (if the phi variables for two phi nodes happens to be allocated to
%%% different registers).
%%%

ssa_opt_coalesce_phis({#st{ssa=Blocks0}=St, FuncDb}) ->
    Ls = beam_ssa:rpo(Blocks0),
    Blocks = c_phis_1(Ls, Blocks0),
    {St#st{ssa=Blocks}, FuncDb}.

c_phis_1([L|Ls], Blocks0) ->
    case map_get(L, Blocks0) of
        #b_blk{is=[#b_set{op=phi}|_]}=Blk ->
            Blocks = c_phis_2(L, Blk, Blocks0),
            c_phis_1(Ls, Blocks);
        #b_blk{} ->
            c_phis_1(Ls, Blocks0)
    end;
c_phis_1([], Blocks) -> Blocks.

c_phis_2(L, #b_blk{is=Is0}=Blk0, Blocks0) ->
    case c_phis_args(Is0, Blocks0) of
        none ->
            Blocks0;
        {_,_,Preds}=Info ->
            Is = c_rewrite_phis(Is0, Info),
            Blk = Blk0#b_blk{is=Is},
            Blocks = Blocks0#{L:=Blk},
            c_fix_branches(Preds, L, Blocks)
    end.

c_phis_args([#b_set{op=phi,args=Args0}|Is], Blocks) ->
    case c_phis_args_1(Args0, Blocks) of
        none ->
            c_phis_args(Is, Blocks);
        Res ->
            Res
    end;
c_phis_args(_, _Blocks) -> none.

c_phis_args_1([{Var,Pred}|As], Blocks) ->
    case c_get_pred_vars(Var, Pred, Blocks) of
        none ->
            c_phis_args_1(As, Blocks);
        Result ->
            Result
    end;
c_phis_args_1([], _Blocks) -> none.

c_get_pred_vars(Var, Pred, Blocks) ->
    case map_get(Pred, Blocks) of
        #b_blk{is=[#b_set{op=phi,dst=Var,args=Args}]} ->
            {Var,Pred,Args};
        #b_blk{} ->
            none
    end.

c_rewrite_phis([#b_set{op=phi,args=Args0}=I|Is], Info) ->
    Args = c_rewrite_phi(Args0, Info),
    [I#b_set{args=Args}|c_rewrite_phis(Is, Info)];
c_rewrite_phis(Is, _Info) -> Is.

c_rewrite_phi([{Var,Pred}|As], {Var,Pred,Values}) ->
    Values ++ As;
c_rewrite_phi([{Value,Pred}|As], {_,Pred,Values}) ->
    [{Value,P} || {_,P} <- Values] ++ As;
c_rewrite_phi([A|As], Info) ->
    [A|c_rewrite_phi(As, Info)];
c_rewrite_phi([], _Info) -> [].

c_fix_branches([{_,Pred}|As], L, Blocks0) ->
    #b_blk{last=Last0} = Blk0 = map_get(Pred, Blocks0),
    #b_br{bool=#b_literal{val=true}} = Last0,   %Assertion.
    Last = Last0#b_br{bool=#b_literal{val=true},succ=L,fail=L},
    Blk = Blk0#b_blk{last=Last},
    Blocks = Blocks0#{Pred:=Blk},
    c_fix_branches(As, L, Blocks);
c_fix_branches([], _, Blocks) -> Blocks.

%%%
%%% Eliminate phi nodes in the tail of a function.
%%%
%%% Try to eliminate short blocks that starts with a phi node
%%% and end in a return. For example:
%%%
%%%    Result = phi { Res1, 4 }, { literal true, 5 }
%%%    Ret = put_tuple literal ok, Result
%%%    ret Ret
%%%
%%% The code in this block can be inserted at the end blocks 4 and
%%% 5. Thus, the following code can be inserted into block 4:
%%%
%%%    Ret:1 = put_tuple literal ok, Res1
%%%    ret Ret:1
%%%
%%% And the following code into block 5:
%%%
%%%    Ret:2 = put_tuple literal ok, literal true
%%%    ret Ret:2
%%%
%%% Which can be further simplified to:
%%%
%%%    ret literal {ok, true}
%%%
%%% This transformation may lead to more code improvements:
%%%
%%%   - Stack trimming
%%%   - Fewer test_heap instructions
%%%   - Smaller stack frames
%%%

ssa_opt_tail_phis({#st{ssa=SSA0,cnt=Count0}=St, FuncDb}) ->
    {SSA,Count} = opt_tail_phis(SSA0, Count0),
    {St#st{ssa=SSA,cnt=Count}, FuncDb}.

opt_tail_phis(Blocks, Count) when is_map(Blocks) ->
    opt_tail_phis(maps:values(Blocks), Blocks, Count);
opt_tail_phis(Linear0, Count0) when is_list(Linear0) ->
    Blocks0 = maps:from_list(Linear0),
    {Blocks,Count} = opt_tail_phis(Blocks0, Count0),
    {beam_ssa:linearize(Blocks),Count}.

opt_tail_phis([#b_blk{is=Is0,last=Last}|Bs], Blocks0, Count0) ->
    case {Is0,Last} of
        {[#b_set{op=phi,args=[_,_|_]}|_],#b_ret{arg=#b_var{}}=Ret} ->
            {Phis,Is} = splitwith(fun(#b_set{op=Op}) -> Op =:= phi end, Is0),
            case suitable_tail_ops(Is) of
                true ->
                    {Blocks,Count} = opt_tail_phi(Phis, Is, Ret,
                                                  Blocks0, Count0),
                    opt_tail_phis(Bs, Blocks, Count);
                false ->
                    opt_tail_phis(Bs, Blocks0, Count0)
            end;
        {_,_} ->
            opt_tail_phis(Bs, Blocks0, Count0)
    end;
opt_tail_phis([], Blocks, Count) ->
    {Blocks,Count}.

opt_tail_phi(Phis0, Is, Ret, Blocks0, Count0) ->
    Phis = rel2fam(reduce_phis(Phis0)),
    {Blocks,Count,Cost} =
        foldl(fun(PhiArg, Acc) ->
                      opt_tail_phi_arg(PhiArg, Is, Ret, Acc)
              end, {Blocks0,Count0,0}, Phis),
    MaxCost = length(Phis) * 3 + 2,
    if
        Cost =< MaxCost ->
            %% The transformation would cause at most a slight
            %% increase in code size if no more optimizations
            %% can be applied.
            {Blocks,Count};
        true ->
            %% The code size would be increased too much.
            {Blocks0,Count0}
    end.

reduce_phis([#b_set{dst=PhiDst,args=PhiArgs}|Is]) ->
    [{L,{PhiDst,Val}} || {Val,L} <- PhiArgs] ++ reduce_phis(Is);
reduce_phis([]) -> [].

opt_tail_phi_arg({PredL,Sub0}, Is0, Ret0, {Blocks0,Count0,Cost0}) ->
    Blk0 = map_get(PredL, Blocks0),
    #b_blk{is=IsPrefix,last=#b_br{succ=Next,fail=Next}} = Blk0,
    case is_exit_bif(IsPrefix) of
        false ->
            Sub1 = maps:from_list(Sub0),
            {Is1,Count,Sub} = new_names(Is0, Sub1, Count0, []),
            Is2 = [sub(I, Sub) || I <- Is1],
            Cost = build_cost(Is2, Cost0),
            Is = IsPrefix ++ Is2,
            Ret = sub(Ret0, Sub),
            Blk = Blk0#b_blk{is=Is,last=Ret},
            Blocks = Blocks0#{PredL:=Blk},
            {Blocks,Count,Cost};
        true ->
            %% The block ends in a call to a function that
            %% will cause an exception.
            {Blocks0,Count0,Cost0+3}
    end.

is_exit_bif([#b_set{op=call,
                    args=[#b_remote{mod=#b_literal{val=Mod},
                                    name=#b_literal{val=Name}}|Args]}]) ->
    erl_bifs:is_exit_bif(Mod, Name, length(Args));
is_exit_bif(_) -> false.

new_names([#b_set{dst=Dst}=I|Is], Sub0, Count0, Acc) ->
    {NewDst,Count} = new_var(Dst, Count0),
    Sub = Sub0#{Dst=>NewDst},
    new_names(Is, Sub, Count, [I#b_set{dst=NewDst}|Acc]);
new_names([], Sub, Count, Acc) ->
    {reverse(Acc),Count,Sub}.

suitable_tail_ops(Is) ->
    all(fun(#b_set{op=Op}) ->
                is_suitable_tail_op(Op)
        end, Is).

is_suitable_tail_op({bif,_}) -> true;
is_suitable_tail_op(put_list) -> true;
is_suitable_tail_op(put_tuple) -> true;
is_suitable_tail_op(_) -> false.

build_cost([#b_set{op=put_list,args=Args}|Is], Cost) ->
    case are_all_literals(Args) of
        true ->
            build_cost(Is, Cost);
        false ->
            build_cost(Is, Cost + 1)
    end;
build_cost([#b_set{op=put_tuple,args=Args}|Is], Cost) ->
    case are_all_literals(Args) of
        true ->
            build_cost(Is, Cost);
        false ->
            build_cost(Is, Cost + length(Args) + 1)
    end;
build_cost([#b_set{op={bif,_},args=Args}|Is], Cost) ->
    case are_all_literals(Args) of
        true ->
            build_cost(Is, Cost);
        false ->
            build_cost(Is, Cost + 1)
    end;
build_cost([], Cost) -> Cost.

are_all_literals(Args) ->
    all(fun(#b_literal{}) -> true;
                (_) -> false
             end, Args).

%%%
%%% Order element/2 calls.
%%%
%%% Order an unbroken chain of element/2 calls for the same tuple
%%% with the same failure label so that the highest element is
%%% retrieved first. That will allow the other element/2 calls to
%%% be replaced with get_tuple_element/3 instructions.
%%%

ssa_opt_element({#st{ssa=Blocks}=St, FuncDb}) ->
    %% Collect the information about element instructions in this
    %% function.
    GetEls = collect_element_calls(beam_ssa:linearize(Blocks)),

    %% Collect the element instructions into chains. The
    %% element calls in each chain are ordered in reverse
    %% execution order.
    Chains = collect_chains(GetEls, []),

    %% For each chain, swap the first element call with the
    %% element call with the highest index.
    {St#st{ssa=swap_element_calls(Chains, Blocks)}, FuncDb}.

collect_element_calls([{L,#b_blk{is=Is0,last=Last}}|Bs]) ->
    case {Is0,Last} of
        {[#b_set{op={bif,element},dst=Element,
                 args=[#b_literal{val=N},#b_var{}=Tuple]},
          #b_set{op=succeeded,dst=Bool,args=[Element]}],
         #b_br{bool=Bool,succ=Succ,fail=Fail}} ->
            Info = {L,Succ,{Tuple,Fail},N},
            [Info|collect_element_calls(Bs)];
        {_,_} ->
            collect_element_calls(Bs)
    end;
collect_element_calls([]) -> [].

collect_chains([{This,_,V,_}=El|Els], [{_,This,V,_}|_]=Chain) ->
    %% Add to the previous chain.
    collect_chains(Els, [El|Chain]);
collect_chains([El|Els], [_,_|_]=Chain) ->
    %% Save the previous chain and start a new chain.
    [Chain|collect_chains(Els, [El])];
collect_chains([El|Els], _Chain) ->
    %% The previous chain is too short; discard it and start a new.
    collect_chains(Els, [El]);
collect_chains([], [_,_|_]=Chain) ->
    %% Save the last chain.
    [Chain];
collect_chains([], _) ->  [].

swap_element_calls([[{L,_,_,N}|_]=Chain|Chains], Blocks0) ->
    Blocks = swap_element_calls_1(Chain, {N,L}, Blocks0),
    swap_element_calls(Chains, Blocks);
swap_element_calls([], Blocks) -> Blocks.

swap_element_calls_1([{L1,_,_,N1}], {N2,L2}, Blocks) when N2 > N1 ->
    %% We have reached the end of the chain, and the first
    %% element instrution to be executed. Its index is lower
    %% than the maximum index found while traversing the chain,
    %% so we will need to swap the instructions.
    #{L1:=Blk1,L2:=Blk2} = Blocks,
    [#b_set{dst=Dst1}=GetEl1,Succ1] = Blk1#b_blk.is,
    [#b_set{dst=Dst2}=GetEl2,Succ2] = Blk2#b_blk.is,
    Is1 = [GetEl2,Succ1#b_set{args=[Dst2]}],
    Is2 = [GetEl1,Succ2#b_set{args=[Dst1]}],
    Blocks#{L1:=Blk1#b_blk{is=Is1},L2:=Blk2#b_blk{is=Is2}};
swap_element_calls_1([{L,_,_,N1}|Els], {N2,_}, Blocks) when N1 > N2 ->
    swap_element_calls_1(Els, {N2,L}, Blocks);
swap_element_calls_1([_|Els], Highest, Blocks) ->
    swap_element_calls_1(Els, Highest, Blocks);
swap_element_calls_1([], _, Blocks) ->
    %% Nothing to do. The element call with highest index
    %% is already the first one to be executed.
    Blocks.

%%%
%%% Record optimization.
%%%
%%% Replace tuple matching with an is_tagged_tuple instruction
%%% when applicable.
%%%

ssa_opt_record({#st{ssa=Linear}=St, FuncDb}) ->
    Blocks = maps:from_list(Linear),
    {St#st{ssa=record_opt(Linear, Blocks)}, FuncDb}.

record_opt([{L,#b_blk{is=Is0,last=Last}=Blk0}|Bs], Blocks) ->
    Is = record_opt_is(Is0, Last, Blocks),
    Blk = Blk0#b_blk{is=Is},
    [{L,Blk}|record_opt(Bs, Blocks)];
record_opt([], _Blocks) -> [].

record_opt_is([#b_set{op={bif,is_tuple},dst=Bool,args=[Tuple]}=Set],
              Last, Blocks) ->
    case is_tagged_tuple(Tuple, Bool, Last, Blocks) of
        {yes,Size,Tag} ->
            Args = [Tuple,Size,Tag],
            [Set#b_set{op=is_tagged_tuple,args=Args}];
        no ->
            [Set]
    end;
record_opt_is([I|Is]=Is0, #b_br{bool=Bool}=Last, Blocks) ->
    case is_tagged_tuple_1(Is0, Last, Blocks) of
        {yes,_Fail,Tuple,Arity,Tag} ->
            Args = [Tuple,Arity,Tag],
            [I#b_set{op=is_tagged_tuple,dst=Bool,args=Args}];
        no ->
            [I|record_opt_is(Is, Last, Blocks)]
    end;
record_opt_is([I|Is], Last, Blocks) ->
    [I|record_opt_is(Is, Last, Blocks)];
record_opt_is([], _Last, _Blocks) -> [].

is_tagged_tuple(#b_var{}=Tuple, Bool,
                #b_br{bool=Bool,succ=Succ,fail=Fail},
                Blocks) ->
    #b_blk{is=Is,last=Last} = map_get(Succ, Blocks),
    case is_tagged_tuple_1(Is, Last, Blocks) of
        {yes,Fail,Tuple,Arity,Tag} ->
            {yes,Arity,Tag};
        _ ->
            no
    end;
is_tagged_tuple(_, _, _, _) -> no.

is_tagged_tuple_1(Is, Last, Blocks) ->
    case {Is,Last} of
        {[#b_set{op={bif,tuple_size},dst=ArityVar,
                 args=[#b_var{}=Tuple]},
          #b_set{op={bif,'=:='},
                 dst=Bool,
                 args=[ArityVar, #b_literal{val=ArityVal}=Arity]}],
         #b_br{bool=Bool,succ=Succ,fail=Fail}}
          when is_integer(ArityVal) ->
            SuccBlk = map_get(Succ, Blocks),
            case is_tagged_tuple_2(SuccBlk, Tuple, Fail) of
                no ->
                    no;
                {yes,Tag} ->
                    {yes,Fail,Tuple,Arity,Tag}
            end;
        _ ->
            no
    end.

is_tagged_tuple_2(#b_blk{is=Is,
                         last=#b_br{bool=#b_var{}=Bool,fail=Fail}},
                  Tuple, Fail) ->
    is_tagged_tuple_3(Is, Bool, Tuple);
is_tagged_tuple_2(#b_blk{}, _, _) -> no.

is_tagged_tuple_3([#b_set{op=get_tuple_element,
                          dst=TagVar,
                          args=[#b_var{}=Tuple,#b_literal{val=0}]}|Is],
                  Bool, Tuple) ->
    is_tagged_tuple_4(Is, Bool, TagVar);
is_tagged_tuple_3([_|Is], Bool, Tuple) ->
    is_tagged_tuple_3(Is, Bool, Tuple);
is_tagged_tuple_3([], _, _) -> no.

is_tagged_tuple_4([#b_set{op={bif,'=:='},dst=Bool,
                          args=[#b_var{}=TagVar,
                                #b_literal{val=TagVal}=Tag]}],
                 Bool, TagVar) when is_atom(TagVal) ->
    {yes,Tag};
is_tagged_tuple_4([_|Is], Bool, TagVar) ->
    is_tagged_tuple_4(Is, Bool, TagVar);
is_tagged_tuple_4([], _, _) -> no.

%%%
%%% Common subexpression elimination (CSE).
%%%
%%% Eliminate repeated evaluation of identical expressions. To avoid
%%% increasing the size of the stack frame, we don't eliminate
%%% subexpressions across instructions that clobber the X registers.
%%%

ssa_opt_cse({#st{ssa=Linear}=St, FuncDb}) ->
    M = #{0=>#{}},
    {St#st{ssa=cse(Linear, #{}, M)}, FuncDb}.

cse([{L,#b_blk{is=Is0,last=Last0}=Blk}|Bs], Sub0, M0) ->
    Es0 = map_get(L, M0),
    {Is1,Es,Sub} = cse_is(Is0, Es0, Sub0, []),
    Last = sub(Last0, Sub),
    M = cse_successors(Is1, Blk, Es, M0),
    Is = reverse(Is1),
    [{L,Blk#b_blk{is=Is,last=Last}}|cse(Bs, Sub, M)];
cse([], _, _) -> [].

cse_successors([#b_set{op=succeeded,args=[Src]},Bif|_], Blk, EsSucc, M0) ->
    case cse_suitable(Bif) of
        true ->
            %% The previous instruction only has a valid value at the success branch.
            %% We must remove the substitution for Src from the failure branch.
            #b_blk{last=#b_br{succ=Succ,fail=Fail}} = Blk,
            M = cse_successors_1([Succ], EsSucc, M0),
            EsFail = maps:filter(fun(_, Val) -> Val =/= Src end, EsSucc),
            cse_successors_1([Fail], EsFail, M);
        false ->
            %% There can't be any replacement for Src in EsSucc. No need for
            %% any special handling.
            cse_successors_1(beam_ssa:successors(Blk), EsSucc, M0)
    end;
cse_successors(_Is, Blk, Es, M) ->
    cse_successors_1(beam_ssa:successors(Blk), Es, M).

cse_successors_1([L|Ls], Es0, M) ->
    case M of
        #{L:=Es1} when map_size(Es1) =:= 0 ->
            %% The map is already empty. No need to do anything
            %% since the intersection will be empty.
            cse_successors_1(Ls, Es0, M);
        #{L:=Es1} ->
            %% Calculate the intersection of the two maps.
            %% Both keys and values must match.
            Es = maps:filter(fun(Key, Value) ->
                                     case Es1 of
                                         #{Key:=Value} -> true;
                                         #{} -> false
                                     end
                             end, Es0),
            cse_successors_1(Ls, Es0, M#{L:=Es});
        #{} ->
            cse_successors_1(Ls, Es0, M#{L=>Es0})
    end;
cse_successors_1([], _, M) -> M.

cse_is([#b_set{op=succeeded,dst=Bool,args=[Src]}=I0|Is], Es, Sub0, Acc) ->
    I = sub(I0, Sub0),
    case I of
        #b_set{args=[Src]} ->
            cse_is(Is, Es, Sub0, [I|Acc]);
        #b_set{} ->
            %% The previous instruction has been eliminated. Eliminate the
            %% 'succeeded' instruction too.
            Sub = Sub0#{Bool=>#b_literal{val=true}},
            cse_is(Is, Es, Sub, Acc)
    end;
cse_is([#b_set{dst=Dst}=I0|Is], Es0, Sub0, Acc) ->
    I = sub(I0, Sub0),
    case beam_ssa:clobbers_xregs(I) of
        true ->
            %% Retaining the expressions map across calls and other
            %% clobbering instructions would work, but it would cause
            %% the common subexpressions to be saved to Y registers,
            %% which would probably increase the size of the stack
            %% frame.
            cse_is(Is, #{}, Sub0, [I|Acc]);
        false ->
            case cse_expr(I) of
                none ->
                    %% Not suitable for CSE.
                    cse_is(Is, Es0, Sub0, [I|Acc]);
                {ok,ExprKey} ->
                    case Es0 of
                        #{ExprKey:=Src} ->
                            Sub = Sub0#{Dst=>Src},
                            cse_is(Is, Es0, Sub, Acc);
                        #{} ->
                            Es = Es0#{ExprKey=>Dst},
                            cse_is(Is, Es, Sub0, [I|Acc])
                    end
            end
    end;
cse_is([], Es, Sub, Acc) ->
    {Acc,Es,Sub}.

cse_expr(#b_set{op=Op,args=Args}=I) ->
    case cse_suitable(I) of
        true -> {ok,{Op,Args}};
        false -> none
    end.

cse_suitable(#b_set{op=get_hd}) -> true;
cse_suitable(#b_set{op=get_tl}) -> true;
cse_suitable(#b_set{op=put_list}) -> true;
cse_suitable(#b_set{op=get_tuple_element}) -> true;
cse_suitable(#b_set{op=put_tuple}) -> true;
cse_suitable(#b_set{op={bif,tuple_size}}) ->
    %% Doing CSE for tuple_size/1 can prevent the
    %% creation of test_arity and select_tuple_arity
    %% instructions. That could decrease performance
    %% and beam_validator could fail to understand
    %% that tuple operations that follow are safe.
    false;
cse_suitable(#b_set{anno=Anno,op={bif,Name},args=Args}) ->
    %% Doing CSE for floating point operators is unsafe.
    %% Doing CSE for comparison operators would prevent
    %% creation of 'test' instructions.
    Arity = length(Args),
    not (is_map_key(float_op, Anno) orelse
         erl_internal:new_type_test(Name, Arity) orelse
         erl_internal:comp_op(Name, Arity) orelse
         erl_internal:bool_op(Name, Arity));
cse_suitable(#b_set{}) -> false.

%%%
%%% Using floating point instructions.
%%%
%%% Use the special floating points version of arithmetic
%%% instructions, if the operands are known to be floats or the result
%%% of the operation will be a float.
%%%
%%% The float instructions were never used in guards before, so we
%%% will take special care to keep not using them in guards.  Using
%%% them in guards would require a new version of the 'fconv'
%%% instruction that would take a failure label.  Since it is unlikely
%%% that using float instructions in guards would be benefical, why
%%% bother implementing a new instruction?  Also, implementing float
%%% instructions in guards in HiPE could turn out to be a lot of work.
%%%

-record(fs,
        {s=undefined :: 'undefined' | 'cleared',
         regs=#{} :: #{beam_ssa:b_var():=beam_ssa:b_var()},
         vars=cerl_sets:new() :: cerl_sets:set(),
         fail=none :: 'none' | beam_ssa:label(),
         non_guards :: gb_sets:set(beam_ssa:label()),
         bs :: beam_ssa:block_map()
        }).

ssa_opt_float({#st{ssa=Linear0,cnt=Count0}=St, FuncDb}) ->
    NonGuards = non_guards(Linear0),
    Blocks = maps:from_list(Linear0),
    Fs = #fs{non_guards=NonGuards,bs=Blocks},
    {Linear,Count} = float_opt(Linear0, Count0, Fs),
    {St#st{ssa=Linear,cnt=Count}, FuncDb}.

%% The fconv instruction doesn't support jumping to a fail label, so we have to
%% skip this optimization if the fail block is a guard.
%%
%% We also skip the optimization in blocks that always fail, as it's both
%% difficult and pointless to rewrite them to use float ops.
float_can_optimize_blk(#b_blk{last=#b_br{bool=#b_var{},fail=F}},
                       #fs{non_guards=NonGuards}) ->
    gb_sets:is_member(F, NonGuards);
float_can_optimize_blk(#b_blk{}, #fs{}) ->
    false.

float_opt([{L,#b_blk{is=[#b_set{op=exception_trampoline,args=[Var]}]}=Blk0} |
           Bs0], Count0, Fs) ->
    %% If we've replaced a BIF with float operations, we'll have a lot of extra
    %% blocks that jump to the same failure block, which may have a trampoline
    %% that refers to the original operation.
    %%
    %% Since the point of the trampoline is to keep the BIF from being removed
    %% by liveness optimization, we can discard it as the liveness pass leaves
    %% floats alone.
    Blk = case cerl_sets:is_element(Var, Fs#fs.vars) of
              true -> Blk0#b_blk{is=[]};
              false -> Blk0
          end,
    {Bs, Count} = float_opt(Bs0, Count0, Fs),
    {[{L,Blk}|Bs],Count};
float_opt([{L,Blk}|Bs0], Count0, Fs) ->
    case float_can_optimize_blk(Blk, Fs) of
        true ->
            float_opt_1(L, Blk, Bs0, Count0, Fs);
        false ->
            {Bs,Count} = float_opt(Bs0, Count0, Fs),
            {[{L,Blk}|Bs],Count}
    end;
float_opt([], Count, _Fs) ->
    {[],Count}.

float_opt_1(L, #b_blk{is=Is0}=Blk0, Bs0, Count0, Fs0) ->
    case float_opt_is(Is0, Fs0, Count0, []) of
        {Is1,Fs1,Count1} ->
            Fs2 = float_fail_label(Blk0, Fs1),
            Fail = Fs2#fs.fail,
            {Flush,Blk,Fs,Count2} = float_maybe_flush(Blk0, Fs2, Count1),
            Split = float_split_conv(Is1, Blk),
            {Blks0,Count3} = float_number(Split, L, Count2),
            {Blks,Count4} = float_conv(Blks0, Fail, Count3),
            {Bs,Count} = float_opt(Bs0, Count4, Fs),
            {Blks++Flush++Bs,Count};
        none ->
            {Bs,Count} = float_opt(Bs0, Count0, Fs0),
            {[{L,Blk0}|Bs],Count}
    end.

%% Split {float,convert} instructions into individual blocks.
float_split_conv(Is0, Blk) ->
    Br = #b_br{bool=#b_literal{val=true},succ=0,fail=0},
    case splitwith(fun(#b_set{op=Op}) ->
                           Op =/= {float,convert}
                   end, Is0) of
        {Is,[]} ->
            [Blk#b_blk{is=Is}];
        {[_|_]=Is1,[#b_set{op={float,convert}}=Conv|Is2]} ->
            [#b_blk{is=Is1,last=Br},
             #b_blk{is=[Conv],last=Br}|float_split_conv(Is2, Blk)];
        {[],[#b_set{op={float,convert}}=Conv|Is1]} ->
            [#b_blk{is=[Conv],last=Br}|float_split_conv(Is1, Blk)]
    end.

%% Number the blocks that were split.
float_number([B|Bs0], FirstL, Count0) ->
    {Bs,Count} = float_number(Bs0, Count0),
    {[{FirstL,B}|Bs],Count}.

float_number([B|Bs0], Count0) ->
    {Bs,Count} = float_number(Bs0, Count0+1),
    {[{Count0,B}|Bs],Count};
float_number([], Count) ->
    {[],Count}.

%% Insert 'succeeded' instructions after each {float,convert}
%% instruction.
float_conv([{L,#b_blk{is=Is0}=Blk0}|Bs0], Fail, Count0) ->
    case Is0 of
        [#b_set{op={float,convert}}=Conv] ->
            {Bool0,Count1} = new_reg('@ssa_bool', Count0),
            Bool = #b_var{name=Bool0},
            Succeeded = #b_set{op=succeeded,dst=Bool,
                               args=[Conv#b_set.dst]},
            Is = [Conv,Succeeded],
            [{NextL,_}|_] = Bs0,
            Br = #b_br{bool=Bool,succ=NextL,fail=Fail},
            Blk = Blk0#b_blk{is=Is,last=Br},
            {Bs,Count} = float_conv(Bs0, Fail, Count1),
            {[{L,Blk}|Bs],Count};
        [_|_] ->
            case Bs0 of
                [{NextL,_}|_] ->
                    Br = #b_br{bool=#b_literal{val=true},
                               succ=NextL,fail=NextL},
                    Blk = Blk0#b_blk{last=Br},
                    {Bs,Count} = float_conv(Bs0, Fail, Count0),
                    {[{L,Blk}|Bs],Count};
                [] ->
                    {[{L,Blk0}],Count0}
            end
    end.

float_maybe_flush(Blk0, #fs{s=cleared,fail=Fail,bs=Blocks}=Fs0, Count0) ->
    #b_blk{last=#b_br{bool=#b_var{},succ=Succ}=Br} = Blk0,

    %% If the success block starts with a floating point operation, we can
    %% defer flushing to that block as long as it's suitable for optimization.
    #b_blk{is=Is} = SuccBlk = map_get(Succ, Blocks),
    CanOptimizeSucc = float_can_optimize_blk(SuccBlk, Fs0),

    case Is of
        [#b_set{anno=#{float_op:=_}}|_] when CanOptimizeSucc ->
            %% No flush needed.
            {[],Blk0,Fs0,Count0};
        _ ->
            %% Flush needed.
            {Bool0,Count1} = new_reg('@ssa_bool', Count0),
            Bool = #b_var{name=Bool0},

            %% Allocate block numbers.
            CheckL = Count1,              %For checkerror.
            FlushL = Count1 + 1,          %For flushing of float regs.
            Count = Count1 + 2,
            Blk = Blk0#b_blk{last=Br#b_br{succ=CheckL}},

            %% Build the block with the checkerror instruction.
            CheckIs = [#b_set{op={float,checkerror},dst=Bool}],
            CheckBr = #b_br{bool=Bool,succ=FlushL,fail=Fail},
            CheckBlk = #b_blk{is=CheckIs,last=CheckBr},

            %% Build the block that flushes all registers.
            FlushIs = float_flush_regs(Fs0),
            FlushBr = #b_br{bool=#b_literal{val=true},succ=Succ,fail=Succ},
            FlushBlk = #b_blk{is=FlushIs,last=FlushBr},

            %% Update state and blocks.
            Fs = Fs0#fs{s=undefined,regs=#{},fail=none},
            FlushBs = [{CheckL,CheckBlk},{FlushL,FlushBlk}],
            {FlushBs,Blk,Fs,Count}
    end;
float_maybe_flush(Blk, Fs, Count) ->
    {[],Blk,Fs,Count}.

float_opt_is([#b_set{op=succeeded,args=[Src]}=I0],
             #fs{regs=Rs}=Fs, Count, Acc) ->
    case Rs of
        #{Src:=Fr} ->
            I = I0#b_set{args=[Fr]},
            {reverse(Acc, [I]),Fs,Count};
        #{} ->
            {reverse(Acc, [I0]),Fs,Count}
    end;
float_opt_is([#b_set{anno=Anno0}=I0|Is0], Fs0, Count0, Acc) ->
    case Anno0 of
        #{float_op:=FTypes} ->
            Anno = maps:remove(float_op, Anno0),
            I1 = I0#b_set{anno=Anno},
            {Is,Fs,Count} = float_make_op(I1, FTypes, Fs0, Count0),
            float_opt_is(Is0, Fs, Count, reverse(Is, Acc));
        #{} ->
            float_opt_is(Is0, Fs0#fs{regs=#{}}, Count0, [I0|Acc])
    end;
float_opt_is([], Fs, _Count, _Acc) ->
    #fs{s=undefined} = Fs,                      %Assertion.
    none.

float_make_op(#b_set{op={bif,Op},dst=Dst,args=As0}=I0,
              Ts, #fs{s=S,regs=Rs0,vars=Vs0}=Fs, Count0) ->
    {As1,Rs1,Count1} = float_load(As0, Ts, Rs0, Count0, []),
    {As,Is0} = unzip(As1),
    {Fr,Count2} = new_reg('@fr', Count1),
    FrDst = #b_var{name=Fr},
    I = I0#b_set{op={float,Op},dst=FrDst,args=As},
    Vs = cerl_sets:add_element(Dst, Vs0),
    Rs = Rs1#{Dst=>FrDst},
    Is = append(Is0) ++ [I],
    case S of
        undefined ->
            {Ignore,Count} = new_reg('@ssa_ignore', Count2),
            C = #b_set{op={float,clearerror},dst=#b_var{name=Ignore}},
            {[C|Is],Fs#fs{s=cleared,regs=Rs,vars=Vs},Count};
        cleared ->
            {Is,Fs#fs{regs=Rs,vars=Vs},Count2}
    end.

float_load([A|As], [T|Ts], Rs0, Count0, Acc) ->
    {Load,Rs,Count} = float_reg_arg(A, T, Rs0, Count0),
    float_load(As, Ts, Rs, Count, [Load|Acc]);
float_load([], [], Rs, Count, Acc) ->
    {reverse(Acc),Rs,Count}.

float_reg_arg(A, T, Rs, Count0) ->
    case Rs of
        #{A:=Fr} ->
            {{Fr,[]},Rs,Count0};
        #{} ->
            {Fr,Count} = new_float_copy_reg(Count0),
            Dst = #b_var{name=Fr},
            I = float_load_reg(T, A, Dst),
            {{Dst,[I]},Rs#{A=>Dst},Count}
    end.

float_load_reg(convert, #b_var{}=Src, Dst) ->
    #b_set{op={float,convert},dst=Dst,args=[Src]};
float_load_reg(convert, #b_literal{val=Val}=Src, Dst) ->
    try float(Val) of
        F ->
            #b_set{op={float,put},dst=Dst,args=[#b_literal{val=F}]}
    catch
        error:_ ->
            %% Let the exception happen at runtime.
            #b_set{op={float,convert},dst=Dst,args=[Src]}
    end;
float_load_reg(float, Src, Dst) ->
    #b_set{op={float,put},dst=Dst,args=[Src]}.

new_float_copy_reg(Count) ->
    new_reg('@fr_copy', Count).

new_reg(Base, Count) ->
    Fr = {Base,Count},
    {Fr,Count+1}.

float_fail_label(#b_blk{last=Last}, Fs) ->
    case Last of
        #b_br{bool=#b_var{},fail=Fail} ->
            Fs#fs{fail=Fail};
        _ ->
            Fs
    end.

float_flush_regs(#fs{regs=Rs}) ->
    maps:fold(fun(_, #b_var{name={'@fr_copy',_}}, Acc) ->
                      Acc;
                 (Dst, Fr, Acc) ->
                      [#b_set{op={float,get},dst=Dst,args=[Fr]}|Acc]
              end, [], Rs).

%%%
%%% Live optimization.
%%%
%%% Optimize instructions whose values are not used. They could be
%%% removed if they have no side effects, or in a few cases replaced
%%% with a cheaper instructions
%%%

ssa_opt_live({#st{ssa=Linear0}=St, FuncDb}) ->
    RevLinear = reverse(Linear0),
    Blocks0 = maps:from_list(RevLinear),
    Blocks = live_opt(RevLinear, #{}, Blocks0),
    Linear = beam_ssa:linearize(Blocks),
    {St#st{ssa=Linear}, FuncDb}.

live_opt([{L,Blk0}|Bs], LiveMap0, Blocks) ->
    Blk1 = beam_ssa_share:block(Blk0, Blocks),
    Successors = beam_ssa:successors(Blk1),
    Live0 = live_opt_succ(Successors, L, LiveMap0, gb_sets:empty()),
    {Blk,Live} = live_opt_blk(Blk1, Live0),
    LiveMap = live_opt_phis(Blk#b_blk.is, L, Live, LiveMap0),
    live_opt(Bs, LiveMap, Blocks#{L:=Blk});
live_opt([], _, Acc) -> Acc.

live_opt_succ([S|Ss], L, LiveMap, Live0) ->
    Key = {S,L},
    case LiveMap of
        #{Key:=Live} ->
            %% The successor has a phi node, and the value for
            %% this block in the phi node is a variable.
            live_opt_succ(Ss, L, LiveMap, gb_sets:union(Live, Live0));
        #{S:=Live} ->
            %% No phi node in the successor, or the value for
            %% this block in the phi node is a literal.
            live_opt_succ(Ss, L, LiveMap, gb_sets:union(Live, Live0));
        #{} ->
            %% A peek_message block which has not been processed yet.
            live_opt_succ(Ss, L, LiveMap, Live0)
    end;
live_opt_succ([], _, _, Acc) -> Acc.

live_opt_phis(Is, L, Live0, LiveMap0) ->
    LiveMap = LiveMap0#{L=>Live0},
    Phis = takewhile(fun(#b_set{op=Op}) -> Op =:= phi end, Is),
    case Phis of
        [] ->
            LiveMap;
        [_|_] ->
            PhiArgs = append([Args || #b_set{args=Args} <- Phis]),
            case [{P,V} || {#b_var{}=V,P} <- PhiArgs] of
                [_|_]=PhiVars ->
                    PhiLive0 = rel2fam(PhiVars),
                    PhiLive = [{{L,P},gb_sets:union(gb_sets:from_list(Vs), Live0)} ||
                                  {P,Vs} <- PhiLive0],
                    maps:merge(LiveMap, maps:from_list(PhiLive));
                [] ->
                    %% There were only literals in the phi node(s).
                    LiveMap
            end
    end.

live_opt_blk(#b_blk{is=Is0,last=Last}=Blk, Live0) ->
    Live1 = gb_sets:union(Live0, gb_sets:from_ordset(beam_ssa:used(Last))),
    {Is,Live} = live_opt_is(reverse(Is0), Live1, []),
    {Blk#b_blk{is=Is},Live}.

live_opt_is([#b_set{op=phi,dst=Dst}=I|Is], Live, Acc) ->
    case gb_sets:is_member(Dst, Live) of
        true ->
            live_opt_is(Is, Live, [I|Acc]);
        false ->
            live_opt_is(Is, Live, Acc)
    end;
live_opt_is([#b_set{op=succeeded,dst=SuccDst,args=[MapDst]}=SuccI,
             #b_set{op=get_map_element,dst=MapDst}=MapI | Is],
            Live0, Acc) ->
    case {gb_sets:is_member(SuccDst, Live0),
          gb_sets:is_member(MapDst, Live0)} of
        {true, true} ->
            Live = gb_sets:delete(SuccDst, Live0),
            live_opt_is([MapI | Is], Live, [SuccI | Acc]);
        {true, false} ->
            %% 'get_map_element' is unused; replace 'succeeded' with
            %% 'has_map_field'
            NewI = MapI#b_set{op=has_map_field,dst=SuccDst},
            live_opt_is([NewI | Is], Live0, Acc);
        {false, true} ->
            %% 'succeeded' is unused (we know it will succeed); discard it and
            %% keep 'get_map_element'
            live_opt_is([MapI | Is], Live0, Acc);
        {false, false} ->
            live_opt_is(Is, Live0, Acc)
    end;
live_opt_is([#b_set{dst=Dst}=I|Is], Live0, Acc) ->
    case gb_sets:is_member(Dst, Live0) of
        true ->
            LiveUsed = gb_sets:from_ordset(beam_ssa:used(I)),
            Live1 = gb_sets:union(Live0, LiveUsed),
            Live = gb_sets:delete(Dst, Live1),
            live_opt_is(Is, Live, [I|Acc]);
        false ->
            case beam_ssa:no_side_effect(I) of
                true ->
                    live_opt_is(Is, Live0, Acc);
                false ->
                    LiveUsed = gb_sets:from_ordset(beam_ssa:used(I)),
                    Live = gb_sets:union(Live0, LiveUsed),
                    live_opt_is(Is, Live, [I|Acc])
            end
    end;
live_opt_is([], Live, Acc) ->
    {Acc,Live}.

%%%
%%% Optimize binary matching.
%%%
%%% * If the value of segment is never extracted, rewrite
%%%   to a bs_skip instruction.
%%%
%%% * Coalesce adjacent bs_skip instructions and skip instructions
%%%   with bs_test_tail.
%%%

ssa_opt_bsm({#st{ssa=Linear}=St, FuncDb}) ->
    Extracted0 = bsm_extracted(Linear),
    Extracted = cerl_sets:from_list(Extracted0),
    {St#st{ssa=bsm_skip(Linear, Extracted)}, FuncDb}.

bsm_skip([{L,#b_blk{is=Is0}=Blk}|Bs0], Extracted) ->
    Bs = bsm_skip(Bs0, Extracted),
    Is = bsm_skip_is(Is0, Extracted),
    coalesce_skips({L,Blk#b_blk{is=Is}}, Bs);
bsm_skip([], _) -> [].

bsm_skip_is([I0|Is], Extracted) ->
    case I0 of
        #b_set{op=bs_match,
               dst=Ctx,
               args=[#b_literal{val=T}=Type,PrevCtx|Args0]}
          when T =/= string, T =/= skip ->
            I = case cerl_sets:is_element(Ctx, Extracted) of
                    true ->
                        I0;
                    false ->
                        %% The value is never extracted.
                        Args = [#b_literal{val=skip},PrevCtx,Type|Args0],
                        I0#b_set{args=Args}
                end,
            [I|Is];
        #b_set{} ->
            [I0|bsm_skip_is(Is, Extracted)]
    end;
bsm_skip_is([], _) -> [].

bsm_extracted([{_,#b_blk{is=Is}}|Bs]) ->
    case Is of
        [#b_set{op=bs_extract,args=[Ctx]}|_] ->
            [Ctx|bsm_extracted(Bs)];
        _ ->
            bsm_extracted(Bs)
    end;
bsm_extracted([]) -> [].

coalesce_skips({L,#b_blk{is=[#b_set{op=bs_extract}=Extract|Is0],
                         last=Last0}=Blk0}, Bs0) ->
    case coalesce_skips_is(Is0, Last0, Bs0) of
        not_possible ->
            [{L,Blk0}|Bs0];
        {Is,Last,Bs} ->
            Blk = Blk0#b_blk{is=[Extract|Is],last=Last},
            [{L,Blk}|Bs]
    end;
coalesce_skips({L,#b_blk{is=Is0,last=Last0}=Blk0}, Bs0) ->
    case coalesce_skips_is(Is0, Last0, Bs0) of
        not_possible ->
            [{L,Blk0}|Bs0];
        {Is,Last,Bs} ->
            Blk = Blk0#b_blk{is=Is,last=Last},
            [{L,Blk}|Bs]
    end.

coalesce_skips_is([#b_set{op=bs_match,
                          args=[#b_literal{val=skip},
                                Ctx0,Type,Flags,
                                #b_literal{val=Size0},
                                #b_literal{val=Unit0}]}=Skip0,
                   #b_set{op=succeeded}],
                  #b_br{succ=L2,fail=Fail}=Br0,
                  Bs0) when is_integer(Size0) ->
    case Bs0 of
        [{L2,#b_blk{is=[#b_set{op=bs_match,
                               dst=SkipDst,
                               args=[#b_literal{val=skip},_,_,_,
                                     #b_literal{val=Size1},
                                     #b_literal{val=Unit1}]},
                        #b_set{op=succeeded}=Succeeded],
                    last=#b_br{fail=Fail}=Br}}|Bs] when is_integer(Size1) ->
            SkipBits = Size0 * Unit0 + Size1 * Unit1,
            Skip = Skip0#b_set{dst=SkipDst,
                               args=[#b_literal{val=skip},Ctx0,
                                     Type,Flags,
                                     #b_literal{val=SkipBits},
                                     #b_literal{val=1}]},
            Is = [Skip,Succeeded],
            {Is,Br,Bs};
        [{L2,#b_blk{is=[#b_set{op=bs_test_tail,
                               args=[_Ctx,#b_literal{val=TailSkip}]}],
                    last=#b_br{succ=NextSucc,fail=Fail}}}|Bs] ->
            SkipBits = Size0 * Unit0,
            TestTail = Skip0#b_set{op=bs_test_tail,
                                   args=[Ctx0,#b_literal{val=SkipBits+TailSkip}]},
            Br = Br0#b_br{bool=TestTail#b_set.dst,succ=NextSucc},
            Is = [TestTail],
            {Is,Br,Bs};
        _ ->
            not_possible
    end;
coalesce_skips_is(_, _, _) ->
    not_possible.

%%%
%%% Short-cutting binary matching instructions.
%%%

ssa_opt_bsm_shortcut({#st{ssa=Linear}=St, FuncDb}) ->
    Positions = bsm_positions(Linear, #{}),
    case map_size(Positions) of
        0 ->
            %% No binary matching instructions.
            {St, FuncDb};
        _ ->
            {St#st{ssa=bsm_shortcut(Linear, Positions)}, FuncDb}
    end.

bsm_positions([{L,#b_blk{is=Is,last=Last}}|Bs], PosMap0) ->
    PosMap = bsm_positions_is(Is, PosMap0),
    case {Is,Last} of
        {[#b_set{op=bs_test_tail,dst=Bool,args=[Ctx,#b_literal{val=Bits0}]}],
         #b_br{bool=Bool,fail=Fail}} ->
            Bits = Bits0 + map_get(Ctx, PosMap0),
            bsm_positions(Bs, PosMap#{L=>{Bits,Fail}});
        {_,_} ->
            bsm_positions(Bs, PosMap)
    end;
bsm_positions([], PosMap) -> PosMap.

bsm_positions_is([#b_set{op=bs_start_match,dst=New}|Is], PosMap0) ->
    PosMap = PosMap0#{New=>0},
    bsm_positions_is(Is, PosMap);
bsm_positions_is([#b_set{op=bs_match,dst=New,args=Args}|Is], PosMap0) ->
    [_,Old|_] = Args,
    #{Old:=Bits0} = PosMap0,
    Bits = bsm_update_bits(Args, Bits0),
    PosMap = PosMap0#{New=>Bits},
    bsm_positions_is(Is, PosMap);
bsm_positions_is([_|Is], PosMap) ->
    bsm_positions_is(Is, PosMap);
bsm_positions_is([], PosMap) -> PosMap.

bsm_update_bits([#b_literal{val=string},_,#b_literal{val=String}], Bits) ->
    Bits + bit_size(String);
bsm_update_bits([#b_literal{val=utf8}|_], Bits) ->
    Bits + 8;
bsm_update_bits([#b_literal{val=utf16}|_], Bits) ->
    Bits + 16;
bsm_update_bits([#b_literal{val=utf32}|_], Bits) ->
    Bits + 32;
bsm_update_bits([_,_,_,#b_literal{val=Sz},#b_literal{val=U}], Bits)
  when is_integer(Sz) ->
    Bits + Sz*U;
bsm_update_bits(_, Bits) -> Bits.

bsm_shortcut([{L,#b_blk{is=Is,last=Last0}=Blk}|Bs], PosMap) ->
    case {Is,Last0} of
        {[#b_set{op=bs_match,dst=New,args=[_,Old|_]},
          #b_set{op=succeeded,dst=Bool,args=[New]}],
         #b_br{bool=Bool,fail=Fail}} ->
            case PosMap of
                #{Old:=Bits,Fail:={TailBits,NextFail}} when Bits > TailBits ->
                    Last = Last0#b_br{fail=NextFail},
                    [{L,Blk#b_blk{last=Last}}|bsm_shortcut(Bs, PosMap)];
                #{} ->
                    [{L,Blk}|bsm_shortcut(Bs, PosMap)]
            end;
        {_,_} ->
            [{L,Blk}|bsm_shortcut(Bs, PosMap)]
    end;
bsm_shortcut([], _PosMap) -> [].

%%%
%%% Eliminate redundant bs_test_unit2 instructions.
%%%

ssa_opt_bsm_units({#st{ssa=Linear}=St, FuncDb}) ->
    {St#st{ssa=bsm_units(Linear, #{})}, FuncDb}.

bsm_units([{L,#b_blk{last=#b_br{succ=Succ,fail=Fail}}=Block0} | Bs], UnitMaps0) ->
    UnitsIn = maps:get(L, UnitMaps0, #{}),
    {Block, UnitsOut} = bsm_units_skip(Block0, UnitsIn),
    UnitMaps1 = bsm_units_join(Succ, UnitsOut, UnitMaps0),
    UnitMaps = bsm_units_join(Fail, UnitsIn, UnitMaps1),
    [{L, Block} | bsm_units(Bs, UnitMaps)];
bsm_units([{L,#b_blk{last=#b_switch{fail=Fail,list=Switch}}=Block} | Bs], UnitMaps0) ->
    UnitsIn = maps:get(L, UnitMaps0, #{}),
    Labels = [Fail | [Lbl || {_Arg, Lbl} <- Switch]],
    UnitMaps = foldl(fun(Lbl, UnitMaps) ->
                             bsm_units_join(Lbl, UnitsIn, UnitMaps)
                     end, UnitMaps0, Labels),
    [{L, Block} | bsm_units(Bs, UnitMaps)];
bsm_units([{L, Block} | Bs], UnitMaps) ->
    [{L, Block} | bsm_units(Bs, UnitMaps)];
bsm_units([], _UnitMaps) ->
    [].

bsm_units_skip(Block, Units) ->
    bsm_units_skip_1(Block#b_blk.is, Block, Units).

bsm_units_skip_1([#b_set{op=bs_start_match,dst=New}|_], Block, Units) ->
    %% We bail early since there can't be more than one match per block.
    {Block, Units#{ New => 1 }};
bsm_units_skip_1([#b_set{op=bs_match,
                         dst=New,
                         args=[#b_literal{val=skip},
                               Ctx,
                               #b_literal{val=binary},
                               _Flags,
                               #b_literal{val=all},
                               #b_literal{val=OpUnit}]}=Skip | Test],
                 Block0, Units) ->
    [#b_set{op=succeeded,dst=Bool,args=[New]}] = Test, %Assertion.
    #b_br{bool=Bool} = Last0 = Block0#b_blk.last, %Assertion.
    CtxUnit = map_get(Ctx, Units),
    if
        CtxUnit rem OpUnit =:= 0 ->
            Is = takewhile(fun(I) -> I =/= Skip end, Block0#b_blk.is),
            Last = Last0#b_br{bool=#b_literal{val=true}},
            Block = Block0#b_blk{is=Is,last=Last},
            {Block, Units#{ New => CtxUnit }};
        CtxUnit rem OpUnit =/= 0 ->
            {Block0, Units#{ New => OpUnit, Ctx => OpUnit }}
    end;
bsm_units_skip_1([#b_set{op=bs_match,dst=New,args=Args}|_], Block, Units) ->
    [_,Ctx|_] = Args,
    CtxUnit = map_get(Ctx, Units),
    OpUnit = bsm_op_unit(Args),
    {Block, Units#{ New => gcd(OpUnit, CtxUnit) }};
bsm_units_skip_1([_I | Is], Block, Units) ->
    bsm_units_skip_1(Is, Block, Units);
bsm_units_skip_1([], Block, Units) ->
    {Block, Units}.

bsm_op_unit([_,_,_,Size,#b_literal{val=U}]) ->
    case Size of
        #b_literal{val=Sz} when is_integer(Sz) -> Sz*U;
        _ -> U
    end;
bsm_op_unit([#b_literal{val=string},_,#b_literal{val=String}]) ->
    bit_size(String);
bsm_op_unit([#b_literal{val=utf8}|_]) ->
    8;
bsm_op_unit([#b_literal{val=utf16}|_]) ->
    16;
bsm_op_unit([#b_literal{val=utf32}|_]) ->
    32;
bsm_op_unit(_) ->
    1.

%% Several paths can lead to the same match instruction and the inferred units
%% may differ between them, so we can only keep the information that is common
%% to all paths.
bsm_units_join(Lbl, MapA, UnitMaps0) when is_map_key(Lbl, UnitMaps0) ->
    MapB = map_get(Lbl, UnitMaps0),
    Merged = if
                 map_size(MapB) =< map_size(MapA) ->
                     bsm_units_join_1(maps:keys(MapB), MapA, MapB);
                 map_size(MapB) > map_size(MapA) ->
                     bsm_units_join_1(maps:keys(MapA), MapB, MapA)
             end,
    UnitMaps0#{Lbl := Merged};
bsm_units_join(Lbl, MapA, UnitMaps0) when MapA =/= #{} ->
    UnitMaps0#{Lbl => MapA};
bsm_units_join(_Lbl, _MapA, UnitMaps0) ->
    UnitMaps0.

bsm_units_join_1([Key | Keys], Left, Right) when is_map_key(Key, Left) ->
    UnitA = map_get(Key, Left),
    UnitB = map_get(Key, Right),
    bsm_units_join_1(Keys, Left, Right#{Key := gcd(UnitA, UnitB)});
bsm_units_join_1([Key | Keys], Left, Right) ->
    bsm_units_join_1(Keys, Left, maps:remove(Key, Right));
bsm_units_join_1([], _MapA, Right) ->
    Right.

%%%
%%% Optimize binary construction.
%%%
%%% If an integer segment or a float segment has a literal size and
%%% a literal value, convert to a binary segment. Coalesce adjacent
%%% literal binary segments. Literal binary segments will be converted
%%% to bs_put_string instructions in later pass.
%%%

ssa_opt_bs_puts({#st{ssa=Linear0,cnt=Count0}=St, FuncDb}) ->
    {Linear,Count} = opt_bs_puts(Linear0, Count0, []),
    {St#st{ssa=Linear,cnt=Count}, FuncDb}.

opt_bs_puts([{L,#b_blk{is=Is}=Blk0}|Bs], Count0, Acc0) ->
    case Is of
        [#b_set{op=bs_put}=I0] ->
            case opt_bs_put(L, I0, Blk0, Count0, Acc0) of
                not_possible ->
                    opt_bs_puts(Bs, Count0, [{L,Blk0}|Acc0]);
                {Count,Acc1} ->
                    Acc = opt_bs_puts_merge(Acc1),
                    opt_bs_puts(Bs, Count, Acc)
            end;
        _ ->
            opt_bs_puts(Bs, Count0, [{L,Blk0}|Acc0])
    end;
opt_bs_puts([], Count, Acc) ->
    {reverse(Acc),Count}.

opt_bs_puts_merge([{L1,#b_blk{is=Is}=Blk0},{L2,#b_blk{is=AccIs}}=BAcc|Acc]) ->
    case {AccIs,Is} of
        {[#b_set{op=bs_put,
                 args=[#b_literal{val=binary},
                       #b_literal{},
                       #b_literal{val=Bin0},
                       #b_literal{val=all},
                       #b_literal{val=1}]}],
         [#b_set{op=bs_put,
                 args=[#b_literal{val=binary},
                       #b_literal{},
                       #b_literal{val=Bin1},
                       #b_literal{val=all},
                       #b_literal{val=1}]}=I0]} ->
            %% Coalesce the two segments to one.
            Bin = <<Bin0/bitstring,Bin1/bitstring>>,
            I = I0#b_set{args=bs_put_args(binary, Bin, all)},
            Blk = Blk0#b_blk{is=[I]},
            [{L2,Blk}|Acc];
        {_,_} ->
            [{L1,Blk0},BAcc|Acc]
    end.

opt_bs_put(L, I0, #b_blk{last=Br0}=Blk0, Count0, Acc) ->
    case opt_bs_put(I0) of
        [Bin] when is_bitstring(Bin) ->
            Args = bs_put_args(binary, Bin, all),
            I = I0#b_set{args=Args},
            Blk = Blk0#b_blk{is=[I]},
            {Count0,[{L,Blk}|Acc]};
        [{int,Int,Size},Bin] when is_bitstring(Bin) ->
            %% Construct a bs_put_integer instruction following
            %% by a bs_put_binary instruction.
            IntArgs = bs_put_args(integer, Int, Size),
            BinArgs = bs_put_args(binary, Bin, all),
            {BinL,BinVarNum} = {Count0,Count0+1},
            Count = Count0 + 2,
            BinVar = #b_var{name={'@ssa_bool',BinVarNum}},
            BinI = I0#b_set{dst=BinVar,args=BinArgs},
            BinBlk = Blk0#b_blk{is=[BinI],last=Br0#b_br{bool=BinVar}},
            IntI = I0#b_set{args=IntArgs},
            IntBlk = Blk0#b_blk{is=[IntI],last=Br0#b_br{succ=BinL}},
            {Count,[{BinL,BinBlk},{L,IntBlk}|Acc]};
        not_possible ->
            not_possible
    end.

opt_bs_put(#b_set{args=[#b_literal{val=binary},_,#b_literal{val=Val},
                        #b_literal{val=all},#b_literal{val=Unit}]})
  when is_bitstring(Val) ->
    if
        bit_size(Val) rem Unit =:= 0 ->
            [Val];
        true ->
            not_possible
    end;
opt_bs_put(#b_set{args=[#b_literal{val=Type},#b_literal{val=Flags},
                        #b_literal{val=Val},#b_literal{val=Size},
                        #b_literal{val=Unit}]}=I0) when is_integer(Size) ->
    EffectiveSize = Size * Unit,
    if
        EffectiveSize > 0 ->
            case {Type,opt_bs_put_endian(Flags)} of
                {integer,big} when is_integer(Val) ->
                    if
                        EffectiveSize < 64 ->
                            [<<Val:EffectiveSize>>];
                        true ->
                            opt_bs_put_split_int(Val, EffectiveSize)
                    end;
                {integer,little} when is_integer(Val), EffectiveSize < 128 ->
                    %% To avoid an explosion in code size, we only try
                    %% to optimize relatively small fields.
                    <<Int:EffectiveSize>> = <<Val:EffectiveSize/little>>,
                    Args = bs_put_args(Type, Int, EffectiveSize),
                    I = I0#b_set{args=Args},
                    opt_bs_put(I);
                {binary,_} when is_bitstring(Val) ->
                    <<Bitstring:EffectiveSize/bits,_/bits>> = Val,
                    [Bitstring];
                {float,Endian} ->
                    try
                        [opt_bs_put_float(Val, EffectiveSize, Endian)]
                    catch error:_ ->
                            not_possible
                    end;
                {_,_} ->
                    not_possible
            end;
        true ->
            not_possible
    end;
opt_bs_put(#b_set{}) -> not_possible.

opt_bs_put_float(N, Sz, Endian) ->
    case Endian of
        big -> <<N:Sz/big-float-unit:1>>;
        little -> <<N:Sz/little-float-unit:1>>
    end.

bs_put_args(Type, Val, Size) ->
    [#b_literal{val=Type},
     #b_literal{val=[unsigned,big]},
     #b_literal{val=Val},
     #b_literal{val=Size},
     #b_literal{val=1}].

opt_bs_put_endian([big=E|_]) -> E;
opt_bs_put_endian([little=E|_]) -> E;
opt_bs_put_endian([native=E|_]) -> E;
opt_bs_put_endian([_|Fs]) -> opt_bs_put_endian(Fs).

opt_bs_put_split_int(Int, Size) ->
    Pos = opt_bs_put_split_int_1(Int, 0, Size - 1),
    UpperSize = Size - Pos,
    if
        Pos =:= 0 ->
            %% Value is 0 or -1 -- keep the original instruction.
            not_possible;
        UpperSize < 64 ->
            %% No or few leading zeroes or ones.
            [<<Int:Size>>];
        true ->
            %% There are 64 or more leading ones or zeroes in
            %% the resulting binary. Split into two separate
            %% segments to avoid an explosion in code size.
            [{int,Int bsr Pos,UpperSize},<<Int:Pos>>]
    end.

opt_bs_put_split_int_1(_Int, L, R) when L > R ->
    8 * ((L + 7) div 8);
opt_bs_put_split_int_1(Int, L, R) ->
    Mid = (L + R) div 2,
    case Int bsr Mid of
        Upper when Upper =:= 0; Upper =:= -1 ->
            opt_bs_put_split_int_1(Int, L, Mid - 1);
        _ ->
            opt_bs_put_split_int_1(Int, Mid + 1, R)
    end.

%%%
%%% Optimize expressions such as "tuple_size(Var) =:= 2".
%%%
%%% Consider this code:
%%%
%%% 0:
%%%   .
%%%   .
%%%   .
%%%   Size = bif:tuple_size Var
%%%   BoolVar1 = succeeded Size
%%%   br BoolVar1, label 4, label 3
%%%
%%% 4:
%%%   BoolVar2 = bif:'=:=' Size, literal 2
%%%   br BoolVar2, label 6, label 3
%%%
%%% 6: ...   %% OK
%%%
%%% 3: ...   %% Not a tuple of size 2
%%%
%%% The BEAM code will look this:
%%%
%%%   {bif,tuple_size,{f,3},[{x,0}],{x,0}}.
%%%   {test,is_eq_exact,{f,3},[{x,0},{integer,2}]}.
%%%
%%% Better BEAM code will be produced if we transform the
%%% code like this:
%%%
%%% 0:
%%%   .
%%%   .
%%%   .
%%%   br label 10
%%%
%%% 10:
%%%   NewBoolVar = bif:is_tuple Var
%%%   br NewBoolVar, label 11, label 3
%%%
%%% 11:
%%%   Size = bif:tuple_size Var
%%%   br label 4
%%%
%%% 4:
%%%   BoolVar2 = bif:'=:=' Size, literal 2
%%%   br BoolVar2, label 6, label 3
%%%
%%% (The key part of the transformation is the removal of
%%% the 'succeeded' instruction to signal to the code generator
%%% that the call to tuple_size/1 can't fail.)
%%%
%%% The BEAM code will look like:
%%%
%%%   {test,is_tuple,{f,3},[{x,0}]}.
%%%   {test_arity,{f,3},[{x,0},2]}.
%%%
%%% Those two instructions will be combined into a single
%%% is_tuple_of_arity instruction by the loader.
%%%

ssa_opt_tuple_size({#st{ssa=Linear0,cnt=Count0}=St, FuncDb}) ->
    %% This optimization is only safe in guards, as prefixing tuple_size with
    %% an is_tuple check prevents it from throwing an exception.
    NonGuards = non_guards(Linear0),
    {Linear,Count} = opt_tup_size(Linear0, NonGuards, Count0, []),
    {St#st{ssa=Linear,cnt=Count}, FuncDb}.

opt_tup_size([{L,#b_blk{is=Is,last=Last}=Blk}|Bs], NonGuards, Count0, Acc0) ->
    case {Is,Last} of
        {[#b_set{op={bif,'=:='},dst=Bool,args=[#b_var{}=Tup,#b_literal{val=Arity}]}],
         #b_br{bool=Bool}} when is_integer(Arity), Arity >= 0 ->
            {Acc,Count} = opt_tup_size_1(Tup, L, NonGuards, Count0, Acc0),
            opt_tup_size(Bs, NonGuards, Count, [{L,Blk}|Acc]);
        {_,_} ->
            opt_tup_size(Bs, NonGuards, Count0, [{L,Blk}|Acc0])
    end;
opt_tup_size([], _NonGuards, Count, Acc) ->
    {reverse(Acc),Count}.

opt_tup_size_1(Size, EqL, NonGuards, Count0, [{L,Blk0}|Acc]) ->
    #b_blk{is=Is0,last=Last} = Blk0,
    case Last of
        #b_br{bool=Bool,succ=EqL,fail=Fail} ->
            case gb_sets:is_member(Fail, NonGuards) of
                true ->
                    {[{L,Blk0}|Acc],Count0};
                false ->
                    case opt_tup_size_is(Is0, Bool, Size, []) of
                        none ->
                            {[{L,Blk0}|Acc],Count0};
                        {PreIs,TupleSizeIs,Tuple} ->
                            opt_tup_size_2(PreIs, TupleSizeIs, L, EqL,
                                           Tuple, Fail, Count0, Acc)
                    end
            end;
        _ ->
            {[{L,Blk0}|Acc],Count0}
    end;
opt_tup_size_1(_, _, _, Count, Acc) ->
    {Acc,Count}.

opt_tup_size_2(PreIs, TupleSizeIs, PreL, EqL, Tuple, Fail, Count0, Acc) ->
    IsTupleL = Count0,
    TupleSizeL = Count0 + 1,
    Bool = #b_var{name={'@ssa_bool',Count0+2}},
    Count = Count0 + 3,

    True = #b_literal{val=true},
    PreBr = #b_br{bool=True,succ=IsTupleL,fail=IsTupleL},
    PreBlk = #b_blk{is=PreIs,last=PreBr},

    IsTupleIs = [#b_set{op={bif,is_tuple},dst=Bool,args=[Tuple]}],
    IsTupleBr = #b_br{bool=Bool,succ=TupleSizeL,fail=Fail},
    IsTupleBlk = #b_blk{is=IsTupleIs,last=IsTupleBr},

    TupleSizeBr = #b_br{bool=True,succ=EqL,fail=EqL},
    TupleSizeBlk = #b_blk{is=TupleSizeIs,last=TupleSizeBr},
    {[{TupleSizeL,TupleSizeBlk},
      {IsTupleL,IsTupleBlk},
      {PreL,PreBlk}|Acc],Count}.

opt_tup_size_is([#b_set{op={bif,tuple_size},dst=Size,args=[Tuple]}=I,
                 #b_set{op=succeeded,dst=Bool,args=[Size]}],
                Bool, Size, Acc) ->
    {reverse(Acc),[I],Tuple};
opt_tup_size_is([I|Is], Bool, Size, Acc) ->
    opt_tup_size_is(Is, Bool, Size, [I|Acc]);
opt_tup_size_is([], _, _, _Acc) -> none.

%%%
%%% Optimize #b_switch{} instructions.
%%%
%%% If the argument for a #b_switch{} comes from a phi node with all
%%% literals, any values in the switch list which are not in the phi
%%% node can be removed.
%%%
%%% If the values in the phi node and switch list are the same,
%%% the failure label can't be reached and be eliminated.
%%%
%%% A #b_switch{} with only one value can be rewritten to
%%% a #b_br{}. A switch that only verifies that the argument
%%% is 'true' or 'false' can be rewritten to a is_boolean test.
%%%

ssa_opt_sw({#st{ssa=Linear0,cnt=Count0}=St, FuncDb}) ->
    {Linear,Count} = opt_sw(Linear0, Count0, []),
    {St#st{ssa=Linear,cnt=Count}, FuncDb}.

opt_sw([{L,#b_blk{is=Is,last=#b_switch{}=Sw0}=Blk0}|Bs], Count0, Acc) ->
    %% Ensure that no label in the switch list is the same
    %% as the failure label.
    #b_switch{fail=Fail,list=List0} = Sw0,
    List = [{Val,Lbl} || {Val,Lbl} <- List0, Lbl =/= Fail],
    Sw1 = beam_ssa:normalize(Sw0#b_switch{list=List}),
    case Sw1 of
        #b_switch{arg=Arg,fail=Fail,list=[{Lit,Lbl}]} ->
            %% Rewrite a single value switch to a br.
            Bool = #b_var{name={'@ssa_bool',Count0}},
            Count = Count0 + 1,
            IsEq = #b_set{op={bif,'=:='},dst=Bool,args=[Arg,Lit]},
            Br = #b_br{bool=Bool,succ=Lbl,fail=Fail},
            Blk = Blk0#b_blk{is=Is++[IsEq],last=Br},
            opt_sw(Bs, Count, [{L,Blk}|Acc]);
        #b_switch{arg=Arg,fail=Fail,
                  list=[{#b_literal{val=B1},Lbl},{#b_literal{val=B2},Lbl}]}
          when B1 =:= not B2 ->
            %% Replace with is_boolean test.
            Bool = #b_var{name={'@ssa_bool',Count0}},
            Count = Count0 + 1,
            IsBool = #b_set{op={bif,is_boolean},dst=Bool,args=[Arg]},
            Br = #b_br{bool=Bool,succ=Lbl,fail=Fail},
            Blk = Blk0#b_blk{is=Is++[IsBool],last=Br},
            opt_sw(Bs, Count, [{L,Blk}|Acc]);
        Sw0 ->
            opt_sw(Bs, Count0, [{L,Blk0}|Acc]);
        Sw ->
            Blk = Blk0#b_blk{last=Sw},
            opt_sw(Bs, Count0, [{L,Blk}|Acc])
    end;
opt_sw([{L,#b_blk{}=Blk}|Bs], Count, Acc) ->
    opt_sw(Bs, Count, [{L,Blk}|Acc]);
opt_sw([], Count, Acc) ->
    {reverse(Acc),Count}.

%%%
%%% Merge blocks.
%%%

ssa_opt_merge_blocks({#st{ssa=Blocks}=St, FuncDb}) ->
    Preds = beam_ssa:predecessors(Blocks),
    Merged = merge_blocks_1(beam_ssa:rpo(Blocks), Preds, Blocks),
    {St#st{ssa=Merged}, FuncDb}.

merge_blocks_1([L|Ls], Preds0, Blocks0) ->
    case Preds0 of
        #{L:=[P]} ->
            #{P:=Blk0,L:=Blk1} = Blocks0,
            case is_merge_allowed(L, Blk0, Blk1) of
                true ->
                    #b_blk{is=Is0} = Blk0,
                    #b_blk{is=Is1} = Blk1,
                    verify_merge_is(Is1),
                    Is = Is0 ++ Is1,
                    Blk = Blk1#b_blk{is=Is},
                    Blocks1 = maps:remove(L, Blocks0),
                    Blocks2 = Blocks1#{P:=Blk},
                    Successors = beam_ssa:successors(Blk),
                    Blocks = beam_ssa:update_phi_labels(Successors, L, P, Blocks2),
                    Preds = merge_update_preds(Successors, L, P, Preds0),
                    merge_blocks_1(Ls, Preds, Blocks);
                false ->
                    merge_blocks_1(Ls, Preds0, Blocks0)
            end;
        #{} ->
            merge_blocks_1(Ls, Preds0, Blocks0)
    end;
merge_blocks_1([], _Preds, Blocks) -> Blocks.

merge_update_preds([L|Ls], From, To, Preds0) ->
    Ps = [rename_label(P, From, To) || P <- map_get(L, Preds0)],
    Preds = Preds0#{L:=Ps},
    merge_update_preds(Ls, From, To, Preds);
merge_update_preds([], _, _, Preds) -> Preds.

rename_label(From, From, To) -> To;
rename_label(Lbl, _, _) -> Lbl.

verify_merge_is([#b_set{op=Op}|_]) ->
    %% The merged block has only one predecessor, so it should not have any phi
    %% nodes.
    true = Op =/= phi;                          %Assertion.
verify_merge_is(_) ->
    ok.

is_merge_allowed(_, #b_blk{}, #b_blk{is=[#b_set{op=peek_message}|_]}) ->
    false;
<<<<<<< HEAD
is_merge_allowed(_, #b_blk{}, #b_blk{is=[#b_set{op=exception_trampoline}|_]}) ->
    false;
is_merge_allowed(_, #b_blk{is=[#b_set{op=exception_trampoline}|_]}, #b_blk{}) ->
    false;
is_merge_allowed(L, #b_blk{last=#b_br{}}=Blk, #b_blk{}) ->
=======
is_merge_allowed(L, #b_blk{last=#b_br{}}=Blk, #b_blk{is=Is}) ->
>>>>>>> 5360ede3
    %% The predecessor block must have exactly one successor (L) for
    %% the merge to be safe.
    case beam_ssa:successors(Blk) of
        [L] ->
            case Is of
                [#b_set{op=phi,args=[_]}|_] ->
                    %% The type optimizer pass must have been
                    %% turned off, since it would have removed this
                    %% redundant phi node. Refuse to merge the blocks
                    %% to ensure that this phi node remains at the
                    %% beginning of a block.
                    false;
                _ ->
                    true
            end;
        [_|_] ->
            false
    end;
is_merge_allowed(_, #b_blk{last=#b_switch{}}, #b_blk{}) ->
    false.

%%%
%%% When a tuple is matched, the pattern matching compiler generates a
%%% get_tuple_element instruction for every tuple element that will
%%% ever be used in the rest of the function. That often forces the
%%% extracted tuple elements to be stored in Y registers until it's
%%% time to use them. It could also mean that there could be execution
%%% paths that will never use the extracted elements.
%%%
%%% This optimization will sink get_tuple_element instructions, that
%%% is, move them forward in the execution stream to the last possible
%%% block there they will still dominate all uses. That may reduce the
%%% size of stack frames, reduce register shuffling, and avoid
%%% extracting tuple elements on execution paths that never use the
%%% extracted values.
%%%

ssa_opt_sink({#st{ssa=Linear}=St, FuncDb}) ->
    %% Create a map with all variables that define get_tuple_element
    %% instructions. The variable name map to the block it is defined in.
    case def_blocks(Linear) of
        [] ->
            %% No get_tuple_element instructions, so there is nothing to do.
            {St, FuncDb};
        [_|_]=Defs0 ->
            Defs = maps:from_list(Defs0),
            {do_ssa_opt_sink(Defs, St), FuncDb}
    end.

do_ssa_opt_sink(Defs, #st{ssa=Linear}=St) ->
    Blocks0 = maps:from_list(Linear),

    %% Now find all the blocks that use variables defined by get_tuple_element
    %% instructions.
    Used = used_blocks(Linear, Defs, []),

    %% Calculate dominators.
    {Dom,Numbering} = beam_ssa:dominators(Blocks0),

    %% It is not safe to move get_tuple_element instructions to blocks
    %% that begin with certain instructions. It is also unsafe to move
    %% the instructions into any part of a receive. To avoid such
    %% unsafe moves, pretend that the unsuitable blocks are not
    %% dominators.
    Unsuitable = unsuitable(Linear, Blocks0),

    %% Calculate new positions for get_tuple_element instructions. The new
    %% position is a block that dominates all uses of the variable.
    DefLoc = new_def_locations(Used, Defs, Dom, Numbering, Unsuitable),

    %% Now move all suitable get_tuple_element instructions to their
    %% new blocks.
    Blocks = foldl(fun({V,To}, A) ->
                           From = map_get(V, Defs),
                           move_defs(V, From, To, A)
                   end, Blocks0, DefLoc),

    St#st{ssa=beam_ssa:linearize(Blocks)}.

def_blocks([{L,#b_blk{is=Is}}|Bs]) ->
    def_blocks_is(Is, L, def_blocks(Bs));
def_blocks([]) -> [].

def_blocks_is([#b_set{op=get_tuple_element,dst=Dst}|Is], L, Acc) ->
    def_blocks_is(Is, L, [{Dst,L}|Acc]);
def_blocks_is([_|Is], L, Acc) ->
    def_blocks_is(Is, L, Acc);
def_blocks_is([], _, Acc) -> Acc.

used_blocks([{L,Blk}|Bs], Def, Acc0) ->
    Used = beam_ssa:used(Blk),
    Acc = [{V,L} || V <- Used, maps:is_key(V, Def)] ++ Acc0,
    used_blocks(Bs, Def, Acc);
used_blocks([], _Def, Acc) ->
    rel2fam(Acc).

%% unsuitable(Linear, Blocks) -> Unsuitable.
%%  Return an ordset of block labels for the blocks that are not
%%  suitable for sinking of get_tuple_element instructions.

unsuitable(Linear, Blocks) ->
    Predecessors = beam_ssa:predecessors(Blocks),
    Unsuitable0 = unsuitable_1(Linear),
    Unsuitable1 = unsuitable_recv(Linear, Blocks, Predecessors),
    gb_sets:from_list(Unsuitable0 ++ Unsuitable1).

unsuitable_1([{L,#b_blk{is=[#b_set{op=Op}|_]}}|Bs]) ->
    Unsuitable = case Op of
                     bs_extract -> true;
                     bs_put -> true;
                     exception_trampoline -> true;
                     {float,_} -> true;
                     landingpad -> true;
                     peek_message -> true;
                     wait_timeout -> true;
                     _ -> false
                 end,
    case Unsuitable of
        true ->
            [L|unsuitable_1(Bs)];
        false ->
            unsuitable_1(Bs)
    end;
unsuitable_1([{_,#b_blk{}}|Bs]) ->
    unsuitable_1(Bs);
unsuitable_1([]) -> [].

unsuitable_recv([{L,#b_blk{is=[#b_set{op=Op}|_]}}|Bs], Blocks, Predecessors) ->
    Ls = case Op of
             remove_message ->
                 unsuitable_loop(L, Blocks, Predecessors);
             recv_next ->
                 unsuitable_loop(L, Blocks, Predecessors);
             _ ->
                 []
         end,
    Ls ++ unsuitable_recv(Bs, Blocks, Predecessors);
unsuitable_recv([_|Bs], Blocks, Predecessors) ->
    unsuitable_recv(Bs, Blocks, Predecessors);
unsuitable_recv([], _, _) -> [].

unsuitable_loop(L, Blocks, Predecessors) ->
    unsuitable_loop(L, Blocks, Predecessors, []).

unsuitable_loop(L, Blocks, Predecessors, Acc) ->
    Ps = map_get(L, Predecessors),
    unsuitable_loop_1(Ps, Blocks, Predecessors, Acc).

unsuitable_loop_1([P|Ps], Blocks, Predecessors, Acc0) ->
    case map_get(P, Blocks) of
        #b_blk{is=[#b_set{op=peek_message}|_]} ->
            unsuitable_loop_1(Ps, Blocks, Predecessors, Acc0);
        #b_blk{} ->
            case ordsets:is_element(P, Acc0) of
                false ->
                    Acc1 = ordsets:add_element(P, Acc0),
                    Acc = unsuitable_loop(P, Blocks, Predecessors, Acc1),
                    unsuitable_loop_1(Ps, Blocks, Predecessors, Acc);
                true ->
                    unsuitable_loop_1(Ps, Blocks, Predecessors, Acc0)
            end
    end;
unsuitable_loop_1([], _, _, Acc) -> Acc.

%% new_def_locations([{Variable,[UsedInBlock]}|Vs], Defs,
%%                   Dominators, Numbering, Unsuitable) ->
%%  [{Variable,NewDefinitionBlock}]
%%
%%  Calculate new locations for get_tuple_element instructions. For
%%  each variable, the new location is a block that dominates all uses
%%  of the variable and as near to the uses of as possible.

new_def_locations([{V,UsedIn}|Vs], Defs, Dom, Numbering, Unsuitable) ->
    DefIn = map_get(V, Defs),
    Common = common_dominator(UsedIn, Dom, Numbering, Unsuitable),
    case member(Common, map_get(DefIn, Dom)) of
        true ->
            %% The common dominator is either DefIn or an
            %% ancestor of DefIn.
            new_def_locations(Vs, Defs, Dom, Numbering, Unsuitable);
        false ->
            %% We have found a suitable descendant of DefIn,
            %% to which the get_tuple_element instruction can
            %% be sunk.
            [{V,Common}|new_def_locations(Vs, Defs, Dom, Numbering, Unsuitable)]
    end;
new_def_locations([], _, _, _, _) -> [].

common_dominator(Ls0, Dom, Numbering, Unsuitable) ->
    [Common|_] = beam_ssa:common_dominators(Ls0, Dom, Numbering),
    case gb_sets:is_member(Common, Unsuitable) of
        true ->
            %% It is not allowed to place the instruction here. Try
            %% to find another suitable dominating block by going up
            %% one step in the dominator tree.
            [Common,OneUp|_] = map_get(Common, Dom),
            common_dominator([OneUp], Dom, Numbering, Unsuitable);
        false ->
            Common
    end.

%% Move get_tuple_element instructions to their new locations.

move_defs(V, From, To, Blocks) ->
    #{From:=FromBlk0,To:=ToBlk0} = Blocks,
    {Def,FromBlk} = remove_def(V, FromBlk0),
    try insert_def(V, Def, ToBlk0) of
        ToBlk ->
            %%io:format("~p: ~p => ~p\n", [V,From,To]),
            Blocks#{From:=FromBlk,To:=ToBlk}
    catch
        throw:not_possible ->
            Blocks
    end.

remove_def(V, #b_blk{is=Is0}=Blk) ->
    {Def,Is} = remove_def_is(Is0, V, []),
    {Def,Blk#b_blk{is=Is}}.

remove_def_is([#b_set{dst=Dst}=Def|Is], Dst, Acc) ->
    {Def,reverse(Acc, Is)};
remove_def_is([I|Is], Dst, Acc) ->
    remove_def_is(Is, Dst, [I|Acc]).

insert_def(V, Def, #b_blk{is=Is0}=Blk) ->
    Is = insert_def_is(Is0, V, Def),
    Blk#b_blk{is=Is}.

insert_def_is([#b_set{op=phi}=I|Is], V, Def) ->
    case member(V, beam_ssa:used(I)) of
        true ->
            throw(not_possible);
        false ->
            [I|insert_def_is(Is, V, Def)]
    end;
insert_def_is([#b_set{op=Op}=I|Is]=Is0, V, Def) ->
    Action0 = case Op of
                  call -> beyond;
                  'catch_end' -> beyond;
                  timeout -> beyond;
                  _ -> here
              end,
    Action = case Is of
                 [#b_set{op=succeeded}|_] -> here;
                 _ -> Action0
             end,
    case Action of
        beyond ->
            case member(V, beam_ssa:used(I)) of
                true ->
                    %% The variable is used by this instruction. We must
                    %% place the definition before this instruction.
                    [Def|Is0];
                false ->
                    %% Place it beyond the current instruction.
                    [I|insert_def_is(Is, V, Def)]
            end;
        here ->
            [Def|Is0]
    end;
insert_def_is([], _V, Def) ->
    [Def].

%%%
%%% Order consecutive get_tuple_element instructions in ascending
%%% position order. This will give the loader more opportunities
%%% for combining get_tuple_element instructions.
%%%

ssa_opt_get_tuple_element({#st{ssa=Blocks0}=St, FuncDb}) ->
    Blocks = opt_get_tuple_element(maps:to_list(Blocks0), Blocks0),
    {St#st{ssa=Blocks}, FuncDb}.

opt_get_tuple_element([{L,#b_blk{is=Is0}=Blk0}|Bs], Blocks) ->
    case opt_get_tuple_element_is(Is0, false, []) of
        {yes,Is} ->
            Blk = Blk0#b_blk{is=Is},
            opt_get_tuple_element(Bs, Blocks#{L:=Blk});
        no ->
            opt_get_tuple_element(Bs, Blocks)
    end;
opt_get_tuple_element([], Blocks) -> Blocks.

opt_get_tuple_element_is([#b_set{op=get_tuple_element,
                                 args=[#b_var{}=Src,_]}=I0|Is0],
                         _AnyChange, Acc) ->
    {GetIs0,Is} = collect_get_tuple_element(Is0, Src, [I0]),
    GetIs1 = sort([{Pos,I} || #b_set{args=[_,Pos]}=I <- GetIs0]),
    GetIs = [I || {_,I} <- GetIs1],
    opt_get_tuple_element_is(Is, true, reverse(GetIs, Acc));
opt_get_tuple_element_is([I|Is], AnyChange, Acc) ->
    opt_get_tuple_element_is(Is, AnyChange, [I|Acc]);
opt_get_tuple_element_is([], AnyChange, Acc) ->
    case AnyChange of
        true -> {yes,reverse(Acc)};
        false -> no
    end.

collect_get_tuple_element([#b_set{op=get_tuple_element,
                                  args=[Src,_]}=I|Is], Src, Acc) ->
    collect_get_tuple_element(Is, Src, [I|Acc]);
collect_get_tuple_element(Is, _Src, Acc) ->
    {Acc,Is}.

%%%
%%% Common utilities.
%%%

gcd(A, B) ->
    case A rem B of
        0 -> B;
        X -> gcd(B, X)
    end.

non_guards(Linear) ->
    gb_sets:from_list(non_guards_1(Linear)).

non_guards_1([{L,#b_blk{is=Is}}|Bs]) ->
    case Is of
        [#b_set{op=exception_trampoline}|_] ->
            [L | non_guards_1(Bs)];
        [#b_set{op=landingpad}|_] ->
            [L | non_guards_1(Bs)];
        _ ->
            non_guards_1(Bs)
    end;
non_guards_1([]) ->
    [?EXCEPTION_BLOCK].

rel2fam(S0) ->
    S1 = sofs:relation(S0),
    S = sofs:rel2fam(S1),
    sofs:to_external(S).

sub(I, Sub) ->
    beam_ssa:normalize(sub_1(I, Sub)).

sub_1(#b_set{op=phi,args=Args}=I, Sub) ->
    I#b_set{args=[{sub_arg(A, Sub),P} || {A,P} <- Args]};
sub_1(#b_set{args=Args}=I, Sub) ->
    I#b_set{args=[sub_arg(A, Sub) || A <- Args]};
sub_1(#b_br{bool=#b_var{}=Old}=Br, Sub) ->
    New = sub_arg(Old, Sub),
    Br#b_br{bool=New};
sub_1(#b_switch{arg=#b_var{}=Old}=Sw, Sub) ->
    New = sub_arg(Old, Sub),
    Sw#b_switch{arg=New};
sub_1(#b_ret{arg=#b_var{}=Old}=Ret, Sub) ->
    New = sub_arg(Old, Sub),
    Ret#b_ret{arg=New};
sub_1(Last, _) -> Last.

sub_arg(#b_remote{mod=Mod,name=Name}=Rem, Sub) ->
    Rem#b_remote{mod=sub_arg(Mod, Sub),name=sub_arg(Name, Sub)};
sub_arg(Old, Sub) ->
    case Sub of
        #{Old:=New} -> New;
        #{} -> Old
    end.

new_var(#b_var{name={Base,N}}, Count) ->
    true = is_integer(N),                       %Assertion.
    {#b_var{name={Base,Count}},Count+1};
new_var(#b_var{name=Base}, Count) ->
    {#b_var{name={Base,Count}},Count+1}.<|MERGE_RESOLUTION|>--- conflicted
+++ resolved
@@ -1956,15 +1956,11 @@
 
 is_merge_allowed(_, #b_blk{}, #b_blk{is=[#b_set{op=peek_message}|_]}) ->
     false;
-<<<<<<< HEAD
 is_merge_allowed(_, #b_blk{}, #b_blk{is=[#b_set{op=exception_trampoline}|_]}) ->
     false;
 is_merge_allowed(_, #b_blk{is=[#b_set{op=exception_trampoline}|_]}, #b_blk{}) ->
     false;
-is_merge_allowed(L, #b_blk{last=#b_br{}}=Blk, #b_blk{}) ->
-=======
 is_merge_allowed(L, #b_blk{last=#b_br{}}=Blk, #b_blk{is=Is}) ->
->>>>>>> 5360ede3
     %% The predecessor block must have exactly one successor (L) for
     %% the merge to be safe.
     case beam_ssa:successors(Blk) of
