%%
%% %CopyrightBegin%
%%
%% Copyright Ericsson AB 2018. All Rights Reserved.
%%
%% Licensed under the Apache License, Version 2.0 (the "License");
%% you may not use this file except in compliance with the License.
%% You may obtain a copy of the License at
%%
%%     http://www.apache.org/licenses/LICENSE-2.0
%%
%% Unless required by applicable law or agreed to in writing, software
%% distributed under the License is distributed on an "AS IS" BASIS,
%% WITHOUT WARRANTIES OR CONDITIONS OF ANY KIND, either express or implied.
%% See the License for the specific language governing permissions and
%% limitations under the License.
%%
%% %CopyrightEnd%
%%
%% Purpose: Prepare for code generation, including register allocation.
%%
%% The output of this compiler pass is still in the SSA format, but
%% it has been annotated and transformed to help the code generator.
%%
%% * Some instructions are translated to other instructions closer to
%% the BEAM instructions. For example, the binary matching
%% instructions are transformed from the optimization-friendly
%% internal format to instruction more similar to the actual BEAM
%% instructions.
%%
%% * Blocks that will need an instruction for allocating a stack frame
%% are annotated with a {frame_size,Size} annotation.
%%
%% * 'copy' instructions are added for all variables that need
%% to be saved to the stack frame. Additional 'copy' instructions
%% can be added as an optimization to reuse y registers (see
%% the copy_retval sub pass).
%%
%% * Each function is annotated with a {register,RegisterMap}
%% annotation that maps each variable to a BEAM register. The linear
%% scan algorithm is used to allocate registers.
%%
%% There are four kind of registers. x, y, fr (floating point register),
%% and z. A variable will be allocated to a z register if it is only
%% used by the instruction following the instruction that defines the
%% the variable. The code generator will typically combine those
%% instructions to a test instruction. z registers are also used for
%% some instructions that don't have a return value.
%%
%% References:
%%
%% [1] H. Mössenböck and M. Pfeiffer. Linear scan register allocation
%% in the context of SSA form and register constraints. In Proceedings
%% of the International Conference on Compiler Construction, pages
%% 229–246. LNCS 2304, Springer-Verlag, 2002.
%%
%% [2] C. Wimmer and H. Mössenböck. Optimized interval splitting in a
%% linear scan register allocator. In Proceedings of the ACM/USENIX
%% International Conference on Virtual Execution Environments, pages
%% 132–141. ACM Press, 2005.
%%
%% [3] C. Wimmer and M. Franz. Linear Scan Register Allocation on SSA
%% Form. In Proceedings of the International Symposium on Code
%% Generation and Optimization, pages 170-179. ACM Press, 2010.
%%

-module(beam_ssa_pre_codegen).

-export([module/2]).

-include("beam_ssa.hrl").

-import(lists, [all/2,any/2,append/1,duplicate/2,
                foldl/3,last/1,map/2,member/2,partition/2,
                reverse/1,reverse/2,sort/1,splitwith/2,zip/2]).

-spec module(beam_ssa:b_module(), [compile:option()]) ->
                    {'ok',beam_ssa:b_module()}.

module(#b_module{body=Fs0}=Module, Opts) ->
    UseBSM3 = not proplists:get_bool(no_bsm3, Opts),
    Ps = passes(Opts),
    Fs = functions(Fs0, Ps, UseBSM3),
    {ok,Module#b_module{body=Fs}}.

functions([F|Fs], Ps, UseBSM3) ->
    [function(F, Ps, UseBSM3)|functions(Fs, Ps, UseBSM3)];
functions([], _Ps, _UseBSM3) -> [].

-type b_var() :: beam_ssa:b_var().
-type var_name() :: beam_ssa:var_name().
-type instr_number() :: pos_integer().
-type range() :: {instr_number(),instr_number()}.
-type reg_num() :: beam_asm:reg_num().
-type xreg() :: {'x',reg_num()}.
-type yreg() :: {'y',reg_num()}.
-type ypool() :: {'y',beam_ssa:label()}.
-type reservation() :: 'fr' | {'prefer',xreg()} | 'x' | {'x',xreg()} |
                       ypool() | {yreg(),ypool()} | 'z'.
-type ssa_register() :: beam_ssa_codegen:ssa_register().

-define(TC(Body), tc(fun() -> Body end, ?FILE, ?LINE)).
-record(st, {ssa :: beam_ssa:block_map(),
             args :: [b_var()],
             cnt :: beam_ssa:label(),
             use_bsm3 :: boolean(),
             frames=[] :: [beam_ssa:label()],
             intervals=[] :: [{b_var(),[range()]}],
             res=[] :: [{b_var(),reservation()}] | #{b_var():=reservation()},
             regs=#{} :: #{b_var():=ssa_register()},
             extra_annos=[] :: [{atom(),term()}],
             location :: term()
            }).
-define(PASS(N), {N,fun N/1}).

passes(Opts) ->
    AddPrecgAnnos = proplists:get_bool(dprecg, Opts),
    FixTuples = proplists:get_bool(no_put_tuple2, Opts),
    Ps = [?PASS(assert_no_critical_edges),

          %% Preliminaries.
          ?PASS(fix_bs),
          ?PASS(exception_trampolines),
          ?PASS(sanitize),
          ?PASS(match_fail_instructions),
          case FixTuples of
              false -> ignore;
              true -> ?PASS(fix_tuples)
          end,
          ?PASS(use_set_tuple_element),
          ?PASS(place_frames),
          ?PASS(fix_receives),

          %% Find and reserve Y registers.
          ?PASS(find_yregs),
          ?PASS(reserve_yregs),

          %% Handle legacy binary match instruction that don't
          %% accept a Y register as destination.
          ?PASS(legacy_bs),

          %% Improve reuse of Y registers to potentially
          %% reduce the size of the stack frame.
          ?PASS(copy_retval),
          ?PASS(opt_get_list),

          %% Calculate live intervals.
          ?PASS(number_instructions),
          ?PASS(live_intervals),
          ?PASS(reserve_regs),

          %% If needed for a .precg file, save the live intervals
          %% so they can be included in an annotation.
          case AddPrecgAnnos of
              false -> ignore;
              true -> ?PASS(save_live_intervals)
          end,

          %% Allocate registers.
          ?PASS(linear_scan),
          ?PASS(frame_size),
          ?PASS(turn_yregs),

          ?PASS(assert_no_critical_edges)],
    [P || P <- Ps, P =/= ignore].

function(#b_function{anno=Anno,args=Args,bs=Blocks0,cnt=Count0}=F0,
         Ps, UseBSM3) ->
    try
        Location = maps:get(location, Anno, none),
        St0 = #st{ssa=Blocks0,args=Args,use_bsm3=UseBSM3,
                  cnt=Count0,location=Location},
        St = compile:run_sub_passes(Ps, St0),
        #st{ssa=Blocks,cnt=Count,regs=Regs,extra_annos=ExtraAnnos} = St,
        F1 = add_extra_annos(F0, ExtraAnnos),
        F = beam_ssa:add_anno(registers, Regs, F1),
        F#b_function{bs=Blocks,cnt=Count}
    catch
        Class:Error:Stack ->
            #{func_info:={_,Name,Arity}} = Anno,
            io:fwrite("Function: ~w/~w\n", [Name,Arity]),
            erlang:raise(Class, Error, Stack)
    end.

save_live_intervals(#st{intervals=Intervals}=St) ->
    St#st{extra_annos=[{live_intervals,Intervals}]}.

%% Add extra annotations when a .precg listing file is being produced.
add_extra_annos(F, Annos) ->
    foldl(fun({Name,Value}, Acc) ->
                  beam_ssa:add_anno(Name, Value, Acc)
          end, F, Annos).

%% assert_no_critical_edges(St0) -> St.
%%  The code generator will not work if there are critial edges.
%%  Abort if any critical edges are found.

assert_no_critical_edges(#st{ssa=Blocks}=St) ->
    F = fun assert_no_ces/3,
    beam_ssa:fold_rpo(F, Blocks, Blocks),
    St.

assert_no_ces(_, #b_blk{is=[#b_set{op=phi,args=[_,_]=Phis}|_]}, Blocks) ->
    %% This block has multiple predecessors. Make sure that none
    %% of the precessors have more than one successor.
    true = all(fun({_,P}) ->
                       length(beam_ssa:successors(P, Blocks)) =:= 1
               end, Phis),                      %Assertion.
    Blocks;
assert_no_ces(_, _, Blocks) -> Blocks.

%% fix_bs(St0) -> St.
%%  Fix up the binary matching instructions:
%%
%%    * Insert bs_save and bs_restore instructions where needed.
%%
%%    * Combine bs_match and bs_extract instructions to bs_get
%%      instructions.

fix_bs(#st{ssa=Blocks,cnt=Count0,use_bsm3=UseBSM3}=St) ->
    F = fun(#b_set{op=bs_start_match,dst=Dst}, A) ->
                %% Mark the root of the match context list.
                [{Dst,{context,Dst}}|A];
           (#b_set{op=bs_match,dst=Dst,args=[_,ParentCtx|_]}, A) ->
                %% Link this match context the previous match context.
                [{Dst,ParentCtx}|A];
           (_, A) ->
                A
        end,
    case beam_ssa:fold_instrs_rpo(F, [0], [],Blocks) of
        [] ->
            %% No binary matching in this function.
            St;
        [_|_]=M ->
            CtxChain = maps:from_list(M),
            Linear0 = beam_ssa:linearize(Blocks),

            %% Insert position instructions where needed.
            {Linear1,Count} = case UseBSM3 of
                                  true ->
                                      bs_pos_bsm3(Linear0, CtxChain, Count0);
                                  false ->
                                      bs_pos_bsm2(Linear0, CtxChain, Count0)
                              end,

            %% Rename instructions.
            Linear = bs_instrs(Linear1, CtxChain, []),

            St#st{ssa=maps:from_list(Linear),cnt=Count}
    end.

%% Insert bs_get_position and bs_set_position instructions as needed.
bs_pos_bsm3(Linear0, CtxChain, Count0) ->
    Rs0 = bs_restores(Linear0, CtxChain, #{}, #{}),
    Rs = maps:values(Rs0),
    S0 = sofs:relation(Rs, [{context,save_point}]),
    S1 = sofs:relation_to_family(S0),
    S = sofs:to_external(S1),

    {SavePoints,Count1} = make_bs_pos_dict(S, Count0, []),
    {Gets,Count2} = make_bs_setpos_map(Rs, SavePoints, Count1, []),
    {Sets,Count} = make_bs_getpos_map(maps:to_list(Rs0), SavePoints, Count2, []),

    %% Now insert all saves and restores.
    {bs_insert_bsm3(Linear0, Gets, Sets, SavePoints),Count}.

make_bs_setpos_map([{Ctx,Save}=Ps|T], SavePoints, Count, Acc) ->
    SavePoint = get_savepoint(Ps, SavePoints),
    I = #b_set{op=bs_get_position,dst=SavePoint,args=[Ctx]},
    make_bs_setpos_map(T, SavePoints, Count+1, [{Save,I}|Acc]);
make_bs_setpos_map([], _, Count, Acc) ->
    {maps:from_list(Acc),Count}.

make_bs_getpos_map([{Bef,{Ctx,_}=Ps}|T], SavePoints, Count, Acc) ->
    Ignored = #b_var{name={'@ssa_ignored',Count}},
    Args = [Ctx, get_savepoint(Ps, SavePoints)],
    I = #b_set{op=bs_set_position,dst=Ignored,args=Args},
    make_bs_getpos_map(T, SavePoints, Count+1, [{Bef,I}|Acc]);
make_bs_getpos_map([], _, Count, Acc) ->
    {maps:from_list(Acc),Count}.

get_savepoint({_,_}=Ps, SavePoints) ->
    Name = {'@ssa_bs_position', map_get(Ps, SavePoints)},
    #b_var{name=Name}.

make_bs_pos_dict([{Ctx,Pts}|T], Count0, Acc0) ->
    {Acc, Count} = make_bs_pos_dict_1(Pts, Ctx, Count0, Acc0),
    make_bs_pos_dict(T, Count, Acc);
make_bs_pos_dict([], Count, Acc) ->
    {maps:from_list(Acc), Count}.

make_bs_pos_dict_1([H|T], Ctx, I, Acc) ->
    make_bs_pos_dict_1(T, Ctx, I+1, [{{Ctx,H},I}|Acc]);
make_bs_pos_dict_1([], Ctx, I, Acc) ->
    {[{Ctx,I}|Acc], I}.

%% As bs_position but without OTP-22 instructions. This is only used when
%% cross-compiling to older versions.
bs_pos_bsm2(Linear0, CtxChain, Count0) ->
    Rs0 = bs_restores(Linear0, CtxChain, #{}, #{}),
    Rs = maps:values(Rs0),
    S0 = sofs:relation(Rs, [{context,save_point}]),
    S1 = sofs:relation_to_family(S0),
    S = sofs:to_external(S1),
    Slots = make_save_point_dict(S, []),
    {Saves,Count1} = make_save_map(Rs, Slots, Count0, []),
    {Restores,Count} = make_restore_map(maps:to_list(Rs0), Slots, Count1, []),

    %% Now insert all saves and restores.
    {bs_insert_bsm2(Linear0, Saves, Restores, Slots),Count}.

make_save_map([{Ctx,Save}=Ps|T], Slots, Count, Acc) ->
    Ignored = #b_var{name={'@ssa_ignored',Count}},
    case make_slot(Ps, Slots) of
        #b_literal{val=start} ->
            make_save_map(T, Slots, Count, Acc);
        Slot ->
            I = #b_set{op=bs_save,dst=Ignored,args=[Ctx,Slot]},
            make_save_map(T, Slots, Count+1, [{Save,I}|Acc])
    end;
make_save_map([], _, Count, Acc) ->
    {maps:from_list(Acc),Count}.

make_restore_map([{Bef,{Ctx,_}=Ps}|T], Slots, Count, Acc) ->
    Ignored = #b_var{name={'@ssa_ignored',Count}},
    I = #b_set{op=bs_restore,dst=Ignored,args=[Ctx,make_slot(Ps, Slots)]},
    make_restore_map(T, Slots, Count+1, [{Bef,I}|Acc]);
make_restore_map([], _, Count, Acc) ->
    {maps:from_list(Acc),Count}.

make_slot({Same,Same}, _Slots) ->
    #b_literal{val=start};
make_slot({_,_}=Ps, Slots) ->
    #b_literal{val=map_get(Ps, Slots)}.

make_save_point_dict([{Ctx,Pts}|T], Acc0) ->
    Acc = make_save_point_dict_1(Pts, Ctx, 0, Acc0),
    make_save_point_dict(T, Acc);
make_save_point_dict([], Acc) ->
    maps:from_list(Acc).

make_save_point_dict_1([Ctx|T], Ctx, I, Acc) ->
    %% Special {atom,start} save point. Does not need a
    %% bs_save instruction.
    make_save_point_dict_1(T, Ctx, I, Acc);
make_save_point_dict_1([H|T], Ctx, I, Acc) ->
    make_save_point_dict_1(T, Ctx, I+1, [{{Ctx,H},I}|Acc]);
make_save_point_dict_1([], Ctx, I, Acc) ->
    [{Ctx,I}|Acc].

bs_restores([{L,#b_blk{is=Is,last=Last}}|Bs], CtxChain, D0, Rs0) ->
    InPos = maps:get(L, D0, #{}),
    {SuccPos, FailPos, Rs} = bs_restores_is(Is, CtxChain, InPos, InPos, Rs0),

    D = bs_update_successors(Last, SuccPos, FailPos, D0),
    bs_restores(Bs, CtxChain, D, Rs);
bs_restores([], _, _, Rs) -> Rs.

bs_update_successors(#b_br{succ=Succ,fail=Fail}, SPos, FPos, D) ->
    join_positions([{Succ,SPos},{Fail,FPos}], D);
bs_update_successors(#b_switch{fail=Fail,list=List}, SPos, FPos, D) ->
    SPos = FPos,                                %Assertion.
    Update = [{L,SPos} || {_,L} <- List] ++ [{Fail,SPos}],
    join_positions(Update, D);
bs_update_successors(#b_ret{}, SPos, FPos, D) ->
    SPos = FPos,                                %Assertion.
    D.

join_positions([{L,MapPos0}|T], D) ->
    case D of
        #{L:=MapPos0} ->
            %% Same map.
            join_positions(T, D);
        #{L:=MapPos1} ->
            %% Different maps.
            MapPos = join_positions_1(MapPos0, MapPos1),
            join_positions(T, D#{L:=MapPos});
        #{} ->
            join_positions(T, D#{L=>MapPos0})
    end;
join_positions([], D) -> D.

join_positions_1(MapPos0, MapPos1) ->
    MapPos2 = maps:map(fun(Start, Pos) ->
                               case MapPos0 of
                                   #{Start:=Pos} -> Pos;
                                   #{Start:=_} -> unknown;
                                   #{} -> Pos
                               end
                       end, MapPos1),
    maps:merge(MapPos0, MapPos2).

%%
%% Updates the restore and position maps according to the given instructions.
%%
%% Note that positions may be updated even when a match fails; if a match
%% requires a restore, the position at the fail block will be the position
%% we've *restored to* and not the one we entered the current block with.
%%

bs_restores_is([#b_set{op=bs_start_match,dst=Start}|Is],
               CtxChain, SPos0, FPos, Rs) ->
    %% We only allow one match per block.
    SPos0 = FPos,                               %Assertion.
    SPos = SPos0#{Start=>Start},
    bs_restores_is(Is, CtxChain, SPos, FPos, Rs);
bs_restores_is([#b_set{op=bs_match,dst=NewPos,args=Args}=I|Is],
               CtxChain, SPos0, FPos0, Rs0) ->
    SPos0 = FPos0,                              %Assertion.
    Start = bs_subst_ctx(NewPos, CtxChain),
    [_,FromPos|_] = Args,
    case SPos0 of
        #{Start:=FromPos} ->
            %% Same position, no restore needed.
            SPos = case bs_match_type(I) of
                         plain ->
                             %% Update position to new position.
                             SPos0#{Start:=NewPos};
                         _ ->
                             %% Position will not change (test_unit
                             %% instruction or no instruction at
                             %% all).
                             SPos0#{Start:=FromPos}
                     end,
            bs_restores_is(Is, CtxChain, SPos, FPos0, Rs0);
        #{Start:=_} ->
            %% Different positions, might need a restore instruction.
            case bs_match_type(I) of
                none ->
                    %% This is a tail test that will be optimized away.
                    %% There's no need to do a restore, and all
                    %% positions are unchanged.
                    bs_restores_is(Is, CtxChain, SPos0, FPos0, Rs0);
                test_unit ->
                    %% This match instruction will be replaced by
                    %% a test_unit instruction. We will need a
                    %% restore. The new position will be the position
                    %% restored to (NOT NewPos).
                    SPos = SPos0#{Start:=FromPos},
                    FPos = FPos0#{Start:=FromPos},
                    Rs = Rs0#{NewPos=>{Start,FromPos}},
                    bs_restores_is(Is, CtxChain, SPos, FPos, Rs);
                plain ->
                    %% Match or skip. Position will be changed.
                    SPos = SPos0#{Start:=NewPos},
                    FPos = FPos0#{Start:=FromPos},
                    Rs = Rs0#{NewPos=>{Start,FromPos}},
                    bs_restores_is(Is, CtxChain, SPos, FPos, Rs)
            end
    end;
bs_restores_is([#b_set{op=bs_extract,args=[FromPos|_]}|Is],
               CtxChain, SPos, FPos, Rs) ->
    Start = bs_subst_ctx(FromPos, CtxChain),
    #{Start:=FromPos} = SPos,                   %Assertion.
    #{Start:=FromPos} = FPos,                   %Assertion.
    bs_restores_is(Is, CtxChain, SPos, FPos, Rs);
bs_restores_is([#b_set{op=call,dst=Dst,args=Args}|Is],
               CtxChain, SPos0, FPos0, Rs0) ->
    {Rs, SPos1, FPos1} = bs_restore_args(Args, SPos0, FPos0, CtxChain, Dst, Rs0),
    {SPos, FPos} = bs_invalidate_pos(Args, SPos1, FPos1, CtxChain),
    bs_restores_is(Is, CtxChain, SPos, FPos, Rs);
bs_restores_is([#b_set{op=landingpad}|Is], CtxChain, SPos0, FPos0, Rs) ->
    %% We can land here from any point, so all positions are invalid.
    Invalidate = fun(_Start,_Pos) -> unknown end,
    SPos = maps:map(Invalidate, SPos0),
    FPos = maps:map(Invalidate, FPos0),
    bs_restores_is(Is, CtxChain, SPos, FPos, Rs);
bs_restores_is([#b_set{op=Op,dst=Dst,args=Args}|Is],
               CtxChain, SPos0, FPos0, Rs0)
  when Op =:= bs_test_tail;
       Op =:= bs_get_tail ->
    {Rs, SPos, FPos} = bs_restore_args(Args, SPos0, FPos0, CtxChain, Dst, Rs0),
    bs_restores_is(Is, CtxChain, SPos, FPos, Rs);
bs_restores_is([_|Is], CtxChain, SPos, FPos, Rs) ->
    bs_restores_is(Is, CtxChain, SPos, FPos, Rs);
bs_restores_is([], _CtxChain, SPos, FPos, Rs) ->
    {SPos, FPos, Rs}.

bs_match_type(#b_set{args=[#b_literal{val=skip},_Ctx,
                             #b_literal{val=binary},_Flags,
                             #b_literal{val=all},#b_literal{val=U}]}) ->
    case U of
        1 -> none;
        _ -> test_unit
    end;
bs_match_type(_) ->
    plain.

%% Call instructions leave the match position in an undefined state,
%% requiring us to invalidate each affected argument.
bs_invalidate_pos([#b_var{}=Arg|Args], SPos0, FPos0, CtxChain) ->
    Start = bs_subst_ctx(Arg, CtxChain),
    case SPos0 of
        #{Start:=_} ->
            SPos = SPos0#{Start:=unknown},
            FPos = FPos0#{Start:=unknown},
            bs_invalidate_pos(Args, SPos, FPos, CtxChain);
        #{} ->
            %% Not a match context.
            bs_invalidate_pos(Args, SPos0, FPos0, CtxChain)
    end;
bs_invalidate_pos([_|Args], SPos, FPos, CtxChain) ->
    bs_invalidate_pos(Args, SPos, FPos, CtxChain);
bs_invalidate_pos([], SPos, FPos, _CtxChain) ->
    {SPos, FPos}.

bs_restore_args([#b_var{}=Arg|Args], SPos0, FPos0, CtxChain, Dst, Rs0) ->
    Start = bs_subst_ctx(Arg, CtxChain),
    case SPos0 of
        #{Start:=Arg} ->
            %% Same position, no restore needed.
            bs_restore_args(Args, SPos0, FPos0, CtxChain, Dst, Rs0);
        #{Start:=_} ->
            %% Different positions, need a restore instruction.
            SPos = SPos0#{Start:=Arg},
            FPos = FPos0#{Start:=Arg},
            Rs = Rs0#{Dst=>{Start,Arg}},
            bs_restore_args(Args, SPos, FPos, CtxChain, Dst, Rs);
        #{} ->
            %% Not a match context.
            bs_restore_args(Args, SPos0, FPos0, CtxChain, Dst, Rs0)
    end;
bs_restore_args([_|Args], SPos, FPos, CtxChain, Dst, Rs) ->
    bs_restore_args(Args, SPos, FPos, CtxChain, Dst, Rs);
bs_restore_args([], SPos, FPos, _CtxChain, _Dst, Rs) ->
    {Rs,SPos,FPos}.

%% Insert all bs_save and bs_restore instructions.

bs_insert_bsm3(Blocks, Saves, Restores, SavePoints) ->
    bs_insert_1(Blocks, Saves, Restores, SavePoints, fun(I) -> I end).

bs_insert_bsm2(Blocks, Saves, Restores, SavePoints) ->
    %% The old instructions require bs_start_match to be annotated with the
    %% number of position slots it needs.
    bs_insert_1(Blocks, Saves, Restores, SavePoints,
                fun(#b_set{op=bs_start_match,dst=Dst}=I0) ->
                        NumSlots = case SavePoints of
                                       #{Dst:=NumSlots0} -> NumSlots0;
                                       #{} -> 0
                                   end,
                        beam_ssa:add_anno(num_slots, NumSlots, I0);
                   (I) ->
                        I
                end).

bs_insert_1([{L,#b_blk{is=Is0}=Blk}|Bs0], Saves, Restores, Slots, XFrm) ->
    Is = bs_insert_is_1(Is0, Restores, Slots, XFrm),
    Bs = bs_insert_saves(Is, Bs0, Saves),
    [{L,Blk#b_blk{is=Is}}|bs_insert_1(Bs, Saves, Restores, Slots, XFrm)];
bs_insert_1([], _, _, _, _) -> [].

bs_insert_is_1([#b_set{op=Op,dst=Dst}=I0|Is], Restores, SavePoints, XFrm) ->
    I = XFrm(I0),
    if
        Op =:= bs_test_tail;
        Op =:= bs_get_tail;
        Op =:= bs_match;
        Op =:= call ->
            Rs = case Restores of
                     #{Dst:=R} -> [R];
                     #{} -> []
                 end,
            Rs ++ [I|bs_insert_is_1(Is, Restores, SavePoints, XFrm)];
        true ->
            [I|bs_insert_is_1(Is, Restores, SavePoints, XFrm)]
    end;
bs_insert_is_1([], _, _, _) -> [].

bs_insert_saves([#b_set{dst=Dst}|Is], Bs, Saves) ->
    case Saves of
        #{Dst:=S} ->
            bs_insert_save(S, Bs);
        #{} ->
            bs_insert_saves(Is, Bs, Saves)
    end;
bs_insert_saves([], Bs, _) -> Bs.

bs_insert_save(Save, [{L,#b_blk{is=Is0}=Blk}|Bs]) ->
    Is = case Is0 of
             [#b_set{op=bs_extract}=Ex|Is1] ->
                 [Ex,Save|Is1];
             _ ->
                 [Save|Is0]
         end,
    [{L,Blk#b_blk{is=Is}}|Bs].

%% Translate bs_match instructions to bs_get, bs_match_string,
%% or bs_skip. Also rename match context variables to use the
%% variable assigned to by the start_match instruction.

bs_instrs([{L,#b_blk{is=Is0}=Blk}|Bs], CtxChain, Acc0) ->
    case bs_instrs_is(Is0, CtxChain, []) of
        [#b_set{op=bs_extract,dst=Dst,args=[Ctx]}|Is] ->
            %% Drop this instruction. Rewrite the corresponding
            %% bs_match instruction in the previous block to
            %% a bs_get instruction.
            Acc = bs_combine(Dst, Ctx, Acc0),
            bs_instrs(Bs, CtxChain, [{L,Blk#b_blk{is=Is}}|Acc]);
        Is ->
            bs_instrs(Bs, CtxChain, [{L,Blk#b_blk{is=Is}}|Acc0])
    end;
bs_instrs([], _, Acc) ->
    reverse(Acc).

bs_instrs_is([#b_set{op=succeeded}=I|Is], CtxChain, Acc) ->
    %% This instruction refers to a specific operation, so we must not
    %% substitute the context argument.
    bs_instrs_is(Is, CtxChain, [I | Acc]);
bs_instrs_is([#b_set{op=Op,args=Args0}=I0|Is], CtxChain, Acc) ->
    Args = [bs_subst_ctx(A, CtxChain) || A <- Args0],
    I1 = I0#b_set{args=Args},
    I = case {Op,Args} of
            {bs_match,[#b_literal{val=skip},Ctx,Type|As]} ->
                I1#b_set{op=bs_skip,args=[Type,Ctx|As]};
            {bs_match,[#b_literal{val=string},Ctx|As]} ->
                I1#b_set{op=bs_match_string,args=[Ctx|As]};
            {bs_get_tail,[Ctx|As]} ->
                I1#b_set{op=bs_get_tail,args=[Ctx|As]};
            {_,_} ->
                I1
        end,
    bs_instrs_is(Is, CtxChain, [I|Acc]);
bs_instrs_is([], _, Acc) ->
    reverse(Acc).

%% Combine a bs_match instruction with the destination register
%% taken from a bs_extract instruction.

bs_combine(Dst, Ctx, [{L,#b_blk{is=Is0}=Blk}|Acc]) ->
    [#b_set{}=Succeeded,
     #b_set{op=bs_match,args=[Type,_|As]}=BsMatch|Is1] = reverse(Is0),
    Is = reverse(Is1, [BsMatch#b_set{op=bs_get,dst=Dst,args=[Type,Ctx|As]},
                       Succeeded#b_set{args=[Dst]}]),
    [{L,Blk#b_blk{is=Is}}|Acc].

bs_subst_ctx(#b_var{}=Var, CtxChain) ->
    case CtxChain of
        #{Var:={context,Ctx}} ->
            Ctx;
        #{Var:=ParentCtx} ->
            bs_subst_ctx(ParentCtx, CtxChain);
        #{} ->
            %% Not a match context variable.
            Var
    end;
bs_subst_ctx(Other, _CtxChain) ->
    Other.

%% legacy_bs(St0) -> St.
%%  Binary matching instructions in OTP 21 and earlier don't support
%%  a Y register as destination. If St#st.use_bsm3 is false,
%%  we will need to rewrite those instructions so that the result
%%  is first put in an X register and then moved to a Y register
%%  if the operation succeeded.

legacy_bs(#st{use_bsm3=false,ssa=Blocks0,cnt=Count0,res=Res}=St) ->
    IsYreg = maps:from_list([{V,true} || {V,{y,_}} <- Res]),
    Linear0 = beam_ssa:linearize(Blocks0),
    {Linear,Count} = legacy_bs(Linear0, IsYreg, Count0, #{}, []),
    Blocks = maps:from_list(Linear),
    St#st{ssa=Blocks,cnt=Count};
legacy_bs(#st{use_bsm3=true}=St) -> St.

legacy_bs([{L,Blk}|Bs], IsYreg, Count0, Copies0, Acc) ->
    #b_blk{is=Is0,last=Last} = Blk,
    Is1 = case Copies0 of
              #{L:=Copy} -> [Copy|Is0];
              #{} -> Is0
          end,
    {Is,Count,Copies} = legacy_bs_is(Is1, Last, IsYreg, Count0, Copies0, []),
    legacy_bs(Bs, IsYreg, Count, Copies, [{L,Blk#b_blk{is=Is}}|Acc]);
legacy_bs([], _IsYreg, Count, _Copies, Acc) ->
    {Acc,Count}.

legacy_bs_is([#b_set{op=Op,dst=Dst}=I0,
              #b_set{op=succeeded,dst=SuccDst,args=[Dst]}=SuccI0],
             Last, IsYreg, Count0, Copies0, Acc) ->
    NeedsFix = is_map_key(Dst, IsYreg) andalso
        case Op of
            bs_get -> true;
            bs_init -> true;
            _ -> false
        end,
    case NeedsFix of
        true ->
            TempDst = #b_var{name={'@bs_temp_dst',Count0}},
            Count = Count0 + 1,
            I = I0#b_set{dst=TempDst},
            SuccI = SuccI0#b_set{args=[TempDst]},
            Copy = #b_set{op=copy,dst=Dst,args=[TempDst]},
            #b_br{bool=SuccDst,succ=SuccL} = Last,
            Copies = Copies0#{SuccL=>Copy},
            legacy_bs_is([], Last, IsYreg, Count, Copies, [SuccI,I|Acc]);
        false ->
            legacy_bs_is([], Last, IsYreg, Count0, Copies0, [SuccI0,I0|Acc])
    end;
legacy_bs_is([I|Is], Last, IsYreg, Count, Copies, Acc) ->
    legacy_bs_is(Is, Last, IsYreg, Count, Copies, [I|Acc]);
legacy_bs_is([], _Last, _IsYreg, Count, Copies, Acc) ->
    {reverse(Acc),Count,Copies}.

%% exception_trampolines(St0) -> St.
%%
%% Removes the "exception trampolines" that were added to prevent exceptions
%% from being optimized away.

exception_trampolines(#st{ssa=Blocks0}=St) ->
    RPO = reverse(beam_ssa:rpo(Blocks0)),
    Blocks = et_1(RPO, #{}, Blocks0),
    St#st{ssa=Blocks}.

et_1([L | Ls], Trampolines, Blocks) ->
    #{ L := #b_blk{is=Is,last=Last0}=Block0 } = Blocks,
    case {Is, Last0} of
        {[#b_set{op=exception_trampoline}], #b_br{succ=Succ}} ->
            et_1(Ls, Trampolines#{ L => Succ }, maps:remove(L, Blocks));
        {_, #b_br{succ=Same,fail=Same}} when Same =:= ?EXCEPTION_BLOCK ->
            %% The exception block is just a marker saying that we should raise
            %% an exception (= {f,0}) instead of jumping to a particular fail
            %% block. Since it's not a reachable block we can't allow
            %% unconditional jumps to it except through a trampoline.
            error({illegal_jump_to_exception_block, L});
        {_, #b_br{succ=Succ0,fail=Fail0}} ->
            Succ = maps:get(Succ0, Trampolines, Succ0),
            Fail = maps:get(Fail0, Trampolines, Fail0),
            if
                Succ =/= Succ0; Fail =/= Fail0 ->
                    Last = Last0#b_br{succ=Succ,fail=Fail},
                    Block = Block0#b_blk{last=Last},
                    et_1(Ls, Trampolines, Blocks#{ L := Block });
                Succ =:= Succ0, Fail =:= Fail0 ->
                    et_1(Ls, Trampolines, Blocks)
            end;
        {_, _} ->
             et_1(Ls, Trampolines, Blocks)
    end;
et_1([], _Trampolines, Blocks) ->
    Blocks.

%% sanitize(St0) -> St.
%%  Remove constructs that can cause problems later:
%%
%%  * Unreachable blocks may cause problems for determination of
%%  dominators.
%%
%%  * Some instructions (such as get_hd) don't accept literal
%%  arguments. Evaluate the instructions and remove them.

sanitize(#st{ssa=Blocks0,cnt=Count0}=St) ->
    Ls = beam_ssa:rpo(Blocks0),
    {Blocks,Count} = sanitize(Ls, Count0, Blocks0, #{}),
    St#st{ssa=Blocks,cnt=Count}.

sanitize([L|Ls], Count0, Blocks0, Values0) ->
    #b_blk{is=Is0} = Blk0 = map_get(L, Blocks0),
    case sanitize_is(Is0, Count0, Values0, false, []) of
        no_change ->
            sanitize(Ls, Count0, Blocks0, Values0);
        {Is,Count,Values} ->
            Blk = Blk0#b_blk{is=Is},
            Blocks = Blocks0#{L:=Blk},
            sanitize(Ls, Count, Blocks, Values)
    end;
sanitize([], Count, Blocks0, Values) ->
    Blocks = if
                 map_size(Values) =:= 0 ->
                     Blocks0;
                 true ->
                     beam_ssa:rename_vars(Values, [0], Blocks0)
             end,

    %% Unreachable blocks can cause problems for the dominator calculations.
    Ls = beam_ssa:rpo(Blocks),
    Reachable = gb_sets:from_list(Ls),
    {case map_size(Blocks) =:= gb_sets:size(Reachable) of
         true -> Blocks;
         false -> remove_unreachable(Ls, Blocks, Reachable, [])
     end,Count}.

sanitize_is([#b_set{op=get_map_element,args=Args0}=I0|Is],
            Count0, Values, Changed, Acc) ->
    case sanitize_args(Args0, Values) of
        [#b_literal{}=Map,Key] ->
            %% Bind the literal map to a variable.
            {MapVar,Count} = new_var('@ssa_map', Count0),
            I = I0#b_set{args=[MapVar,Key]},
            Copy = #b_set{op=copy,dst=MapVar,args=[Map]},
            sanitize_is(Is, Count, Values, true, [I,Copy|Acc]);
        [_,_]=Args0 ->
            sanitize_is(Is, Count0, Values, Changed, [I0|Acc]);
        [_,_]=Args ->
            I = I0#b_set{args=Args},
            sanitize_is(Is, Count0, Values, Changed, [I|Acc])
    end;
sanitize_is([#b_set{op=Op,dst=Dst,args=Args0}=I0|Is0],
            Count, Values, Changed0, Acc) ->
    Args = sanitize_args(Args0, Values),
    case sanitize_instr(Op, Args, I0) of
        {value,Value0} ->
            Value = #b_literal{val=Value0},
            sanitize_is(Is0, Count, Values#{Dst=>Value}, true, Acc);
        {ok,I} ->
            sanitize_is(Is0, Count, Values, true, [I|Acc]);
        ok ->
            I = I0#b_set{args=Args},
            Changed = Changed0 orelse Args =/= Args0,
            sanitize_is(Is0, Count, Values, Changed, [I|Acc])
    end;
sanitize_is([], Count, Values, Changed, Acc) ->
    case Changed of
        true ->
            {reverse(Acc),Count,Values};
        false ->
            no_change
    end.

sanitize_args(Args, Values) ->
    map(fun(Var) ->
                case Values of
                    #{Var:=New} -> New;
                    #{} -> Var
                end
        end, Args).

sanitize_instr({bif,Bif}, [#b_literal{val=Lit}], _I) ->
    case erl_bifs:is_pure(erlang, Bif, 1) of
        false ->
            ok;
        true ->
            try
                {value,erlang:Bif(Lit)}
            catch
                error:_ ->
                    ok
            end
    end;
sanitize_instr({bif,Bif}, [#b_literal{val=Lit1},#b_literal{val=Lit2}], _I) ->
    true = erl_bifs:is_pure(erlang, Bif, 2),    %Assertion.
    try
        {value,erlang:Bif(Lit1, Lit2)}
    catch
        error:_ ->
            ok
    end;
sanitize_instr(get_hd, [#b_literal{val=[Hd|_]}], _I) ->
    {value,Hd};
sanitize_instr(get_tl, [#b_literal{val=[_|Tl]}], _I) ->
    {value,Tl};
sanitize_instr(get_tuple_element, [#b_literal{val=T},
                                   #b_literal{val=I}], _I)
  when I < tuple_size(T) ->
    {value,element(I+1, T)};
sanitize_instr(is_nonempty_list, [#b_literal{val=Lit}], _I) ->
    {value,case Lit of
               [_|_] -> true;
               _ -> false
           end};
sanitize_instr(is_tagged_tuple, [#b_literal{val=Tuple},
                                 #b_literal{val=Arity},
                                 #b_literal{val=Tag}], _I)
  when is_integer(Arity), is_atom(Tag) ->
    if
        tuple_size(Tuple) =:= Arity, element(1, Tuple) =:= Tag ->
            {value,true};
        true ->
            {value,false}
    end;
sanitize_instr(bs_init, [#b_literal{val=new},#b_literal{val=Sz}|_], I0) ->
    if
        is_integer(Sz), Sz >= 0 -> ok;
        true -> {ok,sanitize_badarg(I0)}
    end;
sanitize_instr(bs_init, [#b_literal{val=append},_,#b_literal{val=Sz}|_], I0) ->
    if
        is_integer(Sz), Sz >= 0 -> ok;
        true -> {ok,sanitize_badarg(I0)}
    end;
sanitize_instr(succeeded, [#b_literal{}], _I) ->
    {value,true};
sanitize_instr(_, _, _) -> ok.

sanitize_badarg(I) ->
    Func = #b_remote{mod=#b_literal{val=erlang},
                     name=#b_literal{val=error},arity=1},
    I#b_set{op=call,args=[Func,#b_literal{val=badarg}]}.

remove_unreachable([L|Ls], Blocks, Reachable, Acc) ->
    #b_blk{is=Is0} = Blk0 = map_get(L, Blocks),
    case split_phis(Is0) of
        {[_|_]=Phis,Rest} ->
            Is = [prune_phi(Phi, Reachable) || Phi <- Phis] ++ Rest,
            Blk = Blk0#b_blk{is=Is},
            remove_unreachable(Ls, Blocks, Reachable, [{L,Blk}|Acc]);
        {[],_} ->
            remove_unreachable(Ls, Blocks, Reachable, [{L,Blk0}|Acc])
    end;
remove_unreachable([], _Blocks, _, Acc) ->
    maps:from_list(Acc).

prune_phi(#b_set{args=Args0}=Phi, Reachable) ->
    Args = [A || {_,Pred}=A <- Args0,
                 gb_sets:is_element(Pred, Reachable)],
    Phi#b_set{args=Args}.

%%% Rewrite certain calls to erlang:error/{1,2} to specialized
%%% instructions:
%%%
%%% erlang:error({badmatch,Value})       => badmatch Value
%%% erlang:error({case_clause,Value})    => case_end Value
%%% erlang:error({try_clause,Value})     => try_case_end Value
%%% erlang:error(if_clause)              => if_end
%%% erlang:error(function_clause, Args)  => jump FuncInfoLabel
%%%
%%% In SSA code, we represent those instructions as a 'match_fail'
%%% instruction with the name of the BEAM instruction as the first
%%% argument.

match_fail_instructions(#st{ssa=Blocks0,args=Args,location=Location}=St) ->
    Ls = maps:to_list(Blocks0),
    Info = {length(Args),Location},
    Blocks = match_fail_instrs_1(Ls, Info, Blocks0),
    St#st{ssa=Blocks}.

match_fail_instrs_1([{L,#b_blk{is=Is0}=Blk}|Bs], Arity, Blocks0) ->
    case match_fail_instrs_blk(Is0, Arity, []) of
        none ->
            match_fail_instrs_1(Bs, Arity, Blocks0);
        Is ->
            Blocks = Blocks0#{L:=Blk#b_blk{is=Is}},
            match_fail_instrs_1(Bs, Arity, Blocks)
    end;
match_fail_instrs_1([], _Arity, Blocks) -> Blocks.

match_fail_instrs_blk([#b_set{op=put_tuple,dst=Dst,
                              args=[#b_literal{val=Tag},Val]},
                       #b_set{op=call,
                              args=[#b_remote{mod=#b_literal{val=erlang},
                                              name=#b_literal{val=error}},
                                    Dst]}=Call|Is],
                      _Arity, Acc) ->
    match_fail_instr(Call, Tag, Val, Is, Acc);
match_fail_instrs_blk([#b_set{op=call,
                              args=[#b_remote{mod=#b_literal{val=erlang},
                                              name=#b_literal{val=error}},
                                    #b_literal{val={Tag,Val}}]}=Call|Is],
                      _Arity, Acc) ->
    match_fail_instr(Call, Tag, #b_literal{val=Val}, Is, Acc);
match_fail_instrs_blk([#b_set{op=call,
                              args=[#b_remote{mod=#b_literal{val=erlang},
                                              name=#b_literal{val=error}},
                                    #b_literal{val=if_clause}]}=Call|Is],
                      _Arity, Acc) ->
    I = Call#b_set{op=match_fail,args=[#b_literal{val=if_end}]},
    reverse(Acc, [I|Is]);
match_fail_instrs_blk([#b_set{op=call,anno=Anno,
                              args=[#b_remote{mod=#b_literal{val=erlang},
                                              name=#b_literal{val=error}},
                                    #b_literal{val=function_clause},
                                    Stk]}=Call],
                      {Arity,Location}, Acc) ->
    case match_fail_stk(Stk, Acc, [], []) of
        {[_|_]=Vars,Is} when length(Vars) =:= Arity ->
            case maps:get(location, Anno, none) of
                Location ->
                    I = Call#b_set{op=match_fail,
                                   args=[#b_literal{val=function_clause}|Vars]},
                    Is ++ [I];
                _ ->
                    %% erlang:error/2 has a different location than the
                    %% func_info instruction at the beginning of the function
                    %% (probably because of inlining). Keep the original call.
                    reverse(Acc, [Call])
            end;
        _ ->
            %% Either the stacktrace could not be picked apart (for example,
            %% if the call to erlang:error/2 was handwritten) or the number
            %% of arguments in the stacktrace was different from the arity
            %% of the host function (because it is the implementation of a
            %% fun). Keep the original call.
            reverse(Acc, [Call])
    end;
match_fail_instrs_blk([I|Is], Arity, Acc) ->
    match_fail_instrs_blk(Is, Arity, [I|Acc]);
match_fail_instrs_blk(_, _, _) ->
    none.

match_fail_instr(Call, Tag, Val, Is, Acc) ->
    Op = case Tag of
             badmatch -> Tag;
             case_clause -> case_end;
             try_clause -> try_case_end;
             _ -> none
         end,
    case Op of
        none ->
            none;
        _ ->
            I = Call#b_set{op=match_fail,args=[#b_literal{val=Op},Val]},
            reverse(Acc, [I|Is])
    end.

match_fail_stk(#b_var{}=V, [#b_set{op=put_list,dst=V,args=[H,T]}|Is], IAcc, VAcc) ->
    match_fail_stk(T, Is, IAcc, [H|VAcc]);
match_fail_stk(#b_literal{val=[H|T]}, Is, IAcc, VAcc) ->
    match_fail_stk(#b_literal{val=T}, Is, IAcc, [#b_literal{val=H}|VAcc]);
match_fail_stk(#b_literal{val=[]}, [], IAcc, VAcc) ->
    {reverse(VAcc),IAcc};
match_fail_stk(T, [#b_set{op=Op}=I|Is], IAcc, VAcc)
  when Op =:= bs_get_tail; Op =:= bs_set_position ->
    match_fail_stk(T, Is, [I|IAcc], VAcc);
match_fail_stk(_, _, _, _) -> none.

%%%
%%% Fix tuples.
%%%

%% fix_tuples(St0) -> St.
%%  If compatibility with a previous version of Erlang has been
%%  requested, tuple creation must be split into two instruction to
%%  mirror the the way tuples are created in BEAM prior to OTP 22.
%%  Each put_tuple instruction is split into put_tuple_arity followed
%%  by put_tuple_elements.

fix_tuples(#st{ssa=Blocks0,cnt=Count0}=St) ->
    F = fun (#b_set{op=put_tuple,args=Args}=Put, C0) ->
                Arity = #b_literal{val=length(Args)},
                {Ignore,C} = new_var('@ssa_ignore', C0),
                {[Put#b_set{op=put_tuple_arity,args=[Arity]},
                  #b_set{dst=Ignore,op=put_tuple_elements,args=Args}],C};
           (I, C) -> {[I],C}
        end,
    {Blocks,Count} = beam_ssa:flatmapfold_instrs_rpo(F, [0], Count0, Blocks0),
    St#st{ssa=Blocks,cnt=Count}.

%%%
%%% Introduce the set_tuple_element instructions to make
%%% multiple-field record updates faster.
%%%
%%% The expansion of record field updates, when more than one field is
%%% updated, but not a majority of the fields, will create a sequence of
%%% calls to `erlang:setelement(Index, Value, Tuple)` where Tuple in the
%%% first call is the original record tuple, and in the subsequent calls
%%% Tuple is the result of the previous call. Furthermore, all Index
%%% values are constant positive integers, and the first call to
%%% `setelement` will have the greatest index. Thus all the following
%%% calls do not actually need to test at run-time whether Tuple has type
%%% tuple, nor that the index is within the tuple bounds.
%%%
%%% Since this optimization introduces destructive updates, it used to
%%% be done as the very last Core Erlang pass before going to
%%% lower-level code. However, it turns out that this kind of destructive
%%% updates are awkward also in SSA code and can prevent or complicate
%%% type analysis and aggressive optimizations.
%%%
%%% NOTE: Because there no write barriers in the system, this kind of
%%% optimization can only be done when we are sure that garbage
%%% collection will not be triggered between the creation of the tuple
%%% and the destructive updates - otherwise we might insert pointers
%%% from an older generation to a newer.
%%%

use_set_tuple_element(#st{ssa=Blocks0}=St) ->
    Uses = count_uses(Blocks0),
    RPO = reverse(beam_ssa:rpo(Blocks0)),
    Blocks = use_ste_1(RPO, Uses, Blocks0),
    St#st{ssa=Blocks}.

use_ste_1([L|Ls], Uses, Blocks) ->
    #b_blk{is=Is0} = Blk0 = map_get(L, Blocks),
    case use_ste_is(Is0, Uses) of
        Is0 ->
            use_ste_1(Ls, Uses, Blocks);
        Is ->
            Blk = Blk0#b_blk{is=Is},
            use_ste_1(Ls, Uses, Blocks#{L:=Blk})
    end;
use_ste_1([], _, Blocks) -> Blocks.

%%% Optimize within a single block.

use_ste_is([#b_set{}=I|Is0], Uses) ->
    Is = use_ste_is(Is0, Uses),
    case extract_ste(I) of
        none ->
            [I|Is];
        Extracted ->
            use_ste_call(Extracted, I, Is, Uses)
    end;
use_ste_is([], _Uses) -> [].

use_ste_call({Dst0,Pos0,_Var0,_Val0}, Call1, Is0, Uses) ->
    case get_ste_call(Is0, []) of
        {Prefix,{Dst1,Pos1,Dst0,Val1},Call2,Is}
          when Pos1 > 0, Pos0 > Pos1 ->
            case is_single_use(Dst0, Uses) of
                true ->
                    Call = Call1#b_set{dst=Dst1},
                    Args = [Val1,Dst1,#b_literal{val=Pos1-1}],
                    Dsetel = Call2#b_set{op=set_tuple_element,
                                         dst=Dst0,
                                         args=Args},
                    [Call|Prefix] ++ [Dsetel|Is];
                false ->
                    [Call1|Is0]
            end;
        _ ->
            [Call1|Is0]
    end.

get_ste_call([#b_set{op=get_tuple_element}=I|Is], Acc) ->
    get_ste_call(Is, [I|Acc]);
get_ste_call([#b_set{op=call}=I|Is], Acc) ->
    case extract_ste(I) of
        none ->
            none;
        Extracted ->
            {reverse(Acc),Extracted,I,Is}
    end;
get_ste_call(_, _) -> none.

extract_ste(#b_set{op=call,dst=Dst,
                   args=[#b_remote{mod=#b_literal{val=M},
                                  name=#b_literal{val=F}}|Args]}) ->
    case {M,F,Args} of
        {erlang,setelement,[#b_literal{val=Pos},Tuple,Val]} ->
            {Dst,Pos,Tuple,Val};
        {_,_,_} ->
            none
    end;
extract_ste(#b_set{}) -> none.

%% Count how many times each variable is used.

count_uses(Blocks) ->
    count_uses_blk(maps:values(Blocks), #{}).

count_uses_blk([#b_blk{is=Is,last=Last}|Bs], CountMap0) ->
    F = fun(I, CountMap) ->
                foldl(fun(Var, Acc) ->
                              case Acc of
                                  #{Var:=2} -> Acc;
                                  #{Var:=C} -> Acc#{Var:=C+1};
                                  #{} ->       Acc#{Var=>1}
                              end
                      end, CountMap, beam_ssa:used(I))
        end,
    CountMap = F(Last, foldl(F, CountMap0, Is)),
    count_uses_blk(Bs, CountMap);
count_uses_blk([], CountMap) -> CountMap.

is_single_use(V, Uses) ->
    case Uses of
        #{V:=1} -> true;
        #{} -> false
    end.

%%%
%%% Find out where frames should be placed.
%%%

%% place_frames(St0) -> St.
%%   Return a list of the labels for the blocks that need stack frame
%%   allocation instructions.
%%
%%   This function attempts to place stack frames as tight as possible
%%   around the code, to avoid building stack frames for code paths
%%   that don't need one.
%%
%%   Stack frames are placed in blocks that dominate all of their
%%   descendants. That guarantees that the deallocation instructions
%%   cannot be reached from other execution paths that didn't set up
%%   a stack frame or set up a stack frame with a different size.

place_frames(#st{ssa=Blocks}=St) ->
    {Doms,_} = beam_ssa:dominators(Blocks),
    Ls = beam_ssa:rpo(Blocks),
    Tried = gb_sets:empty(),
    Frames0 = [],
    {Frames,_} = place_frames_1(Ls, Blocks, Doms, Tried, Frames0),
    St#st{frames=Frames}.

place_frames_1([L|Ls], Blocks, Doms, Tried0, Frames0) ->
    Blk = map_get(L, Blocks),
    case need_frame(Blk) of
        true ->
            %% This block needs a frame. Try to place it here.
            {Frames,Tried} = do_place_frame(L, Blocks, Doms, Tried0, Frames0),

            %% Successfully placed. Try to place more frames in descendants
            %% that are not dominated by this block.
            place_frames_1(Ls, Blocks, Doms, Tried, Frames);
        false ->
            try
                place_frames_1(Ls, Blocks, Doms, Tried0, Frames0)
            catch
                throw:{need_frame,For,Tried1}=Reason ->
                    %% An descendant block needs a stack frame. Try to
                    %% place it here.
                    case is_dominated_by(For, L, Doms) of
                        true ->
                            %% Try to place a frame here.
                            {Frames,Tried} = do_place_frame(L, Blocks, Doms,
                                                            Tried1, Frames0),
                            place_frames_1(Ls, Blocks, Doms, Tried, Frames);
                        false ->
                            %% Wrong place. This block does not dominate
                            %% the block that needs the frame. Pass it on
                            %% to our ancestors.
                            throw(Reason)
                    end
            end
    end;
place_frames_1([], _, _, Tried, Frames) ->
    {Frames,Tried}.

%% do_place_frame(Label, Blocks, Dominators, Tried0, Frames0) -> {Frames,Tried}.
%%  Try to place a frame in this block. This function returns
%%  successfully if it either succeds at placing a frame in this
%%  block, if an ancestor that dominates this block has already placed
%%  a frame, or if we have already tried to put a frame in this block.
%%
%%  An {need_frame,Label,Tried} exception will be thrown if this block
%%  block is not suitable for having a stack frame (i.e. it does not dominate
%%  all of its descendants). The exception means that an ancestor will have to
%%  place the frame needed by this block.

do_place_frame(L, Blocks, Doms, Tried0, Frames) ->
    case gb_sets:is_element(L, Tried0) of
        true ->
            %% We have already tried to put a frame in this block.
            {Frames,Tried0};
        false ->
            %% Try to place a frame in this block.
            Tried = gb_sets:insert(L, Tried0),
            case place_frame_here(L, Blocks, Doms, Frames) of
                yes ->
                    %% We need a frame and it is safe to place it here.
                    {[L|Frames],Tried};
                no ->
                    %% An ancestor has a frame. Not needed.
                    {Frames,Tried};
                ancestor ->
                    %% This block does not dominate all of its
                    %% descendants. We must place the frame in
                    %% an ancestor.
                    throw({need_frame,L,Tried})
            end
    end.

%% place_frame_here(Label, Blocks, Doms, Frames) -> no|yes|ancestor.
%%  Determine whether a frame should be placed in block Label.

place_frame_here(L, Blocks, Doms, Frames) ->
    B0 = any(fun(DomBy) ->
                     is_dominated_by(L, DomBy, Doms)
             end, Frames),
    case B0 of
        true ->
            %% This block is dominated by an ancestor block that
            %% defines a frame. Not needed/allowed to put a frame
            %% here.
            no;
        false ->
            %% No frame in any ancestor. We need a frame.
            %% Now check whether the frame can be placed here.
            %% If this block dominates all of its descendants
            %% and the predecessors of any phi nodes it can be
            %% placed here.
            Descendants = beam_ssa:rpo([L], Blocks),
            PhiPredecessors = phi_predecessors(L, Blocks),
            MustDominate = ordsets:from_list(PhiPredecessors ++ Descendants),
            Dominates = all(fun(?EXCEPTION_BLOCK) ->
                                    %% This block defines no variables and calls
                                    %% erlang:error(badarg). It does not matter
                                    %% whether L dominates ?EXCEPTION_BLOCK or not;
                                    %% it is still safe to put the frame in L.
                                    true;
                               (Bl) ->
                                    is_dominated_by(Bl, L, Doms)
                            end, MustDominate),

            %% Also, this block must not be a loop header.
            IsLoopHeader = is_loop_header(L, Blocks),
            case Dominates andalso not IsLoopHeader of
                true -> yes;
                false -> ancestor
            end
    end.

%% phi_predecessors(Label, Blocks) ->
%%  Return all predecessors referenced in phi nodes.

phi_predecessors(L, Blocks) ->
    #b_blk{is=Is} = map_get(L, Blocks),
    [P || #b_set{op=phi,args=Args} <- Is, {_,P} <- Args].

%% is_dominated_by(Label, DominatedBy, Dominators) -> true|false.
%%  Test whether block Label is dominated by block DominatedBy.

is_dominated_by(L, DomBy, Doms) ->
    DominatedBy = map_get(L, Doms),
    member(DomBy, DominatedBy).

%% need_frame(#b_blk{}) -> true|false.
%%  Test whether any of the instructions in the block requires a stack frame.

need_frame(#b_blk{is=Is,last=#b_ret{arg=Ret}}) ->
    need_frame_1(Is, {return,Ret});
need_frame(#b_blk{is=Is}) ->
    need_frame_1(Is, body).

need_frame_1([#b_set{op=make_fun,dst=Fun}|Is], {return,_}=Context) ->
    %% Since make_fun clobbers X registers, a stack frame is needed if
    %% any of the following instructions use any other variable than
    %% the one holding the reference to the created fun.
    need_frame_1(Is, Context) orelse
        case beam_ssa:used(#b_blk{is=Is,last=#b_ret{arg=Fun}}) of
            [Fun] -> false;
            [_|_] -> true
        end;
need_frame_1([#b_set{op=new_try_tag}|_], _) ->
    true;
need_frame_1([#b_set{op=call,dst=Val}]=Is, {return,Ret}) ->
    if
        Val =:= Ret -> need_frame_1(Is, tail);
        true -> need_frame_1(Is, body)
    end;
need_frame_1([#b_set{op=call,args=[Func|_]}|Is], Context) ->
    case Func of
        #b_remote{mod=#b_literal{val=Mod},
                  name=#b_literal{val=Name},
                  arity=Arity} when is_atom(Mod), is_atom(Name) ->
            case erl_bifs:is_exit_bif(Mod, Name, Arity) of
                true ->
                    false;
                false ->
                    Context =:= body orelse
                        Is =/= [] orelse
                        is_trap_bif(Mod, Name, Arity)
                end;
        #b_remote{} ->
            %% This is an apply(), which always needs a frame.
            true;
        #b_local{} ->
            Context =:= body orelse Is =/= [];
        _ ->
             %% A fun call always needs a frame.
            true
    end;
need_frame_1([I|Is], Context) ->
    beam_ssa:clobbers_xregs(I) orelse need_frame_1(Is, Context);
need_frame_1([], _) -> false.

%% is_trap_bif(Mod, Name, Arity) -> true|false.
%%   Test whether we need a stack frame for this BIF.

is_trap_bif(erlang, '!', 2) -> true;
is_trap_bif(erlang, link, 1) -> true;
is_trap_bif(erlang, unlink, 1) -> true;
is_trap_bif(erlang, monitor_node, 2) -> true;
is_trap_bif(erlang, group_leader, 2) -> true;
is_trap_bif(erlang, exit, 2) -> true;
is_trap_bif(_, _, _) -> false.

%%%
%%% Fix variables used in matching in receive.
%%%
%%% The loop_rec/2 instruction may return a reference to a
%%% message outside of any heap or heap fragment. If the message
%%% does not match, it is not allowed to store any reference to
%%% the message (or part of the message) on the stack. If we do,
%%% the message will be corrupted if there happens to be a GC.
%%%
%%% Here we make sure to introduce copies of variables that are
%%% matched out and subsequently used after the remove_message/0
%%% instructions. That will make sure that only X registers are
%%% used during matching.
%%%
%%% Depending on where variables are defined and used, they must
%%% be handled in two different ways.
%%%
%%% Variables that are always defined in the receive (before branching
%%% out into the different clauses of the receive) and used after the
%%% receive must be handled in the following way: Before each
%%% remove_message instruction, each such variable must be copied, and
%%% all variables must be consolidated using a phi node in the
%%% common exit block for the receive.
%%%
%%% Variables that are matched out and used in the same clause
%%% need copy instructions before the remove_message instruction
%%% in that clause.
%%%

fix_receives(#st{ssa=Blocks0,cnt=Count0}=St) ->
    {Blocks,Count} = fix_receives_1(maps:to_list(Blocks0),
                                    Blocks0, Count0),
    St#st{ssa=Blocks,cnt=Count}.

fix_receives_1([{L,Blk}|Ls], Blocks0, Count0) ->
    case Blk of
        #b_blk{is=[#b_set{op=peek_message}|_]} ->
            Rm = find_rm_blocks(L, Blocks0),
            LoopExit = find_loop_exit(Rm, Blocks0),
            Defs0 = beam_ssa:def([L], Blocks0),
            CommonUsed = recv_common(Defs0, LoopExit, Blocks0),
            {Blocks1,Count1} = recv_crit_edges(Rm, LoopExit, Blocks0, Count0),
            {Blocks2,Count2} = recv_fix_common(CommonUsed, LoopExit, Rm,
                                               Blocks1, Count1),
            Defs = ordsets:subtract(Defs0, CommonUsed),
            {Blocks,Count} = fix_receive(Rm, Defs, Blocks2, Count2),
            fix_receives_1(Ls, Blocks, Count);
        #b_blk{} ->
            fix_receives_1(Ls, Blocks0, Count0)
    end;
fix_receives_1([], Blocks, Count) ->
    {Blocks,Count}.

recv_common(_Defs, none, _Blocks) ->
    %% There is no common exit block because receive is used
    %% in the tail position of a function.
    [];
recv_common(Defs, Exit, Blocks) ->
    {ExitDefs,ExitUnused} = beam_ssa:def_unused([Exit], Defs, Blocks),
    Def = ordsets:subtract(Defs, ExitDefs),
    ordsets:subtract(Def, ExitUnused).

%% recv_crit_edges([RemoveMessageLabel], LoopExit,
%%                 Blocks0, Count0) -> {Blocks,Count}.
%%
%%  Adds dummy blocks on all conditional jumps to the exit block so that
%%  recv_fix_common/5 can insert phi nodes without having to worry about
%%  critical edges.

recv_crit_edges(_Rms, none, Blocks0, Count0) ->
    {Blocks0, Count0};
recv_crit_edges(Rms, Exit, Blocks0, Count0) ->
    Ls = beam_ssa:rpo(Rms, Blocks0),
    rce_insert_edges(Ls, Exit, Count0, Blocks0).

rce_insert_edges([L | Ls], Exit, Count0, Blocks0) ->
    Successors = beam_ssa:successors(map_get(L, Blocks0)),
    case member(Exit, Successors) of
        true when Successors =/= [Exit] ->
            {Blocks, Count} = rce_insert_edge(L, Exit, Count0, Blocks0),
            rce_insert_edges(Ls, Exit, Count, Blocks);
        _ ->
            rce_insert_edges(Ls, Exit, Count0, Blocks0)
    end;
rce_insert_edges([], _Exit, Count, Blocks) ->
    {Blocks, Count}.

rce_insert_edge(L, Exit, Count, Blocks0) ->
    #b_blk{last=Last0} = FromBlk0 = map_get(L, Blocks0),

    ToExit = #b_br{bool=#b_literal{val=true},succ=Exit,fail=Exit},

    FromBlk = FromBlk0#b_blk{last=rce_reroute_terminator(Last0, Exit, Count)},
    EdgeBlk = #b_blk{anno=#{},is=[],last=ToExit},

    Blocks = Blocks0#{ Count => EdgeBlk, L => FromBlk },
    {Blocks, Count + 1}.

rce_reroute_terminator(#b_br{succ=Exit}=Last, Exit, New) ->
    rce_reroute_terminator(Last#b_br{succ=New}, Exit, New);
rce_reroute_terminator(#b_br{fail=Exit}=Last, Exit, New) ->
    rce_reroute_terminator(Last#b_br{fail=New}, Exit, New);
rce_reroute_terminator(#b_br{}=Last, _Exit, _New) ->
    Last;
rce_reroute_terminator(#b_switch{fail=Exit}=Last, Exit, New) ->
    rce_reroute_terminator(Last#b_switch{fail=New}, Exit, New);
rce_reroute_terminator(#b_switch{list=List0}=Last, Exit, New) ->
    List = [if
                Lbl =:= Exit -> {Arg, New};
                Lbl =/= Exit -> {Arg, Lbl}
            end || {Arg, Lbl} <- List0],
    Last#b_switch{list=List}.

%% recv_fix_common([CommonVar], LoopExit, [RemoveMessageLabel],
%%                 Blocks0, Count0) -> {Blocks,Count}.
%%  Handle variables alwys defined in a receive and used
%%  in the exit block following the receive.

recv_fix_common([Msg0|T], Exit, Rm, Blocks0, Count0) ->
    {Msg,Count1} = new_var('@recv', Count0),
    Blocks1 = beam_ssa:rename_vars(#{Msg0=>Msg}, [Exit], Blocks0),
    N = length(Rm),
    {MsgVars,Count} = new_vars(duplicate(N, '@recv'), Count1),
    PhiArgs = fix_exit_phi_args(MsgVars, Rm, Exit, Blocks1),
    Phi = #b_set{op=phi,dst=Msg,args=PhiArgs},
    ExitBlk0 = map_get(Exit, Blocks1),
    ExitBlk = ExitBlk0#b_blk{is=[Phi|ExitBlk0#b_blk.is]},
    Blocks2 = Blocks1#{Exit:=ExitBlk},
    Blocks = recv_fix_common_1(MsgVars, Rm, Msg0, Blocks2),
    recv_fix_common(T, Exit, Rm, Blocks, Count);
recv_fix_common([], _, _, Blocks, Count) ->
    {Blocks,Count}.

recv_fix_common_1([V|Vs], [Rm|Rms], Msg, Blocks0) ->
    Ren = #{Msg=>V},
    Blocks1 = beam_ssa:rename_vars(Ren, [Rm], Blocks0),
    #b_blk{is=Is0} = Blk0 = map_get(Rm, Blocks1),
    Copy = #b_set{op=copy,dst=V,args=[Msg]},
    Is = insert_after_phis(Is0, [Copy]),
    Blk = Blk0#b_blk{is=Is},
    Blocks = Blocks1#{Rm:=Blk},
    recv_fix_common_1(Vs, Rms, Msg, Blocks);
recv_fix_common_1([], [], _Msg, Blocks) -> Blocks.

fix_exit_phi_args([V|Vs], [Rm|Rms], Exit, Blocks) ->
    Path = beam_ssa:rpo([Rm], Blocks),
    Preds = exit_predecessors(Path, Exit, Blocks),
    [{V,Pred} || Pred <- Preds] ++ fix_exit_phi_args(Vs, Rms, Exit, Blocks);
fix_exit_phi_args([], [], _, _) -> [].

exit_predecessors([L|Ls], Exit, Blocks) ->
    Blk = map_get(L, Blocks),
    case member(Exit, beam_ssa:successors(Blk)) of
        true ->
            [L|exit_predecessors(Ls, Exit, Blocks)];
        false ->
            exit_predecessors(Ls, Exit, Blocks)
    end;
exit_predecessors([], _Exit, _Blocks) -> [].

%% fix_receive([Label], Defs, Blocks0, Count0) -> {Blocks,Count}.
%%  Add a copy instruction for all variables that are matched out and
%%  later used within a clause of the receive.

fix_receive([L|Ls], Defs, Blocks0, Count0) ->
    {RmDefs,Unused} = beam_ssa:def_unused([L], Defs, Blocks0),
    Def = ordsets:subtract(Defs, RmDefs),
    Used = ordsets:subtract(Def, Unused),
    {NewVars,Count} = new_vars([Base || #b_var{name=Base} <- Used], Count0),
    Ren = zip(Used, NewVars),
    Blocks1 = beam_ssa:rename_vars(Ren, [L], Blocks0),
    #b_blk{is=Is0} = Blk1 = map_get(L, Blocks1),
    CopyIs = [#b_set{op=copy,dst=New,args=[Old]} || {Old,New} <- Ren],
    Is = insert_after_phis(Is0, CopyIs),
    Blk = Blk1#b_blk{is=Is},
    Blocks = Blocks1#{L:=Blk},
    fix_receive(Ls, Defs, Blocks, Count);
fix_receive([], _Defs, Blocks, Count) ->
    {Blocks,Count}.

%% find_loop_exit([Label], Blocks) -> Label | none.
<<<<<<< HEAD
%%  Find the block to which control is transferred when the
%%  the receive loop is exited.

find_loop_exit([L1,L2|_Ls], Blocks) ->
    Path1 = beam_ssa:rpo([L1], Blocks),
    Path2 = beam_ssa:rpo([L2], Blocks),
    find_loop_exit_1(Path1, cerl_sets:from_list(Path2));
find_loop_exit(_, _) -> none.

find_loop_exit_1([?EXCEPTION_BLOCK | T], OtherPath) ->
    %% ?EXCEPTION_BLOCK is a marker and not an actual block, so we can't
    %% consider it to be a common block even if both paths cross it.
    find_loop_exit_1(T, OtherPath);
find_loop_exit_1([H|T], OtherPath) ->
    case cerl_sets:is_element(H, OtherPath) of
        true -> H;
        false -> find_loop_exit_1(T, OtherPath)
=======
%%  Given the list of all blocks with the remove_message instructions
%%  for this receive, find the block to which control is transferred
%%  when the receive loop is exited (if any).

find_loop_exit([_,_|_]=RmBlocks, Blocks) ->
    %% We used to only analyze the path from two of the remove_message
    %% blocks. That would fail to find a common block if one or both
    %% of the blocks happened to raise an exception. To be sure that
    %% we always find a common block if there is one (shared by at
    %% least two clauses), we must analyze the path from all
    %% remove_message blocks.
    {Dominators,_} = beam_ssa:dominators(Blocks),
    RmSet = cerl_sets:from_list(RmBlocks),
    Rpo = beam_ssa:rpo(RmBlocks, Blocks),
    find_loop_exit_1(Rpo, RmSet, Dominators);
find_loop_exit(_, _) ->
    %% There is (at most) a single clause. There is no common
    %% loop exit block.
    none.

find_loop_exit_1([?BADARG_BLOCK|Ls], RmSet, Dominators) ->
    %% ?BADARG_BLOCK is a marker and not an actual block, so it is not
    %% the block we are looking for.
    find_loop_exit_1(Ls, RmSet, Dominators);
find_loop_exit_1([L|Ls], RmSet, Dominators) ->
    DomBy = map_get(L, Dominators),
    case any(fun(E) -> cerl_sets:is_element(E, RmSet) end, DomBy) of
        true ->
            %% This block is dominated by one of the remove_message blocks,
            %% which means that the block is part of only one clause.
            %% It is not the block we are looking for.
            find_loop_exit_1(Ls, RmSet, Dominators);
        false ->
            %% This block is the first block that is not dominated by
            %% any of the blocks with remove_message instructions,
            %% which means that at least two of the receive clauses
            %% will ultimately transfer control to it. It is the block
            %% we are looking for.
            L
>>>>>>> 29852da8
    end;
find_loop_exit_1([], _, _) ->
    %% None of clauses transfers control to a common block after the receive
    %% statement. That means that the receive statement is a the end of a
    %% function (or that all clauses raise exceptions).
    none.

%% find_rm_blocks(StartLabel, Blocks) -> [Label].
%%  Find all blocks that start with remove_message within the receive
%%  loop whose peek_message label is StartLabel.

find_rm_blocks(L, Blocks) ->
    Seen = gb_sets:singleton(L),
    Blk = map_get(L, Blocks),
    Succ = beam_ssa:successors(Blk),
    find_rm_blocks_1(Succ, Seen, Blocks).

find_rm_blocks_1([L|Ls], Seen0, Blocks) ->
    case gb_sets:is_member(L, Seen0) of
        true ->
            find_rm_blocks_1(Ls, Seen0, Blocks);
        false ->
            Seen = gb_sets:insert(L, Seen0),
            Blk = map_get(L, Blocks),
            case find_rm_act(Blk#b_blk.is) of
                prune ->
                    %% Looping back. Don't look at any successors.
                    find_rm_blocks_1(Ls, Seen, Blocks);
                continue ->
                    %% Neutral block. Do nothing here, but look at
                    %% all successors.
                    Succ = beam_ssa:successors(Blk),
                    find_rm_blocks_1(Succ++Ls, Seen, Blocks);
                found ->
                    %% Found remove_message instruction.
                    [L|find_rm_blocks_1(Ls, Seen, Blocks)]
            end
    end;
find_rm_blocks_1([], _, _) -> [].

find_rm_act([#b_set{op=Op}|Is]) ->
    case Op of
        remove_message -> found;
        peek_message -> prune;
        recv_next -> prune;
        wait_timeout -> prune;
        wait -> prune;
        _ -> find_rm_act(Is)
    end;
find_rm_act([]) ->
    continue.

%%%
%%% Find out which variables need to be stored in Y registers.
%%%

-record(dk, {d :: ordsets:ordset(var_name()),
             k :: ordsets:ordset(var_name())
            }).

%% find_yregs(St0) -> St.
%%  Find all variables that must be stored in Y registers. Annotate
%%  the blocks that allocate frames with the set of Y registers
%%  used within that stack frame.
%%
%%  Basically, we following all execution paths starting from a block
%%  that allocates a frame, keeping track of of all defined registers
%%  and all registers killed by an instruction that clobbers X
%%  registers. For every use of a variable, we check if if it is in
%%  the set of killed variables; if it is, it must be stored in an Y
%%  register.

find_yregs(#st{frames=[]}=St) ->
    St;
find_yregs(#st{frames=[_|_]=Frames,args=Args,ssa=Blocks0}=St) ->
    FrameDefs = find_defs(Frames, Blocks0, [V || #b_var{}=V <- Args]),
    Blocks = find_yregs_1(FrameDefs, Blocks0),
    St#st{ssa=Blocks}.

find_yregs_1([{F,Defs}|Fs], Blocks0) ->
    DK = #dk{d=Defs,k=[]},
    D0 = #{F=>DK},
    Ls = beam_ssa:rpo([F], Blocks0),
    Yregs0 = [],
    Yregs = find_yregs_2(Ls, Blocks0, D0, Yregs0),
    Blk0 = map_get(F, Blocks0),
    Blk = beam_ssa:add_anno(yregs, Yregs, Blk0),
    Blocks = Blocks0#{F:=Blk},
    find_yregs_1(Fs, Blocks);
find_yregs_1([], Blocks) -> Blocks.

find_yregs_2([L|Ls], Blocks0, D0, Yregs0) ->
    Blk0 = map_get(L, Blocks0),
    #b_blk{is=Is,last=Last} = Blk0,
    Ys0 = map_get(L, D0),
    {Yregs1,Ys} = find_yregs_is(Is, Ys0, Yregs0),
    Yregs = find_yregs_terminator(Last, Ys, Yregs1),
    Successors = beam_ssa:successors(Blk0),
    D = find_update_succ(Successors, Ys, D0),
    find_yregs_2(Ls, Blocks0, D, Yregs);
find_yregs_2([], _Blocks, _D, Yregs) -> Yregs.

find_defs(Frames, Blocks, Defs) ->
    Seen = gb_sets:empty(),
    FramesSet = gb_sets:from_list(Frames),
    {FrameDefs,_} = find_defs_1([0], Blocks, FramesSet, Seen, Defs, []),
    FrameDefs.

find_defs_1([L|Ls], Blocks, Frames, Seen0, Defs0, Acc0) ->
    case gb_sets:is_member(L, Frames) of
        true ->
            OrderedDefs = ordsets:from_list(Defs0),
            find_defs_1(Ls, Blocks, Frames, Seen0, Defs0,
                        [{L,OrderedDefs}|Acc0]);
        false ->
            case gb_sets:is_member(L, Seen0) of
                true ->
                    find_defs_1(Ls, Blocks, Frames, Seen0, Defs0, Acc0);
                false ->
                    Seen1 = gb_sets:insert(L, Seen0),
                    {Acc,Seen} = find_defs_1(Ls, Blocks, Frames, Seen1, Defs0, Acc0),
                    #b_blk{is=Is} = Blk = map_get(L, Blocks),
                    Defs = find_defs_is(Is, Defs0),
                    Successors = beam_ssa:successors(Blk),
                    find_defs_1(Successors, Blocks, Frames, Seen, Defs, Acc)
            end
    end;
find_defs_1([], _, _, Seen, _, Acc) ->
    {Acc,Seen}.

find_defs_is([#b_set{dst=Dst}|Is], Acc) ->
    find_defs_is(Is, [Dst|Acc]);
find_defs_is([], Acc) -> Acc.

find_update_succ([S|Ss], #dk{d=Defs0,k=Killed0}=DK0, D0) ->
    case D0 of
        #{S:=#dk{d=Defs1,k=Killed1}} ->
            Defs = ordsets:intersection(Defs0, Defs1),
            Killed = ordsets:union(Killed0, Killed1),
            DK = #dk{d=Defs,k=Killed},
            D = D0#{S:=DK},
            find_update_succ(Ss, DK0, D);
        #{} ->
            D = D0#{S=>DK0},
            find_update_succ(Ss, DK0, D)
    end;
find_update_succ([], _, D) -> D.

find_yregs_is([#b_set{dst=Dst}=I|Is], #dk{d=Defs0,k=Killed0}=Ys, Yregs0) ->
    Used = beam_ssa:used(I),
    Yregs1 = ordsets:intersection(Used, Killed0),
    Yregs = ordsets:union(Yregs0, Yregs1),
    case beam_ssa:clobbers_xregs(I) of
        false ->
            Defs = ordsets:add_element(Dst, Defs0),
            find_yregs_is(Is, Ys#dk{d=Defs}, Yregs);
        true ->
            Killed = ordsets:union(Defs0, Killed0),
            Defs = [Dst],
            find_yregs_is(Is, Ys#dk{d=Defs,k=Killed}, Yregs)
    end;
find_yregs_is([], Ys, Yregs) -> {Yregs,Ys}.

find_yregs_terminator(Terminator, #dk{k=Killed}, Yregs0) ->
    Used = beam_ssa:used(Terminator),
    Yregs = ordsets:intersection(Used, Killed),
    ordsets:union(Yregs0, Yregs).

%%%
%%% Try to reduce the size of the stack frame, by adding an explicit
%%% 'copy' instructions for return values from 'call' and 'make_fun' that
%%% need to be saved in Y registers. Here is an example to show
%%% how that's useful. First, here is the Erlang code:
%%%
%%% f(Pid) ->
%%%    Res = foo(42),
%%%    _ = node(Pid),
%%%    bar(),
%%%    Res.
%%%
%%% Compiled to SSA format, the main part of the code looks like this:
%%%
%%% 0:
%%%   Res = call local literal foo/1, literal 42
%%%   _1 = bif:node Pid
%%%   @ssa_bool = succeeded _1
%%%   br @ssa_bool, label 3, label 1
%%% 3:
%%%   @ssa_ignored = call local literal bar/0
%%%   ret Res
%%%
%%% It can be seen that the variables Pid and Res must be saved in Y
%%% registers in order to survive the function calls. A previous sub
%%% pass has inserted a 'copy' instruction to save the value of the
%%% variable Pid:
%%%
%%% 0:
%%%   Pid:4 = copy Pid
%%%   Res = call local literal foo/1, literal 42
%%%   _1 = bif:node Pid:4
%%%   @ssa_bool = succeeded _1
%%%   br @ssa_bool, label 3, label 1
%%%
%%% 3:
%%%   @ssa_ignored = call local literal bar/0
%%%   ret Res
%%%
%%% The Res and Pid:4 variables must be assigned to different Y registers
%%% because they are live at the same time. copy_retval() inserts a
%%% 'copy' instruction to copy Res to a new variable:
%%%
%%% 0:
%%%   Pid:4 = copy Pid
%%%   Res:6 = call local literal foo/1, literal 42
%%%   _1 = bif:node Pid:4
%%%   @ssa_bool = succeeded _1
%%%   br @ssa_bool, label 3, label 1
%%%
%%% 3:
%%%   Res = copy Res:6
%%%   @ssa_ignored = call local literal bar/0
%%%   ret Res
%%%
%%% The new variable Res:6 is used to capture the return value from the call.
%%% The variables Pid:4 and Res are no longer live at the same time, so they
%%% can be assigned to the same Y register.
%%%

copy_retval(#st{frames=Frames,ssa=Blocks0,cnt=Count0}=St) ->
    {Blocks,Count} = copy_retval_1(Frames, Blocks0, Count0),
    St#st{ssa=Blocks,cnt=Count}.

copy_retval_1([F|Fs], Blocks0, Count0) ->
    #b_blk{anno=#{yregs:=Yregs0},is=Is} = map_get(F, Blocks0),
    Yregs1 = gb_sets:from_list(Yregs0),
    Yregs = collect_yregs(Is, Yregs1),
    Ls = beam_ssa:rpo([F], Blocks0),
    {Blocks,Count} = copy_retval_2(Ls, Yregs, none, Blocks0, Count0),
    copy_retval_1(Fs, Blocks, Count);
copy_retval_1([], Blocks, Count) ->
    {Blocks,Count}.

collect_yregs([#b_set{op=copy,dst=Y,args=[#b_var{}=X]}|Is],
              Yregs0) ->
    true = gb_sets:is_member(X, Yregs0),        %Assertion.
    Yregs = gb_sets:insert(Y, gb_sets:delete(X, Yregs0)),
    collect_yregs(Is, Yregs);
collect_yregs([#b_set{}|Is], Yregs) ->
    collect_yregs(Is, Yregs);
collect_yregs([], Yregs) -> Yregs.

copy_retval_2([L|Ls], Yregs, Copy0, Blocks0, Count0) ->
    #b_blk{is=Is0,last=Last} = Blk = map_get(L, Blocks0),
    RC = case {Last,Ls} of
             {#b_br{succ=Succ,fail=?EXCEPTION_BLOCK},[Succ|_]} ->
                 true;
             {_,_} ->
                 false
         end,
    case copy_retval_is(Is0, RC, Yregs, Copy0, Count0, []) of
        {Is,Count} ->
            case Copy0 =:= none andalso Count0 =:= Count of
                true ->
                    copy_retval_2(Ls, Yregs, none, Blocks0, Count0);
                false ->
                    Blocks = Blocks0#{L=>Blk#b_blk{is=Is}},
                    copy_retval_2(Ls, Yregs, none, Blocks, Count)
            end;
        {Is,Count,Copy} ->
            Blocks = Blocks0#{L=>Blk#b_blk{is=Is}},
            copy_retval_2(Ls, Yregs, Copy, Blocks, Count)
    end;
copy_retval_2([], _Yregs, none, Blocks, Count) ->
    {Blocks,Count}.

copy_retval_is([#b_set{op=put_tuple_elements,args=Args0}=I0], false, _Yregs,
           Copy, Count, Acc) ->
    I = I0#b_set{args=copy_sub_args(Args0, Copy)},
    {reverse(Acc, [I|acc_copy([], Copy)]),Count};
copy_retval_is([#b_set{op=Op}=I0], false, Yregs, Copy, Count0, Acc0)
  when Op =:= call; Op =:= make_fun ->
    {I,Count,Acc} = place_retval_copy(I0, Yregs, Copy, Count0, Acc0),
    {reverse(Acc, [I]),Count};
copy_retval_is([#b_set{}]=Is, false, _Yregs, Copy, Count, Acc) ->
    {reverse(Acc, acc_copy(Is, Copy)),Count};
copy_retval_is([#b_set{},#b_set{op=succeeded}]=Is, false, _Yregs, Copy, Count, Acc) ->
    {reverse(Acc, acc_copy(Is, Copy)),Count};
copy_retval_is([#b_set{op=Op,dst=#b_var{name=RetName}=Dst}=I0|Is], RC, Yregs,
           Copy0, Count0, Acc0) when Op =:= call; Op =:= make_fun ->
    {I1,Count1,Acc} = place_retval_copy(I0, Yregs, Copy0, Count0, Acc0),
    case gb_sets:is_member(Dst, Yregs) of
        true ->
            {NewVar,Count} = new_var(RetName, Count1),
            Copy = #b_set{op=copy,dst=Dst,args=[NewVar]},
            I = I1#b_set{dst=NewVar},
            copy_retval_is(Is, RC, Yregs, Copy, Count, [I|Acc]);
        false ->
            copy_retval_is(Is, RC, Yregs, none, Count1, [I1|Acc])
    end;
copy_retval_is([#b_set{args=Args0}=I0|Is], RC, Yregs, Copy, Count, Acc) ->
    I = I0#b_set{args=copy_sub_args(Args0, Copy)},
    case beam_ssa:clobbers_xregs(I) of
        true ->
            copy_retval_is(Is, RC, Yregs, none, Count, [I|acc_copy(Acc, Copy)]);
        false ->
            copy_retval_is(Is, RC, Yregs, Copy, Count, [I|Acc])
        end;
copy_retval_is([], RC, _, Copy, Count, Acc) ->
    case {Copy,RC} of
        {none,_} ->
            {reverse(Acc),Count};
        {#b_set{},true} ->
            {reverse(Acc),Count,Copy};
        {#b_set{},false} ->
            {reverse(Acc, [Copy]),Count}
    end.

%%
%% Consider this code:
%%
%%   Var = ...
%%   ...
%%   A1 = call foo/0
%%   A = copy A1
%%   B = call bar/1, Var
%%
%% If the Var variable is no longer used after this code, its Y register
%% can't be reused for A. To allow the Y register to be reused
%% we will need to insert 'copy' instructions for arguments that are
%% in Y registers:
%%
%%   Var = ...
%%   ...
%%   A1 = call foo/0
%%   Var1 = copy Var
%%   A = copy A1
%%   B = call bar/1, Var1
%%

place_retval_copy(I, _Yregs, none, Count, Acc) ->
    {I,Count,Acc};
place_retval_copy(#b_set{args=[F|Args0]}=I, Yregs, Copy, Count0, Acc0) ->
    #b_set{dst=Avoid} = Copy,
    {Args,Acc1,Count} = copy_func_args(Args0, Yregs, Avoid, Acc0, [], Count0),
    Acc = [Copy|Acc1],
    {I#b_set{args=[F|Args]},Count,Acc}.

copy_func_args([#b_var{name=AName}=A|As], Yregs, Avoid, CopyAcc, Acc, Count0) ->
    case gb_sets:is_member(A, Yregs) of
        true when A =/= Avoid ->
            {NewVar,Count} = new_var(AName, Count0),
            Copy = #b_set{op=copy,dst=NewVar,args=[A]},
            copy_func_args(As, Yregs, Avoid, [Copy|CopyAcc], [NewVar|Acc], Count);
        _ ->
            copy_func_args(As, Yregs, Avoid, CopyAcc, [A|Acc], Count0)
    end;
copy_func_args([A|As], Yregs, Avoid, CopyAcc, Acc, Count) ->
    copy_func_args(As, Yregs, Avoid, CopyAcc, [A|Acc], Count);
copy_func_args([], _Yregs, _Avoid, CopyAcc, Acc, Count) ->
    {reverse(Acc),CopyAcc,Count}.

acc_copy(Acc, none) -> Acc;
acc_copy(Acc, #b_set{}=Copy) -> [Copy|Acc].

copy_sub_args(Args, none) ->
    Args;
copy_sub_args(Args, #b_set{dst=Dst,args=[Src]}) ->
    [sub_arg(A, Dst, Src) || A <- Args].

sub_arg(Old, Old, New) -> New;
sub_arg(Old, _, _) -> Old.

%%%
%%% Consider:
%%%
%%%   x1/Hd = get_hd x0/Cons
%%%   y0/Tl = get_tl x0/Cons
%%%
%%% Register x0 can't be reused for Hd. If Hd needs to be in x0,
%%% a 'move' instruction must be inserted.
%%%
%%% If we swap get_hd and get_tl when Tl is in a Y register,
%%% x0 can be used for Hd if Cons is not used again:
%%%
%%%   y0/Tl = get_tl x0/Cons
%%%   x0/Hd = get_hd x0/Cons
%%%

opt_get_list(#st{ssa=Blocks,res=Res}=St) ->
    ResMap = maps:from_list(Res),
    Ls = beam_ssa:rpo(Blocks),
    St#st{ssa=opt_get_list_1(Ls, ResMap, Blocks)}.

opt_get_list_1([L|Ls], Res, Blocks0) ->
    #b_blk{is=Is0} = Blk = map_get(L, Blocks0),
    case opt_get_list_is(Is0, Res, [], false) of
        no ->
            opt_get_list_1(Ls, Res, Blocks0);
        {yes,Is} ->
            Blocks = Blocks0#{L:=Blk#b_blk{is=Is}},
            opt_get_list_1(Ls, Res, Blocks)
    end;
opt_get_list_1([], _, Blocks) -> Blocks.

opt_get_list_is([#b_set{op=get_hd,dst=Hd,
                        args=[Cons]}=GetHd,
                 #b_set{op=get_tl,dst=Tl,
                        args=[Cons]}=GetTl|Is],
                Res, Acc, Changed) ->
    %% Note that when this pass is run, only Y registers have
    %% reservations. The absence of an entry for a variable therefore
    %% means that the variable will be in an X register.
    case Res of
        #{Hd:={y,_}} ->
            %% Hd will be in a Y register. Don't swap.
            opt_get_list_is([GetTl|Is], Res, [GetHd|Acc], Changed);
        #{Tl:={y,_}} ->
            %% Tl will be in a Y register. Swap.
            opt_get_list_is([GetHd|Is], Res, [GetTl|Acc], true);
        #{} ->
            %% Both are in X registers. Nothing to do.
            opt_get_list_is([GetTl|Is], Res, [GetHd|Acc], Changed)
    end;
opt_get_list_is([I|Is], Res, Acc, Changed) ->
    opt_get_list_is(Is, Res, [I|Acc], Changed);
opt_get_list_is([], _Res, Acc, Changed) ->
    case Changed of
        true ->
            {yes,reverse(Acc)};
        false ->
            no
    end.

%%%
%%% Number instructions in the order they are executed.
%%%

%% number_instructions(St0) -> St.
%%  Number instructions in the order they are executed. Use a step
%%  size of 2. Don't number phi instructions. All phi variables in
%%  a block will be live one unit before the first non-phi instruction
%%  in the block.

number_instructions(#st{ssa=Blocks0}=St) ->
    Ls = beam_ssa:rpo(Blocks0),
    St#st{ssa=number_is_1(Ls, 1, Blocks0)}.

number_is_1([L|Ls], N0, Blocks0) ->
    #b_blk{is=Is0,last=Last0} = Bl0 = map_get(L, Blocks0),
    {Is,N1} = number_is_2(Is0, N0, []),
    Last = beam_ssa:add_anno(n, N1, Last0),
    N = N1 + 2,
    Bl = Bl0#b_blk{is=Is,last=Last},
    Blocks = Blocks0#{L:=Bl},
    number_is_1(Ls, N, Blocks);
number_is_1([], _, Blocks) -> Blocks.

number_is_2([#b_set{op=phi}=I|Is], N, Acc) ->
    number_is_2(Is, N, [I|Acc]);
number_is_2([I0|Is], N, Acc) ->
    I = beam_ssa:add_anno(n, N, I0),
    number_is_2(Is, N+2, [I|Acc]);
number_is_2([], N, Acc) ->
    {reverse(Acc),N}.

%%%
%%% Calculate live intervals.
%%%

live_intervals(#st{args=Args,ssa=Blocks}=St) ->
    Vars0 = [{V,{0,1}} || #b_var{}=V <- Args],
    F = fun(L, _, A) -> live_interval_blk(L, Blocks, A) end,
    LiveMap0 = #{},
    Acc0 = {[],LiveMap0},
    {Vars,_} = beam_ssa:fold_po(F, Acc0, Blocks),
    Intervals = merge_ranges(rel2fam(Vars0++Vars)),
    St#st{intervals=Intervals}.

merge_ranges([{V,Rs}|T]) ->
    [{V,merge_ranges_1(Rs)}|merge_ranges(T)];
merge_ranges([]) -> [].

merge_ranges_1([{A,N},{N,Z}|Rs]) ->
    merge_ranges_1([{A,Z}|Rs]);
merge_ranges_1([R|Rs]) ->
    [R|merge_ranges_1(Rs)];
merge_ranges_1([]) -> [].

live_interval_blk(L, Blocks, {Vars0,LiveMap0}) ->
    Live0 = [],
    Successors = beam_ssa:successors(L, Blocks),
    Live1 = update_successors(Successors, L, Blocks, LiveMap0, Live0),

    %% Add ranges for all variables that are live in the successors.
    #b_blk{is=Is,last=Last} = map_get(L, Blocks),
    End = beam_ssa:get_anno(n, Last),
    Use = [{V,{use,End+1}} || V <- Live1],

    %% Determine used and defined variables in this block.
    FirstNumber = first_number(Is, Last),
    UseDef0 = live_interval_blk_1([Last|reverse(Is)], FirstNumber, Use),
    UseDef = rel2fam(UseDef0),

    %% Update what is live at the beginning of this block and
    %% store it.
    Used = [V || {V,[{use,_}|_]} <- UseDef],
    Live2 = ordsets:union(Live1, Used),
    Killed = [V || {V,[{def,_}|_]} <- UseDef],
    Live = ordsets:subtract(Live2, Killed),
    LiveMap = LiveMap0#{L=>Live},

    %% Construct the ranges for this block.
    Vars = make_block_ranges(UseDef, FirstNumber, Vars0),
    {Vars,LiveMap}.

make_block_ranges([{V,[{def,Def}]}|Vs], First, Acc) ->
    make_block_ranges(Vs, First, [{V,{Def,Def}}|Acc]);
make_block_ranges([{V,[{def,Def}|Uses]}|Vs], First, Acc) ->
    {use,Last} = last(Uses),
    make_block_ranges(Vs, First, [{V,{Def,Last}}|Acc]);
make_block_ranges([{V,[{use,_}|_]=Uses}|Vs], First, Acc) ->
    {use,Last} = last(Uses),
    make_block_ranges(Vs, First, [{V,{First,Last}}|Acc]);
make_block_ranges([], _, Acc) -> Acc.

live_interval_blk_1([#b_set{op=phi,dst=Dst}|Is], FirstNumber, Acc0) ->
    Acc = [{Dst,{def,FirstNumber}}|Acc0],
    live_interval_blk_1(Is, FirstNumber, Acc);
live_interval_blk_1([#b_set{op=bs_start_match}=I|Is],
                    FirstNumber, Acc0) ->
    N = beam_ssa:get_anno(n, I),
    #b_set{dst=Dst} = I,
    Acc1 = [{Dst,{def,N}}|Acc0],
    Acc = [{V,{use,N}} || V <- beam_ssa:used(I)] ++ Acc1,
    live_interval_blk_1(Is, FirstNumber, Acc);
live_interval_blk_1([I|Is], FirstNumber, Acc0) ->
    N = beam_ssa:get_anno(n, I),
    Acc1 = case I of
               #b_set{dst=Dst} ->
                   [{Dst,{def,N}}|Acc0];
               _ ->
                   Acc0
           end,
    Used = beam_ssa:used(I),
    Acc = [{V,{use,N}} || V <- Used] ++ Acc1,
    live_interval_blk_1(Is, FirstNumber, Acc);
live_interval_blk_1([], _FirstNumber, Acc) ->
    Acc.

%% first_number([#b_set{}]) -> InstructionNumber.
%%  Return the number for the first instruction for the block.
%%  Note that this number is one less than the first
%%  non-phi instruction in the block.

first_number([#b_set{op=phi}|Is], Last) ->
    first_number(Is, Last);
first_number([I|_], _) ->
    beam_ssa:get_anno(n, I) - 1;
first_number([], Last) ->
    beam_ssa:get_anno(n, Last) - 1.

update_successors([L|Ls], Pred, Blocks, LiveMap, Live0) ->
    Live1 = ordsets:union(Live0, get_live(L, LiveMap)),
    #b_blk{is=Is} = map_get(L, Blocks),
    Live = update_live_phis(Is, Pred, Live1),
    update_successors(Ls, Pred, Blocks, LiveMap, Live);
update_successors([], _, _, _, Live) -> Live.

get_live(L, LiveMap) ->
    case LiveMap of
        #{L:=Live} -> Live;
        #{} -> []
    end.

update_live_phis([#b_set{op=phi,dst=Killed,args=Args}|Is],
                 Pred, Live0) ->
    Used = [V || {#b_var{}=V,L} <- Args, L =:= Pred],
    Live1 = ordsets:union(ordsets:from_list(Used), Live0),
    Live = ordsets:del_element(Killed, Live1),
    update_live_phis(Is, Pred, Live);
update_live_phis(_, _, Live) -> Live.

%%%
%%% Reserve Y registers.
%%%

%% reserve_yregs(St0) -> St.
%%  In each block that allocates a stack frame, insert instructions
%%  that copy variables that must be in Y registers (given by
%%  the `yregs` annotation) to new variables.
%%
%%  Also allocate specific Y registers for try and catch tags.
%%  The outermost try/catch tag is placed in y0, any directly
%%  nested tag in y1, and so on. Note that this is the reversed
%%  order as required by BEAM; it will be corrected later by
%%  turn_yregs().

reserve_yregs(#st{frames=Frames}=St0) ->
    foldl(fun reserve_yregs_1/2, St0, Frames).

reserve_yregs_1(L, #st{ssa=Blocks0,cnt=Count0,res=Res0}=St) ->
    Blk = map_get(L, Blocks0),
    Yregs = beam_ssa:get_anno(yregs, Blk),
    {Def,Unused} = beam_ssa:def_unused([L], Yregs, Blocks0),
    UsedYregs = ordsets:subtract(Yregs, Unused),
    DefBefore = ordsets:subtract(UsedYregs, Def),
    {BeforeVars,Blocks,Count} = rename_vars(DefBefore, L, Blocks0, Count0),
    InsideVars = ordsets:subtract(UsedYregs, DefBefore),
    ResTryTags0 = reserve_try_tags(L, Blocks),
    ResTryTags = [{V,{Reg,Count}} || {V,Reg} <- ResTryTags0],
    Vars = BeforeVars ++ InsideVars,
    Res = [{V,{y,Count}} || V <- Vars] ++ ResTryTags ++ Res0,
    St#st{res=Res,ssa=Blocks,cnt=Count+1}.

reserve_try_tags(L, Blocks) ->
    Seen = gb_sets:empty(),
    {Res0,_} = reserve_try_tags_1([L], Blocks, Seen, #{}),
    Res1 = [maps:to_list(M) || {_,M} <- maps:to_list(Res0)],
    Res = [{V,{y,Y}} || {V,Y} <- append(Res1)],
    ordsets:from_list(Res).

reserve_try_tags_1([L|Ls], Blocks, Seen0, ActMap0) ->
    case gb_sets:is_element(L, Seen0) of
        true ->
            reserve_try_tags_1(Ls, Blocks, Seen0, ActMap0);
        false ->
            Seen1 = gb_sets:insert(L, Seen0),
            #b_blk{is=Is} = Blk = map_get(L, Blocks),
            Active0 = get_active(L, ActMap0),
            Active = reserve_try_tags_is(Is, Active0),
            Successors = beam_ssa:successors(Blk),
            ActMap1 = update_act_map(Successors, Active, ActMap0),
            {ActMap,Seen} = reserve_try_tags_1(Ls, Blocks, Seen1, ActMap1),
            reserve_try_tags_1(Successors, Blocks, Seen,ActMap)
    end;
reserve_try_tags_1([], _Blocks, Seen, ActMap) ->
    {ActMap,Seen}.

get_active(L, ActMap) ->
    case ActMap of
        #{L:=Active} -> Active;
        #{} -> #{}
    end.

reserve_try_tags_is([#b_set{op=new_try_tag,dst=V}|Is], Active) ->
    N = map_size(Active),
    reserve_try_tags_is(Is, Active#{V=>N});
reserve_try_tags_is([#b_set{op=kill_try_tag,args=[Tag]}|Is], Active) ->
    reserve_try_tags_is(Is, maps:remove(Tag, Active));
reserve_try_tags_is([_|Is], Active) ->
    reserve_try_tags_is(Is, Active);
reserve_try_tags_is([], Active) -> Active.

update_act_map([L|Ls], Active0, ActMap0) ->
    case ActMap0 of
        #{L:=Active1} ->
            ActMap = ActMap0#{L=>maps:merge(Active0, Active1)},
            update_act_map(Ls, Active0, ActMap);
        #{} ->
            ActMap = ActMap0#{L=>Active0},
            update_act_map(Ls, Active0, ActMap)
    end;
update_act_map([], _, ActMap) -> ActMap.

rename_vars([], _, Blocks, Count) ->
    {[],Blocks,Count};
rename_vars(Vs, L, Blocks0, Count0) ->
    {NewVars,Count} = new_vars([Base || #b_var{name=Base} <- Vs], Count0),
    Ren = zip(Vs, NewVars),
    Blocks1 = beam_ssa:rename_vars(Ren, [L], Blocks0),
    #b_blk{is=Is0} = Blk0 = map_get(L, Blocks1),
    CopyIs = [#b_set{op=copy,dst=New,args=[Old]} || {Old,New} <- Ren],
    Is = insert_after_phis(Is0, CopyIs),
    Blk = Blk0#b_blk{is=Is},
    Blocks = Blocks1#{L:=Blk},
    {NewVars,Blocks,Count}.

insert_after_phis([#b_set{op=phi}=I|Is], InsertIs) ->
    [I|insert_after_phis(Is, InsertIs)];
insert_after_phis(Is, InsertIs) ->
    InsertIs ++ Is.

%% frame_size(St0) -> St.
%%  Calculate the frame size for each block that allocates a frame.
%%  Annotate the block with the frame size. Also annotate all
%%  return instructions with {deallocate,FrameSize} to simplify
%%  code generation.

frame_size(#st{frames=Frames,regs=Regs,ssa=Blocks0}=St) ->
    Blocks = foldl(fun(L, Blks) ->
                           frame_size_1(L, Regs, Blks)
                   end, Blocks0, Frames),
    St#st{ssa=Blocks}.

frame_size_1(L, Regs, Blocks0) ->
    Def = beam_ssa:def([L], Blocks0),
    Yregs0 = [map_get(V, Regs) || V <- Def, is_yreg(map_get(V, Regs))],
    Yregs = ordsets:from_list(Yregs0),
    FrameSize = length(ordsets:from_list(Yregs)),
    if
        FrameSize =/= 0 ->
            [{y,0}|_] = Yregs,                  %Assertion.
            {y,Last} = last(Yregs),
            Last = FrameSize - 1,               %Assertion.
            ok;
        true ->
            ok
    end,
    Blk0 = map_get(L, Blocks0),
    Blk = beam_ssa:add_anno(frame_size, FrameSize, Blk0),

    %% Insert an annotation for frame deallocation on
    %% each #b_ret{}.
    Blocks = Blocks0#{L:=Blk},
    Reachable = beam_ssa:rpo([L], Blocks),
    frame_deallocate(Reachable, FrameSize, Blocks).

frame_deallocate([L|Ls], Size, Blocks0) ->
    Blk0 = map_get(L, Blocks0),
    Blk = case Blk0 of
              #b_blk{last=#b_ret{}=Ret0} ->
                  Ret = beam_ssa:add_anno(deallocate, Size, Ret0),
                  Blk0#b_blk{last=Ret};
              #b_blk{} ->
                  Blk0
          end,
    Blocks = Blocks0#{L:=Blk},
    frame_deallocate(Ls, Size, Blocks);
frame_deallocate([], _, Blocks) -> Blocks.


%% turn_yregs(St0) -> St.
%%  Renumber y registers so that {y,0} becomes {y,FrameSize-1},
%%  {y,FrameSize-1} becomes {y,0} and so on. This is to make nested
%%  catches work. The register allocator (linear_scan()) has given
%%  a lower number to the outermost catch.

turn_yregs(#st{frames=Frames,regs=Regs0,ssa=Blocks}=St) ->
    Regs1 = foldl(fun(L, A) ->
                          Blk = map_get(L, Blocks),
                          FrameSize = beam_ssa:get_anno(frame_size, Blk),
                          Def = beam_ssa:def([L], Blocks),
                          [turn_yregs_1(Def, FrameSize, Regs0)|A]
                  end, [], Frames),
    Regs = maps:merge(Regs0, maps:from_list(append(Regs1))),
    St#st{regs=Regs}.

turn_yregs_1(Def, FrameSize, Regs) ->
    Yregs0 = [{map_get(V, Regs),V} || V <- Def, is_yreg(map_get(V, Regs))],
    Yregs1 = rel2fam(Yregs0),
    FrameSize = length(Yregs1),
    Yregs2 = [{{y,FrameSize-Y-1},Vs} || {{y,Y},Vs} <- Yregs1],
    R0 = sofs:family(Yregs2),
    R1 = sofs:family_to_relation(R0),
    R = sofs:converse(R1),
    sofs:to_external(R).

%%%
%%% Reserving registers before register allocation.
%%%

%% reserve_regs(St0) -> St.
%%  Reserve registers prior to register allocation. Y registers
%%  have already been reserved. This function will reserve z,
%%  fr, and specific x registers.

reserve_regs(#st{args=Args,ssa=Blocks,intervals=Intervals,res=Res0}=St) ->
    %% Reserve x0, x1, and so on for the function arguments.
    Res1 = reserve_arg_regs(Args, 0, Res0),

    %% Reserve Z registers (dummy registers) for instructions with no
    %% return values (e.g. remove_message) or pseudo-return values
    %% (e.g. landingpad).
    Res2 = reserve_zregs(Blocks, Intervals, Res1),

    %% Reserve float registers.
    Res3 = reserve_fregs(Blocks, Res2),

    %% Reserve all remaining unreserved variables as X registers.
    Res = maps:from_list(Res3),
    St#st{res=reserve_xregs(Blocks, Res)}.

reserve_arg_regs([#b_var{}=Arg|Is], N, Acc) ->
    reserve_arg_regs(Is, N+1, [{Arg,{x,N}}|Acc]);
reserve_arg_regs([], _, Acc) -> Acc.

reserve_zregs(Blocks, Intervals, Res) ->
    ShortLived0 = [V || {V,[{Start,End}]} <- Intervals, Start+2 =:= End],
    ShortLived = cerl_sets:from_list(ShortLived0),
    F = fun(_, #b_blk{is=Is,last=Last}, A) ->
                reserve_zreg(Is, Last, ShortLived, A)
        end,
    beam_ssa:fold_rpo(F, [0], Res, Blocks).

reserve_zreg([#b_set{op=Op,dst=Dst}],
              #b_br{bool=Dst}, _ShortLived, A) when Op =:= call;
                                                    Op =:= get_tuple_element ->
    %% If type optimization has determined that the result of these
    %% instructions can be used directly in a branch, we must avoid reserving a
    %% z register or code generation will fail.
    A;
reserve_zreg([#b_set{op={bif,tuple_size},dst=Dst},
              #b_set{op={bif,'=:='},args=[Dst,Val]}], Last, ShortLived, A0) ->
    case {Val,Last} of
        {#b_literal{val=Arity},#b_br{bool=#b_var{}}} when Arity bsr 32 =:= 0 ->
            %% These two instructions can be combined to a test_arity
            %% instruction provided that the arity variable is short-lived.
            reserve_zreg_1(Dst, ShortLived, A0);
        {_,_} ->
            %% Either the arity is too big, or the boolean value is not
            %% used in a conditional branch.
            A0
    end;
reserve_zreg([#b_set{op={bif,tuple_size},dst=Dst}],
             #b_switch{}, ShortLived, A) ->
    reserve_zreg_1(Dst, ShortLived, A);
reserve_zreg([#b_set{op={bif,'xor'}}], _Last, _ShortLived, A) ->
    %% There is no short, easy way to rewrite 'xor' to a series of
    %% test instructions.
    A;
reserve_zreg([#b_set{op={bif,is_record}}], _Last, _ShortLived, A) ->
    %% There is no short, easy way to rewrite is_record/2 to a series of
    %% test instructions.
    A;
reserve_zreg([#b_set{op=Op,dst=Dst}|Is], Last, ShortLived, A0) ->
    IsZReg = case Op of
                 bs_match_string -> true;
                 bs_save -> true;
                 bs_restore -> true;
                 bs_set_position -> true;
                 {float,clearerror} -> true;
                 kill_try_tag -> true;
                 landingpad -> true;
                 put_tuple_elements -> true;
                 remove_message -> true;
                 set_tuple_element -> true;
                 succeeded -> true;
                 timeout -> true;
                 wait_timeout -> true;
                 _ -> false
             end,
    A = case IsZReg of
            true -> [{Dst,z}|A0];
            false -> A0
        end,
    reserve_zreg(Is, Last, ShortLived, A);
reserve_zreg([], #b_br{bool=Bool}, ShortLived, A) ->
    reserve_zreg_1(Bool, ShortLived, A);
reserve_zreg([], _, _, A) -> A.

reserve_zreg_1(#b_var{}=V, ShortLived, A) ->
    case cerl_sets:is_element(V, ShortLived) of
        true -> [{V,z}|A];
        false -> A
    end;
reserve_zreg_1(#b_literal{}, _, A) -> A.

reserve_fregs(Blocks, Res) ->
    F = fun(_, #b_blk{is=Is}, A) ->
                reserve_freg(Is, A)
        end,
    beam_ssa:fold_rpo(F, [0], Res, Blocks).

reserve_freg([#b_set{op={float,Op},dst=V}|Is], Res) ->
    case Op of
        get ->
            reserve_freg(Is, Res);
        _ ->
            reserve_freg(Is, [{V,fr}|Res])
    end;
reserve_freg([_|Is], Res) ->
    reserve_freg(Is, Res);
reserve_freg([], Res) -> Res.

%% reserve_xregs(St0) -> St.
%%  Reserve all remaining variables as X registers.
%%
%%  If a variable will need to be in a specific X register for a
%%  'call' or 'make_fun' (and there is nothing that will kill it
%%  between the definition and use), reserve the register using a
%%  {prefer,{x,X} annotation. That annotation means that the linear
%%  scan algorithm will place the variable in the preferred register,
%%  unless that register is already occupied.
%%
%%  All remaining variables are reserved as X registers. Linear scan
%%  will allocate the lowest free X register for the variable.

reserve_xregs(Blocks, Res) ->
    Ls = reverse(beam_ssa:rpo(Blocks)),
    reserve_xregs(Ls, Blocks, #{}, Res).

reserve_xregs([L|Ls], Blocks, XsMap0, Res0) ->
    #b_blk{anno=Anno,is=Is0,last=Last} = map_get(L, Blocks),

    %% Calculate mapping from variable name to the preferred
    %% register.
    Xs0 = reserve_terminator(L, Is0, Last, Blocks, XsMap0, Res0),

    %% We need to figure out where the code generator will
    %% place instructions that will do a garbage collection.
    %% Insert 'gc' markers as pseudo-instructions in the
    %% instruction sequence.
    Is1 = reverse(Is0),
    Is2 = res_place_gc_instrs(Is1, []),
    Is = res_place_allocate(Anno, Is2),

    %% Add register hints for variables that are defined
    %% in the (reversed) instruction sequence.
    {Res,Xs} = reserve_xregs_is(Is, Res0, Xs0, []),

    XsMap = XsMap0#{L=>Xs},
    reserve_xregs(Ls, Blocks, XsMap, Res);
reserve_xregs([], _, _, Res) -> Res.

%% Insert explicit 'gc' markers points where there will
%% be a garbage collection. (Note that the instruction
%% sequence passed to this function is reversed.)

res_place_gc_instrs([#b_set{op=phi}=I|Is], Acc) ->
    res_place_gc_instrs(Is, [I|Acc]);
res_place_gc_instrs([#b_set{op=Op}=I|Is], Acc)
  when Op =:= call; Op =:= make_fun ->
    case Acc of
        [] ->
            res_place_gc_instrs(Is, [I|Acc]);
        [GC|_] when GC =:= gc; GC =:= test_heap ->
            res_place_gc_instrs(Is, [I,gc|Acc]);
        [_|_] ->
            res_place_gc_instrs(Is, [I,gc|Acc])
    end;
res_place_gc_instrs([#b_set{op=Op,args=Args}=I|Is], Acc0) ->
    case beam_ssa_codegen:classify_heap_need(Op, Args) of
        neutral ->
            case Acc0 of
                [test_heap|Acc] ->
                    res_place_gc_instrs(Is, [test_heap,I|Acc]);
                Acc ->
                    res_place_gc_instrs(Is, [I|Acc])
            end;
        {put,_} ->
            case Acc0 of
                [test_heap|Acc] ->
                    res_place_gc_instrs(Is, [test_heap,I|Acc]);
                Acc ->
                    res_place_gc_instrs(Is, [test_heap,I|Acc])
            end;
        _ ->
            res_place_gc_instrs(Is, [gc,I|Acc0])
    end;
res_place_gc_instrs([], Acc) ->
    %% Reverse and replace 'test_heap' markers with 'gc'.
    %% (The distinction is no longer useful.)
    res_place_gc_instrs_rev(Acc, []).

res_place_gc_instrs_rev([test_heap|Is], [gc|_]=Acc) ->
    res_place_gc_instrs_rev(Is, Acc);
res_place_gc_instrs_rev([test_heap|Is], Acc) ->
    res_place_gc_instrs_rev(Is, [gc|Acc]);
res_place_gc_instrs_rev([gc|Is], [gc|_]=Acc) ->
    res_place_gc_instrs_rev(Is, Acc);
res_place_gc_instrs_rev([I|Is], Acc) ->
    res_place_gc_instrs_rev(Is, [I|Acc]);
res_place_gc_instrs_rev([], Acc) -> Acc.

res_place_allocate(#{yregs:=_}, Is) ->
    %% There will be an 'allocate' instruction inserted here.
    Is ++ [gc];
res_place_allocate(#{}, Is) -> Is.

reserve_xregs_is([gc|Is], Res, Xs0, Used) ->
    %% At this point, the code generator will place an instruction
    %% that does a garbage collection. We must prune the remembered
    %% registers.
    Xs = res_xregs_prune(Xs0, Used, Res),
    reserve_xregs_is(Is, Res, Xs, Used);
reserve_xregs_is([#b_set{op=Op,dst=Dst,args=Args}=I|Is], Res0, Xs0, Used0) ->
    Res = reserve_xreg(Dst, Xs0, Res0),
    Used1 = ordsets:union(Used0, beam_ssa:used(I)),
    Used = ordsets:del_element(Dst, Used1),
    case Op of
        call ->
            Xs = reserve_call_args(tl(Args)),
            reserve_xregs_is(Is, Res, Xs, Used);
        make_fun ->
            Xs = reserve_call_args(tl(Args)),
            reserve_xregs_is(Is, Res, Xs, Used);
        _ ->
            reserve_xregs_is(Is, Res, Xs0, Used)
    end;
reserve_xregs_is([], Res, Xs, _Used) ->
    {Res,Xs}.

%% Pick up register hints from the successors of this blocks.
reserve_terminator(_L, _Is, #b_br{bool=#b_var{},succ=Succ,fail=?EXCEPTION_BLOCK},
                   _Blocks, XsMap, _Res) ->
    %% We know that no variables are used at ?EXCEPTION_BLOCK, so
    %% any register hints from the success blocks are safe to use.
    map_get(Succ, XsMap);
reserve_terminator(L, Is, #b_br{bool=#b_var{},succ=Succ,fail=Fail},
                   Blocks, XsMap, Res) when Succ =/= Fail ->
    #{Succ:=SuccBlk,Fail:=FailBlk} = Blocks,
    case {SuccBlk,FailBlk} of
        {#b_blk{is=[],last=#b_br{succ=PhiL,fail=PhiL}},
         #b_blk{is=[],last=#b_br{succ=PhiL,fail=PhiL}}} ->
            %% Both branches ultimately transfer to the same
            %% block (via two blocks with no instructions).
            %% Pick up register hints from the phi nodes
            %% in the common block.
            #{PhiL:=#b_blk{is=PhiIs}} = Blocks,
            Xs = res_xregs_from_phi(PhiIs, Succ, Res, #{}),
            res_xregs_from_phi(PhiIs, Fail, Res, Xs);
        {_,_} when Is =/= [] ->
            case last(Is) of
                #b_set{op=succeeded,args=[Arg]} ->
                    %% We know that Arg will not be used at the failure
                    %% label, so we can pick up register hints from the
                    %% success label.
                    Br = #b_br{bool=#b_literal{val=true},succ=Succ,fail=Succ},
                    case reserve_terminator(L, [], Br, Blocks, XsMap, Res) of
                        #{Arg:=Reg} -> #{Arg=>Reg};
                        #{} -> #{}
                    end;
                _ ->
                    %% Register hints from the success block may not
                    %% be safe at the failure block, and vice versa.
                    #{}
            end;
        {_,_} ->
            %% Register hints from the success block may not
            %% be safe at the failure block, and vice versa.
            #{}
    end;
reserve_terminator(L, Is, #b_br{bool=#b_literal{val=true},succ=Succ},
                   Blocks, XsMap, Res) ->
    case map_get(Succ, Blocks) of
        #b_blk{is=[],last=Last} ->
            reserve_terminator(Succ, Is, Last, Blocks, XsMap, Res);
        #b_blk{is=[_|_]=PhiIs} ->
            res_xregs_from_phi(PhiIs, L, Res, #{})
    end;
reserve_terminator(_, _, _, _, _, _) -> #{}.

%% Pick up a reservation from a phi node.
res_xregs_from_phi([#b_set{op=phi,dst=Dst,args=Args}|Is],
                   Pred, Res, Acc) ->
    case [V || {#b_var{}=V,L} <- Args, L =:= Pred] of
        [] ->
            %% The value of the phi node for this predecessor
            %% is a literal. Nothing to do here.
            res_xregs_from_phi(Is, Pred, Res, Acc);
        [V] ->
            case Res of
                #{Dst:={prefer,Reg}} ->
                    %% Try placing V in the same register as for
                    %% the phi node.
                    res_xregs_from_phi(Is, Pred, Res, Acc#{V=>Reg});
                #{Dst:=_} ->
                    res_xregs_from_phi(Is, Pred, Res, Acc)
            end
    end;
res_xregs_from_phi(_, _, _, Acc) -> Acc.

reserve_call_args(Args) ->
    reserve_call_args(Args, 0, #{}).

reserve_call_args([#b_var{}=Var|As], X, Xs) ->
    reserve_call_args(As, X+1, Xs#{Var=>{x,X}});
reserve_call_args([#b_literal{}|As], X, Xs) ->
    reserve_call_args(As, X+1, Xs);
reserve_call_args([], _, Xs) -> Xs.

reserve_xreg(V, Xs, Res) ->
    case Res of
        #{V:=_} ->
            %% Already reserved (but not as an X register).
            Res;
        #{} ->
            case Xs of
                #{V:=X} ->
                    %% Add a hint that this specific X register is
                    %% preferred, unless it is already in use.
                    Res#{V=>{prefer,X}};
                #{} ->
                    %% Reserve as an X register in general.
                    Res#{V=>x}
            end
    end.

%% res_xregs_prune(PreferredRegs, Used, Res) -> PreferredRegs.
%%  Prune the list of preferred registers, to make sure that
%%  there are no "holes" (uninitialized X registers) when
%%  invoking the garbage collector.

res_xregs_prune(Xs, Used, Res) when map_size(Xs) =/= 0 ->
    %% The number of safe registers is the number of the X registers
    %% used after this point. The actual number of safe registers may
    %% be higher than this number, but this is a conservative safe
    %% estimate.
    NumSafe = foldl(fun(V, N) ->
                            case Res of
                                #{V:={x,_}} -> N + 1;
                                #{V:=_} -> N;
                                #{} -> N + 1
                            end
                    end, 0, Used),

    %% Remove unsafe registers from the list of potential
    %% preferred registers.
    maps:filter(fun(_, {x,X}) -> X < NumSafe end, Xs);
res_xregs_prune(Xs, _Used, _Res) -> Xs.

%%%
%%% Register allocation using linear scan.
%%%

-record(i,
        {sort=1 :: instr_number(),
         reg=none :: i_reg(),
         pool=x :: pool_id(),
         var=#b_var{} :: b_var(),
         rs=[] :: [range()]
        }).

-record(l,
        {cur=#i{} :: interval(),
         unhandled_res=[] :: [interval()],
         unhandled_any=[] :: [interval()],
         active=[] :: [interval()],
         inactive=[] :: [interval()],
         free=#{} :: #{var_name()=>pool(),
                       {'next',pool_id()}:=reg_num()},
         regs=[] :: [{b_var(),ssa_register()}]
        }).

-type interval() :: #i{}.
-type i_reg() :: ssa_register() | {'prefer',xreg()} | 'none'.
-type pool_id() :: 'fr' | 'x' | 'z' | instr_number().
-type pool() :: ordsets:ordset(ssa_register()).

linear_scan(#st{intervals=Intervals0,res=Res}=St0) ->
    St = St0#st{intervals=[],res=[]},
    Free = init_free(maps:to_list(Res)),
    Intervals1 = [init_interval(Int, Res) || Int <- Intervals0],
    Intervals = sort(Intervals1),
    IsReserved = fun(#i{reg=Reg}) ->
                         case Reg of
                             none -> false;
                             {prefer,{_,_}} -> false;
                             {_,_} -> true
                         end
                 end,
    {UnhandledRes,Unhandled} = partition(IsReserved, Intervals),
    L = #l{unhandled_res=UnhandledRes,
           unhandled_any=Unhandled,free=Free},
    #l{regs=Regs} = do_linear(L),
    St#st{regs=maps:from_list(Regs)}.

init_interval({V,[{Start,_}|_]=Rs}, Res) ->
    Info = map_get(V, Res),
    Pool = case Info of
               {prefer,{x,_}} -> x;
               x -> x;
               {x,_} -> x;
               {y,Uniq} -> Uniq;
               {{y,_},Uniq} -> Uniq;
               z -> z;
               fr -> fr
           end,
    Reg = case Info of
              {prefer,{x,_}} -> Info;
              {x,_} -> Info;
              {{y,_}=Y,_} -> Y;
              _ -> none
          end,
    #i{sort=Start,var=V,reg=Reg,pool=Pool,rs=Rs}.

init_free(Res) ->
    Free0 = rel2fam([{x,{x,0}}|init_free_1(Res)]),
    #{x:=Xs0} = Free1 = maps:from_list(Free0),
    Xs = init_xregs(Xs0),
    Free = Free1#{x:=Xs},
    Next = maps:fold(fun(K, V, A) -> [{{next,K},length(V)}|A] end, [], Free),
    maps:merge(Free, maps:from_list(Next)).

init_free_1([{_,{prefer,{x,_}=Reg}}|Res]) ->
    [{x,Reg}|init_free_1(Res)];
init_free_1([{_,{x,_}=Reg}|Res]) ->
    [{x,Reg}|init_free_1(Res)];
init_free_1([{_,{y,Uniq}}|Res]) ->
    [{Uniq,{y,0}}|init_free_1(Res)];
init_free_1([{_,{{y,_}=Reg,Uniq}}|Res]) ->
    [{Uniq,Reg}|init_free_1(Res)];
init_free_1([{_,z}|Res]) ->
    [{z,{z,0}}|init_free_1(Res)];
init_free_1([{_,fr}|Res]) ->
    [{fr,{fr,0}}|init_free_1(Res)];
init_free_1([{_,x}|Res]) ->
    init_free_1(Res);
init_free_1([]) -> [].

%% Make sure that the pool of xregs is contiguous.
init_xregs([{x,N},{x,M}|Is]) when N+1 =:= M ->
    [{x,N}|init_xregs([{x,M}|Is])];
init_xregs([{x,N}|[{x,_}|_]=Is]) ->
    [{x,N}|init_xregs([{x,N+1}|Is])];
init_xregs([{x,_}]=Is) -> Is.

do_linear(L0) ->
    case set_next_current(L0) of
        done ->
            L0;
        L1 ->
            L2 = expire_active(L1),
            L3 = check_inactive(L2),
            Available = collect_available(L3),
            L4 = select_register(Available, L3),
            L = make_cur_active(L4),
            do_linear(L)
    end.

set_next_current(#l{unhandled_res=[Cur1|T1],
                    unhandled_any=[Cur2|T2]}=L) ->
    case {Cur1,Cur2} of
        {#i{sort=N1},#i{sort=N2}} when N1 < N2 ->
            L#l{cur=Cur1,unhandled_res=T1};
        {_,_} ->
            L#l{cur=Cur2,unhandled_any=T2}
    end;
set_next_current(#l{unhandled_res=[],
                    unhandled_any=[Cur|T]}=L) ->
    L#l{cur=Cur,unhandled_any=T};
set_next_current(#l{unhandled_res=[Cur|T],
                    unhandled_any=[]}=L) ->
    L#l{cur=Cur,unhandled_res=T};
set_next_current(#l{unhandled_res=[],unhandled_any=[]}) ->
    done.

expire_active(#l{cur=#i{sort=CurBegin},active=Act0}=L0) ->
    {Act,L} = expire_active(Act0, CurBegin, L0, []),
    L#l{active=Act}.

expire_active([#i{reg=Reg,rs=Rs0}=I|Is], CurBegin, L0, Acc) ->
    {_,_} = Reg,                                %Assertion.
    case overlap_status(Rs0, CurBegin) of
        ends_before_cur ->
            L = free_reg(I, L0),
            expire_active(Is, CurBegin, L, Acc);
        overlapping ->
            expire_active(Is, CurBegin, L0, [I|Acc]);
        not_overlapping ->
            Rs = strip_before_current(Rs0, CurBegin),
            L1 = free_reg(I, L0),
            L = L1#l{inactive=[I#i{rs=Rs}|L1#l.inactive]},
            expire_active(Is, CurBegin, L, Acc)
    end;
expire_active([], _CurBegin, L, Acc) ->
    {Acc,L}.

check_inactive(#l{cur=#i{sort=CurBegin},inactive=InAct0}=L0) ->
    {InAct,L} = check_inactive(InAct0, CurBegin, L0, []),
    L#l{inactive=InAct}.

check_inactive([#i{rs=Rs0}=I|Is], CurBegin, L0, Acc) ->
    case overlap_status(Rs0, CurBegin) of
        ends_before_cur ->
            check_inactive(Is, CurBegin, L0, Acc);
        not_overlapping ->
            check_inactive(Is, CurBegin, L0, [I|Acc]);
        overlapping ->
            Rs = strip_before_current(Rs0, CurBegin),
            L1 = L0#l{active=[I#i{rs=Rs}|L0#l.active]},
            L = reserve_reg(I, L1),
            check_inactive(Is, CurBegin, L, Acc)
    end;
check_inactive([], _CurBegin, L, Acc) ->
    {Acc,L}.

strip_before_current([{_,E}|Rs], CurBegin) when E =< CurBegin ->
    strip_before_current(Rs, CurBegin);
strip_before_current(Rs, _CurBegin) -> Rs.

collect_available(#l{cur=#i{reg={prefer,{_,_}=Prefer}}=I}=L) ->
    %% Use the preferred register if it is available.
    Avail = collect_available(L#l{cur=I#i{reg=none}}),
    case member(Prefer, Avail) of
        true -> [Prefer];
        false -> Avail
    end;
collect_available(#l{cur=#i{reg={_,_}=ReservedReg}}) ->
    %% Return the already reserved register.
    [ReservedReg];
collect_available(#l{unhandled_res=Unhandled,cur=Cur}=L) ->
    Free = get_pool(Cur, L),

    %% Note that since the live intervals are constructed from
    %% SSA form, there cannot be any overlap of the current interval
    %% with any inactive interval. See [3], page 175. Therefore we
    %% only have check the unhandled intervals for overlap with
    %% the current interval. As a further optimization, we only need
    %% to check the intervals that have reserved registers.
    collect_available(Unhandled, Cur, Free).

collect_available([#i{pool=Pool1}|Is], #i{pool=Pool2}=Cur, Free)
  when Pool1 =/= Pool2 ->
    %% Wrong pool. Ignore this interval.
    collect_available(Is, Cur, Free);
collect_available([#i{reg={_,_}=Reg}=I|Is], Cur, Free0) ->
    case overlaps(I, Cur) of
        true ->
            Free = ordsets:del_element(Reg, Free0),
            collect_available(Is, Cur, Free);
        false ->
            collect_available(Is, Cur, Free0)
    end;
collect_available([], _, Free) -> Free.

select_register([{_,_}=Reg|_], #l{cur=Cur0,regs=Regs}=L) ->
    Cur = Cur0#i{reg=Reg},
    reserve_reg(Cur, L#l{cur=Cur,regs=[{Cur#i.var,Reg}|Regs]});
select_register([], #l{cur=Cur0,regs=Regs}=L0) ->
    %% Allocate a new register in the pool.
    {Reg,L1} = get_next_free(Cur0, L0),
    Cur = Cur0#i{reg=Reg},
    L = L1#l{cur=Cur,regs=[{Cur#i.var,Reg}|Regs]},
    reserve_reg(Cur, L).

make_cur_active(#l{cur=Cur,active=Act}=L) ->
    L#l{active=[Cur|Act]}.

overlaps(#i{rs=Rs1}, #i{rs=Rs2}) ->
    are_overlapping(Rs1, Rs2).

overlap_status([{S,E}], CurBegin) ->
    if
        E =< CurBegin -> ends_before_cur;
        CurBegin < S -> not_overlapping;
        true -> overlapping
    end;
overlap_status([{S,E}|Rs], CurBegin) ->
    if
        E =< CurBegin ->
            overlap_status(Rs, CurBegin);
        S =< CurBegin ->
            overlapping;
        true ->
            not_overlapping
    end.

reserve_reg(#i{reg={_,_}=Reg}=I, L) ->
    FreeRegs0 = get_pool(I, L),
    FreeRegs = ordsets:del_element(Reg, FreeRegs0),
    update_pool(I, FreeRegs, L).

free_reg(#i{reg={_,_}=Reg}=I, L) ->
    FreeRegs0 = get_pool(I, L),
    FreeRegs = ordsets:add_element(Reg, FreeRegs0),
    update_pool(I, FreeRegs, L).

get_pool(#i{pool=Pool}, #l{free=Free}) ->
    map_get(Pool, Free).

update_pool(#i{pool=Pool}, New, #l{free=Free0}=L) ->
    Free = Free0#{Pool:=New},
    L#l{free=Free}.

get_next_free(#i{pool=Pool}, #l{free=Free0}=L0) ->
    K = {next,Pool},
    N = map_get(K, Free0),
    Free = Free0#{K:=N+1},
    L = L0#l{free=Free},
    if
        is_integer(Pool) -> {{y,N},L};
        is_atom(Pool)    -> {{Pool,N},L}
    end.

%%%
%%% Interval utilities.
%%%

are_overlapping([R|Rs1], Rs2) ->
    case are_overlapping_1(R, Rs2) of
        true ->
            true;
        false ->
            are_overlapping(Rs1, Rs2)
    end;
are_overlapping([], _) -> false.

are_overlapping_1({_S1,E1}, [{S2,_E2}|_]) when E1 < S2 ->
    false;
are_overlapping_1({S1,E1}=R, [{S2,E2}|Rs]) ->
    (S2 < E1 andalso E2 > S1) orelse are_overlapping_1(R, Rs);
are_overlapping_1({_,_}, []) -> false.

%%%
%%% Utilities.
%%%

%% is_loop_header(L, Blocks) -> false|true.
%%  Check whether the block is a loop header.

is_loop_header(L, Blocks) ->
    %% We KNOW that a loop header must start with a peek_message
    %% instruction.
    case map_get(L, Blocks) of
        #b_blk{is=[#b_set{op=peek_message}|_]} -> true;
        _ -> false
    end.

rel2fam(S0) ->
    S1 = sofs:relation(S0),
    S = sofs:rel2fam(S1),
    sofs:to_external(S).

split_phis(Is) ->
    splitwith(fun(#b_set{op=Op}) -> Op =:= phi end, Is).

is_yreg({y,_}) -> true;
is_yreg({x,_}) -> false;
is_yreg({z,_}) -> false;
is_yreg({fr,_}) -> false.

new_vars([Base|Vs0], Count0) ->
    {V,Count1} = new_var(Base, Count0),
    {Vs,Count} = new_vars(Vs0, Count1),
    {[V|Vs],Count};
new_vars([], Count) -> {[],Count}.

new_var({Base,Int}, Count)  ->
    true = is_integer(Int),                     %Assertion.
    {#b_var{name={Base,Count}},Count+1};
new_var(Base, Count) ->
    {#b_var{name={Base,Count}},Count+1}.<|MERGE_RESOLUTION|>--- conflicted
+++ resolved
@@ -1544,25 +1544,6 @@
     {Blocks,Count}.
 
 %% find_loop_exit([Label], Blocks) -> Label | none.
-<<<<<<< HEAD
-%%  Find the block to which control is transferred when the
-%%  the receive loop is exited.
-
-find_loop_exit([L1,L2|_Ls], Blocks) ->
-    Path1 = beam_ssa:rpo([L1], Blocks),
-    Path2 = beam_ssa:rpo([L2], Blocks),
-    find_loop_exit_1(Path1, cerl_sets:from_list(Path2));
-find_loop_exit(_, _) -> none.
-
-find_loop_exit_1([?EXCEPTION_BLOCK | T], OtherPath) ->
-    %% ?EXCEPTION_BLOCK is a marker and not an actual block, so we can't
-    %% consider it to be a common block even if both paths cross it.
-    find_loop_exit_1(T, OtherPath);
-find_loop_exit_1([H|T], OtherPath) ->
-    case cerl_sets:is_element(H, OtherPath) of
-        true -> H;
-        false -> find_loop_exit_1(T, OtherPath)
-=======
 %%  Given the list of all blocks with the remove_message instructions
 %%  for this receive, find the block to which control is transferred
 %%  when the receive loop is exited (if any).
@@ -1583,8 +1564,8 @@
     %% loop exit block.
     none.
 
-find_loop_exit_1([?BADARG_BLOCK|Ls], RmSet, Dominators) ->
-    %% ?BADARG_BLOCK is a marker and not an actual block, so it is not
+find_loop_exit_1([?EXCEPTION_BLOCK|Ls], RmSet, Dominators) ->
+    %% ?EXCEPTION_BLOCK is a marker and not an actual block, so it is not
     %% the block we are looking for.
     find_loop_exit_1(Ls, RmSet, Dominators);
 find_loop_exit_1([L|Ls], RmSet, Dominators) ->
@@ -1602,7 +1583,6 @@
             %% will ultimately transfer control to it. It is the block
             %% we are looking for.
             L
->>>>>>> 29852da8
     end;
 find_loop_exit_1([], _, _) ->
     %% None of clauses transfers control to a common block after the receive
