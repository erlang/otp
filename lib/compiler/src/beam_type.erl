--- conflicted
+++ resolved
@@ -935,7 +935,6 @@
     Max;
 merge_type_info({tuple,min_size,Sz1,Same}=Max, {tuple,min_size,Sz2,Same}) when Sz1 > Sz2 ->
     Max;
-<<<<<<< HEAD
 merge_type_info({tuple,exact_size,_,Same}=Exact, {tuple,_,_,Same}) ->
     Exact;
 merge_type_info({tuple,_,_,Same},{tuple,exact_size,_,Same}=Exact) ->
@@ -944,20 +943,10 @@
     merge_type_info({tuple,SzKind1,Sz1,First}, Tuple2);
 merge_type_info({tuple,_SzKind1,_Sz1,First}=Tuple1, {tuple,SzKind2,Sz2,_}) ->
     merge_type_info(Tuple1, {tuple,SzKind2,Sz2,First});
-merge_type_info(integer, {integer,_}=Int) ->
-    Int;
-merge_type_info({integer,_}=Int, integer) ->
-    Int;
-=======
-merge_type_info({tuple,Sz1,[]}, {tuple,_Sz2,First}=Tuple2) ->
-    merge_type_info({tuple,Sz1,First}, Tuple2);
-merge_type_info({tuple,_Sz1,First}=Tuple1, {tuple,Sz2,_}) ->
-    merge_type_info(Tuple1, {tuple,Sz2,First});
 merge_type_info(integer, {integer,_}) ->
     integer;
 merge_type_info({integer,_}, integer) ->
     integer;
->>>>>>> 2e506337
 merge_type_info({integer,{Min1,Max1}}, {integer,{Min2,Max2}}) ->
     {integer,{max(Min1, Min2),min(Max1, Max2)}};
 merge_type_info({binary,U1}, {binary,U2}) ->
