%%
%% %CopyrightBegin%
%%
%% Copyright Ericsson AB 2023. All Rights Reserved.
%%
%% Licensed under the Apache License, Version 2.0 (the "License");
%% you may not use this file except in compliance with the License.
%% You may obtain a copy of the License at
%%
%%     http://www.apache.org/licenses/LICENSE-2.0
%%
%% Unless required by applicable law or agreed to in writing, software
%% distributed under the License is distributed on an "AS IS" BASIS,
%% WITHOUT WARRANTIES OR CONDITIONS OF ANY KIND, either express or implied.
%% See the License for the specific language governing permissions and
%% limitations under the License.
%%
%% %CopyrightEnd%
%%
%%

-module(beam_ssa_alias).

-export([opt/2]).

-import(lists, [foldl/3, reverse/1, zip/2]).

%% The maximum number of iterations when calculating alias
%% information.
-define(MAX_REPETITIONS, 16).

-include("beam_ssa_opt.hrl").
-include("beam_types.hrl").

%% Uncomment the following to get trace printouts.

%% -define(DEBUG, true).

-ifdef(DEBUG).
-define(DP(FMT, ARGS), io:format(FMT, ARGS)).
-define(DP(FMT), io:format(FMT)).
-else.
-define(DP(FMT, ARGS), skip).
-define(DP(FMT), skip).
-endif.

%% Uncomment the following to get trace printouts when states are
%% merged.

%% -define(TRACE_MERGE, true).

-ifdef(TRACE_MERGE).
-define(TM_DP(FMT, ARGS), io:format(FMT, ARGS)).
-define(TM_DP(FMT), io:format(FMT)).
-else.
-define(TM_DP(FMT, ARGS), skip).
-define(TM_DP(FMT), skip).
-endif.

%% Uncomment the following to check that all invariants for the state
%% hold when a state are and has been updated. These checks are
%% expensive and not enabled by default.

%% -define(EXTRA_ASSERTS, true).

-ifdef(EXTRA_ASSERTS).
-define(aa_assert_ss(SS), aa_assert_ss(SS)).
-define(ASSERT(Assert), Assert).
-else.
-define(aa_assert_ss(SS), SS).
-define(ASSERT(Assert), skip).
-endif.

-type call_args_status_map() :: #{ #b_local{} => ['aliased' | 'unique'] }.

%% Alias analysis state
-record(aas, {
              caller :: func_id() | 'undefined',
              call_args = #{} :: call_args_status_map(),
              alias_map = #{} :: alias_map(),
              func_db :: func_info_db(),
              kills :: kills_map(),
              st_map :: st_map(),
              orig_st_map :: st_map(),
              repeats = sets:new([{version,2}]) :: sets:set(func_id())
             }).

%% A code location refering to either the #b_set{} defining a variable
%% or the terminator of a block.
-type kill_loc() :: #b_var{} | {terminator, beam_ssa:label()}.

%% Map a code location to the set of variables which die at that
%% location.
-type kill_set() :: #{ kill_loc() => sets:set(#b_var{}) }.

-type kills_map() :: #{ func_id() => kill_set() }.

-type alias_map() :: #{ func_id() => lbl2ss() }.

-type lbl2ss() :: #{ beam_ssa:label() => sharing_state() }.

%% Record holding the liveness information for a code location.
-record(liveness_st, {
                      in = sets:new([{version,2}]) :: sets:set(#b_var{}),
                      out = sets:new([{version,2}]) :: sets:set(#b_var{})
                     }).

%% The sharing state for a variable.
-record(vas, {
              status :: 'unique' | 'aliased' | 'as_parent',
              parents = [] :: ordsets:ordset(#b_var{}),
              child = none :: #b_var{} | 'none',
              extracted = [] :: ordsets:ordset(#b_var{}),
              tuple_elems = [] :: ordsets:ordset({non_neg_integer(),#b_var{}}),
              pair_elems = none :: 'none'
                                 | {'hd',#b_var{}}
                                 | {'tl',#b_var{}}
                                 | {'both',#b_var{},#b_var{}}
             }).

-type sharing_state() :: #{ #b_var{} => #vas{} }.

%%%
%%% Optimization pass which calculates the alias status of values and
%%% uses the results to transform the code.
%%%
-spec opt(st_map(), func_info_db()) -> {st_map(), func_info_db()}.

opt(StMap0, FuncDb0) ->
    %% Ignore functions which are not in the function db (never
    %% called).
    Funs = [ F || F <- maps:keys(StMap0), is_map_key(F, FuncDb0)],
    Liveness = liveness(Funs, StMap0),
    KillsMap = killsets(Liveness, StMap0),

    aa(Funs, KillsMap, StMap0, FuncDb0).

%%%
%%% Calculate liveness for each function using the standard iterative
%%% fixpoint method.
%%%

-spec liveness([func_id()], st_map()) ->
          [{func_id(), #{func_id() => {beam_ssa:label(), #liveness_st{}}}}].

liveness([F|Funs], StMap) ->
    Liveness = liveness_fun(F, StMap),
    [{F,Liveness}|liveness(Funs, StMap)];
liveness([], _StMap) ->
    [].

liveness_fun(F, StMap0) ->
    #opt_st{ssa=SSA} = map_get(F, StMap0),
    State0 = #{Lbl => #liveness_st{} || {Lbl,_} <- SSA},
    UseDefCache = liveness_make_cache(SSA),
    liveness_blks_fixp(reverse(SSA), State0, false, UseDefCache).

liveness_blks_fixp(_SSA, State0, State0, _UseDefCache) ->
    State0;
liveness_blks_fixp(SSA, State0, _Old, UseDefCache) ->
    State = liveness_blks(SSA, State0, UseDefCache),
    liveness_blks_fixp(SSA, State, State0, UseDefCache).

liveness_blks([{Lbl,Blk}|Blocks], State0, UseDefCache) ->
    OutOld = get_live_out(Lbl, State0),
    #{Lbl:={Defs,Uses}} = UseDefCache,
    In = sets:union(Uses, sets:subtract(OutOld, Defs)),
    Out = successor_live_ins(Blk, State0),
    liveness_blks(Blocks, set_block_liveness(Lbl, In, Out, State0),
                  UseDefCache);
liveness_blks([], State0, _UseDefCache) ->
    State0.

get_live_in(Lbl, State) ->
    #liveness_st{in=In} = map_get(Lbl, State),
    In.

get_live_out(Lbl, State) ->
    #liveness_st{out=Out} = map_get(Lbl, State),
    Out.

set_block_liveness(Lbl, In, Out, State) ->
    L = map_get(Lbl, State),
    State#{Lbl => L#liveness_st{in=In,out=Out}}.

successor_live_ins(Blk, State) ->
    foldl(fun(Lbl, Acc) ->
                  sets:union(Acc, get_live_in(Lbl, State))
          end, sets:new([{version,2}]), beam_ssa:successors(Blk)).

blk_defs(#b_blk{is=Is}) ->
    foldl(fun(#b_set{dst=Dst}, Acc) ->
                  sets:add_element(Dst, Acc)
          end, sets:new([{version,2}]), Is).

blk_effective_uses(#b_blk{is=Is,last=Last}) ->
    %% We can't use beam_ssa:used/1 on the whole block as it considers
    %% a use after a def a use and that will derail the liveness
    %% calculation.
    blk_effective_uses([Last|reverse(Is)], sets:new([{version,2}])).

blk_effective_uses([I|Is], Uses0) ->
    Uses = case I of
               #b_set{dst=Dst} ->
                   %% The uses after the def do not count
                   sets:del_element(Dst, Uses0);
               _ -> % A terminator, no defs
                   Uses0
           end,
    LocalUses = sets:from_list(beam_ssa:used(I), [{version,2}]),
    blk_effective_uses(Is, sets:union(Uses, LocalUses));
blk_effective_uses([], Uses) ->
    Uses.

liveness_make_cache(SSA) ->
    liveness_make_cache(SSA, #{}).

liveness_make_cache([{Lbl,Blk}|Blocks], Cache0) ->
    Defs = blk_defs(Blk),
    Uses = blk_effective_uses(Blk),
    Cache = Cache0#{Lbl=>{Defs,Uses}},
    liveness_make_cache(Blocks, Cache);
liveness_make_cache([], Cache) ->
    Cache.

%%%
%%% Calculate the killset for all functions in the liveness
%%% information.
%%%
-spec killsets([{func_id(),
                 #{func_id() => {beam_ssa:label(), #liveness_st{}}}}],
               st_map()) -> kills_map().

killsets(Liveness, StMap) ->
    #{F => kills_fun(F, StMap, Live) || {F, Live} <- Liveness}.

%%%
%%% Calculate the killset for a function. The killset allows us to
%%% look up the variables that die at a code location.
%%%
kills_fun(Fun, StMap, Liveness) ->
    #opt_st{ssa=SSA} = map_get(Fun, StMap),
    kills_fun1(SSA, #{}, Liveness).

kills_fun1([{Lbl,Blk}|Blocks], KillsMap0, Liveness) ->
    KillsMap = kills_block(Lbl, Blk, map_get(Lbl, Liveness), KillsMap0),
    kills_fun1(Blocks, KillsMap, Liveness);
kills_fun1([], KillsMap, _) ->
    KillsMap.

kills_block(Lbl, #b_blk{is=Is,last=Last}, #liveness_st{out=Out}, KillsMap0) ->
    kills_is([Last|reverse(Is)], Out, KillsMap0, Lbl).

kills_is([I|Is], Live0, KillsMap0, Blk) ->
    {Live, Key} = case I of
                      #b_set{dst=Dst} ->
                          {sets:del_element(Dst, Live0), Dst};
                      _ ->
                          {Live0, {terminator, Blk}}
                  end,
    Uses = sets:from_list(beam_ssa:used(I), [{version,2}]),
    RemainingUses = sets:union(Live0, Uses),
    Killed = sets:subtract(RemainingUses, Live0),
    KillsMap = KillsMap0#{Key => Killed},
    kills_is(Is, sets:union(Live, Killed), KillsMap, Blk);
kills_is([], _, KillsMap, _) ->
    KillsMap.

%%%
%%% Perform an alias analysis of the given functions, alias
%%% information is added as annotations on the SSA code.
%%%
%%% Alias analysis is done by an algorithm inspired by Kotzmann and
%%% Mössenböck's 2005 algorithm for Escape Analysis
%%% (https://www.usenix.org/events/vee05/full_papers/p111-kotzmann.pdf),
%%% particularly their escape equivalent sets. But in contrast to
%%% Kotzmann and Mössenböck, instead of just tracking escaping values
%%% we track if a value in a variable is unique and/or aliased.
%%%
%%% A variable is said to be unique if it currently is the only live
%%% variable pointing to a particular term on the heap. Literals and
%%% non-boxed terms are considered unique.
%%%
%%% A variable is said to be aliased if it points to a heap term which
%%% can be reached by other means than the boxed pointer in the
%%% variable.
%%%
%%% For this pass, a data structure called a Sharing State (in the
%%% code the variable holding it is usually called SS) is used to
%%% describe the alias status of SSA variables. The Sharing State
%%% maintains information about:
%%%
%%% * Whether a variable is unique or aliased.
%%%
%%% * For variables which are unique and derived from other variables
%%%   (that is, contained in or contains another term), it makes it
%%%   possible to identify the variable for the contained/containing
%%%   term. This includes information making it possible to avoid
%%%   false aliasing when a tuple is deconstructed although
%%%   technically, the variable holding tuple itself aliases its
%%%   elements until all elements are extracted.
%%%
%%% The alias analysis is performed by traversing the functions in the
%%% module and their code. The basic blocks of a function are
%%% traversed in reverse post order. When the end of a block is
%%% reached, the current sharing state is propagated to the block's
%%% successors by merging the sharing state of all the successor
%%% block's predecessors' sharing states.
%%%
%%% When all blocks have been visited and the sharing states at the
%%% end of each block are known, information about aliased variables
%%% are propagated along the edges of the execution graph during a
%%% post order traversal of the basic blocks.

-spec aa([func_id()], kills_map(), st_map(), func_info_db()) ->
          {st_map(), func_info_db()}.

aa(Funs, KillsMap, StMap, FuncDb) ->
    %% Set up the argument info to make all incoming arguments to
    %% exported functions aliased and all non-exported functions
    %% unique.
    ArgsInfo =
        foldl(
          fun(F=#b_local{}, Acc) ->
                  #func_info{exported=E,arg_types=AT} = map_get(F, FuncDb),
                  S = case E of
                          true -> aliased;
                          false -> unique
                      end,
                  Acc#{F=>[S || _ <- AT]}
          end, #{}, Funs),
    AAS = #aas{call_args=ArgsInfo,func_db=FuncDb,kills=KillsMap,
               st_map=StMap, orig_st_map=StMap},
    aa_fixpoint(Funs, AAS).

%%%
%%% Alias analysis works on the whole module and uses its own fixpoint
%%% loop instead of the fixpoint abstraction in beam_ssa_opt. The
%%% reason for this is three-fold:
%%%
%%% * The termination condition is simpler: the alias map hasn't
%%%   changed.
%%%
%%% * Adapting the alias analysis to fit into the beam_ssa_opt
%%%   fixpoint framework would require it to be expressed as three
%%%   passes in the style of ssa_opt_type_start,
%%%   ssa_opt_type_continue, and ssa_opt_type_finish in order to
%%%   create and maintain the state which is now kept in #aas{}.
%%%
%%% * As the beam_ssa_opt fixpoint framework doesn't provide a way for
%%%   an optimization to be informed that the fixpoint calculation
%%%   didn't converge within the interation limit and it is unsafe to
%%%   do optimizations on incomplete unique/aliased information it is
%%%   much simpler to explicitly handle it locally instead of trying
%%%   to detect incomplete information in a hypothetical
%%%   ssa_opt_alias_finish pass.
%%%
aa_fixpoint(Funs, AAS=#aas{alias_map=AliasMap,call_args=CallArgs,
                           func_db=FuncDb}) ->
    Order = aa_breadth_first(Funs, FuncDb),
    aa_fixpoint(Order, Order, AliasMap, CallArgs, AAS, ?MAX_REPETITIONS).

aa_fixpoint([F|Fs], Order, OldAliasMap, OldCallArgs, AAS0=#aas{st_map=StMap},
            Limit) ->
    #b_local{name=#b_literal{val=_N},arity=_A} = F,
    AAS1 = AAS0#aas{caller=F},
    ?DP("-= ~p/~p =-~n", [_N, _A]),
    AAS = aa_fun(F, map_get(F, StMap), AAS1),
    aa_fixpoint(Fs, Order, OldAliasMap, OldCallArgs, AAS, Limit);
aa_fixpoint([], Order, OldAliasMap, OldCallArgs,
            #aas{alias_map=OldAliasMap,call_args=OldCallArgs,
                 func_db=FuncDb}=AAS, _Limit) ->
    ?DP("**** End of iteration ~p ****~n", [_Limit]),
    {StMap,_} = aa_update_annotations(Order, AAS),
    {StMap, FuncDb};
aa_fixpoint([], _, _, _, #aas{func_db=FuncDb,orig_st_map=StMap}, 0) ->
    ?DP("**** End of iteration, too many iterations ****~n"),
    {StMap, FuncDb};
aa_fixpoint([], Order, _OldAliasMap, _OldCallArgs,
            #aas{alias_map=AliasMap,call_args=CallArgs,repeats=Repeats}=AAS,
            Limit) ->
    ?DP("**** Things have changed, starting next iteration ****~n"),
    %% Following the depth first order, select those in Repeats.
    NewOrder = [Id || Id <- Order, sets:is_element(Id, Repeats)],
    aa_fixpoint(NewOrder, Order, AliasMap, CallArgs,
                AAS#aas{repeats=sets:new([{version,2}])}, Limit - 1).

aa_fun(F, #opt_st{ssa=Linear0,args=Args},
       AAS0=#aas{alias_map=AliasMap0,call_args=CallArgs0,
                 func_db=FuncDb,repeats=Repeats0}) ->
    %% Initially assume all formal parameters are unique for a
    %% non-exported function, if we have call argument info in the
    %% AAS, we use it. For an exported function, all arguments are
    %% assumed to be aliased.
    ArgsStatus = aa_get_call_args_status(Args, F, AAS0),
    SS0 = foldl(fun({Var, Status}, Acc) ->
                        aa_new_ssa_var(Var, Status, Acc)
                end, #{}, ArgsStatus),
    ?DP("Args: ~p~n", [ArgsStatus]),
    {SS,#aas{call_args=CallArgs}=AAS} = aa_blocks(Linear0, #{0=>SS0}, AAS0),
    ?DP("SS:~n~p~n~n", [SS]),

    AliasMap = AliasMap0#{ F => SS },
    PrevSS = maps:get(F, AliasMap0, #{}),
    Repeats = case PrevSS =/= SS orelse CallArgs0 =/= CallArgs of
                  true ->
                      %% Alias status has changed, so schedule both
                      %% our callers and callees for renewed analysis.
                      #{ F := #func_info{in=In,out=Out} } = FuncDb,
                      foldl(fun sets:add_element/2,
                            foldl(fun sets:add_element/2, Repeats0, Out), In);
                  false ->
                      Repeats0
              end,
    AAS#aas{alias_map=AliasMap,repeats=Repeats}.

%% Main entry point for the alias analysis
aa_blocks([{L,#b_blk{is=Is0,last=T0}}|Bs0], Lbl2SS0, AAS0) ->
    #{L:=SS0} = Lbl2SS0,
    {SS1,AAS1} = aa_is(Is0, L, SS0, AAS0),
    Lbl2SS1 = aa_terminator(T0, SS1, L, Lbl2SS0),
    aa_blocks(Bs0, Lbl2SS1, AAS1);
aa_blocks([], Lbl2SS, AAS) ->
    {Lbl2SS,AAS}.

aa_is([I=#b_set{dst=Dst,op=Op,args=Args,anno=Anno0}|Is],
      ThisBlock, SS0, AAS0) ->
    SS1 = aa_new_ssa_var(Dst, unique, SS0),
    {SS, AAS} =
        case Op of
            %% Instructions changing the alias status.
            {bif,Bif} ->
                {aa_bif(Dst, Bif, Args, SS1, AAS0), AAS0};
            bs_create_bin ->
                case Args of
                    [#b_literal{val=Flag},_,Arg|_] when
                          Flag =:= private_append ; Flag =:= append ->
                        case aa_all_dies([Arg], Dst, AAS0) of
                            true ->
                                %% Inherit the status of the argument
                                {aa_derive_from(Dst, Arg, SS1), AAS0};
                            false ->
                                %% We alias with the surviving arg
                                {aa_set_aliased([Dst|Args], SS1), AAS0}
                        end;
                    _ ->
                        %% TODO: Too conservative?
                        {aa_set_aliased([Dst|Args], SS1), AAS0}
                end;
            bs_extract ->
                {aa_set_aliased([Dst|Args], SS1), AAS0};
            bs_get_tail ->
                {aa_set_aliased([Dst|Args], SS1), AAS0};
            bs_match ->
                {aa_set_aliased([Dst|Args], SS1), AAS0};
            bs_start_match ->
                [_,Bin] = Args,
                {aa_set_aliased([Dst,Bin], SS1), AAS0};
            build_stacktrace ->
                %% build_stacktrace can potentially alias anything
                %% live at this point in the code. We handle it by
                %% aliasing everything known to us. Touching
                %% variables which are dead is harmless.
                {aa_alias_all(SS1), AAS0};
            call ->
                aa_call(Dst, Args, Anno0, SS1, AAS0);
            'catch_end' ->
                [_Tag,Arg] = Args,
                {aa_derive_from(Dst, Arg, SS1), AAS0};
            extract ->
                [Arg,_] = Args,
                {aa_derive_from(Dst, Arg, SS1), AAS0};
            get_hd ->
                [Arg] = Args,
                {aa_pair_extraction(Dst, Arg, hd, SS1), AAS0};
            get_map_element ->
                [Map,_Key] = Args,
                {aa_map_extraction(Dst, Map, SS1, AAS0), AAS0};
            get_tl ->
                [Arg] = Args,
                {aa_pair_extraction(Dst, Arg, tl, SS1), AAS0};
            get_tuple_element ->
                [Arg,Idx] = Args,
                {aa_tuple_extraction(Dst, Arg, Idx, SS1), AAS0};
            landingpad ->
                {aa_set_aliased(Dst, SS1), AAS0};
            make_fun ->
                [Callee|Env] = Args,
                aa_make_fun(Dst, Callee, Env, SS1, AAS0);
            peek_message ->
                {aa_set_aliased(Dst, SS1), AAS0};
            phi ->
                {aa_phi(Dst, Args, SS1), AAS0};
            put_list ->
                {aa_construct_term(Dst, Args, SS1, AAS0), AAS0};
            put_map ->
                {aa_construct_term(Dst, Args, SS1, AAS0), AAS0};
            put_tuple ->
                {aa_construct_term(Dst, Args, SS1, AAS0), AAS0};
            update_tuple ->
                {aa_construct_term(Dst, Args, SS1, AAS0), AAS0};
            update_record ->
                [_Hint,_Size,Src|Updates] = Args,
                Values = [Src|aa_update_record_get_vars(Updates)],
                {aa_construct_term(Dst, Values, SS1, AAS0), AAS0};

            %% Instructions which don't change the alias status
            {float,_} ->
                {SS1, AAS0};
            {succeeded,_} ->
                {SS1, AAS0};
            bs_init_writable ->
                {SS1, AAS0};
            bs_test_tail ->
                {SS1, AAS0};
            has_map_field ->
                {SS1, AAS0};
            is_nonempty_list ->
                {SS1, AAS0};
            is_tagged_tuple ->
                {SS1, AAS0};
            kill_try_tag ->
                {SS1, AAS0};
            match_fail ->
                {SS1, AAS0};
            new_try_tag ->
                {SS1, AAS0};
            nif_start ->
                {SS1, AAS0};
            raw_raise ->
                {SS1, AAS0};
            recv_marker_bind ->
                {SS1, AAS0};
            recv_marker_clear ->
                {SS1, AAS0};
            recv_marker_reserve ->
                {SS1, AAS0};
            recv_next ->
                {SS1, AAS0};
            remove_message ->
                {SS1, AAS0};
            resume ->
                {SS1, AAS0};
            wait_timeout ->
                {SS1, AAS0};
            _ ->
                exit({unknown_instruction, I})
        end,
    aa_is(Is, ThisBlock, SS, AAS);
aa_is([], _, SS, AAS) ->
    {SS, AAS}.

aa_terminator(#b_br{succ=S,fail=S},
              SS, ThisBlock, Lbl2SS) ->
    aa_set_block_exit_ss(ThisBlock, SS, aa_add_block_entry_ss([S], SS, Lbl2SS));
aa_terminator(#b_br{succ=S,fail=F},
              SS, ThisBlock, Lbl2SS) ->
    aa_set_block_exit_ss(ThisBlock, SS,
                         aa_add_block_entry_ss([S,F], SS, Lbl2SS));
aa_terminator(#b_ret{arg=Arg,anno=Anno0}, SS, ThisBlock, Lbl2SS0) ->
    Type = maps:get(result_type, Anno0, any),
    Status0 = aa_get_status(Arg, SS),
    ?DP("Returned ~p:~p:~p~n", [Arg, Status0, Type]),
    Type2Status0 = maps:get(returns, Lbl2SS0, #{}),
    Status = case Type2Status0 of
                 #{ Type := OtherStatus } ->
                     aa_meet(Status0, OtherStatus);
                 #{ } ->
                     Status0
             end,
    Type2Status = Type2Status0#{ Type => Status },
    ?DP("New status map: ~p~n", [Type2Status]),
    Lbl2SS = Lbl2SS0#{ returns => Type2Status},
    aa_set_block_exit_ss(ThisBlock, SS, Lbl2SS);
aa_terminator(#b_switch{fail=F,list=Ls},
              SS, ThisBlock, Lbl2SS0) ->
    Lbl2SS = aa_add_block_entry_ss([F|[L || {_,L} <- Ls]], SS, Lbl2SS0),
    aa_set_block_exit_ss(ThisBlock, SS, Lbl2SS).

%% Store the updated SS for the point where execution leaves the
%% block.
aa_set_block_exit_ss(ThisBlockLbl, SS, Lbl2SS) ->
    Lbl2SS#{ThisBlockLbl=>SS}.

%% Extend the SS valid on entry to the blocks in the list with NewSS.
aa_add_block_entry_ss([L|BlockLabels], NewSS, Lbl2SS) ->
    aa_add_block_entry_ss(BlockLabels, NewSS, aa_merge_ss(L, NewSS, Lbl2SS));
aa_add_block_entry_ss([], _, Lbl2SS) ->
    Lbl2SS.

%% Merge two sharing states when traversing the execution graph
%% reverse post order.
aa_merge_ss(BlockLbl, NewSS, Lbl2SS)
  when is_map_key(BlockLbl, Lbl2SS) ->
    #{BlockLbl:=OrigSS} = Lbl2SS,
    NewSize = maps:size(NewSS),
    OrigSize = maps:size(OrigSS),
    _ = ?aa_assert_ss(OrigSS),
    _ = ?aa_assert_ss(NewSS),

    %% Always merge the smaller state into the larger.
    Tmp = if NewSize < OrigSize ->
                  ?TM_DP("merging block ~p~n~p.~n~p.~n",
                         [BlockLbl, OrigSS, NewSS]),
                  aa_merge_continue(OrigSS, NewSS, maps:keys(NewSS), [], []);
             true ->
                  ?TM_DP("merging block ~p~n~p.~n~p.~n",
                         [BlockLbl, NewSS, OrigSS]),
                  aa_merge_continue(NewSS, OrigSS, maps:keys(OrigSS), [], [])
          end,
    Lbl2SS#{BlockLbl=>Tmp};
aa_merge_ss(BlockLbl, NewSS, Lbl2SS) ->
    Lbl2SS#{BlockLbl=>NewSS}.

aa_merge_continue(A, B, [V|Vars], ParentFixups, AliasFixups) ->
    #{V:=BVas} = B,
    case A of
        #{V:=AVas} ->
            ?TM_DP("merge ~p~n", [V]),
            aa_merge_1(V, AVas, BVas, A, B, Vars, ParentFixups, AliasFixups);
        #{} ->
            ?TM_DP("not in dest ~p~n", [V]),
            %% V isn't in A, nothing to merge, add it.
            aa_merge_continue(A#{V=>BVas}, B, Vars, ParentFixups, AliasFixups)
    end;
aa_merge_continue(A0, _, [], ParentFixups, AliasFixups) ->
    A = aa_merge_parent_fixups(A0, ParentFixups),
    ?aa_assert_ss(aa_merge_alias_fixups(A, AliasFixups)).

aa_merge_1(_V, Vas, Vas, A, B, Vars, ParentFixups, AliasFixups) ->
    %% They are both the same, no change.
    ?TM_DP("same~n"),
    aa_merge_continue(A, B, Vars, ParentFixups, AliasFixups);
aa_merge_1(_V, #vas{status=aliased}, BVas, A, B, Vars,
           ParentFixups, AliasFixups) ->
    %% V is aliased in A, anything related to B becomes aliased.
    ?TM_DP("force aliasB of ~p~n", [aa_related(BVas)]),
    aa_merge_continue(A, B, Vars, ParentFixups,
                      aa_related(BVas)++AliasFixups);
aa_merge_1(V, AVas, #vas{status=aliased}, A, B, Vars,
           ParentFixups, AliasFixups) ->
    %% V is aliased in B, anything related to A becomes aliased.
    ?TM_DP("force aliasA of ~p~n", [aa_related(AVas)]),
    aa_merge_continue(A#{V=>#vas{status=aliased}}, B, Vars,
                      ParentFixups,
                      aa_related(AVas)++AliasFixups);
aa_merge_1(V, #vas{status=S}=AVas, #vas{status=S}=BVas, A, B, Vars,
           ParentFixups, AliasFixups)
  when S == unique ; S == as_parent ->
    aa_merge_child(V, AVas, BVas, A, B, Vars, ParentFixups, AliasFixups).

aa_merge_child(V, #vas{child=Child}=AVas, #vas{child=Child}=BVas,
               A, B, Vars, ParentFixups, AliasFixups) ->
    ?TM_DP("child ~p, same~n", [Child]),
    aa_merge_tuple(V, AVas, BVas, A, B, Vars, ParentFixups, AliasFixups);
aa_merge_child(V, #vas{child=none}=AVas, #vas{child=Child}=BVas,
               A, B, Vars, ParentFixups, AliasFixups) ->
    %% BVas has aquired a derivation from a Phi, no conflict, but the
    %% A side has to be updated with new parent information.
    ?TM_DP("new child in B, ~p~n", [Child]),
    aa_merge_tuple(V, AVas#vas{child=Child}, BVas, A#{V=>BVas},
                   B, Vars, [{Child,V}|ParentFixups], AliasFixups);
aa_merge_child(V, AVas, #vas{child=none}=BVas, A, B, Vars,
               ParentFixups, AliasFixups) ->
    %% AVas has aquired a derivation from a Phi, no conflict, no
    %% update of the state necessary.
    ?TM_DP("no child in B~n"),
    aa_merge_tuple(V, AVas, BVas, A, B, Vars, ParentFixups, AliasFixups);
aa_merge_child(V, AVas, BVas, A, B, Vars, ParentFixups, AliasFixups) ->
    %% Different children, this leads to aliasing.
    ?TM_DP("different children, force alias of ~p~n",
           [aa_related(AVas)++aa_related(BVas)]),
    aa_merge_continue(
      A#{V=>#vas{status=aliased}}, B, Vars,
      ParentFixups,
      aa_related(AVas)++aa_related(BVas)++AliasFixups).

aa_merge_tuple(V, #vas{tuple_elems=Es}=AVas, #vas{tuple_elems=Es}=BVas,
               A, B, Vars, ParentFixups, AliasFixups) ->
    %% The same tuple elements are extracted, no conflict.
    ?TM_DP("same tuple elements~n"),
    aa_merge_pair(V, AVas, BVas, A, B, Vars, ParentFixups, AliasFixups);
aa_merge_tuple(V, #vas{tuple_elems=AEs}=AVas, #vas{tuple_elems=BEs}=BVas,
               A, B, Vars, ParentFixups, AliasFixups) ->
    %% This won't lead to aliasing if all elements are unique.
    case aa_non_aliasing_tuple_elements(AEs++BEs) of
        true ->
            %% No aliasing, the elements are unique
            ?TM_DP("different tuple elements, no aliasing~n"),
            Elements = ordsets:union(AEs, BEs),
            Vas = AVas#vas{tuple_elems=Elements},
            aa_merge_pair(V, Vas, BVas, A#{V=>Vas}, B, Vars,
                          ParentFixups, AliasFixups);
        false ->
            %% Aliasing occurred.
            ?TM_DP("aliasing tuple elements, force ~p~n",
                   aa_related(AVas)++aa_related(BVas)),
            aa_merge_continue(A#{V=>#vas{status=aliased}}, B, Vars,
                              ParentFixups,
                              aa_related(AVas)++aa_related(BVas)++AliasFixups)
    end.

aa_merge_pair(V, #vas{pair_elems=Es}=AVas, #vas{pair_elems=Es}=BVas,
              A, B, Vars, ParentFixups, AliasFixups) ->
    %% The same pair elements are extracted, no conflict.
    ?TM_DP("same pairs~n"),
    aa_merge_extracted(V, AVas, BVas, A, B, Vars, ParentFixups, AliasFixups);
aa_merge_pair(V, #vas{pair_elems=AEs}=AVas, #vas{pair_elems=BEs}=BVas,
              A, B, Vars, ParentFixups, AliasFixups) ->
    R = case {AEs,BEs} of
            {{hd,H},{tl,T}} ->
                {both,H,T};
            {{tl,T},{hd,H}} ->
                {both,H,T};
            {E,none} ->
                E;
            {none,E} ->
                E;
            _ ->
                alias
        end,
    case R of
        alias ->
            ?TM_DP("aliasing pair elements: ~p~n", [R]),
            aa_merge_continue(A#{V=>#vas{status=aliased}}, B, Vars,
                              ParentFixups,
                              aa_related(AVas)++aa_related(BVas)++AliasFixups);
        Pair ->
            ?TM_DP("different pair elements, no aliasing~n"),
            Vas = AVas#vas{pair_elems=Pair},
            aa_merge_extracted(V, Vas, BVas, A#{V=>Vas},
                               B, Vars, ParentFixups, AliasFixups)
    end.

aa_merge_extracted(V, #vas{extracted=AEs}=AVas, #vas{extracted=BEs},
                   A, B, Vars, ParentFixups, AliasFixups) ->
    Extracted = ordsets:union(AEs, BEs),
    aa_merge_continue(A#{V=>AVas#vas{extracted=Extracted}}, B, Vars,
                      ParentFixups, AliasFixups).

aa_related(#vas{parents=Ps,child=Child,extracted=Ex}) ->
    case Child of none ->
            [];
        Child ->
            [Child]
    end ++ Ps ++ Ex.

aa_non_aliasing_tuple_elements(Elems) ->
    aa_non_aliasing_tuple_elements(Elems, #{}).

aa_non_aliasing_tuple_elements([{I,V}|Es], Seen) ->
    case Seen of
        #{I:=X} when X =/= V ->
            false;
        #{} ->
            aa_non_aliasing_tuple_elements(Es, Seen#{I=>V})
    end;
aa_non_aliasing_tuple_elements([], _) ->
    true.

aa_merge_alias_fixups(SS, Fixups) ->
    ?TM_DP("fixup: Forcing aliasing ~p~n", [Fixups]),
    aa_set_status_1(Fixups, none, SS).

aa_merge_parent_fixups(SS0, [{Child,Parent}|Fixups]) ->
    ?TM_DP("fixup: Forcing parents ~p->~p~n", [Child,Parent]),
    #{Child:=#vas{parents=Parents}=Vas} = SS0,
    SS = SS0#{Child=>Vas#vas{parents=ordsets:add_element(Parent, Parents)}},
    aa_merge_parent_fixups(SS, Fixups);
aa_merge_parent_fixups(SS, []) ->
    ?TM_DP("Parent fixups executed~n"),
    SS.

%% Merge two sharing states when traversing the execution graph post
%% order. The only thing the successor merging needs to to is to check
%% if variables in the original SS have become aliased.
aa_merge_ss_successor(BlockLbl, NewSS, Lbl2SS) ->
    #{BlockLbl:=OrigSS} = Lbl2SS,
    Lbl2SS#{BlockLbl=>aa_merge_ss_successor(OrigSS, NewSS)}.

aa_merge_ss_successor(Orig, New) ->
    maps:fold(fun(V, Vas, Acc) ->
                      case New of
                          #{V:=Vas} ->
                              %% Nothing has changed for V.
                              Acc;
                          #{V:=#vas{status=aliased}} ->
                              aa_set_aliased(V, Acc);
                          #{} ->
                              %% V did not exist in New.
                              Acc
                      end
              end, Orig, Orig).

%% Add a new ssa variable to the sharing state and set its status.
aa_new_ssa_var(Var, Status, State) ->
    ?ASSERT(false = maps:get(Var, State, false)),
    State#{Var=>#vas{status=Status}}.

aa_get_status(V=#b_var{}, State) ->
    case State of
        #{V:=#vas{status=as_parent,parents=Ps}} ->
            aa_get_status(Ps, State);
        #{V:=#vas{status=Status}} ->
            Status
    end;
aa_get_status(#b_literal{}, _State) ->
    unique;
aa_get_status([V=#b_var{}], State) ->
    aa_get_status(V, State);
aa_get_status([V=#b_var{}|Parents], State) ->
    aa_meet(aa_get_status(V, State), aa_get_status(Parents, State)).


%% aa_get_status but for instructions extracting values from pairs and
%% tuples.
aa_get_element_extraction_status(V=#b_var{}, State) ->
    case State of
        #{V:=#vas{status=aliased}} ->
            aliased;
        #{V:=#vas{tuple_elems=Elems}} when Elems =/= [] ->
            unique;
        #{V:=#vas{pair_elems=Elems}} when Elems =/= none ->
            unique
    end;
aa_get_element_extraction_status(#b_literal{}, _State) ->
    unique.

aa_set_status(V=#b_var{}, aliased, State) ->
    %% io:format("Setting ~p to aliased.~n", [V]),
    case State of
        #{V:=#vas{status=unique,parents=[]}} ->
            %% This is the initial value.
            aa_set_status_1(V, none, State);
        #{V:=#vas{status=aliased}} ->
            %% No change
            State;
        #{V:=#vas{parents=Parents}} ->
            %% V is derived from another value, so the status has to
            %% be propagated to the parent(s).
            aa_set_status(Parents, aliased, State)
    end;
aa_set_status(_V=#b_var{}, unique, State) ->
    ?ASSERT(true = case State of
                       #{_V:=#vas{status=unique}} -> true;
                       #{_V:=#vas{parents=Parents}} ->
                           [unique = aa_get_status(P, State) || P <- Parents],
                           true
                   end),
    State;
aa_set_status(#b_literal{}, _Status, State) ->
    State;
aa_set_status([X|T], Status, State) ->
    aa_set_status(X, Status, aa_set_status(T, Status, State));
aa_set_status([], _, State) ->
    State.

%% Propagate the aliased status to the children.
aa_set_status_1(#b_var{}=V, Parent, State0) ->
    %% io:format("aa_set_status_1: ~p, parent:~p~n~p.~n", [V,Parent,State0]),
    #{V:=#vas{child=Child,extracted=Extracted,parents=Parents}} = State0,
    State = State0#{V=>#vas{status=aliased}},
    Work = case Child of
               none ->
                   [];
               _ ->
                   [Child]
           end ++ ordsets:del_element(Parent, Parents) ++ Extracted,
    aa_set_status_1(Work, V, State);
aa_set_status_1([#b_var{}=V|Rest], Parent, State) ->
    aa_set_status_1(Rest, Parent, aa_set_status_1(V, Parent, State));
aa_set_status_1([], _Parent, State) ->
    State.

%% aa_remove_parent(_V, none, State) ->
%%     State;
%% aa_remove_parent(V, Parent, State) ->
%%     #{V:=#vas{parents=Parents0}=Vas} = State,
%%     State#{V=>Vas#vas{parents=ordsets:del_element(Parent, Parents0)}}.

aa_derive_from(Dst, [Parent|Parents], State0) ->
    aa_derive_from(Dst, Parents, aa_derive_from(Dst, Parent, State0));
aa_derive_from(_Dst, [], State0) ->
    State0;
aa_derive_from(#b_var{}, #b_literal{}, State) ->
    State;
aa_derive_from(#b_var{}=Dst, #b_var{}=Parent, State) ->
    %% io:format("Deriving ~p from ~p~n~p.~n", [Dst,Parent,State]),
    case State of
        #{Dst:=#vas{status=aliased}} ->
            %% io:format("Derive 1~n"),
            %% Nothing to do, already aliased. This can happen when
            %% handling Phis, no propagation to the parent should be
            %% done.
            ?aa_assert_ss(State);
        #{Parent:=#vas{status=aliased}} ->
            %% io:format("Derive 2~n"),
            %% The parent is aliased, the child will become aliased.
            ?aa_assert_ss(aa_set_aliased(Dst, State));
        #{Parent:=#vas{child=Child}} when Child =/= none ->
            %% io:format("Derive 3~n"),
            %% There already is a child, this will alias both Dst and Parent.
            ?aa_assert_ss(aa_set_aliased([Dst,Parent], State));
        #{Parent:=#vas{child=none,tuple_elems=Elems}} when Elems =/= [] ->
            %% io:format("Derive 4 ~p~n", [[Dst,Parent]]),
            %% There already is a child, this will alias both Dst and Parent.
            ?aa_assert_ss(aa_set_aliased([Dst,Parent], State));
        #{Parent:=#vas{child=none,pair_elems=Elems}} when Elems =/= none ->
            %% io:format("Derive 5~n"),
            %% There already is a child, this will alias both Dst and Parent.
            ?aa_assert_ss(aa_set_aliased([Dst,Parent], State));
        #{Dst:=#vas{parents=Parents}=ChildVas0,
          Parent:=#vas{child=none}=ParentVas0} ->
            %% io:format("Derive 6~n"),
            %% Inherit the status of the parent.
            ChildVas =
                ChildVas0#vas{parents=ordsets:add_element(Parent, Parents),
                              status=as_parent},
            ParentVas = ParentVas0#vas{child=Dst},
            ?aa_assert_ss(State#{Dst=>ChildVas,Parent=>ParentVas})
    end.

aa_update_annotations(Funs, #aas{alias_map=AliasMap0,st_map=StMap0}=AAS) ->
    foldl(fun(F, {StMapAcc,AliasMapAcc}) ->
                  #{F:=Lbl2SS0} = AliasMapAcc,
                  #{F:=OptSt0} = StMapAcc,
                  {OptSt,Lbl2SS} =
                      aa_update_fun_annotation(OptSt0, Lbl2SS0,
                                               AAS#aas{caller=F}),
                  {StMapAcc#{F=>OptSt},AliasMapAcc#{F=>Lbl2SS}}
          end, {StMap0,AliasMap0}, Funs).

aa_update_fun_annotation(#opt_st{ssa=SSA0}=OptSt0, Lbl2SS0, AAS) ->
    %% Propagate alias information from successor to predecessor by
    %% traversing the code post-order.
    {SSA,Lbl2SS} = aa_update_annotation_blocks(reverse(SSA0), [], Lbl2SS0, AAS),
    {OptSt0#opt_st{ssa=SSA},Lbl2SS}.

aa_update_annotation_blocks([{Lbl, Block0}|Blocks], Acc, Lbl2SS0, AAS) ->
    Successors = beam_ssa:successors(Block0),
    Lbl2SS = foldl(fun(?EXCEPTION_BLOCK, Lbl2SSAcc) ->
                           %% What happens in the exception block
                           %% can't influence anything in any of the
                           %% parents.
                           Lbl2SSAcc;
                      (Successor, Lbl2SSAcc) ->
                           #{Successor:=OtherSS} = Lbl2SSAcc,
                           aa_merge_ss_successor(Lbl, OtherSS, Lbl2SSAcc)
                   end, Lbl2SS0, Successors),
    #{Lbl:=SS} = Lbl2SS,
    Block = aa_update_annotation_block(Block0, SS, AAS),
    aa_update_annotation_blocks(Blocks, [{Lbl,Block}|Acc], Lbl2SS, AAS);
aa_update_annotation_blocks([], Acc, Lbl2SS, _AAS) ->
    {Acc,Lbl2SS}.

aa_update_annotation_block(#b_blk{is=Linear,last=Last}=Blk, SS, AAS) ->
    Blk#b_blk{is=[aa_update_annotation(I, SS, AAS) || I <- Linear],
              last=aa_update_annotation(Last, SS, AAS)}.

aa_update_annotation(I=#b_set{args=[Tuple,Idx],op=get_tuple_element},
                     SS, AAS) ->
    Args = [{Tuple,aa_get_element_extraction_status(Tuple, SS)},
            {Idx,aa_get_status(Idx, SS)}],
    aa_update_annotation1(Args, I, AAS);
aa_update_annotation(I=#b_set{args=[Idx,Tuple],op={bif,element}}, SS, AAS) ->
    Args = [{Idx,aa_get_status(Idx, SS)},
            {Tuple,aa_get_element_extraction_status(Tuple, SS)}],
    aa_update_annotation1(Args, I, AAS);
aa_update_annotation(I=#b_set{args=[Pair],op=get_hd}, SS, AAS) ->
    Args = [{Pair,aa_get_element_extraction_status(Pair, SS)}],
    aa_update_annotation1(Args, I, AAS);
aa_update_annotation(I=#b_set{args=[Pair],op=get_tl}, SS, AAS) ->
    Args = [{Pair,aa_get_element_extraction_status(Pair, SS)}],
    aa_update_annotation1(Args, I, AAS);
aa_update_annotation(I=#b_set{args=[Pair],op={bif,hd}}, SS, AAS) ->
    Args = [{Pair,aa_get_element_extraction_status(Pair, SS)}],
    aa_update_annotation1(Args, I, AAS);
aa_update_annotation(I=#b_set{args=[Pair],op={bif,tl}}, SS, AAS) ->
    Args = [{Pair,aa_get_element_extraction_status(Pair, SS)}],
    aa_update_annotation1(Args, I, AAS);
aa_update_annotation(I=#b_set{args=Args0}, SS, AAS) ->
    Args = [{V,aa_get_status(V, SS)} || #b_var{}=V <- Args0],
    aa_update_annotation1(Args, I, AAS);
aa_update_annotation(I=#b_ret{arg=#b_var{}=V}, SS, AAS) ->
    aa_update_annotation1(aa_get_status(V, SS), I, AAS);
aa_update_annotation(I, _SS, _AAS) ->
    %% For now we don't care about the other terminators.
    I.

aa_update_annotation1(ArgsStatus,
                      I=#b_set{anno=Anno0,args=Args,op=Op}, AAS) ->
    {Aliased,Unique} =
        foldl(fun({#b_var{}=V,aliased}, {As,Us}) ->
                      {ordsets:add_element(V, As), Us};
                 ({#b_var{}=V,unique}, {As,Us}) ->
                      {As, ordsets:add_element(V, Us)};
                 (_, S) ->
                      S
              end, {ordsets:new(),ordsets:new()}, ArgsStatus),
    Anno1 = case Aliased of
                [] -> maps:remove(aliased, Anno0);
                _ -> Anno0#{aliased => Aliased}
            end,
    Anno2 = case Unique of
                [] -> maps:remove(unique, Anno1);
                _ -> Anno1#{unique => Unique}
            end,
    Anno = case {Op,Args} of
               {bs_create_bin,[#b_literal{val=append},_,Var|_]} ->
                   %% Alias analysis indicate the alias status of the
                   %% instruction arguments before the instruction is
                   %% executed. For the private-append optimization we
                   %% need to know if the first fragment dies with
                   %% this instruction or not. Adding an annotation
                   %% here, during alias analysis, is more efficient
                   %% than trying to reconstruct information in the
                   %% kill map during the private-append pass.
                   #aas{caller=Caller,kills=KillsMap} = AAS,
                   #b_set{dst=Dst} = I,
                   KillMap = maps:get(Caller, KillsMap),
                   Dies = sets:is_element(Var, map_get(Dst, KillMap)),
                   Anno2#{first_fragment_dies => Dies};
               _ ->
                   Anno2
           end,
    I#b_set{anno=Anno};
aa_update_annotation1(Status, I=#b_ret{arg=#b_var{}=V,anno=Anno0}, _AAS) ->
    Anno = case Status of
               aliased ->
                   maps:remove(unique, Anno0#{aliased=>[V]});
               unique ->
                   maps:remove(aliased, Anno0#{unique=>[V]})
           end,
    I#b_ret{anno=Anno}.

aa_set_aliased(Args, SS) ->
    aa_set_status(Args, aliased, SS).

aa_alias_all(SS) ->
    aa_set_aliased(maps:keys(SS), SS).

aa_register_extracted(Extracted, Aggregate, State) ->
    ?DP("REGISTER ~p: ~p~n", [Aggregate,Extracted]),
    #{Aggregate:=#vas{extracted=ExVars}=AggVas0,
      Extracted:=#vas{parents=Parents}=ExVas0} = State,
    AggVas = AggVas0#vas{extracted=ordsets:add_element(Extracted, ExVars)},
    ExVas = ExVas0#vas{status=as_parent,
                       parents=ordsets:add_element(Aggregate, Parents)},
    State#{Aggregate=>AggVas, Extracted=>ExVas}.

aa_meet(#b_var{}=Var, OtherStatus, State) ->
    Status = aa_get_status(Var, State),
    aa_set_status(Var, aa_meet(OtherStatus, Status), State);
aa_meet(#b_literal{}, _SetStatus, State) ->
    State;
aa_meet([Var|Vars], [Status|Statuses], State) ->
    aa_meet(Vars, Statuses, aa_meet(Var, Status, State));
aa_meet([], [], State) ->
    State.

aa_meet(StatusA, StatusB) ->
    case {StatusA, StatusB} of
        {_,aliased} -> aliased;
        {aliased, _} -> aliased;
        {unique, unique} -> unique
    end.

aa_meet([H|T]) ->
    aa_meet(H, aa_meet(T));
aa_meet([]) ->
    unique.

%%
%% Type is always less specific or exactly the same as one of the
%% types in StatusByType, so we need to meet all possible statuses for
%% the call site.
%%
aa_get_status_by_type(Type, StatusByType) ->
    Statuses = [Status || Candidate := Status <- StatusByType,
                          beam_types:meet(Type, Candidate) =/= none],
    aa_meet(Statuses).

%% Predicate to check if all variables in `Vars` dies at `Where`.
-spec aa_all_dies([#b_var{}], kill_loc(), #aas{}) -> boolean().
aa_all_dies(Vars, Where, #aas{caller=Caller,kills=Kills}) ->
    KillMap = map_get(Caller, Kills),
    KillSet = map_get(Where, KillMap),
    aa_all_dies(Vars, KillSet).

aa_all_dies([#b_literal{}|Vars], KillSet) ->
    aa_all_dies(Vars, KillSet);
aa_all_dies([#b_var{}=V|Vars], KillSet) ->
    case sets:is_element(V, KillSet) of
        true ->
            aa_all_dies(Vars, KillSet);
        false ->
            false
    end;
aa_all_dies([], _) ->
    true.

aa_alias_if_args_dont_die(Args, Where, SS, AAS) ->
    case aa_all_dies(Args, Where, AAS) of
        true ->
            SS;
        false ->
            aa_set_aliased([Where|Args], SS)
    end.

%% Dst inherits the alias status of Arg, if Arg doesn't die here, it
%% becomes aliased by default.
aa_alias_inherit_and_alias_if_arg_does_not_die(Dst, Arg, SS0, AAS) ->
    SS1 = aa_alias_if_args_dont_die([Arg], Dst, SS0, AAS),
    aa_set_status(Dst, aa_get_status(Arg, SS1), SS1).

%% Check that a variable in Args only occurs once and that it is not
%% aliased, literals are ignored.
aa_all_vars_unique(Args, SS) ->
    aa_all_vars_unique(Args, #{}, SS).

aa_all_vars_unique([#b_literal{}|Args], Seen,SS) ->
    aa_all_vars_unique(Args, Seen, SS);
aa_all_vars_unique([#b_var{}=V|Args], Seen, SS) ->
    aa_get_status(V, SS) =:= unique andalso
        case Seen of
            #{ V := _ } ->
                false;
            #{} ->
                aa_all_vars_unique(Args, Seen#{V => true }, SS)
        end;
aa_all_vars_unique([], _, _) ->
    true.

aa_construct_term(Dst, Values, SS, AAS) ->
    case aa_all_vars_unique(Values, SS)
        andalso aa_all_dies(Values, Dst, AAS) of
        true ->
            aa_derive_from(Dst, Values, SS);
        false ->
            aa_set_aliased([Dst|Values], SS)
    end.

aa_update_record_get_vars([#b_literal{}, Value|Updates]) ->
    [Value|aa_update_record_get_vars(Updates)];
aa_update_record_get_vars([]) ->
    [].

<<<<<<< HEAD
aa_bif(Dst, element, [_Idx,Tuple], SS, AAS) ->
    %% If we extract a value and the aggregate dies and wasn't aliased,
    %% we should not consider this an aliasing operation.
    aa_alias_if_args_dont_die([Tuple], Dst, SS, AAS);
aa_bif(Dst, hd, Args, SS, AAS) ->
    %% If we extract a value and the aggregate dies and wasn't aliased,
    %% we should not consider this an aliasing operation.
    aa_alias_if_args_dont_die(Args, Dst, SS, AAS);
aa_bif(Dst, tl, Args, SS, AAS) ->
    %% If we extract a value and the aggregate dies and wasn't aliased,
    %% we should not consider this an aliasing operation.
    aa_alias_if_args_dont_die(Args, Dst, SS, AAS);
%% TODO: Ignored for now, as we don't track what's inside maps.
%% aa_bif(_Dst, map_get, _Args, SS, _AAS) ->
%%     SS;
aa_bif(Dst, binary_part, Args, SS, _AAS) ->
    %% bif:binary_part/{2,3} is the only guard bif which could lead to
    %% aliasing, it extracts a sub-binary with a reference to its
    %% argument.
    aa_set_aliased([Dst|Args], SS);
=======
aa_bif(Dst, element, [#b_literal{val=Idx},Tuple], SS, _AAS)
  when is_integer(Idx), Idx > 0 ->
    aa_tuple_extraction(Dst, Tuple, #b_literal{val=Idx-1}, SS);
aa_bif(Dst, element, [#b_literal{},Tuple], SS, _AAS) ->
    %% This BIF will fail, but in order to avoid any later transforms
    %% making use of uniqueness, conservatively alias.
    aa_set_aliased([Dst,Tuple], SS);
aa_bif(Dst, element, [#b_var{},Tuple], SS, _AAS) ->
    aa_set_aliased([Dst,Tuple], SS);
aa_bif(Dst, hd, [Pair], SS, _AAS) ->
    aa_pair_extraction(Dst, Pair, hd, SS);
aa_bif(Dst, tl, [Pair], SS, _AAS) ->
    aa_pair_extraction(Dst, Pair, tl, SS);
aa_bif(Dst, map_get, [_Key,Map], SS, AAS) ->
    aa_map_extraction(Dst, Map, SS, AAS);
>>>>>>> c389665c
aa_bif(Dst, Bif, Args, SS, _AAS) ->
    Arity = length(Args),
    case erl_internal:guard_bif(Bif, Arity)
        orelse erl_internal:bool_op(Bif, Arity)
        orelse erl_internal:comp_op(Bif, Arity)
        orelse erl_internal:arith_op(Bif, Arity)
        orelse erl_internal:new_type_test(Bif, Arity) of
        true ->
            SS;
        false ->
            %% Assume anything else shares the arguments and returns an
            %% aliased result.
            aa_set_aliased([Dst|Args], SS)
    end.

aa_phi(Dst, Args0, SS) ->
    Args = [V || {V,_} <- Args0],
    aa_derive_from(Dst, Args, SS).

aa_call(Dst, [#b_local{}=Callee|Args], Anno, SS0,
        #aas{alias_map=AliasMap,st_map=StMap}=AAS0) ->
    #b_local{name=#b_literal{val=_N},arity=_A} = Callee,
    ?DP("A Call~n  callee: ~p/~p~n  args: ~p~n", [_N, _A, Args]),
    case AliasMap of
<<<<<<< HEAD
        #{ Callee := CalleeSS } ->
=======
        #{Callee:=#{0:=CalleeSS}=Lbl2SS} when not IsNif ->
>>>>>>> c389665c
            ?DP("  The callee is known~n"),
            #opt_st{args=CalleeArgs} = map_get(Callee, StMap),
            ?DP("  callee args: ~p~n", [CalleeArgs]),
            ?DP("  caller args: ~p~n", [Args]),
            ?DP("  args in caller: ~p~n",
                [[{Arg, aa_get_status(Arg, SS0)} || Arg <- Args]]),
            ArgStates = [ aa_get_status(Arg, CalleeSS) || Arg <- CalleeArgs],
            ?DP("  callee arg states: ~p~n", [ArgStates]),
            AAS = aa_add_call_info(Callee, Args, SS0, AAS0),
            SS = aa_meet(Args, ArgStates, SS0),
            ?DP("  meet: ~p~n",
                [[{Arg, aa_get_status(Arg, SS)} || Arg <- Args]]),
            ?DP("  callee-ss ~p~n", [CalleeSS]),
            ReturnStatusByType = maps:get(returns, Lbl2SS, #{}),
            ?DP("  status by type: ~p~n", [ReturnStatusByType]),
            ReturnedType = case Anno of
                               #{ result_type := ResultType } ->
                                   ResultType;
                               #{} ->
                                   any
                           end,
            %% ReturnedType is always less specific or exactly the
            %% same as one of the types in ReturnStatusByType.
            ?DP("  returned type: ~s~n",
                [beam_ssa_pp:format_type(ReturnedType)]),
            ResultStatus = aa_get_status_by_type(ReturnedType,
                                                 ReturnStatusByType),
            ?DP("  result status: ~p~n", [ResultStatus]),
<<<<<<< HEAD
            aa_set_status(Dst, ResultStatus, SS);
=======
            {aa_set_status(Dst, ResultStatus, SS), AAS};
        _ when IsNif ->
            %% This is a nif, assume that all arguments will be
            %% aliased and that the result is aliased.
            aa_set_aliased([Dst|Args], SS0);
>>>>>>> c389665c
        #{} ->
            %% We don't know anything about the function, don't change
            %% the status of any variables
            {SS0, AAS0}
    end;
aa_call(Dst, [_Callee|Args], _Anno, SS, AAS) ->
    %% This is either a call to a fun or to an external function,
    %% assume that all arguments and the result escape.
    {aa_set_aliased([Dst|Args], SS), AAS}.

%% Incorporate aliasing information for the arguments to a call when
%% analysing the body of a function into the global state.
aa_add_call_info(Callee, Args, SS0, #aas{call_args=Info0}=AAS) ->
    ArgStats = [aa_get_status(Arg, SS0) || Arg <- Args],
    #{Callee := Stats} = Info0,
    NewStats = [aa_meet(A, B) || {A,B} <- zip(Stats, ArgStats)],
    Info = Info0#{Callee => NewStats},
    AAS#aas{call_args=Info}.

aa_get_call_args_status(Args, Callee, #aas{call_args=Info}) ->
    #{ Callee := Status } = Info,
    zip(Args, Status).

%% Pair extraction.
aa_pair_extraction(Dst, #b_var{}=Pair, Element, SS) ->
    case SS of
        #{Pair:=#vas{status=aliased}} ->
            %% The pair is aliased, so what is extracted will be aliased.
            aa_set_aliased(Dst, SS);
        #{Pair:=#vas{pair_elems={both,_,_}}} ->
            %% Both elements have already been extracted.
            aa_set_aliased([Dst,Pair], SS);
        #{Pair:=#vas{pair_elems=none}=Vas} ->
            %% Nothing has been extracted from this pair yet.
            aa_register_extracted(
              Dst, Pair,
              SS#{Pair=>Vas#vas{pair_elems={Element,Dst}}});
        #{Pair:=#vas{pair_elems={Element,_}}} ->
            %% This element has already been extracted.
            aa_set_aliased([Dst,Pair], SS);
        #{Pair:=#vas{pair_elems={tl,T}}=Vas} when Element =:= hd ->
            %% Both elements have now been extracted, but no aliasing.
            aa_register_extracted(Dst, Pair,
                                  SS#{Pair=>Vas#vas{pair_elems={both,Dst,T}}});
        #{Pair:=#vas{pair_elems={hd,H}}=Vas} when Element =:= tl ->
            %% Both elements have now been extracted, but no aliasing.
            aa_register_extracted(Dst, Pair,
                                  SS#{Pair=>Vas#vas{pair_elems={both,H,Dst}}})
    end;
aa_pair_extraction(_Dst, #b_literal{}, _Element, SS) ->
    SS.

aa_map_extraction(Dst, Map, SS, AAS) ->
    aa_derive_from(
      Dst, Map,
      aa_alias_inherit_and_alias_if_arg_does_not_die(Dst, Map, SS, AAS)).

%% Extracting elements from a tuple.
aa_tuple_extraction(Dst, #b_var{}=Tuple, #b_literal{val=I}, SS) ->
    case SS of
        #{Tuple:=#vas{status=aliased}} ->
            %% The tuple is aliased, so what is extracted will be
            %% aliased.
            aa_set_aliased(Dst, SS);
        #{Tuple:=#vas{child=Child}} when Child =/= none ->
            %% Something has already been derived from the tuple.
            aa_set_aliased([Dst,Tuple], SS);
        #{Tuple:=#vas{tuple_elems=[]}=TupleVas} ->
            %% Nothing has been extracted from this tuple yet.
            aa_register_extracted(
              Dst, Tuple, SS#{Tuple=>TupleVas#vas{tuple_elems=[{I,Dst}]}});
        #{Tuple:=#vas{tuple_elems=Elems0}=TupleVas} ->
            case [ Idx || {Idx,_} <- Elems0, I =:= Idx] of
                [] ->
                    %% This element has not been extracted.
                    Elems = ordsets:add_element({I,Dst}, Elems0),
                    aa_register_extracted(
                      Dst, Tuple, SS#{Tuple=>TupleVas#vas{tuple_elems=Elems}});
                _ ->
                    %% This element is already extracted -> aliasing
                    aa_set_aliased([Dst,Tuple], SS)
            end
    end;
aa_tuple_extraction(_, #b_literal{}, _, SS) ->
    SS.

aa_make_fun(Dst, Callee=#b_local{name=#b_literal{}},
            Env0, SS0,
            AAS0=#aas{call_args=Info0,repeats=Repeats0}) ->
    %% When a value is copied into the environment of a fun we assume
    %% that it has been aliased as there is no obvious way to track
    %% and ensure that the value is only used once, even if the
    %% argument dies at this location.
    %%
    %% We also assume that all arguments are aliased because someone
    %% could have stolen the function through tracing and called it
    %% with unexpected arguments, which may be aliased.
    SS = aa_set_aliased([Dst|Env0], SS0),
    #{ Callee := Status0 } = Info0,
    Status = [aliased || _ <- Status0],
    #{ Callee := PrevStatus } = Info0,
    Info = Info0#{ Callee := Status },
    Repeats = case PrevStatus =/= Status of
                  true ->
                      %% We have new information for the callee, we
                      %% have to revisit it.
                      sets:add_element(Callee, Repeats0);
                  false ->
                      Repeats0
              end,
    AAS = AAS0#aas{call_args=Info,repeats=Repeats},
    {SS, AAS}.

aa_breadth_first(Funs, FuncDb) ->
    IsExported = fun (F) ->
                         #{ F := #func_info{exported=E} } = FuncDb,
                         E
                 end,
    Exported = [ F || F <- Funs, IsExported(F)],
    aa_breadth_first(Exported, [], sets:new([{version,2}]), FuncDb).

aa_breadth_first([F|Work], Next, Seen, FuncDb) ->
    case sets:is_element(F, Seen) of
        true ->
            aa_breadth_first(Work, Next, Seen, FuncDb);
        false ->
            case FuncDb of
                #{ F := #func_info{out=Children} } ->
                    [F|aa_breadth_first(Work, Children ++ Next,
                                        sets:add_element(F, Seen), FuncDb)];
                #{} ->
                    %% Other optimization steps can have determined
                    %% that the function is not called and removed it
                    %% from the funcdb, but it still remains in the
                    %% #func_info{} of the (at the syntax-level)
                    %% caller.
                    aa_breadth_first(Work, Next, Seen, FuncDb)
            end
    end;
aa_breadth_first([], [], _Seen, _FuncDb) ->
    [];
aa_breadth_first([], Next, Seen, FuncDb) ->
    aa_breadth_first(Next, [], Seen, FuncDb).

-ifdef(EXTRA_ASSERTS).

-spec aa_assert_ss(sharing_state()) -> sharing_state().

aa_assert_ss(SS) ->
    try
        maps:foreach(
          fun(_V, #vas{status=aliased}=Vas) ->
                  %% An aliased variable should not have extra info.
                  [] = Vas#vas.parents,
                  none = Vas#vas.child,
                  [] = Vas#vas.extracted,
                  [] = Vas#vas.tuple_elems,
                  none = Vas#vas.pair_elems,
                  ok;
             (V, #vas{status=unique,child=Child,extracted=Es,
                      tuple_elems=Ts,pair_elems=Pair}=Vas) ->
                  [] = Vas#vas.parents,
                  aa_assert_extracted(Es, Ts, Pair, V),
                  aa_assert_parent_of(V, Child, SS),
                  aa_assert_parent_of(V, Es, SS),
                  aa_assert_pair(Pair, V, SS),
                  aa_assert_tuple_elems(Ts, V, SS);
             (V, #vas{status=as_parent,parents=Ps,child=Child,extracted=Es,
                      tuple_elems=Ts,pair_elems=Pair}) ->
                  aa_assert_not_aliased(
                    Ps, SS,
                    io_lib:format("as parent of ~p should not be aliased.",
                                  [V])),
                  aa_assert_extracted(Es, Ts, Pair, V),
                  aa_assert_parent_of(Ps, V, SS),
                  aa_assert_parent_of(V, Child, SS),
                  aa_assert_parent_of(V, Es, SS),
                  aa_assert_pair(Pair, V, SS),
                  aa_assert_tuple_elems(Ts, V, SS)
          end, SS)
    of
        _ -> SS
    catch {assertion_failure, V, Desc} ->
            io:format("Malformed SS~n~p~n~p ~s~n", [SS, V, Desc]),
            exit(assertion_failure)
    end.

%% Check that V is a parent of Child
aa_assert_parent_of(_V, none, _SS) ->
    ok;
aa_assert_parent_of(#b_var{}=V, #b_var{}=Child, SS) ->
    case SS of
        #{Child:=#vas{status=as_parent,parents=Ps}} ->
            case ordsets:is_element(V, Ps) of
                true ->
                    ok;
                false ->
                    throw({assertion_failure, V,
                           io_lib:format(
                             "child ~p does not have ~p as parent",
                             [Child, V])})
            end;
        #{} ->
            throw({assertion_failure, V,
                   io_lib:format(
                     "child ~p does not have status as_parent", [Child])})
    end;
aa_assert_parent_of(#b_var{}=V, [P|Ps], SS) ->
    aa_assert_parent_of(V, P, SS),
    aa_assert_parent_of(V, Ps, SS);
aa_assert_parent_of([V|Vs], Child, SS) ->
    aa_assert_parent_of(V, Child, SS),
    aa_assert_parent_of(Vs, Child, SS);
aa_assert_parent_of(_, [], _) ->
    true;
aa_assert_parent_of([], _, _) ->
    true.

aa_assert_pair(none, _V, _SS) ->
    ok;
aa_assert_pair({Elem,X}, V, SS) when Elem =:= hd; Elem =:= tl ->
    case SS of
        #{X:=#vas{status=as_parent}} ->
            aa_assert_parent_of(V, X, SS);
        #{} ->
            throw({assertion_failure, V,
                   io_lib:format("extracted pair and ~p does not"
                                 " have status as_parent", [X])})
    end;
aa_assert_pair({both,X,Y}, V, SS) ->
    case SS of
        #{X:=#vas{status=as_parent},
          Y:=#vas{status=as_parent}} ->
            aa_assert_parent_of(V, X, SS),
            aa_assert_parent_of(V, Y, SS);
        #{} ->
            throw({assertion_failure, V,
                   io_lib:format("extracted pairs ~p and ~p do not"
                                 " have status as_parent", [X, Y])})
    end.

aa_assert_tuple_elems([{_,X}|Ts], V, SS) ->
    case SS of
        #{X:=#vas{status=as_parent}} ->
            aa_assert_parent_of(V, X, SS),
            aa_assert_tuple_elems(Ts, V, SS);
        #{} ->
            throw({assertion_failure, V,
                   io_lib:format(
                     "child ~p does not have status as_parent", [X])})
    end;
aa_assert_tuple_elems([], _, _) ->
    ok.

aa_assert_extracted(Es, Ts, Pair, Var) ->
    Actual = ordsets:union(ordsets:from_list([V || {_,V} <- Ts]),
                           ordsets:from_list(case Pair of
                                                 none -> [];
                                                 {_, X} -> [X];
                                                 {both,X,Y} -> [X,Y]
                                             end)),
    case Es of
        Actual ->
            true;
        _ ->
            throw({assertion_failure, Var,
                   "has inconsistent extracted set"})
    end.

aa_assert_not_aliased([V|Vs], SS, Desc) ->
    #{V:=#vas{status=S}} = SS,

    case S of
        unique -> ok;
        as_parent -> ok;
        _ ->
            throw({assertion_failure, V, Desc})
    end,
    aa_assert_not_aliased(Vs, SS, Desc);
aa_assert_not_aliased([], _SS, _) ->
    true.
-endif.<|MERGE_RESOLUTION|>--- conflicted
+++ resolved
@@ -1145,28 +1145,6 @@
 aa_update_record_get_vars([]) ->
     [].
 
-<<<<<<< HEAD
-aa_bif(Dst, element, [_Idx,Tuple], SS, AAS) ->
-    %% If we extract a value and the aggregate dies and wasn't aliased,
-    %% we should not consider this an aliasing operation.
-    aa_alias_if_args_dont_die([Tuple], Dst, SS, AAS);
-aa_bif(Dst, hd, Args, SS, AAS) ->
-    %% If we extract a value and the aggregate dies and wasn't aliased,
-    %% we should not consider this an aliasing operation.
-    aa_alias_if_args_dont_die(Args, Dst, SS, AAS);
-aa_bif(Dst, tl, Args, SS, AAS) ->
-    %% If we extract a value and the aggregate dies and wasn't aliased,
-    %% we should not consider this an aliasing operation.
-    aa_alias_if_args_dont_die(Args, Dst, SS, AAS);
-%% TODO: Ignored for now, as we don't track what's inside maps.
-%% aa_bif(_Dst, map_get, _Args, SS, _AAS) ->
-%%     SS;
-aa_bif(Dst, binary_part, Args, SS, _AAS) ->
-    %% bif:binary_part/{2,3} is the only guard bif which could lead to
-    %% aliasing, it extracts a sub-binary with a reference to its
-    %% argument.
-    aa_set_aliased([Dst|Args], SS);
-=======
 aa_bif(Dst, element, [#b_literal{val=Idx},Tuple], SS, _AAS)
   when is_integer(Idx), Idx > 0 ->
     aa_tuple_extraction(Dst, Tuple, #b_literal{val=Idx-1}, SS);
@@ -1182,7 +1160,11 @@
     aa_pair_extraction(Dst, Pair, tl, SS);
 aa_bif(Dst, map_get, [_Key,Map], SS, AAS) ->
     aa_map_extraction(Dst, Map, SS, AAS);
->>>>>>> c389665c
+aa_bif(Dst, binary_part, Args, SS, _AAS) ->
+    %% bif:binary_part/{2,3} is the only guard bif which could lead to
+    %% aliasing, it extracts a sub-binary with a reference to its
+    %% argument.
+    aa_set_aliased([Dst|Args], SS);
 aa_bif(Dst, Bif, Args, SS, _AAS) ->
     Arity = length(Args),
     case erl_internal:guard_bif(Bif, Arity)
@@ -1207,11 +1189,7 @@
     #b_local{name=#b_literal{val=_N},arity=_A} = Callee,
     ?DP("A Call~n  callee: ~p/~p~n  args: ~p~n", [_N, _A, Args]),
     case AliasMap of
-<<<<<<< HEAD
-        #{ Callee := CalleeSS } ->
-=======
-        #{Callee:=#{0:=CalleeSS}=Lbl2SS} when not IsNif ->
->>>>>>> c389665c
+        #{Callee:=#{0:=CalleeSS}=Lbl2SS} ->
             ?DP("  The callee is known~n"),
             #opt_st{args=CalleeArgs} = map_get(Callee, StMap),
             ?DP("  callee args: ~p~n", [CalleeArgs]),
@@ -1240,15 +1218,7 @@
             ResultStatus = aa_get_status_by_type(ReturnedType,
                                                  ReturnStatusByType),
             ?DP("  result status: ~p~n", [ResultStatus]),
-<<<<<<< HEAD
-            aa_set_status(Dst, ResultStatus, SS);
-=======
             {aa_set_status(Dst, ResultStatus, SS), AAS};
-        _ when IsNif ->
-            %% This is a nif, assume that all arguments will be
-            %% aliased and that the result is aliased.
-            aa_set_aliased([Dst|Args], SS0);
->>>>>>> c389665c
         #{} ->
             %% We don't know anything about the function, don't change
             %% the status of any variables
