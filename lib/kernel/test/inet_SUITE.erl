%%
%% %CopyrightBegin%
%%
%% Copyright Ericsson AB 1997-2024. All Rights Reserved.
%%
%% Licensed under the Apache License, Version 2.0 (the "License");
%% you may not use this file except in compliance with the License.
%% You may obtain a copy of the License at
%%
%%     http://www.apache.org/licenses/LICENSE-2.0
%%
%% Unless required by applicable law or agreed to in writing, software
%% distributed under the License is distributed on an "AS IS" BASIS,
%% WITHOUT WARRANTIES OR CONDITIONS OF ANY KIND, either express or implied.
%% See the License for the specific language governing permissions and
%% limitations under the License.
%%
%% %CopyrightEnd%
%%
-module(inet_SUITE).

-include_lib("common_test/include/ct.hrl").
-include_lib("kernel/include/inet.hrl").
-include_lib("kernel/src/inet_res.hrl").
-include_lib("kernel/src/inet_dns.hrl").
-include("kernel_test_lib.hrl").

-export([
         all/0, suite/0, groups/0,
         init_per_suite/1, end_per_suite/1, 
	 init_per_group/2, end_per_group/2,
         init_per_testcase/2, end_per_testcase/2,

	 t_gethostbyaddr/0, t_gethostbyaddr/1,
	 t_getaddr/0, t_getaddr/1,
	 t_gethostbyname/0, t_gethostbyname/1, t_gethostbyname_empty/1,
	 t_gethostbyaddr_v6/0, t_gethostbyaddr_v6/1,
	 t_getaddr_v6/0, t_getaddr_v6/1,
	 t_gethostbyname_v6/0, t_gethostbyname_v6/1,
	 ipv4_to_ipv6/0, ipv4_to_ipv6/1,
	 host_and_addr/0, host_and_addr/1,
	 t_gethostnative/1, 
	 gethostnative_parallell/1, cname_loop/1,
         missing_hosts_reload/1, hosts_file_quirks/1,
         gethostnative_soft_restart/0, gethostnative_soft_restart/1,
	 gethostnative_debug_level/0, gethostnative_debug_level/1,
	 lookup_bad_search_option/1,
	 getif/1,
	 getif_ifr_name_overflow/1,getservbyname_overflow/1, getifaddrs/1,
	 is_ip_address/1,
	 parse_strict_address/1, ipv4_mapped_ipv6_address/1, ntoa/1,
         simple_netns/1, simple_netns_open/1,
         add_del_host/1, add_del_host_v6/1,
         simple_bind_to_device/1, simple_bind_to_device_open/1,
	 socknames_sctp/1, socknames_tcp/1, socknames_udp/1
        ]).

-export([
         get_hosts/1, get_ipv6_hosts/1, parse_hosts/1, parse_address/1,
	 kill_gethost/0, parallell_gethost/0, test_netns/0
        ]).



suite() ->
    [
     {ct_hooks,[ts_install_cth]},
     {timetrap,{minutes,1}}
    ].

all() -> 
    [
     t_gethostbyaddr, t_gethostbyname, t_gethostbyname_empty, t_getaddr,
     t_gethostbyaddr_v6, t_gethostbyname_v6, t_getaddr_v6,
     ipv4_to_ipv6, host_and_addr, is_ip_address, {group, parse},
     t_gethostnative, gethostnative_parallell, cname_loop,
     missing_hosts_reload, hosts_file_quirks,
     gethostnative_debug_level, gethostnative_soft_restart,
     lookup_bad_search_option,
     getif, getif_ifr_name_overflow, getservbyname_overflow,
     getifaddrs, parse_strict_address, ipv4_mapped_ipv6_address, ntoa,
     simple_netns, simple_netns_open,
     add_del_host, add_del_host_v6,
     simple_bind_to_device, simple_bind_to_device_open,
     {group, socknames}
    ].

groups() -> 
    [
     {parse,     [], parse_cases()},
     {socknames, [], socknames_cases()}
    ].

parse_cases() ->
    [
     parse_hosts,
     parse_address
    ].

socknames_cases() ->
    [
     socknames_sctp,
     socknames_tcp,
     socknames_udp
    ].

%% Required configuration
required(v4) ->
    [{require, test_host_ipv4_only},
     {require, test_dummy_host}];
required(v6) ->
    [{require, test_host_ipv6_only},
     {require, test_dummy_ipv6_host}];
required(hosts) ->
    case os:type() of
	{OS, _} when OS =:= win32 ->
	    [{require, hardcoded_hosts},
	     {require, hardcoded_ipv6_hosts}];
	_Else ->
	    [{require, test_hosts}]
    end.     


init_per_suite(Config0) ->

    ?P("init_per_suite -> entry with"
       "~n      Config: ~p"
       "~n      Nodes:  ~p", [Config0, erlang:nodes()]),

    case ?LIB:init_per_suite([{allow_skip, false} | Config0]) of
        {skip, _} = SKIP ->
            SKIP;

        Config1 when is_list(Config1) ->
            
            %% We need a monitor on this node also
            ?P("init_per_suite -> try start system monitor"),
            kernel_test_sys_monitor:start(),

            ?P("init_per_suite -> end when "
               "~n      Config: ~p", [Config1]),

            Config1
    end.

end_per_suite(Config0) ->

    ?P("end_per_suite -> entry with"
       "~n      Config: ~p"
       "~n      Nodes:  ~p", [Config0, erlang:nodes()]),

    %% Stop the local monitor
    ?P("init_per_suite -> try stop system monitor"),
    kernel_test_sys_monitor:stop(),

    Config1 = ?LIB:end_per_suite(Config0),

    ?P("end_per_suite -> "
            "~n      Nodes: ~p", [erlang:nodes()]),

    Config1.


init_per_group(_GroupName, Config) ->
    Config.

end_per_group(_GroupName, Config) ->
    Config.


init_per_testcase(Case, Config0) ->
    ?P("init_per_testcase -> entry with"
       "~n   Config:   ~p"
       "~n   Nodes:    ~p"
       "~n   Links:    ~p"
       "~n   Monitors: ~p",
       [Config0, erlang:nodes(), links(), monitors()]),

    kernel_test_global_sys_monitor:reset_events(),

    Config1 = init_per_testcase2(Case, Config0),

    ?P("init_per_testcase -> done when"
       "~n   Config:   ~p"
       "~n   Nodes:    ~p"
       "~n   Links:    ~p"
       "~n   Monitors: ~p", [Config1, erlang:nodes(), links(), monitors()]),
    Config1.

init_per_testcase2(gethostnative_debug_level, Config) ->
    ?TT(?MINS(2)),
    Config;
init_per_testcase2(gethostnative_soft_restart, Config) ->
    ?TT(?MINS(2)),
    Config;
init_per_testcase2(lookup_bad_search_option, Config) ->
    Db = inet_db,
    Key = res_lookup,
    %% The bad option cannot enter through inet_db:set_lookup/1,
    %% but through e.g .inetrc.
    Prev = ets:lookup(Db, Key),
    ets:delete(Db, Key),
    ets:insert(Db, {Key,[lookup_bad_search_option]}),
    ?P("init_per_testcase -> Misconfigured resolver lookup order"),
    [{Key,Prev}|Config];
init_per_testcase2(_Func, Config) ->
    Config.

end_per_testcase(Case, Config) ->
    ?P("end_per_testcase -> entry with"
       "~n   Config:   ~p"
       "~n   Nodes:    ~p"
       "~n   Links:    ~p"
       "~n   Monitors: ~p",
       [Config, erlang:nodes(), links(), monitors()]),

    ?P("system events during test: "
       "~n   ~p", [kernel_test_global_sys_monitor:events()]),

    end_per_testcase2(Case, Config),

    ?P("end_per_testcase -> done with"
       "~n   Nodes:    ~p"
       "~n   Links:    ~p"
       "~n   Monitors: ~p", [erlang:nodes(), links(), monitors()]),
    ok.

end_per_testcase2(lookup_bad_search_option, Config) ->
    ?P("end_per_testcase2 -> restore resolver lookup order"),
    Db   = inet_db,
    Key  = res_lookup,
    Prev = proplists:get_value(Key, Config),
    ets:delete(Db, Key),
    ets:insert(Db, Prev),
    ?P("end_per_testcase2 -> resolver lookup order restored");
end_per_testcase2(_Func, _Config) ->
    ok.

t_gethostbyaddr() -> required(v4).
%% Test the inet:gethostbyaddr/1 function.
t_gethostbyaddr(Config) when is_list(Config) ->
    ?TC_TRY(?FUNCTION_NAME, fun() -> do_gethostbyaddr(Config) end).

do_gethostbyaddr(Config) when is_list(Config) ->
    ?P("begin - try get config 'test_host_ipv4_only'"),
    {Name,FullName,IPStr,{A,B,C,D}=IP,Aliases,_,_} =
        ct:get_config(test_host_ipv4_only),
    ?P("config 'test_host_ipv4_only': "
       "~n   Name:      ~p"
       "~n   Full Name: ~p"
       "~n   IPStr:     ~p"
       "~n   (IP) A:    ~p"
       "~n   (IP) B:    ~p"
       "~n   (IP) C:    ~p"
       "~n   (IP) D:    ~p"
       "~n   Aliases:   ~p",
       [Name, FullName, IPStr, A, B, C, D,Aliases]),
    Rname = integer_to_list(D) ++ "." ++
	integer_to_list(C) ++ "." ++
	integer_to_list(B) ++ "." ++
	integer_to_list(A) ++ ".in-addr.arpa",
    {ok, HEnt} = inet:gethostbyaddr(IPStr),
    {ok, HEnt} = inet:gethostbyaddr(IP),
    ?P("gethostbyaddr for (both):"
       "~n   IPStr: ~p"
       "~n   IP:    ~p"
       "~n   => ~p", [IPStr, IP, HEnt]),
    {error, Reason} = inet:gethostbyaddr(Name),
    ok = ?P("Expected error with failure reason: "
            "~n   (~w) ~s", [Reason, inet:format_error(Reason)]),
    HEnt_ = HEnt#hostent{h_addrtype = inet,
                         h_length = 4,
                         h_addr_list = [IP]},
    HEnt_ = HEnt,
    case {os:type(),os:version()} of
        {{unix,freebsd},{5,0,0}} ->
            %% The alias list seems to be buggy in FreeBSD 5.0.0.
            check_elems([{HEnt#hostent.h_name,[Name,FullName]}]),
            ?P("Buggy alias list: ~p", [HEnt#hostent.h_aliases]),
            ok;
        _ ->
            ?P("alias list: "
               "~n   ~p", [HEnt#hostent.h_aliases]),
            ?P("check alias list: "
               "~n   ~p", [[Aliases,tl(Aliases),[Rname]]]),
            ?P("name:       ~p", [HEnt#hostent.h_name]),
            ?P("check name: ~p", [[Name,FullName]]),
            check_elems(
	      [{HEnt#hostent.h_name,[Name,FullName]},
	       {HEnt#hostent.h_aliases,[[],Aliases,tl(Aliases),[Rname]]}])
    end,

    ?P("try get config 'test_dummy_host'"),
    {_DName, _DFullName, DIPStr, DIP, _, _, _} = ct:get_config(test_dummy_host),
    {error,nxdomain} = inet:gethostbyaddr(DIPStr),
    {error,nxdomain} = inet:gethostbyaddr(DIP),

    ?P("done"),
    ok.

t_gethostbyaddr_v6() -> required(v6).
%% Test the inet:gethostbyaddr/1 inet6 function.
t_gethostbyaddr_v6(Config) when is_list(Config) ->
    ?TC_TRY(?FUNCTION_NAME, fun() -> do_gethostbyaddr_v6(Config) end).

do_gethostbyaddr_v6(Config) when is_list(Config) ->
    {Name6, FullName6, IPStr6, IP6, Aliases6} =
	ct:get_config(test_host_ipv6_only),

    case inet:gethostbyaddr(IPStr6) of
        %% Even if IPv6 is not supported, the native resolver may succeed
	%% looking up the host. DNS lookup will probably fail.
	{error,nxdomain} ->
	    {skip, "IPv6 test fails! IPv6 not supported on this host!?"};
	{ok, HEnt6} ->
	    {ok, HEnt6} = inet:gethostbyaddr(IP6),
	    {error, Reason6} = inet:gethostbyaddr(Name6),
	    ok = ?P("Expected error with failure reason: "
                    "~n   (~w) ~s", [Reason6, inet:format_error(Reason6)]),
	    HEnt6_ = HEnt6#hostent{h_addrtype = inet6,
				   h_length = 16,
				   h_addr_list = [IP6]},
	    HEnt6_ = HEnt6,
	    check_elems(
	      [{HEnt6#hostent.h_name,[Name6,FullName6]},
	       {HEnt6#hostent.h_aliases,[[],Aliases6,tl(Aliases6)]}]),

	    {_DName6, _DFullName6, DIPStr6, DIP6, _} =
		ct:get_config(test_dummy_ipv6_host),
	    {error,nxdomain} = inet:gethostbyaddr(DIPStr6),
	    {error,nxdomain} = inet:gethostbyaddr(DIP6),
	    ok
    end.

t_gethostbyname() -> required(v4).
%% Test the inet:gethostbyname/1 function.
t_gethostbyname(Config) when is_list(Config) ->
    ?TC_TRY(?FUNCTION_NAME, fun() -> do_gethostbyname(Config) end).

do_gethostbyname(Config) when is_list(Config) ->
    {Name,FullName,IPStr,IP,Aliases,IP_46_Str,_} =
	ct:get_config(test_host_ipv4_only),
    {ok,_} = inet:gethostbyname(IPStr),
    {ok,HEnt} = inet:gethostbyname(Name),
    {ok,HEnt} = inet:gethostbyname(list_to_atom(Name)),
    HEnt_ = HEnt#hostent{h_addrtype = inet,
			 h_length = 4,
			 h_addr_list = [IP]},

    HEnt_ = HEnt,
    check_elems([{HEnt#hostent.h_name,[Name,FullName]},
		 {HEnt#hostent.h_aliases,[[],Aliases,tl(Aliases)]}]),
    {ok,HEntF} = inet:gethostbyname(FullName),
    HEntF_ = HEntF#hostent{h_name = FullName,
			   h_addrtype = inet,
			   h_length = 4,
			   h_addr_list = [IP]},
    HEntF_ = HEntF,
    check_elems([{HEnt#hostent.h_aliases,[[],Aliases,tl(Aliases)]}]),
    %%
    FullNameU = toupper(FullName),
    {ok,HEntU} = inet:gethostbyname(FullNameU),
    FullNameU = toupper(HEntU#hostent.h_name),
    #hostent{
       h_addrtype = inet,
       h_length = 4,
       h_addr_list = [IP]} = HEntU,
    check_elems(
      [{[toupper(H) || H <- HEntU#hostent.h_aliases],
	[[],[toupper(A) || A <- Aliases]]}]),

    {DName, _DFullName, _DIPStr, _DIP, _, _, _} =
	ct:get_config(test_dummy_host),
    {error,nxdomain} = inet:gethostbyname(DName),
    {error,nxdomain} = inet:gethostbyname(IP_46_Str),
    ok.


t_gethostbyname_empty(Config) when is_list(Config) ->
    element(1, os:type()) =:= unix andalso
        begin
            {error,nxdomain} = inet:gethostbyname(""),
            {error,nxdomain} = inet:gethostbyname('')
        end,
    {error,nxdomain} = inet:gethostbyname("."),
    {error,nxdomain} = inet:gethostbyname('.'),
    ok.


t_gethostbyname_v6() -> required(v6).
%% Test the inet:gethostbyname/1 inet6 function.
t_gethostbyname_v6(Config) when is_list(Config) ->
    ?TC_TRY(?FUNCTION_NAME, fun() -> do_gethostbyname_v6(Config) end).

do_gethostbyname_v6(Config) when is_list(Config) ->
    {Name, FullName, IPStr, IP, Aliases} =
	ct:get_config(test_host_ipv6_only),

    case inet:gethostbyname(Name, inet6) of
	{ok,HEnt} ->
	    {ok,_} = inet:gethostbyname(IPStr, inet6),
	    {ok,HEnt} = inet:gethostbyname(list_to_atom(Name), inet6),
	    case HEnt#hostent.h_addr_list of
		[IP] -> % IPv6 address
		    #hostent{h_addrtype = inet6,
			     h_length = 16} = HEnt,
		    check_elems(
		      [{HEnt#hostent.h_name,[Name,FullName]},
		       {HEnt#hostent.h_aliases,[[],Aliases,tl(Aliases)]}]);
		[IP46] -> % IPv4 compatible address
		    {ok,HEnt4} = inet:gethostbyname(Name, inet),
		    #hostent{h_addrtype = inet,
			     h_length = 4,
			     h_addr_list = [IP4]} = HEnt4,
		    {ok,IP46} =
			inet_parse:ipv6_address(
			  "::ffff:" ++ inet:ntoa(IP4)),
		    check_elems(
		      [{HEnt#hostent.h_name,[Name,FullName]}])
	    end,

	    {ok,HEntF} = inet:gethostbyname(FullName, inet6),
	    case HEntF#hostent.h_addr_list of
		[IP] -> % IPv6 address
		    #hostent{h_name = FullName,
			     h_addrtype = inet6,
			     h_length = 16} = HEntF,
		    check_elems(
		      [{HEnt#hostent.h_aliases,[[],Aliases,tl(Aliases)]}]);
		[IP46F] -> % IPv4 compatible address
		    {ok,HEnt4F} = inet:gethostbyname(FullName, inet),
		    #hostent{h_addrtype = inet,
			     h_length = 4,
			     h_addr_list = [IP4F]} = HEnt4F,
		    {ok,IP46F} =
			inet_parse:ipv6_address(
			  "::ffff:" ++ inet:ntoa(IP4F)),
		    check_elems(
		      [{HEntF#hostent.h_name,[Name,FullName]}])
	    end;
	_ ->
	    {skip, "IPv6 is not supported on this host"}
    end.

check_elems([{Val,Tests} | Elems]) ->
    ?P("check_elems -> entry with"
       "~n   Val:   ~p"
       "~n   Tests: ~p", [Val, Tests]),
    check_elem(Val, Tests, Tests),
    check_elems(Elems);
check_elems([]) -> ok.

check_elem(Val, [Val|_], _) -> ok;
check_elem(Val, [_|Tests], Tests0) ->
    check_elem(Val, Tests, Tests0);
check_elem(Val, [], Tests0) ->
    ct:fail({no_match,Val,Tests0}).


t_getaddr() -> required(v4).
%% Test the inet:getaddr/2 function.
t_getaddr(Config) when is_list(Config) ->
    {Name,FullName,IPStr,IP,_,IP_46_Str,IP46} =
	ct:get_config(test_host_ipv4_only),
    {ok,IP} = inet:getaddr(list_to_atom(Name), inet),
    {ok,IP} = inet:getaddr(Name, inet),
    {ok,IP} = inet:getaddr(FullName, inet),
    {ok,IP} = inet:getaddr(IP, inet),
    {ok,IP} = inet:getaddr(IPStr, inet),
    {error,nxdomain} = inet:getaddr(IP_46_Str, inet),
    {error,eafnosupport} = inet:getaddr(IP46, inet),

    {DName, DFullName, DIPStr, DIP, _, _, _} = ct:get_config(test_dummy_host),
    {error,nxdomain} = inet:getaddr(DName, inet),
    {error,nxdomain} = inet:getaddr(DFullName, inet),
    {ok,DIP} = inet:getaddr(DIPStr, inet),
    {ok,DIP} = inet:getaddr(DIP, inet),
    ok.

t_getaddr_v6() -> required(v4) ++ required(v6).
%% Test the inet:getaddr/2 function.
t_getaddr_v6(Config) when is_list(Config) ->
    {Name,FullName,IPStr,IP,_} =
	ct:get_config(test_host_ipv6_only),

    case inet:getaddr(Name, inet6) of
	{ok,Addr} ->
	    IP = Addr,
	    {ok,IP} = inet:getaddr(toupper(Name), inet6),
	    {ok,IP} = inet:getaddr(list_to_atom(Name), inet6),
	    {ok,IP} = inet:getaddr(list_to_atom(toupper(Name)), inet6),
	    {ok,IP} = inet:getaddr(FullName, inet6),
	    {ok,IP} = inet:getaddr(toupper(FullName), inet6),
	    {ok,IP} = inet:getaddr(IP, inet6),
	    {ok,IP} = inet:getaddr(IPStr, inet6),
	    %%
	    {DName,DFullName,DIPStr,DIP,_} =
		ct:get_config(test_dummy_ipv6_host),
	    {error,nxdomain} = inet:getaddr(DName, inet6),
	    {error,nxdomain} = inet:getaddr(DFullName, inet6),
	    {ok,DIP} = inet:getaddr(DIPStr, inet6),
	    {ok,DIP} = inet:getaddr(DIP, inet6),
	    ok;
	_ ->
 	    {skip, "IPv6 is not supported on this host"}
    end.

ipv4_to_ipv6() -> required(v4).
%% Test if IPv4 address is converted to IPv6 address.
ipv4_to_ipv6(Config) when is_list(Config) ->
    %% Test what happens if an IPv4 address is looked up in an IPv6 context.
    %% If the native resolver succeeds to look it up, an IPv4 compatible
    %% address should be returned. If no IPv6 support on this host, an
    %% error should beturned.
    {_Name,_FullName,IPStr,_IP,Aliases,IP_46_Str,IP_46} =
	ct:get_config(test_host_ipv4_only),
    IP4to6Res =
	case inet:getaddr(IPStr, inet6) of
	    {ok,IP_46} ->
		io:format("IPv4->IPv6: success~n"),
		true;
	    E = {error,nxdomain} ->
		io:format("IPv4->IPv6: nxdomain~n"),
		E;
	    E = {error,eafnosupport} ->
		io:format("IPv6->IPv4: eafnosupport~n"),
		E;
	    Other ->
		ct:fail({ipv4_to_ipv6_lookup_failed,Other})
	end,
    case {IP4to6Res,inet:gethostbyname(IPStr, inet6)} of
	{true,{ok,HEnt}} ->
	    HEnt_ = HEnt#hostent{h_addrtype = inet6,
				 h_length = 16,
				 h_addr_list = [IP_46]},
	    HEnt_ = HEnt,
	    check_elems([{HEnt#hostent.h_name,[IP_46_Str,IPStr]},
			 {HEnt#hostent.h_aliases,[[],Aliases,tl(Aliases)]}]);
	{_,IP4to6Res} -> ok
    end,
    ok.


%% Test looking up hosts and addresses. Use 'ypcat hosts'
%% or the local equivalent to find all hosts.

host_and_addr() ->
    ?P("host_and_addr -> entry"),
    %% [{timetrap,{minutes,5}}].
    [{timetrap,{minutes,5}}|required(hosts)].

host_and_addr(Config) when is_list(Config) ->
<<<<<<< HEAD
    do_host_and_addr(get_hosts(Config)).

do_host_and_addr(Hosts) when is_list(Hosts) andalso (Hosts =/= []) ->
    lists:foreach(fun try_host/1, Hosts),
    ok;
do_host_and_addr(Hosts) ->
    exit({skip, {no_valid_hosts, Hosts}}).

=======
    ?P("host_and_addr -> entry with"
       "~n   Config: ~p", [Config]),

    Hosts = get_hosts(Config),

    ?P("host_and_addr -> try hosts: "
       "~n   ~p", [Hosts]),

    lists:foreach(fun try_host/1, Hosts),

    ?P("host_and_addr -> done"),

    ok.
>>>>>>> e113d738

try_host({IP0, Host}) ->
    ?P("try_host -> entry with"
       "~n   IP0:  ~p"
       "~n   Host: ~p", [IP0, Host]),

    {ok, IP} = inet:getaddr(IP0, inet),
    ?P("try_host -> IP: ~p", [IP]),

    IPs1 =
        case inet:gethostbyaddr(IP) of
            {ok, #hostent{h_name      = AHost,
                          h_addr_list = AAddrs} = AHE} ->
                ?P("try_host -> got hostent (by addr): "
                   "~n   AHost:  ~p"
                   "~n   AAddrs: ~p", [AHost, AAddrs]),
                case string:prefix(AHost, Host) of
                    nomatch ->
                        %% 'Host' is not a prefix of 'AHost'
                        %% Check if its the other way araound (just in case)
                        case string:prefix(Host, AHost) of
                            nomatch ->
                                ?P("[GHBA] Host entry for wrong host: "
                                   "~n   ~p"
                                   "~n   => SKIP", [AHE]),
                                exit({skip, {invalid_hostent, addr,
                                             AHost, Host}});
                            _ -> % Yes
				?P("'HHost' prefix of 'Host'"),
                                AAddrs
                        end;
                    _ -> % Yes
			?P("'Host' prefix of 'AHost'"),
                        AAddrs
                end;
            {error, AReason} ->
                ?P("Failed get hostent (by addr) for ~p: "
                   "~n   Reason: ~p"
                   "~n   => SKIP", [IP, AReason]),
                exit({skip, {failed_get_hostent, addr}})
        end,

    _IPs2 =
        case inet:gethostbyname(Host) of
            {ok, #hostent{h_name      = NHost,
                          h_addr_list = NAddrs} = NHE} ->
                ?P("try_host -> got hostent (by name): "
                   "~n   NHost:  ~p"
                   "~n   NAddrs: ~p", [NHost, NAddrs]),
                case string:prefix(NHost, Host) of
                    nomatch ->
                        %% 'Host' is not a prefix of 'NHost'
                        %% Check if its the other way araound (just in case)
                        case string:prefix(Host, NHost) of
                            nomatch ->
                                ?P("[GHBN] Host entry for wrong host: "
                                   "~n   ~p"
                                   "~n   => SKIP", [NHE]),
                                exit({skip, {invalid_hostent, name,
                                             NHost, Host}});
                            _ -> % Yes
				?P("'NHost' prefix of 'Host'"),
                                NAddrs
                        end;
                    _ -> % Yes
			?P("'Host' prefix of 'NHost'"),
                        NAddrs
                end;
            {error, NReason} ->
                ?P("Failed get hostent (by name) for ~p: "
                   "~n   Reason: ~p"
                   "~n   => SKIP", [Host, NReason]),
                exit({skip, {failed_get_hostent, name}})
        end,

    ?P("try_host -> verify IP: "
       "~n   IP:   ~p"
       "~n   IPs1: ~p", [IP, IPs1]),
    true = lists:member(IP, IPs1),
    
    ?P("try_host -> host '~s' (~s) done", [Host, IP0]),
    ok.

%% Get all hosts from the system using 'ypcat hosts' or the local
%% equvivalent.

get_hosts(_Config) ->
    Hosts = ct:get_config(test_hosts),
    %% Hosts = _
    case os:type() of
	{unix, _} ->
	    List = lists:map(fun(X) ->
				     atom_to_list(X)++" "
			     end, Hosts),
	    Cmd = "ypmatch "++List++" hosts.byname", 
	    HostFile = os:cmd(Cmd),
	    get_hosts(HostFile, [], [], []);
	_ -> 
	    ct:get_config(hardcoded_hosts)
    end.

get_ipv6_hosts(_Config) -> 
    case os:type() of
	{unix, _} ->
	    List = lists:map(fun(X) ->
				     atom_to_list(X)++" "
			     end, ct:get_config(ipv6_hosts)),
	    Cmd = "ypmatch "++List++" ipnodes.byname", 
	    HostFile = os:cmd(Cmd),
	    get_hosts(HostFile, [], [], []);
	_ -> 
	    ct:get_config(hardcoded_ipv6_hosts)
    end.

get_hosts([$\t|Rest], Cur, Ip, Result) when Ip /= [] ->
    get_hosts(Rest, Cur, Ip, Result);
get_hosts([$\t|Rest], Cur, _Ip, Result) ->
    get_hosts(Rest, [], lists:reverse(Cur), Result);
get_hosts([$\r|Rest], Cur, Ip, Result) ->
    get_hosts(Rest, Cur, Ip, Result);
get_hosts([$\n|Rest], Cur, Ip, Result) ->
    [First|_] = string:tokens(lists:reverse(Cur), " "),
    Ips = string:tokens(Ip, ","),
    Hosts = [{I, First} || I <- Ips],
    get_hosts(Rest, [], [], Hosts++Result);
get_hosts([C|Rest], Cur, Ip, Result) ->
    get_hosts(Rest, [C|Cur], Ip, Result);
get_hosts([], _, _, Result) ->
    Result.


parse_hosts(Config) when is_list(Config) ->
    DataDir = proplists:get_value(data_dir,Config),
    HostFile = filename:join(DataDir, "hosts"),
    inet_parse:hosts(HostFile),
    HostFileErr1 = filename:join(DataDir, "hosts_err1"),
    inet_parse:hosts(HostFileErr1),
    Resolv = filename:join(DataDir,"resolv.conf"),
    inet_parse:resolv(Resolv),
    ResolvErr1 = filename:join(DataDir,"resolv.conf.err1"),
    inet_parse:resolv(ResolvErr1).

parse_address(Config) when is_list(Config) ->
    V4Reversable =
	[{{0,0,0,0},"0.0.0.0"},
         {{1,2,3,4},"1.2.3.4"},
	 {{253,252,251,250},"253.252.251.250"},
	 {{1,2,255,254},"1.2.255.254"}],
    V6Reversable =
	[{{0,0,0,0,0,0,0,0},"::"},
	 {{0,0,0,0,0,0,0,1},"::1"},
	 {{0,0,0,0,0,0,0,2},"::0.0.0.2"},
	 {{15,0,0,0,0,0,0,2},"f::2"},
	 {{15,16#f11,0,0,0,0,256,2},"f:f11::100:2"},
	 {{16#700,0,0,0,0,0,0,0},"700::"},
	 {{0,0,0,0,0,0,2,1},"::0.2.0.1"},
	 {{0,0,0,0,0,3,2,1},"::3:2:1"},
	 {{0,0,0,0,4,3,2,1},"::4:3:2:1"},
	 {{0,0,0,5,4,3,2,1},"::5:4:3:2:1"},
	 {{0,0,6,5,4,3,2,1},"::6:5:4:3:2:1"},
	 {{0,7,6,5,4,3,2,1},"0:7:6:5:4:3:2:1"},
	 {{7,0,0,0,0,0,0,0},"7::"},
	 {{7,6,0,0,0,0,0,0},"7:6::"},
	 {{7,6,5,0,0,0,0,0},"7:6:5::"},
	 {{7,6,5,4,0,0,0,0},"7:6:5:4::"},
	 {{7,6,5,4,3,0,0,0},"7:6:5:4:3::"},
	 {{7,6,5,4,3,2,0,0},"7:6:5:4:3:2::"},
	 {{7,6,5,4,3,2,1,0},"7:6:5:4:3:2:1:0"},
	 {{0,0,6,5,4,3,0,0},"::6:5:4:3:0:0"},
	 {{0,0,6,5,4,0,0,0},"0:0:6:5:4::"},
	 {{8,0,0,5,4,0,0,1},"8::5:4:0:0:1"},
	 {{8,0,0,5,0,0,0,1},"8:0:0:5::1"},
	 {{0,7,6,5,4,3,2,0},"0:7:6:5:4:3:2:0"},
	 {{0,0,6,5,4,3,0,0},"::6:5:4:3:0:0"},
	 {{0,0,0,5,4,0,0,0},"::5:4:0:0:0"},
	 {{0,0,0,0,4,0,0,0},"::4:0:0:0"},
	 {{0,0,0,5,0,0,0,0},"0:0:0:5::"},
	 {{16#c11,16#c22,16#5c33,16#c440,16#55c0,16#c66c,16#77,16#88},
	  "c11:c22:5c33:c440:55c0:c66c:77:88"},
	 {{0,16#c22,16#5c33,16#c440,16#55c0,16#c66c,16#77,16#88},
	  "0:c22:5c33:c440:55c0:c66c:77:88"},
	 {{16#c11,0,16#5c33,16#c440,16#55c0,16#c66c,16#77,16#88},
	  "c11:0:5c33:c440:55c0:c66c:77:88"},
	 {{16#c11,16#c22,0,16#c440,16#55c0,16#c66c,16#77,16#88},
	  "c11:c22:0:c440:55c0:c66c:77:88"},
	 {{16#c11,16#c22,16#5c33,0,16#55c0,16#c66c,16#77,16#88},
	  "c11:c22:5c33:0:55c0:c66c:77:88"},
	 {{16#c11,16#c22,16#5c33,16#c440,0,16#c66c,16#77,16#88},
	  "c11:c22:5c33:c440:0:c66c:77:88"},
	 {{16#c11,16#c22,16#5c33,16#c440,16#55c0,0,16#77,16#88},
	  "c11:c22:5c33:c440:55c0:0:77:88"},
	 {{16#c11,16#c22,16#5c33,16#c440,16#55c0,16#c66c,0,16#88},
	  "c11:c22:5c33:c440:55c0:c66c:0:88"},
	 {{16#c11,16#c22,16#5c33,16#c440,16#55c0,16#c66c,16#77,0},
	  "c11:c22:5c33:c440:55c0:c66c:77:0"},
	 {{0,0,16#5c33,16#c440,16#55c0,16#c66c,16#77,16#88},
	  "::5c33:c440:55c0:c66c:77:88"},
	 {{16#c11,0,0,16#c440,16#55c0,16#c66c,16#77,16#88},
	  "c11::c440:55c0:c66c:77:88"},
	 {{16#c11,16#c22,0,0,16#55c0,16#c66c,16#77,16#88},
	  "c11:c22::55c0:c66c:77:88"},
	 {{16#c11,16#c22,16#5c33,0,0,16#c66c,16#77,16#88},
	  "c11:c22:5c33::c66c:77:88"},
	 {{16#c11,16#c22,16#5c33,16#c440,0,0,16#77,16#88},
	  "c11:c22:5c33:c440::77:88"},
	 {{16#c11,16#c22,16#5c33,16#c440,16#55c0,0,0,16#88},
	  "c11:c22:5c33:c440:55c0::88"},
	 {{16#c11,16#c22,16#5c33,16#c440,16#55c0,16#c66c,0,0},
	  "c11:c22:5c33:c440:55c0:c66c::"},
	 {{0,0,0,16#c440,16#55c0,16#c66c,16#77,16#88},
	  "::c440:55c0:c66c:77:88"},
	 {{16#c11,0,0,0,16#55c0,16#c66c,16#77,16#88},
	  "c11::55c0:c66c:77:88"},
	 {{16#c11,16#c22,0,0,0,16#c66c,16#77,16#88},
	  "c11:c22::c66c:77:88"},
	 {{16#c11,16#c22,16#5c33,0,0,0,16#77,16#88},
	  "c11:c22:5c33::77:88"},
	 {{16#c11,16#c22,16#5c33,16#c440,0,0,0,16#88},
	  "c11:c22:5c33:c440::88"},
	 {{16#c11,16#c22,16#5c33,16#c440,16#55c0,0,0,0},
	  "c11:c22:5c33:c440:55c0::"},
	 {{0,0,0,0,16#55c0,16#c66c,16#77,16#88},
	  "::55c0:c66c:77:88"},
	 {{16#c11,0,0,0,0,16#c66c,16#77,16#88},
	  "c11::c66c:77:88"},
	 {{16#c11,16#c22,0,0,0,0,16#77,16#88},
	  "c11:c22::77:88"},
	 {{16#c11,16#c22,16#5c33,0,0,0,0,16#88},
	  "c11:c22:5c33::88"},
	 {{16#c11,16#c22,16#5c33,16#c440,0,0,0,0},
	  "c11:c22:5c33:c440::"},
	 {{0,0,0,0,0,16#c66c,16#77,16#88},
	  "::c66c:77:88"},
	 {{16#c11,0,0,0,0,0,16#77,16#88},
	  "c11::77:88"},
	 {{16#c11,16#c22,0,0,0,0,0,16#88},
	  "c11:c22::88"},
	 {{16#c11,16#c22,16#5c33,0,0,0,0,0},
	  "c11:c22:5c33::"},
	 {{0,0,0,0,0,65535,258,65534},"::ffff:1.2.255.254"},
         {{16#fe80,12345,0,0,0,0,0,16#12},"fe80::12%012345"},
	 {{16#ffff,16#ffff,16#ffff,16#ffff,16#ffff,16#ffff,16#ffff,16#ffff},
	  "ffff:ffff:ffff:ffff:ffff:ffff:ffff:ffff"}
         |[{list_to_tuple(P++[(D1 bsl 8) bor D2,(D3 bsl 8) bor D4]),
            Q++S}
           || {{D1,D2,D3,D4},S} <-
                  tl(V4Reversable),
              {P,Q} <-
                  [{[0,0,0,0,0,16#ffff],"::ffff:"},
                   {[0,0,0,0,0,0],"::"}]]],
    V4Sloppy =
	[{{10,1,16#98,16#76},"10.0x019876"},
	 {{8#12,1,8#130,8#321},"012.01.054321"},
	 {{252,253,254,255},"252.253.254.0377"},
	 {{252,253,254,255},"0Xfc.000000000375.0x0000fe.255"},
	 {{252,253,254,255},"252.253.65279"},
	 {{252,253,254,255},"252.0xFD.0177377"},
	 {{252,253,254,255},"252.16645887"},
	 {{252,253,254,255},"00374.0XFDFEFF"},
	 {{252,253,254,255},"4244504319"},
	 {{252,253,254,255},"0xfcfdfeff"},
	 {{252,253,254,255},"00000000000037477377377"},
	 {{16#12,16#34,16#56,16#78},"0x12345678"},
	 {{16#12,16#34,16#56,16#78},"0x12.0x345678"},
	 {{16#12,16#34,16#56,16#78},"0x12.0X34.0x5678"},
	 {{16#12,16#34,16#56,16#78},"0x12.0X34.0x56.0X78"},
	 {{0,0,0,0},"0"},
	 {{0,0,0,0},"00"},
	 {{0,0,0,0},"0.0"},
	 {{0,0,0,0},"00.00.00"},
	 {{0,0,0,0},"0.00.0.0"},
	 {{0,0,0,0},"0.0.000000000000.0"}],
    V6Sloppy =
        [{{16#a,16#b,16#c,16#0,16#0,16#d,16#e,16#f},"A:B:C::d:e:f"},
         {{16#fe80,0,0,0,0,0,0,16#12},"fe80::12%XXXXXXX"}]
        ++
        [{{P,0,0,0,0,D2,(D1 bsl 8) bor D2,(D3 bsl 8) bor D4},
          Q++erlang:integer_to_list(D2, 16)++":"++S}
         || {{D1,D2,D3,D4},S} <- V4Reversable,
            {P,Q} <-
                [{16#2001,"2001::"},{16#177,"177::"},{16#ff0,"Ff0::"}]],
    V4Err =
	["0.256.0.1",
	 "1.2.3.4.5",
	 "256.255.65535",
	 "4294967296",
	 "0x100000000",
	 "040000000000",
	 "1.2.3.-4",
	 "1.2.-3.4",
	 "1.-2.3.4",
	 "-1.2.3.4",
	 "10.",
	 "172.16.",
	 "198.168.0.",
	 "127.0.0.1."],
    V6Err =
	[":::",
	 "f:::2",
	 "::-1",
	 "::g",
	 "f:f11::10100:2",
	 "f:f11::01100:2",
	 "::17000",
	 "::01700",
	 "10000::",
	 "01000::",
	 "::8:7:6:5:4:3:2:1",
	 "8:7:6:5:4:3:2:1::",
	 "8:7:6:5:4::3:2:1",
	 "::1.2.3.4.5",
	 "::1.2.3.04",
	 "::1.256.3.4",
	 "::-5.4.3.2",
	 "::5.-4.3.2",
	 "::5.4.-3.2",
	 "::5.4.3.-2",
	 "::FFFF:1.2.3.4.5",
	 "::10.",
	 "::FFFF:172.16.",
	 "fe80::198.168.0.",
	 "fec0::fFfF:127.0.0.1."],
    t_parse_address
      (parse_ipv6_address,
       false,
       V6Reversable++V6Sloppy++V6Err++V4Err),
    t_parse_address
      (parse_ipv6strict_address,
       true,
       V6Reversable++V6Err++V4Err),
    t_parse_address
      (parse_ipv4_address,
       false,
       V4Reversable++V4Sloppy++V4Err++V6Err++[S || {_,S} <- V6Reversable]),
    t_parse_address
      (parse_ipv4strict_address,
       true,
       V4Reversable++V4Err++V6Err++[S || {_,S} <- V4Sloppy++V6Reversable]).

t_parse_address(Func, _Reversable, []) ->
    io:format("~p done.~n", [Func]),
    ok;
t_parse_address(Func, Reversible, [{Addr,String}|L]) ->
    io:format("~p = ~p.~n", [Addr,String]),
    {ok,Addr} = inet:Func(String),
    case Reversible of
        true ->String = inet:ntoa(Addr);
        false -> ok
    end,
    t_parse_address(Func, Reversible, L);
t_parse_address(Func, Reversible, [String|L]) ->
    io:format("~p.~n", [String]),
    {error,einval} = inet:Func(String),
    t_parse_address(Func, Reversible, L).

parse_strict_address(Config) when is_list(Config) ->
    {ok, {127,0,0,1}} =
	inet:parse_strict_address("127.0.0.1"),
    {ok, {3089,3106,23603,50240,21952,50796,119,136}} =
	inet:parse_strict_address("c11:0c22:5c33:c440:55c0:c66c:77:0088"),
    {ok, {3089,3106,23603,50240,0,0,119,136}} =
	inet:parse_strict_address("c11:0c22:5c33:c440::077:0088").

is_ip_address(Config) when is_list(Config) ->
    IPv4Addresses = [
        {0, 0, 0, 0},
        {255, 255, 255, 255}
    ],
    IPv6Addresses = [
        {0, 0, 0, 0, 0, 0, 0, 0},
        {16#ffff, 16#ffff, 16#ffff, 16#ffff, 16#ffff, 16#ffff, 16#ffff, 16#ffff}
    ],
    NonIPAddresses = [
        foo,
        "0.0.0.0",
        {},
        {0},
        {0, 0},
        {0, 0, 0},
        {0, 0, 0, 0, 0},
        {0, 0, 0, 0, 0, 0},
        {0, 0, 0, 0, 0, 0, 0},
        {0, 0, 0, 0, 0, 0, 0, 0, 0},
        {0, 0, 0, foo},
        {0, 0, 0, 0, 0, 0, 0, foo},
        {0, 0, 0, 256},
        {0, 0, 256, 0},
        {0, 256, 0, 0},
        {256, 0, 0, 0},
        {0, 0, 0, 0, 0, 0, 0, 16#10000},
        {0, 0, 0, 0, 0, 0, 16#10000, 0},
        {0, 0, 0, 0, 0, 16#10000, 0, 0},
        {0, 0, 0, 0, 16#10000, 0, 0, 0},
        {0, 0, 0, 16#10000, 0, 0, 0, 0},
        {0, 0, 16#10000, 0, 0, 0, 0, 0},
        {0, 16#10000, 0, 0, 0, 0, 0, 0},
        {16#10000, 0, 0, 0, 0, 0, 0, 0},
        {0, 0, 0, -1},
        {0, 0, -1, 0},
        {0, -1, 0, 0},
        {-1, 0, 0, 0},
        {0, 0, 0, 0, 0, 0, 0, -1},
        {0, 0, 0, 0, 0, 0, -1, 0},
        {0, 0, 0, 0, 0, -1, 0, 0},
        {0, 0, 0, 0, -1, 0, 0, 0},
        {0, 0, 0, -1, 0, 0, 0, 0},
        {0, 0, -1, 0, 0, 0, 0, 0},
        {0, -1, 0, 0, 0, 0, 0, 0},
        {-1, 0, 0, 0, 0, 0, 0, 0}
    ],

    true = lists:all(fun inet:is_ipv4_address/1, IPv4Addresses),
    false = lists:any(fun inet:is_ipv4_address/1, IPv6Addresses ++ NonIPAddresses),

    true = lists:all(fun inet:is_ipv6_address/1, IPv6Addresses),
    false = lists:any(fun inet:is_ipv6_address/1, IPv4Addresses ++ NonIPAddresses),

    true = lists:all(fun inet:is_ip_address/1, IPv6Addresses ++ IPv4Addresses),
    false = lists:any(fun inet:is_ip_address/1, NonIPAddresses).

ipv4_mapped_ipv6_address(Config) when is_list(Config) ->
    {D1,D2,D3,D4} = IPv4Address =
        {rand:uniform(256) - 1,
         rand:uniform(256) - 1,
         rand:uniform(256) - 1,
         rand:uniform(256) - 1},
    E7 = (D1 bsl 8) bor D2,
    E8 = (D3 bsl 8) bor D4,
    io:format("IPv4Address: ~p.~n", [IPv4Address]),
    {0,0,0,0,0,65535,E7,E8} = inet:ipv4_mapped_ipv6_address(IPv4Address),
    IPv6Address =
        {rand:uniform(65536) - 1,
         rand:uniform(65536) - 1,
         rand:uniform(65536) - 1,
         rand:uniform(65536) - 1,
         rand:uniform(65536) - 1,
         rand:uniform(65536) - 1, E7, E8},
    IPv4Address = inet:ipv4_mapped_ipv6_address(IPv6Address),
    ok.


ntoa(Config) when is_list(Config) ->
    M8 = 1 bsl 8,
    M16 = 1 bsl 16,
    V4Xs = rand_tuple(4, M8),
    V6Xs = rand_tuple(4, M16),
    ntoa(
      [{A, B, C, D} ||
          A <- [0, element(1, V4Xs), M8-1, -1, 256],
          B <- [0, element(2, V4Xs), M8-1, -1, 256],
          C <- [0, element(3, V4Xs), M8-1, -1, 256],
          D <- [0, element(4, V4Xs), M8-1, -1, 256]], M8-1),
    ntoa(
      [{E, F, G, H, G, G, E, F} ||
          E <- [0, element(1, V6Xs), M16-1, -1, M16],
          F <- [0, element(2, V6Xs), M16-1, -1, M16],
          G <- [0, element(3, V6Xs), M16-1, -1, M16],
          H <- [0, element(4, V6Xs), M16-1, -1, M16]], M16-1).

ntoa([A | As], Max) ->
    case
        lists:all(
          fun (X) when 0 =< X, X =< Max -> true;
              (_) -> false
          end, tuple_to_list(A))
    of
        true ->
            S = inet:ntoa(A),
            {ok, A} = inet:parse_address(S);
        false ->
            {error, einval} = inet:ntoa(A)
    end,
    ntoa(As, Max);
ntoa([], _Max) ->
    ok.

rand_tuple(N, M) ->
    rand_tuple(N, M, []).
%%
rand_tuple(0, _M, Acc) ->
    list_to_tuple(Acc);
rand_tuple(N, M, Acc) ->
    rand_tuple(N - 1, M, [rand:uniform(M) - 1 | Acc]).


t_gethostnative(Config) when is_list(Config) ->
    %% this will result in 26 bytes sent which causes problem in Windows
    %% if the port-program has not assured stdin to be read in BINARY mode
    %% OTP-2555
    case inet_gethost_native:gethostbyname(
	   "a23456789012345678901234") of
	{error,notfound} ->
	    ok;
	{error,no_data} ->
	    ok;
	{error,try_again} ->
	    ok
    end.

%% Check that the emulator survives crashes in gethost_native.
gethostnative_parallell(Config) when is_list(Config) ->
    {ok,Hostname} = inet:gethostname(),
    {ok,_} = inet:gethostbyname(Hostname),
    case whereis(inet_gethost_native) of
	Pid when is_pid(Pid) ->
	    do_gethostnative_parallell();
	_ ->
	    {skipped, "Not running native gethostbyname"}
    end.

do_gethostnative_parallell() ->
    {ok,Peer,Node} = ?CT_PEER(),
    ok = rpc:call(Node, ?MODULE, parallell_gethost, []),
    receive after 10000 -> ok end,
    pong = net_adm:ping(Node),
    peer:stop(Peer),
    ok.

parallell_gethost() ->
    {ok,Hostname} = inet:gethostname(),
    process_flag(trap_exit,true),
    parallell_gethost_loop(10, Hostname).

parallell_gethost_loop(0, _) -> ok;
parallell_gethost_loop(N, Hostname) ->
    case whereis(inet_gethost_native) of
	Pid when is_pid(Pid) ->
	    true = exit(Pid,kill);
	_ ->
	    ok
    end,

    L = spawn_gethosters(Hostname, 10),
    release_gethosters(L),
    collect_gethosters(10),
    parallell_gethost_loop(N-1, Hostname).

spawn_gethosters(_, 0) ->
    [];
spawn_gethosters(Hostname, N) ->
    Collector = self(),
    [spawn(fun() ->
		   receive 
		       go ->
			   case (catch inet:gethostbyname(Hostname)) of
			       {ok,_} ->
				   Collector ! ok;
			       Else ->
				   Collector ! {error,Else}
			   end
		   end 
	   end) | 
     spawn_gethosters(Hostname, N-1)].

release_gethosters([]) ->
    ok;
release_gethosters([H|T]) ->
    H ! go,
    release_gethosters(T).

collect_gethosters(0) ->
    ok;
collect_gethosters(N) ->
    receive
	ok ->
	    collect_gethosters(N-1);
	Else ->
	    {failed, {unexpected, Else}}
    after 2000 ->
	    {failed, {missing, N}}
    end.

kill_gethost() ->
    kill_gethost(20).

kill_gethost(0) ->
    ok;
kill_gethost(N) ->
    put(kill_gethost_n,N),
    Pid = wait_for_gethost(10),
    true = exit(Pid,kill),
    wait_for_dead_gethost(10),
    kill_gethost(N-1).

wait_for_dead_gethost(0) ->
    exit({not_dead,inet_gethost_native});
wait_for_dead_gethost(N) ->
    case whereis(inet_gethost_native) of
	Pid when is_pid(Pid) ->
	    receive after 1000 ->
			    ok
		    end,
	    wait_for_dead_gethost(N-1);
	undefined ->
	    ok
    end.

wait_for_gethost(0) ->
    exit(gethost_not_found);
wait_for_gethost(N) ->
    {ok,Hostname} = inet:gethostname(),
    case (catch inet:gethostbyname(Hostname)) of
	{ok,_} ->
	    ok;
	Otherwise ->
	    %% This is what I call an exit tuple :)
	    exit({inet,gethostbyname, returned, Otherwise, 'when',
		  'N','=',N,'and','hostname','=',Hostname,'and',
		  kill_gethost_n,'=',get(kill_gethost_n)})
    end,
    case whereis(inet_gethost_native) of
	Pid when is_pid(Pid) ->
	    Pid;
	_ ->
	    receive
	    after 1000 ->
		    ok
	    end,
	    wait_for_gethost(N-1)
    end.

%% Check that the resolver handles a CNAME loop.
cname_loop(Config) when is_list(Config) ->
    %% getbyname (hostent_by_domain)
    ok = inet_db:add_rr("mydomain.com", in, ?S_CNAME, ttl, "mydomain.com"),
    {error,nxdomain} = inet_db:getbyname("mydomain.com", ?S_A),
    ok = inet_db:del_rr("mydomain.com", in, ?S_CNAME, "mydomain.com"),
    %% res_hostent_by_domain
    RR = #dns_rr{domain = "mydomain.com",
		 class = in,
		 type = ?S_CNAME,
		 data = "mydomain.com"},
    Rec = #dns_rec{anlist = [RR]},
    {error,nxdomain} = inet_db:res_hostent_by_domain("mydomain.com", ?S_A, Rec),
    ok.


%% Test that hosts file gets reloaded correctly in case when it
% was missing during initial startup
missing_hosts_reload(Config) when is_list(Config) ->
    RootDir = proplists:get_value(priv_dir,Config),
    HostsFile = filename:join(RootDir, atom_to_list(?MODULE) ++ ".hosts"),
    InetRc = filename:join(RootDir, "inetrc"),
    ok = file:write_file(InetRc, "{hosts_file, \"" ++ HostsFile ++ "\"}.\n"),
    {error, enoent} = file:read_file_info(HostsFile),
    % start a node
    {ok, Peer, TestNode} = ?CT_PEER(["-kernel", "inetrc", "\"" ++ InetRc ++ "\""]),
    % ensure it has our RC
    Rc = rpc:call(TestNode, inet_db, get_rc, []),
    {hosts_file, HostsFile} = lists:keyfind(hosts_file, 1, Rc),
    % ensure it does not resolve
    {error, nxdomain} = rpc:call(TestNode, inet_hosts, gethostbyname, ["somehost"]),
    % write hosts file
    ok = file:write_file(HostsFile, "1.2.3.4 somehost"),
    % wait for cached timestamp to expire
    timer:sleep(?RES_FILE_UPDATE_TM * 1000 + 100),
    % ensure it DOES resolve
    {ok,{hostent,"somehost",[],inet,4,[{1,2,3,4}]}} =
        rpc:call(TestNode, inet_hosts, gethostbyname, ["somehost"]),
    % cleanup
    peer:stop(Peer).


%% The /etc/hosts file format and limitations is quite undocumented.
%%
%% Our implementation of the hosts file resolver tries to
%% do the right thing.  Here is an attempt to define "the right thing",
%% and this test case tries to check most of these rules:
%%
%% * A hosts file consists of entries with one IP address,
%%   and a list of host names.  The IP address is IPv4 or IPv6.
%%   The first host name is the primary host name
%%   and the others are aliases.
%%
%% * A lookup for an IP address should return one #hostent{} record
%%   with the one IP address from the query, and the host names
%%   from all entries with the same IP address concatenated.
%%   The first host name from the first hosts file entry
%%   with the requested IP address will be the primary host name
%%   and all others are aliases.  All host names are returned
%%   as in the hosts file entries i.e character case is preserved.
%%
%% * A lookup for a host name is character case insensitive.
%%
%% * A lookup for a host name should return one #hostent{} record
%%   with the host name list from the first hosts file entry
%%   with an IP address of the requested address family
%%   that has a matching host name, as it is in the hosts file
%%   i.e character case is preserved.  The IP addresses in the
%%   returned #hostent{} record should be the first from the
%%   same matching hosts file entry, followed by all others
%%   for which there is a matching host name and address family.
%%   There should be no duplicates among the returned IP addresses.
%%
%% * These rules are of the opinion that if duplicate host names
%%   with the same character casing occurs for the same IP
%%   address, it is a configuration error, so it is not tested for
%%   and there is no preferred behaviour.
hosts_file_quirks(Config) when is_list(Config) ->
    Records = [R1, R2, R3, R4, R5] =
        [#hostent{
            h_name = h_ex(Name),
            h_aliases = [h_ex(Alias) || Alias <- Aliases],
            h_addrtype = Fam,
            h_length =
                case Fam of
                    inet -> 4;
                    inet6 -> 16
                end,
            h_addr_list =
                [case Fam of
                     inet -> inet_ex(N);
                     inet6 -> inet6_ex(N)
                 end]}
         || {{Fam,N}, Name, Aliases} <-
                [{{inet,1}, "a", ["B"]},
                 {{inet,2}, "D", []},
                 {{inet6,3}, "A", ["c"]},
                 {{inet,1}, "c", []},
                 {{inet,5}, "A", []}]],
    true = R1#hostent.h_addr_list =:= R4#hostent.h_addr_list,
    R14 =
        R1#hostent{
          h_aliases =
              R1#hostent.h_aliases ++
              [R4#hostent.h_name | R4#hostent.h_aliases]},
    R145 =
        R14#hostent{
          h_addr_list =
              R1#hostent.h_addr_list ++ R5#hostent.h_addr_list},
    %%
    RootDir = proplists:get_value(priv_dir,Config),
    HostsFile = filename:join(RootDir, atom_to_list(?MODULE) ++ "-quirks.hosts"),
    InetRc = filename:join(RootDir, "quirks.inetrc"),
    ok = file:write_file(HostsFile, hostents_to_list(Records)),
    ok = file:write_file(InetRc, "{hosts_file, \"" ++ HostsFile ++ "\"}.\n"),
    %%
    %% start a node
    {ok, Peer, TestNode} = ?CT_PEER(["-kernel", "inetrc", "\"" ++ InetRc ++ "\""]),
    %% ensure it has our RC
    Rc = rpc:call(TestNode, inet_db, get_rc, []),
    {hosts_file, HostsFile} = lists:keyfind(hosts_file, 1, Rc),
    false = lists:keyfind(host, 1, Rc),
    %%
    %% check entries
    io:format("Check hosts file contents~n", []),
    V1 =
      [{R14, inet_ex(1)},
       {R2, inet_ex(2)},
       {R3, inet6_ex(3)},
       {R5, inet_ex(5)},
       {R145, h_ex("a"), inet},
       {R14, h_ex("b"), inet},
       {R14, h_ex("c"), inet},
       {R2, h_ex("d"), inet},
       {R3, h_ex("a"), inet6},
       {R3, h_ex("c"), inet6}
      ],
    hosts_file_quirks_verify(TestNode, V1),
    %%
    %% test add and del
    A1 = inet_ex(1),
    Hs1 = [h_ex("a"), h_ex("B")],
    ok = rpc:call(TestNode, inet_db, add_host, [A1, Hs1]),
    io:format("Check after add host~n", []),
    hosts_file_quirks_verify(
      TestNode,
      [{R1, A1},
       {R2, inet_ex(2)},
       {R3, inet6_ex(3)},
       {R5, inet_ex(5)},
       {R1, h_ex("a"), inet},
       {R1, h_ex("b"), inet},
       {R14, h_ex("c"), inet},
       {R2, h_ex("d"), inet},
       {R3, h_ex("a"), inet6},
       {R3, h_ex("c"), inet6}
      ]),
    {host, A1, Hs1} =
        lists:keyfind(host, 1, rpc:call(TestNode, inet_db, get_rc, [])),
    ok = rpc:call(TestNode, inet_db, del_host, [inet_ex(1)]),
    io:format("Check after del host~n", []),
    hosts_file_quirks_verify(TestNode, V1),
    %%
    %% cleanup
    peer:stop(Peer).

hosts_file_quirks_verify(_TestNode, Vs) ->
    hosts_file_quirks_verify(_TestNode, Vs, true).
%%
hosts_file_quirks_verify(_TestNode, [], Ok) ->
    case Ok of
        true -> ok;
        false -> error(verify_failed)
    end;
hosts_file_quirks_verify(TestNode, [V | Vs], Ok) ->
    case
        case V of
            {R, Addr} ->
                {R, rpc:call(TestNode, inet_hosts, gethostbyaddr, [Addr])};
            {R, Host, Fam} ->
                {R, rpc:call(TestNode, inet_hosts, gethostbyname, [Host, Fam])}
        end
    of
        {nxdomain, {error, nxdomain}} ->
            hosts_file_quirks_verify(TestNode, Vs, Ok);
        {_R_1, {error, nxdomain}} ->
            io:format("Verify failed ~p: nxdomain~n", [V]),
            hosts_file_quirks_verify(TestNode, Vs, false);
        {R_1, {ok, R_1}} ->
            hosts_file_quirks_verify(TestNode, Vs, Ok);
        {_R_1, {ok, R_2}} ->
            io:format("Verify failed ~p: ~p~n", [V, R_2]),
            hosts_file_quirks_verify(TestNode, Vs, false)
    end.

%% Expand entry
h_ex(H) -> H ++ ".example.com".
inet_ex(N) -> {127,17,17,N}.
inet6_ex(N) -> {0,0,0,0,17,17,17,N}.

hostents_to_list([]) -> [];
hostents_to_list([R | Rs]) ->
    #hostent{
       h_name = Name,
       h_aliases = Aliases,
       h_addr_list = [IP]} = R,
    [inet:ntoa(IP), $\t,
     lists:join($\s, [Name | Aliases]), $\r, $\n
     | hostents_to_list(Rs)].


%% These must be run in the whole suite since they need
%% the host list and require inet_gethost_native to be started.
%%
-record(gethostnative_control, {control_seq,
				control_interval = 100,
				lookup_delay     = 10,
				lookup_count     = 300,
				lookup_processes = 20}).

gethostnative_soft_restart() -> required(hosts).

%% Check that no name lookups fails during soft restart
%% of inet_gethost_native.
gethostnative_soft_restart(Config) when is_list(Config) ->
    Opts  = gethostnative_adjusted_opts(Config,
                                        [soft_restart]),
    gethostnative_control(Config, Opts).

gethostnative_debug_level() -> required(hosts).

%% Check that no name lookups fails during debug level change
%% of inet_gethost_native.
gethostnative_debug_level(Config) when is_list(Config) ->
    Opts  = gethostnative_adjusted_opts(Config,
                                        [{debug_level, 1},
                                         {debug_level, 0}]),
    gethostnative_control(Config, Opts).

gethostnative_adjusted_opts(Config, CtrlSeq) ->
    Factor = ?config(kernel_factor, Config),
    gethostnative_adjusted_opts2(Factor, CtrlSeq).

gethostnative_adjusted_opts2(1, CtrlSeq) ->
    #gethostnative_control{control_seq = CtrlSeq};
gethostnative_adjusted_opts2(F, CtrlSeq) ->
    Opts = #gethostnative_control{control_seq = CtrlSeq},
    gethostnative_adjusted_opts3(F, Opts).

gethostnative_adjusted_opts3(
  F,
  #gethostnative_control{lookup_count     = Cnt,
                         lookup_processes = NProc} = Opts) ->
    Adjust = fun(X) ->
                     if
                         F > 10 ->
                             X div 4;
                         F > 5 ->
                             X div 3;
                         F > 2 -> 
                             (2 * X) div 3;
                         true ->
                             X
                     end
             end,
    Opts#gethostnative_control{lookup_count     = Adjust(Cnt),
                               lookup_processes = Adjust(NProc)}.


gethostnative_control(Config, Opts) ->
    case inet_db:res_option(lookup) of
	[native] ->
	    case whereis(inet_gethost_native) of
		Pid when is_pid(Pid) ->
		    gethostnative_control_1(Config, Opts);
		_ ->
		    {skipped, "Not running native gethostbyname"}
	    end;
	_ ->
	    {skipped, "Native not only lookup method"}
    end.

gethostnative_control_1(
  Config,
  #gethostnative_control{control_seq      = Seq,
                         control_interval = Interval,
                         lookup_delay     = Delay,
                         lookup_count     = Cnt,
                         lookup_processes = N}) ->
    ?P("gethostnative control -> begin with"
       "~n      Ctrl Seq:      ~p"
       "~n      Ctrl interval: ~p"
       "~n      Lookup delay:  ~p"
       "~n      Lookup count:  ~p"
       "~n      Lookup procs:  ~p", [Seq, Interval, Delay, Cnt, N]),
    {ok, Hostname} = inet:gethostname(),
    {ok, _}        = inet:gethostbyname(Hostname),
    Hosts          =
        [Hostname|[H || {_,H} <- get_hosts(Config)]
         ++[H++D || H <- ["www.","www1.","www2.",""],
        	    D <- ["erlang.org","erlang.se"]]
         ++[H++"cslab.ericsson.net" || H <- ["morgoth.","hades.","styx."]]],
    ?P("ctrl-1: Hosts: "
       "~n   ~p", [Hosts]),
    %% Spawn some processes to do parallel lookups while
    %% I repeatedly do inet_gethost_native:control/1.
    TrapExit = process_flag(trap_exit, true),
    gethostnative_control_2([undefined], Interval, Delay, Cnt, N, Hosts),
    erlang:display(first_intermission),
    ?P("ctrl-1: First intermission: "
       "~n   Now starting control sequence ~p", [Seq]),
    gethostnative_control_2(Seq, Interval, Delay, Cnt, N, Hosts),
    erlang:display(second_intermission),
    ?P("ctrl-1: Second intermission: "
       "~n   Now stopping control sequence ~p", [Seq]),
    gethostnative_control_2([undefined], Interval, Delay, Cnt, N, Hosts),
    true = process_flag(trap_exit, TrapExit),
    ?P("control-1: done"),
    ok.

gethostnative_control_2(Seq, Interval, Delay, Cnt, N, Hosts) ->
    Tag       = make_ref(),
    Parent    = self(),
    Lookup    = fun() ->
                        ?P("lookuper starting"),
                        lookup_loop(Hosts, Delay, Tag, Parent, Cnt, Hosts) 
                end,
    Lookupers = [spawn_link(Lookup) || _ <- lists:seq(1, N)],
    control_loop(Seq, Interval, Tag, Lookupers, Seq),
    gethostnative_control_3(Tag, ok).

gethostnative_control_3(Tag, Reason) ->
    receive
	{Tag, Lookuper, Error} ->
            ?P("control-3: received lookup error from ~p: ~p",
               [Lookuper, Error]),
	    gethostnative_control_3(Tag, Error)
    after 0 ->
            ?P("control-3: no (more) lookup errors"),
	    Reason
    end.

control_loop([], _Interval, _Tag, [], _Seq) ->
    ok;
control_loop([], Interval, Tag, Lookupers, Seq) ->
    control_loop(Seq, Interval, Tag, Lookupers, Seq);
control_loop([Op|Ops], Interval, Tag, Lookupers, Seq) ->
    control_loop(Ops, Interval, Tag, 
		 control_loop_1(Op, Interval, Tag, Lookupers),
		 Seq).

control_loop_1(Op, Interval, Tag, Lookupers) ->
    ?P("ctrl-loop-1: await lookuper exit"),
    receive
        {'EXIT', _Pid, {timetrap_timeout, _, _}} ->
            ?P("ctrl-loop-1: "
               "timetrap timeout while ~w lookupers remaining: "
               "~n   Op:       ~p"
               "~n   Interval: ~p"
               "~n   Tag:      ~p",
               [length(Lookupers), Op, Interval, Tag]),
            if
                (Op =/= undefined) ->
                    exit({timetrap, {Op, Tag, length(Lookupers)}});
                true ->
                    exit({timetrap, {Tag, length(Lookupers)}})
            end;

	{'EXIT', Pid, Reason} ->
	    case Reason of
		Tag -> % Done
                    ?P("ctrl-loop-1: "
                       "received expected exit from lookuper ~p", [Pid]),
		    control_loop_1
		      (Op, Interval, Tag,
		       lists:delete(Pid, Lookupers));
		_ ->
                    ?P("ctrl-loop-1: "
                       "received unexpected exit from ~p: "
                       "~n   ~p", [Pid, Reason]),
		    ct:fail(?F("Unexpected exit from ~p", [Pid]))
	    end

    after Interval ->
            ?P("ctrl-loop-1: "
               "timeout => (maybe) attempt control ~p when"
               "~n   Lookupers: ~p", [Op, Lookupers]),
	    if Op =/= undefined ->
		    ok = inet_gethost_native:control(Op);
	       true ->
		    ok
	    end,
	    Lookupers
    end.

lookup_loop(_, _Delay, Tag, _Parent,  0, _Hosts) ->
    ?P("lookup-loop: done with ~p", [Tag]),
    exit(Tag);
lookup_loop([], Delay, Tag, Parent, Cnt, Hosts) ->
    ?P("lookup-loop: begin lookup (~p) again when count = ~p", [Tag, Cnt]),
    lookup_loop(Hosts, Delay, Tag, Parent, Cnt, Hosts);
lookup_loop([H|Hs], Delay, Tag, Parent, Cnt, Hosts) ->
    ?P("lookup-loop: try lookup (~p, ~p) ~p", [Tag, Cnt, H]),
    case inet:gethostbyname(H) of
	{ok, _Hent} ->
            ?P("lookup-loop: lookup => found"),
            ok;
	{error, nxdomain} ->
            ?P("lookup-loop: lookup => nxdomain"),
            ok;
	Error ->
	    ?P("loopkup-loop: lookup => error for ~p: ~p", [H, Error]),
	    Parent ! {Tag, self(), Error}
    end,
    receive
    after rand:uniform(Delay) ->
	    lookup_loop(Hs, Delay, Tag, Parent, Cnt-1, Hosts) 
    end.



%% Test lookup with erroneously configured lookup option (OTP-12133).
lookup_bad_search_option(Config) when is_list(Config) ->
    %% Manipulation of resolver config is done in init_per_testcase
    %% and end_per_testcase to ensure cleanup.
    {ok,Hostname} = inet:gethostname(),
    {ok,_Hent} = inet:gethostbyname(Hostname), % Will hang loop for this bug
    ok.



%% Tests basic functionality of getiflist, getif, and ifget.
getif(Config) when is_list(Config) ->
    case os:type() of
	{unix,Osname} ->
	    do_getif(Osname, default),
            do_getif(Osname, inet),
            do_getif(Osname, socket);
	{_,_} ->
	    {skip,"inet:getif/0 probably not supported"}
    end.

inet_getiflist(default) ->
    inet:getiflist();
inet_getiflist(Backend) ->
    Func = getiflist,
    Fun  = fun() -> inet:Func([{inet_backend, Backend}]) end,
    backend_conditional_run(Backend, Func, Fun).


backend_conditional_run(default = Backend, Func, Fun)
  when is_atom(Func) andalso
       is_function(Fun, 0) ->
       io:format("try '~w' ~w~n", [Backend, Func]),
       Fun();
backend_conditional_run(Backend, Func, Fun)
  when ((Backend =:= inet) orelse (Backend =:= socket)) andalso
       is_atom(Func) andalso
       is_function(Fun, 0) ->
    try is_supported_backend(Backend) of
        true ->
            io:format("try '~w' ~w~n", [Backend, Func]),
            Fun();            
        false ->
            io:format("skip '~w' ~w: not supported~n", [Backend, Func]),
            throw({skip, {Func, Backend, notsup}})
    catch
        C:E:S ->
            %% Assume its because we run in a 'noesock' (or similar) system...
            io:format("skipping ~p: "
                      "~n   (Error) Class: ~p"
                      "~n   Error:         ~p"
                      "~n   Stack:         ~p"
                      "~n", [Backend, C, E, S]),
            throw({skip, {Func, Backend, C, E}})
    end.            


inet_ifget(default, Name, Opts) ->
    inet:ifget(Name, Opts);
inet_ifget(Backend, Name, Opts) ->
    Func = ifget,
    Fun  = fun() -> inet:Func(Name, [{inet_backend, Backend}|Opts]) end,
    backend_conditional_run(Backend, Func, Fun).

inet_getif(default) ->
    inet:getif();
inet_getif(Backend) ->
    Func = getif,
    Fun  = fun() -> inet:Func([{inet_backend, Backend}]) end,
    backend_conditional_run(Backend, Func, Fun).
    

do_getif(OsName, Backend) ->
    io:format("~w(~w) -> entry with"
              "~n   OsName:  ~p"
              "~n", [?FUNCTION_NAME, Backend, OsName]),
    try do_getif2(OsName, Backend) of
        ok ->
            io:format("~w(~w) -> success~n", [?FUNCTION_NAME, Backend]),
            ok
    catch
        throw:{skip, Reason} ->
            io:format("~w(~w) -> skipping: "
                      "~n   ~p"
                      "~n", [?FUNCTION_NAME, Backend, Reason]),
            ok
    end.

do_getif2(OsName, Backend) ->
    io:format("~w(~w) -> entry with"
              "~n   OsName:  ~p"
              "~n", [?FUNCTION_NAME, Backend, OsName]),

    %% For this to work with the 'socket' backend, we need to verify 
    {ok, Hostname}   = inet:gethostname(),
    io:format("~w(~w) -> "
              "~n   Hostname: ~p"
              "~n", [?FUNCTION_NAME, Backend, Hostname]),
    {ok, Address}    = inet:getaddr(Hostname,    inet),
    io:format("~w(~w) -> "
              "~n   Address: ~p"
              "~n", [?FUNCTION_NAME, Backend, Address]),
    {ok, Loopback}   = inet:getaddr("localhost", inet),
    io:format("~w(~w) -> "
              "~n   Loopback: ~p"
              "~n", [?FUNCTION_NAME, Backend, Loopback]),
    {ok, Interfaces} = inet_getiflist(Backend),
    io:format("~w(~w) -> "
              "~n   Interfaces: ~p"
              "~n", [?FUNCTION_NAME, Backend, Interfaces]),
    HWAs =
        lists:sort(
          lists:foldl(
            fun (I, Acc) ->
                    case inet_ifget(Backend, I, [hwaddr]) of
                        {ok,[{hwaddr,A}]} -> [A|Acc];
                        {ok,[]} -> Acc
                    end
            end, [], Interfaces)),
    io:format("~w(~w) -> "
              "~n   HW Addrs:"
              "~n      ~p"
              "~n", [?FUNCTION_NAME, Backend, HWAs]),
    (OsName =/= sunos)
        andalso ((length(HWAs) > 0) orelse (ct:fail(no_HWAs))),
    Addresses =
        lists:sort(
          lists:foldl(
            fun(I, Acc) ->
                    case inet_ifget(Backend, I, [addr]) of
                        {ok, [{addr,A}]} -> [A|Acc];
                        {ok, []} -> Acc
                    end
            end, [], Interfaces)),
    io:format("~w(~w) -> ifget result: "
              "~n   Addresses: "
              "~n      ~p"
              "~n", [?FUNCTION_NAME, Backend, Addresses]),
    {ok, Getif} = inet_getif(Backend),
    io:format("~w(~w) -> ifget verify: "
              "~n   Addresses: "
              "~n      ~p"
              "~n", [?FUNCTION_NAME, Backend, Addresses]),
    Addresses = lists:sort([A || {A,_,_} <- Getif]),
    io:format("~w(~w) -> verify address"
              "~n", [?FUNCTION_NAME, Backend]),
    true = ip_member(Address, Addresses),
    io:format("~w(~w) -> verify loopback"
              "~n", [?FUNCTION_NAME, Backend]),
    true = ip_member(Loopback, Addresses),
    io:format("~w(~w) -> done~n", [?FUNCTION_NAME, Backend]),
    ok.

%% Test long interface names do not overrun buffer.
getif_ifr_name_overflow(Config) when is_list(Config) ->
    case os:type() of
	{unix,Osname} ->
	    do_getif_ifr_name_overflow(Osname);
	{_,_} ->
	    {skip,"inet:ifget/2 probably not supported"}
    end.

do_getif_ifr_name_overflow(_) ->
    %% emulator should not crash
    {ok,[]} = inet:ifget(lists:duplicate(128, "x"), [addr]),
    ok.

%% Test long service names do not overrun buffer.
getservbyname_overflow(Config) when is_list(Config) ->
    %% emulator should not crash
    {error,einval} = inet:getservbyname(list_to_atom(lists:flatten(lists:duplicate(128, "x"))), tcp),
    ok.


%% Test inet:gifaddrs/0.
getifaddrs(Config) when is_list (Config) ->
    do_getifaddrs(default),
    do_getifaddrs(inet),
    do_getifaddrs(socket),
    getifaddrs_verify_backends().

do_getifaddrs(Backend) ->
    try do_getifaddrs2(Backend) of
        ok ->
            io:format("~w(~w) -> success~n", [?FUNCTION_NAME, Backend]),
            ok
    catch
        throw:{skip, Reason} ->
            io:format("~w(~w) -> skipping: "
                      "~n   ~p"
                      "~n", [?FUNCTION_NAME, Backend, Reason]),
            ok
    end.


do_getifaddrs2(default) ->
    io:format("try 'default' getifaddrs~n", []),
    do_getifaddrs3(inet:getifaddrs());
do_getifaddrs2(Backend) ->
    Func = getifaddrs,
    Fun  = fun() -> inet:Func([{inet_backend, Backend}]) end,
    do_getifaddrs3(backend_conditional_run(Backend, Func, Fun)).
    

is_supported_backend(inet = _Backend) ->
    true;
is_supported_backend(socket = _Backend) ->
    is_socket_supported().

is_socket_supported() ->
    try socket:info() of
        #{} ->
            true
    catch
        error : notsup ->
            false;
        error : undef ->
            false
    end.

    
do_getifaddrs3({ok, IfAddrs}) ->
    io:format("~w(ok) -> IfAddrs: "
              "~n   ~p"
              "~n", [?FUNCTION_NAME, IfAddrs]),
    case [If || {If,Opts} <- IfAddrs, lists:keymember(hwaddr, 1, Opts)] of
        [] ->
            case os:type() of
                {unix,sunos} -> ok;
                OT ->
                    ct:fail({should_have_hwaddr,OT})
            end;
        [_|_] -> ok
    end,
    Addrs = ifaddrs(IfAddrs),
    io:format("Addrs: "
              "~n   ~p"
              "~n", [Addrs]),
    [check_addr(Addr) || Addr <- Addrs],
    ok.

check_addr(Addr)
  when tuple_size(Addr) =:= 8,
       element(1, Addr) band 16#FFC0 =:= 16#FE80 ->
    io:format("Addr: ~p link local; SKIPPED!~n", [Addr]),
    ok;
check_addr({169, 254, 118, _} = Addr) ->
    io:format("Addr: ~p reserved (not usable); SKIPPED!~n", [Addr]),
    ok;
check_addr(Addr) ->
    io:format("Addr: ~p.~n", [Addr]),
    Ping = "ping",
    Pong = "pong",
    {ok,L} = gen_tcp:listen(0, [{ip,Addr},{active,false}]),
    {ok,P} = inet:port(L),
    {ok,S1} = gen_tcp:connect(Addr, P, [{active,false}]),
    {ok,S2} = gen_tcp:accept(L),
    ok = gen_tcp:send(S2, Ping),
    {ok,Ping} = gen_tcp:recv(S1, length(Ping)),
    ok = gen_tcp:send(S1, Pong),
    ok = gen_tcp:close(S1),
    {ok,Pong} = gen_tcp:recv(S2, length(Pong)),
    ok = gen_tcp:close(S2),
    ok = gen_tcp:close(L).

ifaddrs(IfOpts) ->
    IfMap = collect_ifopts(IfOpts),
    ChkFun =
        fun Self({{_,Flags} = Key, Opts}, ok) ->
                Broadcast = lists:member(broadcast, Flags),
                P2P = lists:member(pointtopoint, Flags),
                case Opts of
                    [{addr,_},{netmask,_},{broadaddr,_}|Os]
                      when Broadcast ->
                        Self({Key, Os}, ok);
                    [{addr,_},{netmask,_},{dstaddr,_}|Os]
                      when P2P ->
                        Self({Key, Os}, ok);
                    [{addr,_},{netmask,_}|Os] ->
                        Self({Key, Os}, ok);
                    [{hwaddr,_}|Os] ->
                        Self({Key, Os}, ok);
                    [] ->
                        ok
                end
        end,
    fold_ifopts(ChkFun, ok, IfMap),
    AddrsFun =
        fun ({{_,Flags}, Opts}, Acc) ->
                case
                    lists:member(running, Flags)
                    andalso (not lists:member(pointtopoint, Flags))
                of
                    true ->
                        lists:reverse(
                          [Addr || {addr,Addr} <- Opts],
                          Acc);
                    false ->
                        Acc
                end
        end,
    fold_ifopts(AddrsFun, [], IfMap).

collect_ifopts(IfOpts) ->
    collect_ifopts(IfOpts, #{}).
%%
collect_ifopts(IfOpts, IfMap) ->
    case IfOpts of
        [{If,[{flags,Flags}|Opts]}|IfOs] ->
            Key = {If,Flags},
            case maps:is_key(Key, IfMap) of
                true ->
                    ct:fail({unexpected_ifopts,IfOpts,IfMap});
                false ->
                    collect_ifopts(IfOs, IfMap, Opts, Key, [])
            end;
        [] ->
            IfMap;
        _ ->
            ct:fail({unexpected_ifopts,IfOpts,IfMap})
    end.
%%
collect_ifopts(IfOpts, IfMap, Opts, Key, R) ->
    case Opts of
        [{flags,_}|_] ->
            {If,_} = Key,
            collect_ifopts(
              [{If,Opts}|IfOpts], maps:put(Key, lists:reverse(R), IfMap));
        [OptVal|Os] ->
            collect_ifopts(IfOpts, IfMap, Os, Key, [OptVal|R]);
        [] ->
            collect_ifopts(IfOpts, maps:put(Key, lists:reverse(R), IfMap))
    end.

fold_ifopts(Fun, Acc, IfMap) ->
    fold_ifopts(Fun, Acc, IfMap, maps:keys(IfMap)).
%%
fold_ifopts(Fun, Acc, IfMap, Keys) ->
    case Keys of
        [Key|Ks] ->
            Opts = maps:get(Key, IfMap),
            fold_ifopts(Fun, Fun({Key,Opts}, Acc), IfMap, Ks);
        [] ->
            Acc
    end.


getifaddrs_verify_backends() ->
    io:format("maybe attempt verify backends~n", []),
    try is_supported_backend(inet) of
        true ->
            try is_supported_backend(socket) of
                true ->
                    getifaddrs_verify_backends(
                      inet:getifaddrs([{inet_backend, inet}]),
                      inet:getifaddrs([{inet_backend, socket}]));
                false ->
                    io:format("'socket' backend not supported: skip~n", [])
            catch
                SC:SE:SS ->
                    io:format("skipping ~p: "
                              "~n   (Error) Class: ~p"
                              "~n   Error:         ~p"
                              "~n   Stack:         ~p"
                              "~n", [socket, SC, SE, SS]),
                    ok
            end;
        false ->
            io:format("'inet' backend not supported: skip~n", [])
    catch
        IC:IE:IS ->
            io:format("skipping ~p: "
                      "~n   (Error) Class: ~p"
                      "~n   Error:         ~p"
                      "~n   Stack:         ~p"
                      "~n", [inet, IC, IE, IS]),
            ok
    end.

getifaddrs_verify_backends({ok, IfAddrs},
                           {ok, IfAddrs}) ->
    io:format("IfAddrs are equal: "
              "~n   ~p"
              "~n", [IfAddrs]),
    ok;
getifaddrs_verify_backends({ok, IfAddrs_INET},
                           {ok, IfAddrs_SOCKET}) ->
    io:format("IfAddrs are not *identical* - check what differs: "
              "~n   INET:"
              "~n      ~p"
              "~n   SOCKET:"
              "~n      ~p"
              "~n   INET -- SOCKET: "
              "~n      ~p"
              "~n   SOCKET -- INET: "
              "~n      ~p"
              "~n", [IfAddrs_INET, IfAddrs_SOCKET,
                     IfAddrs_INET -- IfAddrs_SOCKET,
                     IfAddrs_SOCKET -- IfAddrs_INET]),
    getifaddrs_verify_backends2(IfAddrs_INET, IfAddrs_SOCKET).

getifaddrs_verify_backends2(INET, SOCKET) ->
    getifaddrs_verify_backends3(lists:keysort(1, INET),
                                lists:keysort(1, SOCKET)).

getifaddrs_verify_backends3([] = _INET, [] = _SOCKET) ->
    ok;
getifaddrs_verify_backends3([] = _INET, SOCKET) ->
    io:format("'socket' backend contains extra interfaces: "
              "~n   ~p"
              "~n", [SOCKET]),
    ct:fail(ifaddrs_not_equal);
getifaddrs_verify_backends3(INET, [] = _SOCKET) ->
    io:format("'inet' backend contains extra interfaces: "
              "~n   ~p"
              "~n", [INET]),
    ct:fail(ifaddrs_not_equal);
getifaddrs_verify_backends3([{IF, INFO}|INET],
                            [{IF, INFO}|SOCKET]) ->
    io:format("backend(s) identical for ~p~n", [IF]),
    getifaddrs_verify_backends3(INET, SOCKET);
getifaddrs_verify_backends3([{IF, I_INFO}|INET],
                            [{IF, S_INFO}|SOCKET]) ->
    io:format("backend(s) not *identical* for ~p~n", [IF]),
    getifaddrs_verify_backend(IF, I_INFO, S_INFO),
    getifaddrs_verify_backends3(INET, SOCKET);
getifaddrs_verify_backends3([{I_IF, _}|_], [{S_IF, _}|_]) ->
    io:format("not equal interfaces"
              "~n   ~p"
              "~n   ~p"
              "~n", [I_IF, S_IF]),
    ct:fail(ifaddrs_not_equal).


%% On windows the info may be in different order
%% (inet and net versions) because the information
%% comes from several sources. And the processing
%% is different on inet and net.
%% The info always starts with 'flags' and ends with
%% 'hwaddr'. So deal with those two first and the rest
%% can compared after.

getifaddrs_verify_backend(IF, I_INFO, S_INFO) ->
    {I_Rest1, S_Rest1} =
        case {I_INFO, S_INFO} of
            {[{flags, I_FLAGS}|IR1], [{flags, S_FLAGS}|SR1]} ->
                case {I_FLAGS -- S_FLAGS, S_FLAGS -- I_FLAGS} of
                    {[], []} ->
                        io:format("flags for ~p *are* equal~n", [IF]),
                        {IR1, SR1};
                    {[], [multicast]} ->
                        io:format("flags for ~p are *not* equal - "
                                  "extra flag 'multicast': "
                                  "~n   INET:   ~p"
                                  "~n   SOCKET: ~p"
                                  "~n", [IF, I_FLAGS, S_FLAGS]),
                        case lists:member(loopback, I_FLAGS) of
                            true ->
                                %% The net module getifaddrs contains
                                %% some more flags...
                                %% Happens on windows
                                io:format("flags for ~p *acceptably* "
                                          "different~n", [IF]),
                                {IR1, SR1};
                            _ ->
                                ct:fail(ifaddrs_not_equal)
                        end;
                    {[], [running]} ->
                        io:format("flags for ~p are *not* equal - "
                                  "extra flag 'running': "
                                  "~n   INET:   ~p"
                                  "~n   SOCKET: ~p"
                                  "~n", [IF, I_FLAGS, S_FLAGS]),
                        case lists:member(up, I_FLAGS) of
                            true ->
                                %% The net module getifaddrs contains
                                %% some more flags...
                                %% Happens on windows
                                io:format("flags for ~p *acceptably* "
                                          "different~n", [IF]),
                                {IR1, SR1};
                            _ ->
                                ct:fail(ifaddrs_not_equal)
                        end;
                    {IRem, SRem} ->
                        io:format("flags for ~p are *not* equal - check flags: "
                                  "~n   INET:   ~p"
                                  "~n   SOCKET: ~p"
                                  "~n   INET -- SOCKET: ~p"
                                  "~n   SOCKET -- INET: ~p"
                                  "~n", [IF, I_FLAGS, S_FLAGS, IRem, SRem]),
                        ct:fail(ifaddrs_not_equal)
                end;
            _ ->
                io:format("flags for ~p missing for one or both backends: "
                          "~n   INET:   ~p"
                          "~n   SOCKET: ~p"
                          "~n", [IF, I_INFO, S_INFO]),
                ct:fail(ifaddrs_not_equal)
        end,
    {I_Rest2, S_Rest2} =
        case {lists:reverse(I_Rest1), lists:reverse(S_Rest1)} of
            {[{hwaddr, HWADDR}|IR2], [{hwaddr, HWADDR}|SR2]} ->
                io:format("hwaddr for ~p *is* equal~n", [IF]),
                {lists:reverse(IR2), lists:reverse(SR2)};
            {[{hwaddr, I_HWADDR}|_IR2], [{hwaddr, S_HWADDR}|_SR2]} ->
                io:format("hwaddr for ~p *not* equal:"
                          "~n   INET:   ~p"
                          "~n   SOCKET: ~p"
                          "~n", [IF, I_HWADDR, S_HWADDR]),
                ct:fail(ifaddrs_not_equal);
            {IR2, [{hwaddr, HWADDR}|SR2]} ->
                io:format("hwaddr for ~p only for socket - accept: "
                          "~n   ~p"
                          "~n", [IF, HWADDR]),
                {lists:reverse(IR2), lists:reverse(SR2)};
            {[{hwaddr, HWADDR}|_IR2], _SR2} ->
                io:format("hwaddr for ~p only for inet - fail: "
                          "~n   ~p"
                          "~n", [IF, HWADDR]),
                ct:fail(ifaddrs_not_equal);
            _ ->
                io:format("hwaddr for ~p missing for both backends - accept~n",
                          [IF]),
                {I_Rest1, S_Rest1}
        end,
    case {I_Rest2 -- S_Rest2, S_Rest2 -- I_Rest2} of
        {[], []} ->
            io:format("remaining info for ~p is equal~n", [IF]),
            ok;
        {I_Diff, S_Diff} ->
            io:format("remaining info for ~p not equal: "
                      "~n   INET:           ~p"
                      "~n   SOCKET:         ~p"
                      "~n   INET -- SOCKET: ~p"
                      "~n   SOCKET -- INET: ~p"
                      "~n", [IF, I_Rest2, S_Rest2, I_Diff, S_Diff]),
            %% Check if its a link local address, then ignore...
            %% This is "a bit" loosey-goosey...
            case lists:keysearch(addr, 1, S_Rest2) of
                {value, {addr, {169, 254, _, _}}} ->
                    io:format("link local address for ~p - accept~n", [IF]),
                    ok;
                _ ->
                    ct:fail(ifaddrs_not_equal)
            end
    end.


%% Works just like lists:member/2, except that any {127,_,_,_} tuple
%% matches any other {127,_,_,_}. We do this to handle Linux systems
%% that use (for instance) 127.0.1.1 as the IP address for the hostname.

ip_member({127,_,_,_}, [{127,_,_,_}|_]) -> true;
ip_member(K, [K|_]) -> true;
ip_member(K, [_|T]) -> ip_member(K, T);
ip_member(_, []) -> false.

%% Case fold to upper case according to RFC 4343
%%
toupper([C|Cs]) when is_integer(C) ->
    if  $a =< C, C =< $z ->
	    [(C - $a + $A)|toupper(Cs)];
	true ->
	    [C|toupper(Cs)]
    end;
toupper([]) ->
    [].


simple_netns(Config) when is_list(Config) ->
    {ok,U} = gen_udp:open(0),
    case inet:setopts(U, [{netns,""}]) of
	ok ->
	    jog_netns_opt(U),
	    ok = gen_udp:close(U),
	    %%
	    {ok,L} = gen_tcp:listen(0, []),
	    jog_netns_opt(L),
	    ok = gen_tcp:close(L),
	    %%
	    case gen_sctp:open() of
		{ok,S} ->
		    jog_netns_opt(S),
		    ok = gen_sctp:close(S);
		{error,eprotonosupport} ->
		    ok
	    end;
	{error,einval} ->
	    {skip,"setns() not supported"}
    end.

jog_netns_opt(S) ->
    %% This is just jogging the option mechanics
    ok = inet:setopts(S, [{netns,""}]),
    {ok,[{netns,""}]} = inet:getopts(S, [netns]),
    ok = inet:setopts(S, [{netns,"/proc/self/ns/net"}]),
    {ok,[{netns,"/proc/self/ns/net"}]} = inet:getopts(S, [netns]),
    ok.


%% Smoke test netns support.
simple_netns_open(Config) when is_list(Config) ->
    %% Note: {error,enoent} will be returned if the run-time executable
    %%       has support for netns, but /proc/self/ns/net is missing.
    case gen_udp:open(0, [binary,{netns,"/"},inet]) of
	{ok,U} ->
	    ok = gen_udp:close(U);
	{error,E1} when E1 =:= einval; E1 =:= eperm; E1 =:= enoent ->
	    ok
    end,
    case gen_tcp:listen(0, [binary,{netns,"/"},inet]) of
	{ok,T} ->
	    ok = gen_tcp:close(T);
	{error,E2} when E2 =:= einval; E2 =:= eperm; E2 =:= enoent ->
	    ok
    end,
    try gen_sctp:open(0, [binary,{netns,"/"},inet]) of
	{ok,S} ->
	    ok = gen_sctp:close(S);
	{error,E3}
	  when E3 =:= einval; E3 =:= eperm;
	       E3 =:= enoent; E3 =:= eprotonosupport ->
	    ok
    catch
	error:badarg ->
	    %% Some older platforms does not allow netns for sctp
	    ok
    end.


%% Manual test to be run outside test_server in an emulator
%% started by root, in a machine with setns() support...
test_netns() ->
    DefaultIF = v1,
    DefaultIP = {192,168,1,17},
    Namespace = "test",
    NamespaceIF = v2,
    NamespaceIP = {192,168,1,18},
    %%
    DefaultIPString = inet_parse:ntoa(DefaultIP),
    NamespaceIPString = inet_parse:ntoa(NamespaceIP),
    cmd("ip netns add ~s",
	[Namespace]),
    cmd("ip link add name ~w type veth peer name ~w netns ~s",
        [DefaultIF,NamespaceIF,Namespace]),
    cmd("ip netns exec ~s ip addr add ~s/30 dev ~w",
	[Namespace,NamespaceIPString,NamespaceIF]),
    cmd("ip netns exec ~s ip link set ~w up",
	[Namespace,NamespaceIF]),
    cmd("ip addr add ~s/30 dev ~w",
	[DefaultIPString,DefaultIF]),
    cmd("ip link set ~w up",
	[DefaultIF]),
    try test_netns(
	  {DefaultIF,DefaultIP},
	  filename:join("/var/run/netns/", Namespace),
	  {NamespaceIF,NamespaceIP}) of
	Result ->
	    io:put_chars(["#### Test done",io_lib:nl()]),
	    Result
    after
	cmd("ip link delete ~w type veth",
	    [DefaultIF]),
	cmd("ip netns delete ~s",
	    [Namespace])
    end.

test_netns({DefaultIF,DefaultIP}, Namespace, {NamespaceIF,NamespaceIP}) ->
    {ok,ListenSocket} = gen_tcp:listen(0, [{active,false}]),
    {ok,[{addr,DefaultIP}]} = inet:ifget(ListenSocket, DefaultIF, [addr]),
    {ok,ListenPort} = inet:port(ListenSocket),
    {ok,ConnectSocket} =
	gen_tcp:connect(
	  DefaultIP, ListenPort, [{active,false},{netns,Namespace}], 3000),
    {ok,[{addr,NamespaceIP}]} = inet:ifget(ConnectSocket, NamespaceIF, [addr]),
    {ok,ConnectPort} = inet:port(ConnectSocket),
    {ok,AcceptSocket} = gen_tcp:accept(ListenSocket, 0),
    {ok,AcceptPort} = inet:port(AcceptSocket),
    {ok,{NamespaceIP,ConnectPort}} = inet:peername(AcceptSocket),
    {ok,{DefaultIP,AcceptPort}} = inet:peername(ConnectSocket),
    ok = gen_tcp:send(ConnectSocket, "data"),
    ok = gen_tcp:close(ConnectSocket),
    {ok,"data"} = gen_tcp:recv(AcceptSocket, 4, 1000),
    {error,closed} = gen_tcp:recv(AcceptSocket, 1, 1000),
    ok = gen_tcp:close(AcceptSocket),
    ok = gen_tcp:close(ListenSocket).

cmd(Cmd, Args) ->
    cmd(io_lib:format(Cmd, Args)).
%%
cmd(CmdString) ->
    io:put_chars(["# ",CmdString,io_lib:nl()]),
    io:put_chars([os:cmd(CmdString++" ; echo '  =>' $?")]),
    ok.

-define(CAP_NET_RAW, 13).        %% from /usr/include/linux/capability.h

can_bind_to_device({unix, linux}, {Major, _, _})
  when Major > 2 ->
    Status = os:cmd("cat /proc/self/status | grep CapEff"),
    [_, CapEffStr] = string:tokens(Status, [$\n, $\t]),
    CapEff = list_to_integer(CapEffStr, 16),
    if CapEff band (1 bsl ?CAP_NET_RAW) =/= 0 ->
            ok;
       true ->
            {skip,"insufficient capabilities, CAP_NET_RAW not granted"}
    end;
can_bind_to_device(_OS, _Version) ->
    {skip,"socket option bind_to_device not supported on this OS or version"}.

simple_bind_to_device(Config) when is_list(Config) ->
    case can_bind_to_device(os:type(), os:version()) of
        ok ->
            {ok,U} = gen_udp:open(0),
            jog_bind_to_device_opt(U),
            ok = gen_udp:close(U),
            %%
            {ok,L} = gen_tcp:listen(0, []),
            jog_bind_to_device_opt(L),
            ok = gen_tcp:close(L),
            %%
            case gen_sctp:open() of
                {ok,S} ->
                    jog_bind_to_device_opt(S),
                    ok = gen_sctp:close(S);
                {error,eprotonosupport} ->
                    ok
            end;
        Other ->
            Other
    end.

%% Smoke test bind_to_device support.
simple_bind_to_device_open(Config) when is_list(Config) ->
    case can_bind_to_device(os:type(), os:version()) of
        ok ->
            {ok,U} = gen_udp:open(0, [binary,{bind_to_device,<<"lo">>},inet]),
            ok = gen_udp:close(U),
            {ok,T} = gen_tcp:listen(0, [binary,{bind_to_device,<<"lo">>},inet]),
            ok = gen_tcp:close(T),

            case gen_sctp:open(0, [binary,{bind_to_device,<<"lo">>},inet]) of
                {ok,S} ->
                    ok = gen_sctp:close(S);
                {error,eprotonosupport} ->
                    ok
            end;
        Other ->
            Other
    end.

jog_bind_to_device_opt(S) ->
    %% This is just jogging the option mechanics
    ok = inet:setopts(S, [{bind_to_device,<<>>}]),
    {ok,[{bind_to_device,<<>>}]} = inet:getopts(S, [bind_to_device]),
    ok = inet:setopts(S, [{bind_to_device,<<"lo">>}]),
    {ok,[{bind_to_device,<<"lo">>}]} = inet:getopts(S, [bind_to_device]),
    ok.

add_del_host(_Config) ->
    Name = "foo.com",
    Alias = "bar.org",
    Ip = {69,89,31,226},
    HostEnt = #hostent{
        h_name = Name,
        h_aliases = [Alias],
        h_addrtype = inet,
        h_length = 4,
        h_addr_list = [Ip]
    },
    {error, nxdomain} = inet_hosts:gethostbyname(Name, inet),
    ok = inet_db:add_host(Ip, [Name, Alias]),
    {ok, HostEnt} = inet_hosts:gethostbyname(Name, inet),
    {ok, HostEnt} = inet_hosts:gethostbyname(Alias, inet),
    ok = inet_db:del_host(Ip),
    {error, nxdomain} = inet_hosts:gethostbyname(Name, inet),
    {error, nxdomain} = inet_hosts:gethostbyname(Alias, inet),
    ok = inet_db:add_host(Ip, [Name, Alias]),
    {ok, HostEnt} = inet_hosts:gethostbyname(Name, inet).

add_del_host_v6(_Config) ->
    Name = "foo.com",
    Alias = "bar.org",
    Ip = {32,1,219,8,10,11,18,240},
    HostEnt = #hostent{
        h_name = Name,
        h_aliases = [Alias],
        h_addrtype = inet6,
        h_length = 16,
        h_addr_list = [Ip]
    },
    {error, nxdomain} = inet_hosts:gethostbyname(Name, inet6),
    ok = inet_db:add_host(Ip, [Name, Alias]),
    {ok, HostEnt} = inet_hosts:gethostbyname(Name, inet6),
    {ok, HostEnt} = inet_hosts:gethostbyname(Alias, inet6),
    ok = inet_db:del_host(Ip),
    {error, nxdomain} = inet_hosts:gethostbyname(Name, inet6),
    {error, nxdomain} = inet_hosts:gethostbyname(Alias, inet6),
    ok = inet_db:add_host(Ip, [Name, Alias]),
    {ok, HostEnt} = inet_hosts:gethostbyname(Name, inet6).



%%%%%%%%%%%%%%%%%%%%%%%%%%%%%%%%%%%%%%%%%%%%%%%%%%%%%%%%%%%%%%%%%%%%%%%%%%%

%%% This is a supremely simple test case.
%%% It basically just tests that the function (inet:socknames/1,2)
%%% returns with the expected result (a list of addresses, which in
%%% the case of tcp and udp should be exactly one address long).

socknames_sctp(Config) when is_list(Config) ->
    %%% ?TC_TRY(?FUNCTION_NAME, fun() -> do_socknames_sctp(Config) end).
    {skip, not_implemented_yet}.


socknames_tcp(Config) when is_list(Config) ->
    Cond = fun() -> ok end,
    Pre  = fun() -> case ?WHICH_LOCAL_ADDR(inet) of
                        {ok, Addr} ->
                            Addr;
                        {error, Reason} ->
                            throw({skip, Reason})
                    end
           end,
    TC   = fun(Addr) -> do_socknames_tcp0(Config, Addr) end,
    Post = fun(_) -> ok end,
    ?TC_TRY(?FUNCTION_NAME, Cond, Pre, TC, Post).

do_socknames_tcp0(_Config, Addr) ->
    %% Begin with a the plain old boring (= port) socket(s)
    ?P("Test socknames for 'old' socket (=port)"),
    do_socknames_tcp1([], Addr),

    %% And *maybe* also check the 'new' shiny socket sockets
    try socket:info() of
        #{} ->
            ?P("Test socknames for 'new' socket (=socket nif)"),
            do_socknames_tcp1([{inet_backend, socket}], Addr)
    catch
        error:notsup ->
            ?P("Skip test of socknames for 'new' socket (=socket nif)"),
            ok;
        error:undef:ST ->
            case ST of
                [{prim_socket,info,[],_}|_] ->
                    ?P("Skip test of socknames for 'new' socket (=socket nif)")
            end
    end.


do_socknames_tcp1(Conf, Addr) ->
    %% For socket on windows, we require binding...
    ?P("try to bind to ~p", [Addr]),
    BaseOpts = [{ip, Addr}],

    ?P("try create listen socket"),
    {ok, S1} = gen_tcp:listen(0, Conf ++ BaseOpts),
    ?P("try get socknames for (listen) socket: "
       "~n      ~p", [S1]),
    PortNumber1 = case inet:socknames(S1) of
		      {ok, [{_Addr1, PortNo1}]} ->
			  PortNo1;
		      {ok, Addrs1} ->
                          ?P("failed socknames: unexpected number of addresses"
                             "~n      ~p", [Addrs1]),
			  exit({unexpected_addrs_length, length(Addrs1)});
		      {error, Reason1} ->
                          ?P("failed socknames: error"
                             "~n      ~p", [Reason1]),
			  exit({skip, {listen_socket, Reason1}})
		  end,
    ?P("try connect to listen socket on port ~p", [PortNumber1]),
    {ok, S2} = gen_tcp:connect(Addr, PortNumber1, Conf ++ BaseOpts),
    ?P("try get socknames for (connected) socket: "
       "~n      ~p", [S2]),
    case inet:socknames(S2) of
	{ok, [_Addr2]} ->
	    ok;
	{ok, Addrs2} ->
            ?P("failed socknames: unexpected number of addresses"
               "~n      ~p", [Addrs2]),
	    exit({unexpected_addrs_length, length(Addrs2)});
	{error, Reason2} ->
            ?P("failed socknames: error"
               "~n      ~p", [Reason2]),
	    exit({skip, {connected_socket, Reason2}})
    end,
    ?P("try accept connection"),
    {ok, S3} = gen_tcp:accept(S1),
    ?P("try get socknames for (accepted) socket: "
       "~n      ~p", [S3]),
    case inet:socknames(S3) of
	{ok, [_Addr3]} ->
	    ok;
	{ok, Addrs3} ->
            ?P("failed socknames: unexpected number of addresses"
               "~n      ~p", [Addrs3]),
	    exit({unexpected_addrs_length, length(Addrs3)});
	{error, Reason3} ->
            ?P("failed socknames: error"
               "~n      ~p", [Reason3]),
	    exit({skip, {accepted_socket, Reason3}})
    end,
    ?P("close socket(s)"),
    (catch gen_tcp:close(S3)),
    (catch gen_tcp:close(S2)),
    (catch gen_tcp:close(S1)),
    ?P("done"),
    ok.


socknames_udp(Config) when is_list(Config) ->
    Cond = fun() -> ok end,
    Pre  = fun() -> case ?WHICH_LOCAL_ADDR(inet) of
                        {ok, Addr} ->
                            Addr;
                        {error, Reason} ->
                            throw({skip, Reason})
                    end
           end,
    TC   = fun(Addr) -> do_socknames_udp0(Config, Addr) end,
    Post = fun(_) -> ok end,
    ?TC_TRY(?FUNCTION_NAME, Cond, Pre, TC, Post).

do_socknames_udp0(_Config, Addr) ->
    %% Begin with a the plain old boring (= port) socket(s)
    ?P("Test socknames for 'old' socket (=port)"),
    do_socknames_udp1([], Addr),

    %% And *maybe* also check the 'new' shiny socket sockets
    try socket:info() of
        #{} ->
            ?P("Test socknames for 'new' socket (=socket nif)"),
            do_socknames_udp1([{inet_backend, socket}], Addr)
    catch
        error : notsup ->
            ?P("Skip test of socknames for 'new' socket (=socket nif)"),
            ok;
        error:undef:ST ->
            case ST of
                [{prim_socket,info,[],_}|_] ->
                    ?P("Skip test of socknames for 'new' socket (=socket nif)")
            end
    end.


do_socknames_udp1(Conf, Addr) ->
    %% For socket on windows, we require binding...
    ?P("try to bind to ~p", [Addr]),
    BaseOpts = [{ip, Addr}],

    ?P("try create socket"),
    {ok, S1} = gen_udp:open(0, Conf ++ BaseOpts),
    ?P("try get socknames for socket: "
       "~n      ~p", [S1]),
    case inet:socknames(S1) of
        {ok, [_Addr1]} ->
            ok;
        {ok, Addrs1} ->
            ?P("failed socknames: unexpected number of addresses"
               "~n      ~p", [Addrs1]),
            exit({unexpected_addrs_length, length(Addrs1)});
        {error, Reason1} ->
            ?P("failed socknames: error"
               "~n      ~p", [Reason1]),
            exit({skip, {listen_socket, Reason1}})
    end,
    ?P("enable debug"),
    inet:setopts(S1, [{debug, true}]),
    ?P("close socket"),
    (catch gen_udp:close(S1)),
    ?P("done"),
    ok.



%%%%%%%%%%%%%%%%%%%%%%%%%%%%%%%%%%%%%%%%%%%%%%%%%%%%%%%%%%%%%%%%%%%%%%%%%%%

links() ->
    pi(links).

monitors() ->
    pi(monitors).

pi(Item) ->
    {Item, Val} = process_info(self(), Item),
    Val.
    
<|MERGE_RESOLUTION|>--- conflicted
+++ resolved
@@ -550,16 +550,6 @@
     [{timetrap,{minutes,5}}|required(hosts)].
 
 host_and_addr(Config) when is_list(Config) ->
-<<<<<<< HEAD
-    do_host_and_addr(get_hosts(Config)).
-
-do_host_and_addr(Hosts) when is_list(Hosts) andalso (Hosts =/= []) ->
-    lists:foreach(fun try_host/1, Hosts),
-    ok;
-do_host_and_addr(Hosts) ->
-    exit({skip, {no_valid_hosts, Hosts}}).
-
-=======
     ?P("host_and_addr -> entry with"
        "~n   Config: ~p", [Config]),
 
@@ -573,7 +563,6 @@
     ?P("host_and_addr -> done"),
 
     ok.
->>>>>>> e113d738
 
 try_host({IP0, Host}) ->
     ?P("try_host -> entry with"
