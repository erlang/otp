--- conflicted
+++ resolved
@@ -6748,11 +6748,7 @@
     ?P("[setup] get (\"proper\")local address"),
     {ok, Addr} = ?LIB:which_local_addr(inet),
     Host = get_hostname(node()),
-<<<<<<< HEAD
-    ?P("[setup] create listen socket"),
-=======
     ?P("[setup] create listen socket (with ~p)", [Addr]),
->>>>>>> 437a3db2
     L = case ?LISTEN(Config, 0, [{ip, Addr}, {active,false},{packet,2}]) of
             {ok, LSock} ->
                 LSock;
@@ -6777,11 +6773,7 @@
                      receive {Pid,X} -> X end
              end,
     Connect = fun() -> 
-<<<<<<< HEAD
-                      ?CONNECT(Config, Host, Port,
-=======
                       ?CONNECT(Config, Addr, Port,
->>>>>>> 437a3db2
                                [{ip, Addr}, {active, false}, {packet, 2}]) 
               end,
     ?P("[setup] create (remote) connection"),
