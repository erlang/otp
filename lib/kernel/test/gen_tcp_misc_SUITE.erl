--- conflicted
+++ resolved
@@ -50,14 +50,8 @@
 	 killing_acceptor/1,killing_multi_acceptors/1,killing_multi_acceptors2/1,
 	 several_accepts_in_one_go/1, accept_system_limit/1,
 	 active_once_closed/1, send_timeout/1, send_timeout_active/1,
-<<<<<<< HEAD
-	 otp_7731/1, zombie_sockets/1, otp_7816/1, otp_8102/1,
-	 wrapping_oct/0, wrapping_oct/1,
-         otp_9389/1, otp_13939/1]).
-=======
          otp_7731/1, zombie_sockets/1, otp_7816/1, otp_8102/1,
          wrapping_oct/0, wrapping_oct/1, otp_9389/1, otp_13939/1]).
->>>>>>> a01de687
 
 %% Internal exports.
 -export([sender/3, not_owner/1, passive_sockets_server/2, priority_server/1, 
