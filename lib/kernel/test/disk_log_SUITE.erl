%%
%% %CopyrightBegin%
%%
%% Copyright Ericsson AB 1997-2024. All Rights Reserved.
%%
%% Licensed under the Apache License, Version 2.0 (the "License");
%% you may not use this file except in compliance with the License.
%% You may obtain a copy of the License at
%%
%%     http://www.apache.org/licenses/LICENSE-2.0
%%
%% Unless required by applicable law or agreed to in writing, software
%% distributed under the License is distributed on an "AS IS" BASIS,
%% WITHOUT WARRANTIES OR CONDITIONS OF ANY KIND, either express or implied.
%% See the License for the specific language governing permissions and
%% limitations under the License.
%%
%% %CopyrightEnd%
%%
-module(disk_log_SUITE).

%%-define(debug, true).

-ifdef(debug).
-define(format(S, A), io:format(S, A)).
-define(line, put(line, ?LINE), ).
-define(privdir(_), "./disk_log_SUITE_priv").
-define(datadir(_), "./disk_log_SUITE_data").
-define(config(X,Y), foo).
-else.
-include_lib("common_test/include/ct.hrl").
-define(format(S, A), ok).
-define(privdir(Conf), proplists:get_value(priv_dir, Conf)).
-define(datadir(Conf), proplists:get_value(data_dir, Conf)).
-endif.

-compile(export_all).

-export([all/0, suite/0,groups/0,init_per_suite/1, end_per_suite/1, 
	 init_per_group/2,end_per_group/2, 

	 halt_int_inf/1, 
	 halt_int_sz_1/1, halt_int_sz_2/1,

	 halt_int_ro/1, halt_ext_ro/1, wrap_int_ro/1, 
	 wrap_ext_ro/1, halt_trunc/1, halt_misc/1, halt_ro_alog/1, 
	 halt_ro_balog/1, halt_ro_crash/1,

	 wrap_int_1/1, wrap_int_2/1, inc_wrap_file/1,

	 halt_ext_inf/1,

	 halt_ext_sz_1/1, halt_ext_sz_2/1,

	 wrap_ext_1/1, wrap_ext_2/1,

	 rotate_1/1, rotate_truncate/1, rotate_reopen/1,
         rotate_breopen/1, next_rotate_file/1,

	 head_func/1, plain_head/1, one_header/1,

	 wrap_notif/1, full_notif/1, trunc_notif/1, blocked_notif/1,

	 new_idx_vsn/1, 

	 reopen/1, 

	 block_blocked/1, block_queue/1, block_queue2/1,

	 unblock/1,

	 open_overwrite/1, open_size/1, open_change_size/1,
         open_truncate/1, open_error/1,

	 close_race/1, close_block/1, close_deadlock/1,

	 error_repair/1, error_log/1, error_index/1,

	 chunk/1, 

	 truncate/1,

	 many_users/1,

	 info_current/1, 

	 change_size_before/1, change_size_during/1, 
	 change_size_after/1, default_size/1, change_size2/1,
	 change_size_truncate/1,

	 change_attribute/1,

         otp_6278/1, otp_10131/1, otp_16768/1, otp_16809/1,
<<<<<<< HEAD
        
         decrease_size_with_chunk_step/1]).
=======
         
         decrease_size_twice/1]).
>>>>>>> 8965b8d2

-export([head_fun/1, hf/0, hf_bin/0, lserv/1, 
	 measure/0, init_m/1, xx/0]).

-export([init_per_testcase/2, end_per_testcase/2]).

-export([try_unblock/1]).

-export([client/4]).

%% error_logger
-export([init/1,
	 handle_event/2, handle_call/2, handle_info/2,
	 terminate/2]).

-include_lib("kernel/include/file.hrl").
-include_lib("kernel/src/disk_log.hrl").

%% TODO (old):
%%   - global logs
%%   - badarg
%%   - force file:write fail (how?)
%%   - kill logging proc while he is logging
%%   - kill logging node while he is logging
%%   - test chunk_step

%% These are all tests, the list to be returned by all().
-define(ALL_TESTS,
	[halt_int, wrap_int, halt_ext, wrap_ext, read_mode, head,
	 notif, new_idx_vsn, reopen, block, unblock, open, close,
	 error, chunk, truncate, many_users, info, change_size,
	 open_change_size, change_attribute, otp_6278, otp_10131,
         otp_16768, otp_16809, rotate]).


suite() ->
    [{ct_hooks,[ts_install_cth]},
     {timetrap,{minutes,2}}].

all() -> 
    [{group, halt_int}, {group, wrap_int},
     {group, halt_ext}, {group, wrap_ext}, {group, rotate},
     {group, read_mode}, {group, head}, {group, notif},
     new_idx_vsn, reopen, {group, block}, unblock,
     {group, open}, {group, close}, {group, error}, chunk,
     truncate, many_users, {group, info},
     {group, change_size}, change_attribute,
     otp_6278, otp_10131, otp_16768, otp_16809].

groups() -> 
    [{halt_int, [], [halt_int_inf, {group, halt_int_sz}]},
     {halt_int_sz, [], [halt_int_sz_1, halt_int_sz_2]},
     {read_mode, [],
      [halt_int_ro, halt_ext_ro, wrap_int_ro, wrap_ext_ro,
       halt_trunc, halt_misc, halt_ro_alog, halt_ro_balog,
       halt_ro_crash]},
     {wrap_int, [], [wrap_int_1, wrap_int_2, inc_wrap_file]},
     {halt_ext, [], [halt_ext_inf, {group, halt_ext_sz}]},
     {halt_ext_sz, [], [halt_ext_sz_1, halt_ext_sz_2]},
     {wrap_ext, [], [wrap_ext_1, wrap_ext_2]},
     {rotate, [],
      [rotate_1, rotate_truncate, rotate_reopen,
       rotate_breopen, next_rotate_file]},
     {head, [], [head_func, plain_head, one_header]},
     {notif, [],
      [wrap_notif, full_notif, trunc_notif, blocked_notif]},
     {block, [], [block_blocked, block_queue, block_queue2]},
     {open, [],
      [open_overwrite, open_size, open_change_size, open_truncate,
       open_error]},
     {close, [], [close_race, close_block, close_deadlock]},
     {error, [], [error_repair, error_log, error_index]},
     {info, [], [info_current]},
     {change_size, [],
      [change_size_before, change_size_during,
       change_size_after, default_size, change_size2,
<<<<<<< HEAD
       change_size_truncate, decrease_size_with_chunk_step]}].
=======
       change_size_truncate, decrease_size_twice]}].
>>>>>>> 8965b8d2

init_per_suite(Config) ->
    Config.

end_per_suite(_Config) ->
    ok.

init_per_group(_GroupName, Config) ->
    Config.

end_per_group(_GroupName, Config) ->
    Config.



init_per_testcase(_Case, Config) ->
    Config.

end_per_testcase(_Case, _Config) ->
    ok.


%% Test simple halt disk log, size infinity.
halt_int_inf(Conf) when is_list(Conf) ->
    Dir = ?privdir(Conf),
    ok = disk_log:start(),
    File = filename:join(Dir, "a.LOG"),
    {ok, a} = disk_log:open([{name,a}, {type,halt}, {size,infinity},
			     {format,internal},
			     {file, File}]),
    simple_log(a),
    ok = disk_log:close(a),
    ok = file:delete(File).


%% Test simple halt disk log, size defined.
halt_int_sz_1(Conf) when is_list(Conf) ->
    Dir = ?privdir(Conf),
    File = filename:join(Dir, "a.LOG"),
    {ok, a} = disk_log:open([{name,a}, {type,halt}, {size,18000},
			     {format,internal},
			     {file, File}]),
    simple_log(a),
    ok = disk_log:truncate(a),
    [] = get_all_terms(a),
    T1 = mk_bytes(10000),
    T2 = mk_bytes(5000),
    ok = disk_log:log(a, T1),
    case get_all_terms(a) of
	[T1] ->
	    ok;
	E1 ->
	    test_server_fail({bad_terms, E1, [T1]})
    end,
    ok = disk_log:log(a, T2),
    {error, {full, a}} = disk_log:log(a, T1),
    ok = disk_log:alog(a, T1),
    case get_all_terms(a) of
	[T1, T2] ->
	    ok;
	E2 ->
	    test_server_fail({bad_terms, E2, [T1, T2]})
    end,
    ok = disk_log:close(a),
    ok = file:delete(File).

%% Test simple halt disk log, size ~8192.
halt_int_sz_2(Conf) when is_list(Conf) ->
    Dir = ?privdir(Conf),
    File1 = filename:join(Dir, "a.LOG"),
    File2 = filename:join(Dir, "b.LOG"),
    File3 = filename:join(Dir, "c.LOG"),
    {ok, a} = disk_log:open([{name,a}, {type,halt}, {size,8191},
			     {format,internal},
			     {file, File1}]),
    {ok, b} = disk_log:open([{name,b}, {type,halt}, {size,8192},
			     {format,internal},
			     {file, File2}]),
    {ok, c} = disk_log:open([{name,c}, {type,halt}, {size,8193},
			     {format,internal},
			     {file, File3}]),
    T1 = mk_bytes(8191-16), % 16 is size of header + magics for 1 item
    T2 = mk_bytes(8192-16),
    T3 = mk_bytes(8193-16),
    ok = disk_log:log(a, T1),
    ok = disk_log:log(b, T2),
    ok = disk_log:log(c, T3),
    case get_all_terms(a) of
	[T1] ->
	    ok;
	E1 ->
	    test_server_fail({bad_terms, E1, [T1]})
    end,
    case get_all_terms(b) of
	[T2] ->
	    ok;
	E2 ->
	    test_server_fail({bad_terms, E2, [T2]})
    end,
    case get_all_terms(c) of
	[T3] ->
	    ok;
	E3 ->
	    test_server_fail({bad_terms, E3, [T3]})
    end,
    ok = disk_log:truncate(a),
    ok = disk_log:truncate(b),
    {error, {full, a}} = disk_log:log(a, T2),
    {error, {full, b}} = disk_log:log(b, T3),
    [] = get_all_terms(a),
    [] = get_all_terms(b),
    ok = disk_log:close(a),
    ok = disk_log:close(b),
    ok = disk_log:close(c),
    ok = file:delete(File1),
    ok = file:delete(File2),
    ok = file:delete(File3),
    ok.


%% Test simple halt disk log, read only, internal.
halt_int_ro(Conf) when is_list(Conf) ->
    Dir = ?privdir(Conf),
    File = filename:join(Dir, "a.LOG"),

    {ok, a} = disk_log:open([{name,a}, {type,halt}, {size,infinity},
			     {format,internal}, {file, File}]),
    simple_log(a),
    ok = disk_log:close(a),

    {ok, a} = disk_log:open([{name,a}, {type,halt}, {size,infinity},
			     {format,internal}, {file, File},
			     {mode,read_only}]),
    T1 = "not allowed to write",
    {error, {read_only_mode, a}} = disk_log:log(a, T1),
    ok = disk_log:close(a),
    ok = file:delete(File).

%% Test simple halt disk log, read only, external.
halt_ext_ro(Conf) when is_list(Conf) ->
    Dir = ?privdir(Conf),
    File = filename:join(Dir, "a.LOG"),
    {ok, a} = disk_log:open([{name,a}, {type,halt}, {size,infinity},
			     {format,external}, {file, File}]),
    xsimple_log(File, a),
    ok = disk_log:close(a),
    {ok, a} = disk_log:open([{name,a}, {type,halt}, {size,infinity},
			     {format,external}, {file, File},
			     {mode,read_only}]),
    T1 = "not allowed to write",
    {error, {read_only_mode, a}}  = disk_log:blog(a, T1),
    ok = disk_log:close(a),
    ok = file:delete(File).

%% Test simple wrap disk log, read only, internal.
wrap_int_ro(Conf) when is_list(Conf) ->
    Dir = ?privdir(Conf),
    File = filename:join(Dir, "a.LOG"),
    {ok, a} = disk_log:open([{name,a}, {type,wrap}, {size,{8000, 4}},
			     {format,internal}, {file, File}]),
    simple_log(a),
    ok = disk_log:close(a),
    {ok, a} = disk_log:open([{name,a}, {type,wrap}, {size,{8000, 4}},
			     {format,internal}, {file, File}, {mode,read_only}]),
    T1 = "not allowed to write",
    {error, {read_only_mode, a}} = disk_log:log(a, T1),
    ok = disk_log:close(a),
    del(File, 4).

%% Test simple wrap disk log, read only, external.
wrap_ext_ro(Conf) when is_list(Conf) ->
    Dir = ?privdir(Conf),
    File = filename:join(Dir, "a.LOG"),
    {ok, a} = disk_log:open([{name,a}, {type,wrap}, {size,{8000, 4}},
			     {format,external}, {file, File}]),
    x2simple_log(File ++ ".1", a),
    ok = disk_log:close(a),
    {ok, a} = disk_log:open([{name,a}, {type,wrap}, {size,{8000, 4}},
			     {format,external}, {file, File},
			     {mode,read_only}]),
    T1 = "not allowed to write",
    {error, {read_only_mode, a}}  = disk_log:blog(a, T1),
    {error, {read_only_mode, a}}  = disk_log:inc_wrap_file(a),
    ok = disk_log:close(a),
    del(File, 4).

%% Test truncation of halt disk log.
halt_trunc(Conf) when is_list(Conf) ->
    Dir = ?privdir(Conf),
    File = filename:join(Dir, "a.LOG"),
    {ok, a} = disk_log:open([{name,a}, {type,halt}, {size,infinity},
			     {format,internal}, {file, File}]),
    simple_log(a),
    ok = disk_log:close(a),
    {error,{badarg,repair_read_only}} =
	disk_log:open([{name,a}, {type,halt}, {size,infinity},
		       {repair, truncate}, {format,internal},
		       {file, File}, {mode,read_only}]),
    ok = file:delete(File).

%% Test truncation of halt disk log.
halt_misc(Conf) when is_list(Conf) ->
    Dir = ?privdir(Conf),
    File = filename:join(Dir, "a.LOG"),
    {ok, a} = disk_log:open([{name,a}, {type,halt}, {size,infinity},
			     {format,internal}, {file, File}]),
    simple_log(a),
    ok = disk_log:close(a),
    {ok, a} = disk_log:open([{name,a}, {type,halt}, {size,infinity},
			     {format,internal}, {file, File},
			     {mode,read_only}]),
    T1 = "not allowed to write",
    {error, {read_only_mode, a}} = disk_log:log(a, T1),
    {error, {read_only_mode, a}} = disk_log:sync(a),
    {error, {read_only_mode, a}} = disk_log:reopen(a, "b.LOG"),
    {error, {read_only_mode, a}} =
        disk_log:change_header(a, {head,header}),
    {error, {read_only_mode, a}} =
        disk_log:change_size(a, infinity),
    ok = disk_log:close(a),
    ok = file:delete(File).

%% Test truncation of halt disk log, read only.
halt_ro_alog(Conf) when is_list(Conf) ->
    Dir = ?privdir(Conf),
    File = filename:join(Dir, "a.LOG"),
    {ok, a} = disk_log:open([{name,a}, {type,halt}, {size,infinity},
			     {format,internal}, {file, File}]),
    simple_log(a),
    ok = disk_log:close(a),
    {ok, a} = disk_log:open([{name,a}, {type,halt}, {size,infinity},
			     {notify,true}, {format,internal},
			     {file, File}, {mode,read_only}]),
    T1 = "not allowed to write",
    ok = disk_log:alog(a, T1),
    ok = halt_ro_alog_wait_notify(a, T1),
    ok = disk_log:close(a),
    ok = file:delete(File).

halt_ro_alog_wait_notify(Log, T) ->
    Term = term_to_binary(T),
    receive
	{disk_log, _, Log,{read_only, [Term]}} ->
	    ok;
	Other ->
	    Other
    after 5000 ->
	    failed
    end.

%% Test truncation of halt disk log, read only.
halt_ro_balog(Conf) when is_list(Conf) ->
    Dir = ?privdir(Conf),
    File = filename:join(Dir, "a.LOG"),
    {ok, a} = disk_log:open([{name,a}, {type,halt}, {size,infinity},
			     {format,internal}, {file, File}]),
    simple_log(a),
    ok = disk_log:close(a),
    {ok, a} = disk_log:open([{name,a}, {type,halt}, {size,infinity},
			     {notify,true}, {format,external},
			     {file, File}, {mode,read_only}]),
    T1 = "not allowed to write",
    ok = disk_log:balog(a, T1),
    ok = halt_ro_balog_wait_notify(a, T1),
    ok = disk_log:close(a),
    ok = file:delete(File).

halt_ro_balog_wait_notify(Log, T) ->
    Term = list_to_binary(T),
    receive
	{disk_log, _, Log,{read_only, [Term]}} ->
	    ok;
	Other ->
	    Other
    after 5000 ->
	    failed
    end.

%% Test truncation of halt disk log, read only, repair.
halt_ro_crash(Conf) when is_list(Conf) ->
    Dir = ?privdir(Conf),
    File = filename:join(Dir, "a.LOG"),

    file:delete(File),
    {ok, a} = disk_log:open([{name,a}, {type,halt}, {size,infinity},
			     {format,internal},{file, File}]),
    simple_log(a),
    ok = disk_log:close(a),
    crash(File, 10),
    {ok, a} = disk_log:open([{name,a}, {type,halt}, {size,infinity},
			     {notify,true}, {format,internal},
			     {file, File}, {mode,read_only}]),

    Error1 = {error, {read_only_mode, a}} = disk_log:truncate(a),
    "The disk log" ++ _ = format_error(Error1),

    %% crash/1 sets the length of the first item to something big (2.5 kb).
    %% In R6B, binary_to_term accepts garbage at the end of the binary,
    %% which means that the first item is recognized!
    %% This is how it was before R6B:
    %% {C1,T1,15} = disk_log:chunk(a,start),
    %% {C2,T2} = disk_log:chunk(a,C1),
    {C1,_OneItem,7476} = disk_log:chunk(a,start),
    {C2, [], 7} = disk_log:chunk(a,C1),
    eof = disk_log:chunk(a,C2),
    ok = disk_log:close(a),
    ok = file:delete(File).





%% Test wrap disk log, internal.
wrap_int_1(Conf) when is_list(Conf) ->
    Dir = ?privdir(Conf),
    File = filename:join(Dir, "a.LOG"),
    {ok, a} = disk_log:open([{name,a}, {type,wrap}, {size,{8000, 4}},
			     {format,internal},
			     {file, File}]),
    [_] =
        lists:filter(fun(P) -> disk_log:pid2name(P) =/= undefined end, 
                     erlang:processes()),
    simple_log(a),
    ok = disk_log:close(a),
    del(File, 4),
    {ok, a} = disk_log:open([{name,a}, {type,wrap}, {size,{8000, 4}},
			     {format,internal},
			     {file, File}]),
    [] = get_all_terms(a),
    T1 = mk_bytes(10000), % file 2
    T2 = mk_bytes(5000),  % file 3
    T3 = mk_bytes(4000),  % file 4
    T4 = mk_bytes(2000),  % file 4
    T5 = mk_bytes(5000),  % file 1
    T6 = mk_bytes(5000),  % file 2
    ok = disk_log:log(a, T1),
    ok = disk_log:log(a, T2),
    ok = disk_log:log(a, T3),
    ok = disk_log:log_terms(a, [T4, T5, T6]),
    case get_all_terms(a) of
	[T2,T3,T4,T5,T6] ->
	    ok;
	E1 ->
	    test_server_fail({bad_terms, E1, [T2,T3,T4,T5,T6]})
    end,
    ok = disk_log:close(a),
    del(File, 4).

%% Test wrap disk log, internal.
wrap_int_2(Conf) when is_list(Conf) ->
    Dir = ?privdir(Conf),
    File1 = filename:join(Dir, "a.LOG"),
    File2 = filename:join(Dir, "b.LOG"),
    File3 = filename:join(Dir, "c.LOG"),
    {ok, a} = disk_log:open([{name,a}, {type,wrap}, {size,{8191,3}},
			     {format,internal},
			     {file, File1}]),
    {ok, b} = disk_log:open([{name,b}, {type,wrap}, {size,{8192,3}},
			     {format,internal},
			     {file, File2}]),
    {ok, c} = disk_log:open([{name,c}, {type,wrap}, {size,{8193,3}},
			     {format,internal},
			     {file, File3}]),
    T1 = mk_bytes(8191-16), % 16 is size of header + magics for 1 item
    T2 = mk_bytes(8192-16),
    T3 = mk_bytes(8193-16),
    ok = disk_log:log(a, T1),
    ok = disk_log:log(b, T2),
    ok = disk_log:log(c, T3),
    case get_all_terms(a) of
	[T1] ->
	    ok;
	E1 ->
	    test_server_fail({bad_terms, E1, [T1]})
    end,
    case get_all_terms(b) of
	[T2] ->
	    ok;
	E2 ->
	    test_server_fail({bad_terms, E2, [T2]})
    end,
    case get_all_terms(c) of
	[T3] ->
	    ok;
	E3 ->
	    test_server_fail({bad_terms, E3, [T3]})
    end,
    ok = disk_log:close(a),
    ok = disk_log:close(b),
    ok = disk_log:close(c),
    del(File1, 3),
    del(File2, 3),
    del(File3, 3).

%% Test disk log, force a change to next file.
inc_wrap_file(Conf) when is_list(Conf) ->
    Dir = ?privdir(Conf),
    File1 = filename:join(Dir, "a.LOG"),
    File2 = filename:join(Dir, "b.LOG"),
    File3 = filename:join(Dir, "c.LOG"),

    %% Test that halt logs gets an error message
    {ok, a} = disk_log:open([{name, a}, {type, halt},
			     {format, internal},
			     {file, File1}]),
    ok = disk_log:log(a, "message one"),
    {error, {halt_log, a}} = disk_log:inc_wrap_file(a),

    %% test an internally formatted wrap log file
    {ok, b} = disk_log:open([{name, b}, {type, wrap}, {size, {100,3}},
			     {format, internal}, {head, 'thisisahead'},
			     {file, File2}]),
    ok = disk_log:log(b, "message one"),
    ok = disk_log:inc_wrap_file(b),
    ok = disk_log:log(b, "message two"),
    ok = disk_log:inc_wrap_file(b),
    ok = disk_log:log(b, "message three"),
    ok = disk_log:inc_wrap_file(b),
    ok = disk_log:log(b, "message four"),
    T1 = get_all_terms(b),
    ['thisisahead', "message two",
     'thisisahead', "message three",
     'thisisahead', "message four"] = T1,

    %% test an externally formatted wrap log file
    {ok, c} = disk_log:open([{name, c}, {type, wrap}, {size, {100,3}},
			     {format,external}, {head,"this is a head "},
			     {file, File3}]),
    ok = disk_log:blog(c, "message one"),
    ok = disk_log:inc_wrap_file(c),
    ok = disk_log:blog(c, "message two"),
    ok = disk_log:inc_wrap_file(c),
    ok = disk_log:blog(c, "message three"),
    ok = disk_log:inc_wrap_file(c),
    ok = disk_log:blog(c, "message four"),
    ok = disk_log:sync(c),
    {ok, Fd31} = file:open(File3 ++ ".1", [read]),
    {ok,"this is a head message four"} = file:read(Fd31, 200),
    {ok, Fd32} = file:open(File3 ++ ".2", [read]),
    {ok,"this is a head message two"} = file:read(Fd32, 200),
    {ok, Fd33} = file:open(File3 ++ ".3", [read]),
    {ok,"this is a head message three"} = file:read(Fd33, 200),
    ok = file:close(Fd31),
    ok = file:close(Fd32),
    ok = file:close(Fd33),

    ok = disk_log:close(a),
    ok = disk_log:close(b),
    ok = disk_log:close(c),
    ok = file:delete(File1),
    del(File2, 3),
    del(File3, 3).




%% Test halt disk log, external, infinity.
halt_ext_inf(Conf) when is_list(Conf) ->
    Dir = ?privdir(Conf),
    File = filename:join(Dir, "a.LOG"),
    {ok, a} = disk_log:open([{name,a}, {type,halt}, {size,infinity},
			     {format,external},
			     {file, File}]),
    xsimple_log(File, a),
    ok = disk_log:close(a),
    ok = file:delete(File).


%% Test halt disk log, external, size defined.
halt_ext_sz_1(Conf) when is_list(Conf) ->
    Dir = ?privdir(Conf),
    File = filename:join(Dir, "a.LOG"),
    {ok, a} = disk_log:open([{name,a}, {type,halt}, {size,18000},
			     {format,external},
			     {file, File}]),
    xsimple_log(File, a),
    ok = disk_log:truncate(a),
    [] = get_list(File, a),
    {B1, T1} = x_mk_bytes(10000),
    {B2, T2} = x_mk_bytes(5000),
    {B3, T3} = x_mk_bytes(1000),
    ok = disk_log:blog(a, B1),
    case get_list(File, a) of
	T1 ->
	    ok;
	E1 ->
	    test_server_fail({bad_terms, E1, T1})
    end,
    ok = disk_log:blog(a, B2),
    {error, {full, a}} = disk_log:blog_terms(a, [B3,B3,B1]),
    ok = disk_log:balog(a, B1),
    Tmp = T1 ++ T2 ++ T3 ++ T3,
    case get_list(File, a) of
	Tmp ->
	    ok;
	E2 ->
	    test_server_fail({bad_terms, E2, Tmp})
    end,
    ok = disk_log:close(a),
    ok = file:delete(File).

%% Test halt disk log, external, size defined.
halt_ext_sz_2(Conf) when is_list(Conf) ->
    Dir = ?privdir(Conf),
    File1 = filename:join(Dir, "a.LOG"),
    File2 = filename:join(Dir, "b.LOG"),
    File3 = filename:join(Dir, "c.LOG"),
    {ok, a} = disk_log:open([{name,a}, {type,halt}, {size,8191},
			     {format,external},
			     {file, File1}]),
    {ok, b} = disk_log:open([{name,b}, {type,halt}, {size,8192},
			     {format,external},
			     {file, File2}]),
    {ok, c} = disk_log:open([{name,c}, {type,halt}, {size,8193},
			     {format,external},
			     {file, File3}]),
    {B1, T1} = x_mk_bytes(8191),
    {B2, T2} = x_mk_bytes(8192),
    {B3, T3} = x_mk_bytes(8193),
    ok = disk_log:blog(a, B1),
    ok = disk_log:blog(b, B2),
    ok = disk_log:blog(c, B3),
    case get_list(File1, a) of
	T1 ->
	    ok;
	E1 ->
	    test_server_fail({bad_terms, E1, T1})
    end,
    case get_list(File2, b) of
	T2 ->
	    ok;
	E2 ->
	    test_server_fail({bad_terms, E2, T2})
    end,
    case get_list(File3, c) of
	T3 ->
	    ok;
	E3 ->
	    test_server_fail({bad_terms, E3, T3})
    end,
    ok = disk_log:truncate(a),
    ok = disk_log:truncate(b),
    {error, {full, a}} = disk_log:blog(a, B2),
    Error1 = {error, {full, b}} = disk_log:blog(b, B3),
    "The halt log" ++ _ = format_error(Error1),
    true = info(b, full, false),
    [] = get_list(File1, a),
    [] = get_list(File2, b),
    ok = disk_log:close(a),
    ok = disk_log:close(b),
    ok = disk_log:close(c),
    ok = file:delete(File1),
    ok = file:delete(File2),
    ok = file:delete(File3),
    ok.


%% Test wrap disk log, external, size defined.
wrap_ext_1(Conf) when is_list(Conf) ->
    Dir = ?privdir(Conf),
    File = filename:join(Dir, "a.LOG"),
    {ok, a} = disk_log:open([{name,a}, {type,wrap}, {size,{8000, 4}},
			     {format,external},
			     {file, File}]),
    x2simple_log(File ++ ".1", a),
    ok = disk_log:close(a),
    %%    del(File, 4),
    {ok, a} = disk_log:open([{name,a}, {type,wrap}, {size,{8000, 4}},
			     {format,external},
			     {file, File}]),
    {B1, _T1} = x_mk_bytes(10000), % file 2
    {B2, T2} = x_mk_bytes(5000),  % file 3
    {B3, T3} = x_mk_bytes(4000),  % file 4
    {B4, T4} = x_mk_bytes(2000),  % file 4
    {B5, T5} = x_mk_bytes(5000),  % file 1
    {B6, T6} = x_mk_bytes(5000),  % file 2
    ok = disk_log:blog(a, B1),
    ok = disk_log:blog(a, B2),
    ok = disk_log:blog(a, B3),
    ok = disk_log:blog_terms(a, [B4, B5, B6]),
    case get_list(File ++ ".3", a) of
	T2 ->
	    ok;
	E2 ->
	    test_server_fail({bad_terms, E2, T2})
    end,
    T34 = T3 ++ T4,
    case get_list(File ++ ".4", a) of
	T34 ->
	    ok;
	E34 ->
	    test_server_fail({bad_terms, E34, T34})
    end,
    case get_list(File ++ ".1", a) of
	T5 ->
	    ok;
	E5 ->
	    test_server_fail({bad_terms, E5, T5})
    end,
    case get_list(File ++ ".2", a) of
	T6 ->
	    ok;
	E6 ->
	    test_server_fail({bad_terms, E6, T6})
    end,
    ok = disk_log:close(a),
    del(File, 4).

%% Test wrap disk log, external, size defined.
wrap_ext_2(Conf) when is_list(Conf) ->
    Dir = ?privdir(Conf),
    File1 = filename:join(Dir, "a.LOG"),
    File2 = filename:join(Dir, "b.LOG"),
    File3 = filename:join(Dir, "c.LOG"),
    {ok, a} = disk_log:open([{name,a}, {type,wrap}, {size,{8191,3}},
			     {format,external},
			     {file, File1}]),
    {ok, b} = disk_log:open([{name,b}, {type,wrap}, {size,{8192,3}},
			     {format,external},
			     {file, File2}]),
    {ok, c} = disk_log:open([{name,c}, {type,wrap}, {size,{8193,3}},
			     {format,external},
			     {file, File3}]),
    {B1, T1} = x_mk_bytes(8191),
    {B2, T2} = x_mk_bytes(8192),
    {B3, T3} = x_mk_bytes(8193),
    ok = disk_log:blog(a, B1),
    ok = disk_log:blog(b, B2),
    ok = disk_log:blog(c, B3),
    case get_list(File1 ++ ".1", a) of
	T1 ->
	    ok;
	E1 ->
	    test_server_fail({bad_terms, E1, T1})
    end,
    case get_list(File2 ++ ".1", b) of
	T2 ->
	    ok;
	E2 ->
	    test_server_fail({bad_terms, E2, T2})
    end,
    case get_list(File3 ++ ".1", c) of
	T3 ->
	    ok;
	E3 ->
	    test_server_fail({bad_terms, E3, T3})
    end,
    ok = disk_log:close(a),
    ok = disk_log:close(b),
    ok = disk_log:close(c),
    del(File1, 3),
    del(File2, 3),
    del(File3, 3),
    ok.

%% Test rotate disk log, external, size defined.
rotate_1(Conf) when is_list(Conf) ->
    Dir = ?privdir(Conf),
    File = filename:join(Dir, "a.LOG"),
    Name = a,
    {ok, Name} = disk_log:open([{name,Name}, {type,rotate}, {size,{8000, 3}},
			     {format,external},
			     {file, File}]),
    x2simple_log(File, Name),
    ok = disk_log:close(Name),
    del_rot_files(File, 4),
    {ok, Name} = disk_log:open([{name,Name}, {type,rotate}, {size,{8000, 3}},
                                {format,external},
                                {head_func, {?MODULE, hf_bin, []}},
                                {file, File}]),
    {B1, _T1} = x_mk_bytes(10000), % lost due to rotation 
    {B2, T2} = x_mk_bytes(5000),  % file a.LOG.2.gx 
    {B3, T3} = x_mk_bytes(4000),  % file a.LOG.1.gz 
    {B4, T4} = x_mk_bytes(2000),  % file a.LOG.1.gz
    {B5, T5} = x_mk_bytes(5000),  % file a.LOG.0.gz 
    {B6, T6} = x_mk_bytes(5000),  % in the active file 
    ok = disk_log:blog(Name, B1),
    ok = disk_log:blog(Name, B2),
    ok = disk_log:blog(Name, B3),
    ok = disk_log:blog_terms(a, [B4, B5, B6]),
    {ok, BinHeader} = hf_bin(),
    Header = binary_to_list(BinHeader),
    T20 = Header ++ T2,
    case get_list(File ++ ".2.gz", Name, rotate) of
        T20 ->
            ok;
        E2 ->
            test_server_fail({bad_terms, E2, T2})
    end,
    T34 = Header ++ T3 ++ T4,
    case get_list(File ++ ".1.gz", Name, rotate) of
        T34 ->
            ok;
        E34 ->
            test_server_fail({bad_terms, E34, T34})
    end,
    T50 = Header ++ T5,
    case get_list(File ++ ".0.gz", Name, rotate) of
        T50 ->
            ok;
        E5 ->
            test_server_fail({bad_terms, E5, T5})
    end,
    T60 = Header ++ T6,
    case get_list(File, Name) of
        T60 ->
            ok;
        E6 ->
            test_server_fail({bad_terms, E6, T6})
    end,
    ok = disk_log:close(Name),
    del_rot_files(File, 3).

%% test truncate/1 for rotate logs
rotate_truncate(Conf) when is_list(Conf) ->
    Dir = ?privdir(Conf),
    File = filename:join(Dir, "a.LOG"),
    Name = a,
    {ok, Name} = disk_log:open([{name,Name}, {type,rotate}, {size,{100, 3}},
			     {format,external},
			     {file, File}]),
    B = mk_bytes(60),
    ok = disk_log:blog_terms(Name, [B, B, B]),
    B = get_list(File, Name),
    B = get_list(File ++ ".0.gz", Name, rotate),
    B = get_list(File ++ ".1.gz", Name, rotate),
    ok = disk_log:truncate(Name),
    [] = get_list(File, Name),
    {error, enoent} = file:read_file_info(File ++ ".0.gz"),
    {error, enoent} = file:read_file_info(File ++ ".1.gz"),
    ok = disk_log:close(Name),
    file:delete(File).

%% test reopen/2 for rotate logs
rotate_reopen(Conf) when is_list(Conf) ->
    Dir = ?privdir(Conf),
    File = filename:join(Dir, "a.LOG"),
    Name = a,
    {ok, Name} = disk_log:open([{name,Name}, {type,rotate}, {size,{100, 3}},
			     {format,external},
			     {file, File}]),
    B = mk_bytes(60),
    ok = disk_log:blog_terms(Name, [B, B, B]),
    B = get_list(File, Name),
    B = get_list(File ++ ".0.gz", Name, rotate),
    B = get_list(File ++ ".1.gz", Name, rotate),
    File1 = filename:join(Dir, "b.LOG"),
    ok = disk_log:reopen(Name, File1),
    [] = get_list(File, Name),
    {error, enoent} = file:read_file_info(File ++ ".0.gz"),
    {error, enoent} = file:read_file_info(File ++ ".1.gz"),
    B = get_list(File1 ++ ".0.gz", Name, rotate),
    B = get_list(File1 ++ ".1.gz", Name, rotate),
    B = get_list(File1 ++ ".2.gz", Name, rotate),
    ok = disk_log:close(Name),
    file:delete(File),
    del_rot_files(File1, 3).

%% test breopen/3 for rotate logs
rotate_breopen(Conf) when is_list(Conf) ->
    Dir = ?privdir(Conf),
    File1 = filename:join(Dir, "a.LOG"),
    Name = a,
    Head1 = "thisishead1",
    {ok, Name} = disk_log:open([{name,Name}, {type,rotate}, {size,{100, 3}},
			     {format,external},
                             {head, Head1},
			     {file, File1}]),
    B = mk_bytes(60),
    ok = disk_log:blog_terms(Name, [B, B, B]),
    FileCont = Head1 ++ B,
    FileCont = get_list(File1, Name),
    FileCont = get_list(File1 ++ ".0.gz", Name, rotate),
    FileCont = get_list(File1 ++ ".1.gz", Name, rotate),
    File2 = filename:join(Dir, "b.LOG"),
    Head2 = "thisishead2",
    ok = disk_log:breopen(Name, File2, Head2),
    Head2 = get_list(File1, Name),
    {error, enoent} = file:read_file_info(File1 ++ ".0.gz"),
    {error, enoent} = file:read_file_info(File1 ++ ".1.gz"),
    FileCont = get_list(File2 ++ ".0.gz", Name, rotate),
    FileCont = get_list(File2 ++ ".1.gz", Name, rotate),
    FileCont = get_list(File2 ++ ".2.gz", Name, rotate),
    ok = disk_log:close(Name),
    file:delete(File1),
    del_rot_files(File2, 3).

%% Test rotate log, force a change to next file.
next_rotate_file(Conf) when is_list(Conf) ->
    Dir = ?privdir(Conf),
    File1 = filename:join(Dir, "a.LOG"),
    File2 = filename:join(Dir, "b.LOG"),

    %% Test that halt and wrap logs get error messages
    {ok, a} = disk_log:open([{name, a}, {type, halt},
			     {format, internal},
			     {file, File1}]),
    ok = disk_log:log(a, "message one"),
    {error, {halt_log, a}} = disk_log:next_file(a),

    %% test a rotate log file
    {ok, b} = disk_log:open([{name, b}, {type, rotate}, {size, {100,3}},
			     {format,external},
			     {file, File2}]),
    ok = disk_log:blog(b, "message one"),
    ok = disk_log:next_file(b),
    ok = disk_log:blog(b, "message two"),
    ok = disk_log:next_file(b),
    ok = disk_log:blog(b, "message three"),
    ok = disk_log:next_file(b),
    ok = disk_log:blog(b, "message four"),
    ok = disk_log:sync(b),
    "message one" = get_list(File2 ++ ".2.gz", b, rotate),
    "message two" = get_list(File2 ++ ".1.gz", b, rotate),
    "message three" = get_list(File2 ++ ".0.gz", b, rotate),
    "message four" = get_list(File2, b),
    ok = disk_log:close(a),
    ok = disk_log:close(b),
    ok = file:delete(File1),
    del_rot_files(File2, 3).

simple_log(Log) ->
    T1 = "hej",
    T2 = hopp,
    T3 = {tjena, 12},
    T4 = mk_bytes(10000),
    ok = disk_log:log(Log, T1),
    ok = disk_log:log_terms(Log, [T2, T3]),
    case get_all_terms(Log) of
	[T1, T2, T3] ->
	    ok;
	E1 ->
	    test_server_fail({bad_terms, E1, [T1, T2, T3]})
    end,
    ok = disk_log:log(a, T4),
    case get_all_terms(Log) of
	[T1, T2, T3, T4] ->
	    ok;
	E2 ->
	    test_server_fail({bad_terms, E2, [T1, T2, T3, T4]})
    end.

xsimple_log(File, Log) ->
    T1 = "hej",
    T2 = list_to_binary("hopp"),
    T3 = list_to_binary(["sena", list_to_binary("sejer")]),
    T4 = list_to_binary(By = mk_bytes(10000)),
    ok = disk_log:blog(Log, T1),
    ok = disk_log:blog_terms(Log, [T2, T3]),
    X = "hejhoppsenasejer",
    X2 = get_list(File, Log),
    case X2 of
	X -> ok;
	Z1 -> test_server_fail({bad_terms, Z1, X2})
    end,
    ok = disk_log:blog(Log, T4),
    Tmp = get_list(File, Log),
    case X ++ By of
	Tmp -> ok;
	Z2 -> test_server_fail({bad_terms, Z2, X ++ By})
    end.

x2simple_log(File, Log) ->
    T1 = "hej",
    T2 = list_to_binary("hopp"),
    T3 = list_to_binary(["sena", list_to_binary("sejer")]),
    T4 = list_to_binary(By = mk_bytes(1000)),
    ok = disk_log:blog(Log, T1),
    ok = disk_log:blog_terms(Log, [T2, T3]),
    X = "hejhoppsenasejer",
    X2 = get_list(File, Log),
    case X2 of
	X -> ok;
	Z1 -> test_server_fail({bad_terms, Z1, X2})
    end,
    ok = disk_log:blog(Log, T4),
    Tmp = get_list(File, Log),
    case X ++ By of
	Tmp -> ok;
	Z2 -> test_server_fail({bad_terms, Z2, X ++ By})
    end.

x_mk_bytes(N) ->
    X = lists:duplicate(N, $a),
    {list_to_binary(X), X}.

mk_bytes(N) when N > 4 ->
    X = lists:duplicate(N-4, $a),
    case byte_size(term_to_binary(X)) of
        N -> X;
        Z -> test_server_fail({bad_terms, Z, N})
    end.

get_list(File, Log) ->
    ct:pal(?HI_VERBOSITY, "File ~p~n", [File]),
    ok = disk_log:sync(Log),
    {ok, B} = file:read_file(File),
    binary_to_list(B).

get_list(File, Log, rotate) ->
    ct:pal(?HI_VERBOSITY, "File ~p~n", [File]),
    ok = disk_log:sync(Log),
    DFile = filename:rootname(File,".gz"),
    decompress_file(File, DFile),
    {ok, B} = file:read_file(DFile),
    file:delete(DFile),
    binary_to_list(B).

decompress_file(FileName, DFileName) ->
    {ok,In} = file:open(FileName,[read,binary]),
    {ok,Out} = file:open(DFileName,[write]),
    Z = zlib:open(),
    zlib:inflateInit(Z, 31),
    decompress_data(Z,In,Out),
    zlib:inflateEnd(Z),
    zlib:close(Z),
    _ = file:close(In),
    _ = file:close(Out),
    ok.

decompress_data(Z,In,Out) ->
    case file:read(In,1000) of
        {ok,Data} ->
            Decompressed = zlib:inflate(Z, Data),
            _ = file:write(Out,Decompressed),
            decompress_data(Z,In,Out);
        eof ->
            ok
    end.


get_all_terms(Log, File, Type) ->
    {ok, _Log} = disk_log:open([{name,Log}, {type,Type}, {size,infinity},
				{format,internal}, {file, File},
				{mode, read_only}]),
    Ts = get_all_terms(Log),
    ok = disk_log:close(Log),
    Ts.

get_all_terms(Log) ->
    get_all_terms1(Log, start, []).

get_all_terms1(Log, Cont, Res) ->
    case disk_log:chunk(Log, Cont) of
	{error, _R} ->
	    test_server_fail({bad_chunk, Log, Cont});
	{Cont2, Terms} ->
	    get_all_terms1(Log, Cont2, Res ++ Terms);
	eof ->
	    Res
    end.

get_all_terms_and_bad(Log, File, Type) ->
    {ok, _Log} = disk_log:open([{name,Log}, {type,Type}, {size,infinity},
				{format,internal}, {file, File},
				{mode, read_only}]),
    Ts = get_all_terms_and_bad(Log),
    ok = disk_log:close(Log),
    Ts.

get_all_terms_and_bad(Log) ->
    read_only = info(Log, mode, foo),
    get_all_terms_and_bad1(Log, start, [], 0).

%% 
get_all_terms_and_bad1(Log, Cont, Res, Bad0) ->
    case disk_log:chunk(Log, Cont) of
	{Cont2, Terms} ->
	    get_all_terms_and_bad1(Log, Cont2, Res ++ Terms, Bad0);
	{Cont2, Terms, Bad} ->
	    get_all_terms_and_bad1(Log, Cont2, Res ++ Terms, Bad0+Bad);
	eof ->
	    {Res, Bad0}
    end.

get_all_binary_terms_and_bad(Log, File, Type) ->
    {ok, _Log} = disk_log:open([{name,Log}, {type,Type}, {size,infinity},
				{format,internal}, {file, File},
				{mode, read_only}]),
    Ts = get_all_binary_terms_and_bad(Log),
    ok = disk_log:close(Log),
    Ts.

get_all_binary_terms_and_bad(Log) ->
    read_only = info(Log, mode, foo),
    get_all_binary_terms_and_bad1(Log, start, [], 0).

%% 
get_all_binary_terms_and_bad1(Log, Cont, Res, Bad0) ->
    case disk_log:bchunk(Log, Cont) of
	{Cont2, BinTerms} ->
	    get_all_binary_terms_and_bad1(Log, Cont2, Res ++ BinTerms, Bad0);
	{Cont2, BinTerms, Bad} ->
	    get_all_binary_terms_and_bad1(Log, Cont2, Res ++ BinTerms, 
                                          Bad0+Bad);
	eof ->
	    {Res, Bad0}
    end.

del(File, 0) ->
    file:delete(File ++ ".siz"),
    file:delete(File ++ ".idx");
del(File, N) ->
    file:delete(File ++ "." ++ integer_to_list(N)),
    del(File, N-1).

del_rot_files(File, 0) ->
    file:delete(File ++ ".0.gz"),
    file:delete(File);
del_rot_files(File, N) ->
    file:delete(File ++ "." ++ integer_to_list(N) ++ ".gz"),
    del_rot_files(File, N-1).

test_server_fail(R) ->
    exit({?MODULE, get(line), R}).

xx() ->
    File = "a.LOG",
    {ok, a} = disk_log:open([{name,a}, {type,halt}, {size,infinity},
			     {format,internal}, {file, File}]),
    W = xwr(a, 400),
    disk_log:close(a),
    %%    file:delete(File),
    W.

%% old: 6150
%% new: 5910
xwr(Log, BytesItem) ->
    NoW = 1000,
    Item1 = mk_bytes(BytesItem),
    Item2 = mk_bytes(BytesItem),
    Item3 = mk_bytes(BytesItem),
    Item4 = mk_bytes(BytesItem),
    Item5 = mk_bytes(BytesItem),
    Item6 = mk_bytes(BytesItem),
    Item7 = mk_bytes(BytesItem),
    Item8 = mk_bytes(BytesItem),
    Item9 = mk_bytes(BytesItem),
    Item0 = mk_bytes(BytesItem),
    Term = [Item1,Item2,Item3,Item4,Item5,Item6,Item7,Item8,Item9,Item0],
    {W, _} = timer:tc(?MODULE, wr, [Log, Term, NoW]),
    W/NoW.

measure() ->
    proc_lib:start_link(?MODULE, init_m, [self()]).

init_m(Par) ->
    process_flag(trap_exit, true),
    Res = m(),
    proc_lib:init_ack(Par, Res).

m() ->
    {W10, R10, Rep10, C10} = m_halt_int(10),
    {W11, R11, Rep11, C11} = m_halt_int(100),
    {W12, R12, Rep12, C12} = m_halt_int(400),
    {W13, R13, Rep13, C13} = m_halt_int(1000),
    {W14, R14, Rep14, C14} = m_halt_int(10000),
    {W2, R2, Rep2, C2} = m_wrap_int(400),
    {W3, R3, Rep3, C3} = m_many_halt_int(10, 400),
    {W4, R4, Rep4, C4} = m_many_halt_int(20, 400),
    {W5, R5, Rep5, C5} = m_many_halt_int(10, 1000),
    {W6, R6, Rep6, C6} = m_many_halt_int(10, 10),
    {W7, R7, Rep7, C7} = m_many_halt_int(20, 10),

    io:format("Type of log            mysec/write  mysec/read"
	      "  mysec/repair byte  cpu/write\n"),
    io:format("===========            ===========  =========="
	      "  =================  =========\n"),
    one_line("halt,int.inf. (10)", W10, R10, Rep10, C10),
    one_line("halt,int.inf. (100)", W11, R11, Rep11, C11),
    one_line("halt,int.inf. (400)", W12, R12, Rep12, C12),
    one_line("halt,int.inf. (1000)", W13, R13, Rep13, C13),
    one_line("halt,int.inf. (10000)", W14, R14, Rep14, C14),
    one_line("wrap,int.  4. (400)", W2, R2, Rep2, C2),
    one_line("halt,int.inf. (10,10)", W6, R6, Rep6, C6),
    one_line("halt,int.inf. (20,10)", W7, R7, Rep7, C7),
    one_line("halt,int.inf. (10,400)", W3, R3, Rep3, C3),
    one_line("halt,int.inf. (20,400)", W4, R4, Rep4, C4),
    one_line("halt,int.inf. (10,1000)", W5, R5, Rep5, C5),
    io:format("\n"),
    io:format("\tWrap log time depends on how often the log wraps, as this\n"),
    io:format("\tinvolves opening of new files, which costs a lot."),
    io:format("\n").

one_line(Txt, W, R, Rep, C) ->
    io:format("~.22s  ~.10w  ~.10w  ~.17w  ~.9w\n", [Txt, W, R, Rep, C]).

m_halt_int(BytesItem) ->
    File = "a.LOG",
    {ok, a} = disk_log:open([{name,a}, {type,halt}, {size,infinity},
			     {format,internal}, {file, File}]),
    {T,W} = wr(a, BytesItem),
    R = r(a),
    [{_,P}] = ets:lookup(?DISK_LOG_NAME_TABLE, a),
    exit(P, kill),
    receive after 100 -> ok end,
    crash(File, 10),
    Sz = file_size(File),
    Start = start_times(),
    {repaired, a, {recovered, Rec}, {badbytes, Bad}} = 
	disk_log:open([{name,a}, {type,halt}, {size,infinity},
		       {format,internal}, {file, File}]),
    {_,Rep} = end_times(Start),
    io:format("m_halt_int: Rep = ~p, Rec = ~p, Bad = ~p~n", [Rep, Rec, Bad]),
    disk_log:close(a),
    file:delete(File),
    {W,R,1000*Rep/Sz,T}.

m_wrap_int(BytesItem) ->
    File = "a.LOG",
    {ok, a} = disk_log:open([{name,a}, {type,wrap}, {size,{405*1000, 4}},
			     {format,internal}, {file, File}]),
    {T,W} = wr(a, BytesItem),
    R = r(a),
    [{_,P}] = ets:lookup(?DISK_LOG_NAME_TABLE, a),
    exit(P, kill),
    receive after 100 -> ok end,
    del(File, 4),
    {W,R,'n/a',T}.

m_many_halt_int(NoClients, BytesItem) ->
    Name = 'log.LOG',
    File = "log.LOG",
    {ok, _} = disk_log:open([{name,Name}, {type,halt}, 
			     {size,infinity},
			     {format,internal}, {file,File}]),
    NoW = round(lists:max([lists:min([5000000/BytesItem/NoClients,
				      50000/NoClients]),
			   1000])),
    {T,W} = many_wr(NoClients, Name, NoW, BytesItem),
    ok = disk_log:close(Name),
    file:delete(File),
    {1000*W/NoW/NoClients,'n/a','n/a',1000*T/NoW/NoClients}.

many_wr(NoClients, Log, NoW, BytesItem) ->
    Item = mk_bytes(BytesItem),
    Fun = fun(Name, _Pid, _I) -> disk_log:log(Name, Item) end,
    Start = start_times(),
    Pids = spawn_clients(NoClients, client, [self(), Log, NoW, Fun]),
    check_clients(Pids),
    end_times(Start).

wr(Log, BytesItem) ->
    NoW = round(lists:max([lists:min([5000000/BytesItem,50000]),1000])),
    Item = mk_bytes(BytesItem),
    Start = start_times(),
    wr(Log, Item, NoW),
    {T,W} = end_times(Start),
    {1000*T/NoW, 1000*W/NoW}.

wr(Log, _Item, 0) ->
    disk_log:sync(Log),
    ok;
wr(Log, Item, N) ->
    ok = disk_log:log(Log, Item),
    wr(Log, Item, N-1).

r(_) ->
    nyi.

start_times() ->
    {T1, _} = statistics(runtime),
    {W1, _} = statistics(wall_clock),
    {T1, W1}.

end_times({T1,W1}) ->
    {T2, _} = statistics(runtime),
    {W2, _} = statistics(wall_clock),
    {T2-T1, W2-W1}.


%% Test head parameter.
head_func(Conf) when is_list(Conf) ->
    Dir = ?privdir(Conf),
    File = filename:join(Dir, "a.LOG"),
    ets:new(xxx, [named_table, set, public]),
    ets:insert(xxx, {wrapc, 0}),
    {ok, a} = disk_log:open([{name,a}, {file, File}, {type, wrap},
			     {size, {100,4}},
			     {head_func, {?MODULE, hf, []}}]),
    B = mk_bytes(60),
    disk_log:log(a, B),
    disk_log:alog(a, B),
    disk_log:alog(a, B),
    disk_log:log(a, B),
    H = [1,2,3],
    [{wrapc, 4}] = ets:lookup(xxx, wrapc),
    ets:delete(xxx),
    case get_all_terms(a) of
	[H,B,H,B,H,B,H,B] ->
	    ok;
	E1 ->
	    test_server_fail({bad_terms, E1,
			      [H,B,H,B,H,B,H,B]})
    end,
    8  = no_written_items(a),
    disk_log:close(a),
    del(File, 4),

    %% invalid header function
    {error, {invalid_header, {_, {term}}}} =
	disk_log:open([{name, n}, {file, File}, {type, halt},
		       {format, external},
		       {head_func, {?MODULE, head_fun, [{term}]}}]),
    file:delete(File),

    {error, {invalid_header, _}} =
	disk_log:open([{name, n}, {file, File}, {type, halt},
		       {format, external},
		       {head_func, {?MODULE, head_fun, [{ok,{term}}]}}]),
    file:delete(File),

    {ok,n} =
	disk_log:open([{name, n}, {file, File}, {type, halt},
		       {format, external},
		       {head_func, {?MODULE, head_fun, [{ok,<<"head">>}]}}]),
    ok = disk_log:close(n),
    {ok,<<"head">>} = file:read_file(File),
    file:delete(File),

    {ok,n} =
	disk_log:open([{name, n}, {file, File}, {type, halt},
		       {format, external},
		       {head_func, {?MODULE, head_fun, [{ok,"head"}]}}]),
    ok = disk_log:close(n),
    {ok,<<"head">>} = file:read_file(File),
    file:delete(File),

    Error1 = {error, {badarg, _}} =
	disk_log:open([{name, n}, {file, File}, {type, wrap},
		       {head_func, {tjo,hej,san}},{size, {100, 4}}]),
    "The argument " ++ _ = format_error(Error1),

    Error2 = {error, {invalid_header, _}} =
	disk_log:open([{name, n}, {file, File}, {type, halt},
		       {head_func, {tjo,hej,[san]}}]),
    "The disk log header" ++ _ = format_error(Error2),
    file:delete(File).


head_fun(H) ->
    H.

hf() ->
    ets:update_counter(xxx, wrapc, 1),
    {ok, [1,2,3]}.

hf_bin() ->
    {ok, <<"1", "2", "3">>}.


%% Test head parameter.
plain_head(Conf) when is_list(Conf) ->
    Dir = ?privdir(Conf),
    File = filename:join(Dir, "a.LOG"),
    H = [1,2,3],
    {ok, a} = disk_log:open([{name,a}, {file, File}, {type, wrap},
			     {size, {100,4}}, {head, H}]),
    %% This one is not "counted".
    {ok, a} = disk_log:open([{name,a}, {file, File}, {type, wrap},
			     {size, {100,4}}, {head, H}]),
    B = mk_bytes(60),
    disk_log:log(a, B),
    disk_log:alog(a, B),
    disk_log:alog(a, B),
    disk_log:log(a, B),
    case get_all_terms(a) of
	[H,B,H,B,H,B,H,B] ->
	    ok;
	E1 ->
	    test_server_fail({bad_terms, E1,
			      [H,B,H,B,H,B,H,B]})
    end,
    8 = no_written_items(a),
    ok = disk_log:close(a),
    {error, no_such_log} = disk_log:close(a),
    del(File, 4).



%% Test that a header is just printed once in a log file.
one_header(Conf) when is_list(Conf) ->
    Dir = ?privdir(Conf),
    File = filename:join(Dir, "a.LOG"),
    H = [1,2,3],
    {ok, a} = disk_log:open([{name,a}, {file, File}, {type, wrap},
			     {size, {100,4}}, {head, H}]),
    B = mk_bytes(60),
    ok = disk_log:log(a, B),
    ok = disk_log:alog(a, B),
    ok = disk_log:alog(a, B),
    ok = disk_log:log(a, B),
    case get_all_terms(a) of
	[H,B,H,B,H,B,H,B] ->
	    ok;
	E1 ->
	    test_server_fail({bad_terms, E1,
			      [H,B,H,B,H,B,H,B]})
    end,
    8  = no_written_items(a),
    ok = disk_log:close(a),
    del(File, 4),

    Fileb = filename:join(Dir, "b.LOG"),
    {ok, b} = disk_log:open([{name,b}, {file, Fileb}, {head, H}]),
    ok = disk_log:close(b),
    {ok, b} = disk_log:open([{name,b}, {file, Fileb}, {head, H}]),
    ok = disk_log:log(b, "first log"),
    ok = disk_log:alog(b, "second log"),
    ok = disk_log:close(b),
    {ok, b} = disk_log:open([{name,b}, {file, Fileb}, {head, H}]),
    ok = disk_log:alog(b, "3rd log"),
    ok = disk_log:log(b, "4th log"),
    case get_all_terms(b) of
	[H, "first log", "second log", "3rd log", "4th log"] ->
	    ok;
	E2 ->
	    test_server_fail({bad_terms, E2,
			      [H, "first log", "second log",
			       "3rd log", "4th log"]})
    end,
    2  = no_written_items(b),
    ok = disk_log:close(b),
    ok = file:delete(Fileb),

    Filec = filename:join(Dir, "c.LOG"),
    H2 = "this is a header ",
    {ok, c} = disk_log:open([{name,c}, {format, external},
			     {file, Filec}, {head, H2}]),
    ok = disk_log:close(c),
    {ok, c} = disk_log:open([{name,c}, {format, external},
			     {file, Filec}, {head, H2}]),
    ok = disk_log:blog(c, "first log"),
    ok = disk_log:balog(c, "second log"),
    ok = disk_log:close(c),
    {ok, c} = disk_log:open([{name,c}, {format, external},
			     {file, Filec}, {head, H2}]),
    ok = disk_log:balog(c, "3rd log"),
    ok = disk_log:blog(c, "4th log"),
    ok = disk_log:sync(c),
    {ok, Fdc} = file:open(Filec, [read]),
    {ok,"this is a header first logsecond log3rd log4th log"} =
	file:read(Fdc, 200),
    ok = file:close(Fdc),
    2  = no_written_items(c),
    disk_log:close(c),
    ok = file:delete(Filec),
    ok.



%% Test notify parameter, wrap.
wrap_notif(Conf) when is_list(Conf) ->
    Dir = ?privdir(Conf),
    File = filename:join(Dir, "a.LOG"),
    {ok, a} = disk_log:open([{name,a}, {file, File}, {type, wrap},
			     {size, {100,4}}, {notify, true}]),
    B = mk_bytes(60),
    disk_log:log(a, B),
    disk_log:alog(a, B),
    disk_log:alog(a, B),
    disk_log:log(a, B),
    disk_log:log(a, B),
    rec(3, {disk_log, node(), a, {wrap, 0}}),
    rec(1, {disk_log, node(), a, {wrap, 1}}),
    disk_log:close(a),
    del(File, 4).

%% Test notify parameter, wrap, filled file.
full_notif(Conf) when is_list(Conf) ->
    Dir = ?privdir(Conf),
    File = filename:join(Dir, "a.LOG"),
    file:delete(File),

    {ok, a} = disk_log:open([{name, a}, {file, File}, {type, halt},
			     {size, 100}, {notify, true}]),
    B = mk_bytes(60),
    disk_log:log(a, B),
    disk_log:alog(a, B),
    rec(1, {disk_log, node(), a, full}),
    disk_log:close(a),
    file:delete(File).

%% Test notify parameter, wrap, truncated file.
trunc_notif(Conf) when is_list(Conf) ->
    Dir = ?privdir(Conf),
    File = filename:join(Dir, "a.LOG"),
    File2 = filename:join(Dir, "a.DUMP"),
    {ok, a} = disk_log:open([{name, a}, {file, File}, {type, halt},
			     {size, 100}, {notify, true}]),
    B = mk_bytes(60),
    disk_log:log(a, B),
    disk_log:truncate(a),
    rec(1, {disk_log, node(), a, {truncated, 1}}),
    disk_log:log(a, B),
    ok = disk_log:reopen(a, File2),
    rec(1, {disk_log, node(), a, {truncated, 1}}),
    disk_log:close(a),
    file:delete(File),
    file:delete(File2).

%% Test notify parameters 'format_external' and 'blocked_log.
blocked_notif(Conf) when is_list(Conf) ->
    Dir = ?privdir(Conf),
    File = filename:join(Dir, "n.LOG"),
    No = 4,
    {ok, n} = disk_log:open([{name, n}, {file, File}, {type, wrap},
			     {size, {100,No}}, {notify, true},
			     {format, external}]),
    B = mk_bytes(60),
    Error1 = {error,{format_external,n}} = disk_log:log(n, B),
    "The requested operation" ++ _ = format_error(Error1),
    ok = disk_log:blog(n, B),
    ok = disk_log:alog(n, B),
    rec(1, {disk_log, node(), n, {format_external, [term_to_binary(B)]}}),
    ok = disk_log:alog_terms(n, [B,B,B,B]),
    rec(1, {disk_log, node(), n, {format_external,
				  lists:map(fun term_to_binary/1, [B,B,B,B])}}),
    ok = disk_log:block(n, false),
    ok = disk_log:alog(n, B),
    rec(1, {disk_log, node(), n, {blocked_log, [term_to_binary(B)]}}),
    ok = disk_log:balog(n, B),
    rec(1, {disk_log, node(), n, {blocked_log, [list_to_binary(B)]}}),
    ok = disk_log:balog_terms(n, [B,B,B,B]),
    disk_log:close(n),
    rec(1, {disk_log, node(), n, {blocked_log,
				  lists:map(fun list_to_binary/1, [B,B,B,B])}}),
    del(File, No).


%% Test the new version of the .idx file.
new_idx_vsn(Conf) when is_list(Conf) ->
    DataDir = ?datadir(Conf),
    PrivDir = ?privdir(Conf),
    File = filename:join(PrivDir, "new_vsn.LOG"),
    Kurt = filename:join(PrivDir, "kurt.LOG"),
    Kurt2 = filename:join(PrivDir, "kurt2.LOG"),

    %% Test that a wrap log file can have more than 255 files
    {ok, new_vsn} = disk_log:open([{file, File}, {name, new_vsn},
				   {type, wrap}, {size, {40, 270}}]),
    ok = log(new_vsn, 280),
    {ok, Bin} = file:read_file(add_ext(File, "idx")),
    <<0,0:32,2,10:32,1:64,1:64,_/binary>> = Bin,
    disk_log:close(new_vsn),
    del(File, 270),

    %% convert a very old version (0) of wrap log file to the new format (2)
    copy_wrap_log("kurt.LOG", 4, DataDir, PrivDir),

    {repaired, kurt, {recovered, 1}, {badbytes, 0}} =
	disk_log:open([{file, Kurt}, {name, kurt}, 
		       {type, wrap}, {size, {40, 4}}]),
    ok = disk_log:log(kurt, "this is a logged message number X"),
    ok = disk_log:log(kurt, "this is a logged message number Y"),
    {ok, BinK} = file:read_file(add_ext(Kurt, "idx")),
    <<0,0:32,2,2:32,1:64,1:64,1:64,1:64>> = BinK,
    {{40,4}, 2} = disk_log_1:read_size_file_version(Kurt),
    disk_log:close(kurt),
    del(Kurt, 4),

    %% keep the old format (1)
    copy_wrap_log("kurt2.LOG", 4, DataDir, PrivDir),

    {repaired, kurt2, {recovered, 1}, {badbytes, 0}} =
	disk_log:open([{file, Kurt2}, {name, kurt2}, 
		       {type, wrap}, {size, {40, 4}}]),
    ok = disk_log:log(kurt2, "this is a logged message number X"),
    ok = disk_log:log(kurt2, "this is a logged message number Y"),
    {ok, BinK2} = file:read_file(add_ext(Kurt2, "idx")),
    <<0,2:32,1:32,1:32,1:32,1:32>> = BinK2,
    {{40,4}, 1} = disk_log_1:read_size_file_version(Kurt2),
    disk_log:close(kurt2),
    del(Kurt2, 4),

    ok.

%% Test reopen/1 on halt and wrap logs.
reopen(Conf) when is_list(Conf) ->

    Dir = ?privdir(Conf),
    File = filename:join(Dir, "n.LOG"),
    NewFile = filename:join(Dir, "nn.LOG"),
    B = mk_bytes(60),

    file:delete(File),    % cleanup
    file:delete(NewFile), % cleanup
    Q = qlen(),

    %% External halt log.
    {ok, n} = disk_log:open([{name, n}, {file, File}, {type, halt},
			     {notify, true}, {head, "header"},
			     {size, infinity},{format, external}]),
    ok = disk_log:blog(n, B),
    ok = disk_log:breopen(n, NewFile, "head"),
    rec(1, {disk_log, node(), n, {truncated, 2}}),
    ok = disk_log:blog(n, B),
    ok = disk_log:blog(n, B),
    ok = disk_log:breopen(n, NewFile, "head"),
    rec(1, {disk_log, node(), n, {truncated, 3}}),
    ok = disk_log:close(n),
    {ok,BinaryFile} = file:read_file(File),
    "head" = binary_to_list(BinaryFile),
    file:delete(File),
    file:delete(NewFile),

    %% Internal halt log.
    {ok, n} = disk_log:open([{name, n}, {file, File}, {type, halt},
			     {notify, true}, {head, header},
			     {size, infinity}]),
    ok = disk_log:log(n, B),
    Error1 = {error, {same_file_name, n}} = disk_log:reopen(n, File),
    "Current and new" ++ _ = format_error(Error1),
    ok = disk_log:reopen(n, NewFile),
    rec(1, {disk_log, node(), n, {truncated, 2}}),
    ok = disk_log:log(n, B),
    ok = disk_log:log(n, B),
    ok = disk_log:reopen(n, NewFile),
    rec(1, {disk_log, node(), n, {truncated, 3}}),
    ok = disk_log:close(n),
    [header, _B, _B] = get_all_terms(nn, NewFile, halt),
    file:delete(File),
    file:delete(NewFile),

    %% Internal wrap log.
    No = 4,
    del(File, No),	% cleanup
    del(NewFile, No),	% cleanup

    {ok, n} = disk_log:open([{name, n}, {file, File}, {type, wrap},
			     {notify, true},
			     {head, header}, {size, {100, No}}]),
    ok = disk_log:log(n, B),
    ok = disk_log:log_terms(n, [B,B,B]),
    %% Used to be one message, but now one per wrapped file.
    rec(3, {disk_log, node(), n, {wrap, 0}}),
    ok = disk_log:log_terms(n, [B]),
    rec(1, {disk_log, node(), n, {wrap, 2}}),
    ok = disk_log:log_terms(n, [B]),
    rec(1, {disk_log, node(), n, {wrap, 2}}),
    ok = disk_log:reopen(n, NewFile, new_header),
    rec(1, {disk_log, node(), n, {truncated, 8}}),
    ok = disk_log:log_terms(n, [B,B]),
    rec(1, {disk_log, node(), n, {wrap, 0}}),
    ok = disk_log:log_terms(n, [B]),
    rec(1, {disk_log, node(), n, {wrap, 0}}),
    ok = disk_log:close(n),
    [header, _, header, _, header, _, header, _] =
	get_all_terms(nn, NewFile, wrap),
    [new_header, _, header, _, header, _] = get_all_terms(n, File, wrap),

    del(NewFile, No),
    file:delete(File ++ ".2"),
    {ok, n} = disk_log:open([{name, n}, {file, File}, {type, wrap},
			     {notify, true},
			     {head, header}, {size, {100, No}}]),
    %% One file is missing...
    ok = disk_log:reopen(n, NewFile),
    rec(1, {disk_log, node(), n, {truncated, 6}}),
    ok = disk_log:close(n),

    del(File, No),
    del(NewFile, No),
    Q = qlen(),
    ok.


%% Test block/1 on external and internal logs.
block_blocked(Conf) when is_list(Conf) ->

    Dir = ?privdir(Conf),
    B = mk_bytes(60),
    Halt = join(Dir, "halt.LOG"),

    %% External logs.
    file:delete(Halt), % cleanup
    {ok, halt} = disk_log:open([{name, halt}, {type, halt},
				{format, external}, {file, Halt}]),
    ok = disk_log:sync(halt),
    ok = disk_log:block(halt, false),
    Error1 = {error, {blocked_log, halt}} = disk_log:block(halt),
    "The blocked disk" ++ _ = format_error(Error1),
    {error, {blocked_log, halt}} = disk_log:sync(halt),
    {error, {blocked_log, halt}} = disk_log:truncate(halt),
    {error, {blocked_log, halt}} = disk_log:change_size(halt, infinity),
    {error, {blocked_log, halt}} =
        disk_log:change_notify(halt, self(), false),
    {error, {blocked_log, halt}} =
        disk_log:change_header(halt, {head, header}),
    {error, {blocked_log, halt}} = disk_log:reopen(halt, "foo"),
    ok = disk_log:close(halt),

    {ok, halt} = disk_log:open([{name, halt}, {type, halt},
				{format, external}]),
    ok = disk_log:sync(halt),
    ok = disk_log:block(halt, true),
    {error, {blocked_log, halt}} = disk_log:blog(halt, B),
    {error, {blocked_log, halt}} = disk_log:blog(halt, B),
    {error, {blocked_log, halt}} = disk_log:block(halt),
    {error, {blocked_log, halt}} = disk_log:sync(halt),
    {error, {blocked_log, halt}} = disk_log:truncate(halt),
    {error, {blocked_log, halt}} = disk_log:change_size(halt, infinity),
    {error, {blocked_log, halt}} =
        disk_log:change_notify(halt, self(), false),
    {error, {blocked_log, halt}} =
        disk_log:change_header(halt, {head, header}),
    {error, {blocked_log, halt}} = disk_log:reopen(halt, "foo"),

    ok = disk_log:unblock(halt),
    ok = disk_log:close(halt),
    file:delete(Halt),

    %% Internal logs.
    File = filename:join(Dir, "n.LOG"),
    No = 4,
    del(File, No), % cleanup
    {ok, halt} = disk_log:open([{name, halt}, {file, File}, {type, wrap},
				{size, {100, No}}]),
    ok = disk_log:block(halt, true),
    eof = disk_log:chunk(halt, start),
    Error2 = {error, end_of_log} = disk_log:chunk_step(halt, start, 1),
    "An attempt" ++ _ = format_error(Error2),
    {error, {blocked_log, halt}} = disk_log:log(halt, B),
    {error, {blocked_log, halt}} = disk_log:inc_wrap_file(halt),
    ok = disk_log:unblock(halt),
    ok = disk_log:block(halt, false),
    {error, {blocked_log, halt}} = disk_log:log(halt, B),
    {error, {blocked_log, halt}} = disk_log:inc_wrap_file(halt),
    Parent = self(),
    Pid =
        spawn_link(fun() -> 
                           {error, {blocked_log, halt}} = 
                               disk_log:chunk(halt, start),
                           {error, {blocked_log, halt}} = 
                               disk_log:chunk_step(halt, start, 1),
                           Parent ! {self(), stopped}
                   end),
    receive {Pid,stopped} -> ok end,
    ok = disk_log:close(halt),
    del(File, No).

%% Run commands from the queue by unblocking.
block_queue(Conf) when is_list(Conf) ->

    Dir = ?privdir(Conf),
    Q = qlen(),
    File = filename:join(Dir, "n.LOG"),
    No = 4,
    del(File, No), % cleanup
    B = mk_bytes(60),

    Pid = spawn_link(?MODULE, lserv, [n]),
    {ok, n} = sync_do(Pid, {open, File}),

    ok = disk_log:block(n, true),
    async_do(Pid, {blog, B}),
    ok = disk_log:unblock(n),
    ok = get_reply(),
    1 = no_written_items(n),
    Error1 = {error,{not_blocked,n}} = disk_log:unblock(n),
    "The disk log" ++ _ = format_error(Error1),

    ok = disk_log:block(n, true),
    async_do(Pid, {balog, "one string"}),
    ok = disk_log:unblock(n),
    ok = get_reply(),
    2 = no_written_items(n),

    ok = disk_log:block(n, true),
    async_do(Pid, sync),
    ok = disk_log:unblock(n),
    ok = get_reply(),

    ok = disk_log:block(n, true),
    async_do(Pid, truncate),
    ok = disk_log:unblock(n),
    ok = get_reply(),
    0 = no_items(n),

    ok = disk_log:block(n, true),
    async_do(Pid, {block, false}),
    ok = disk_log:unblock(n),
    ok = get_reply(),
    {error, {blocked_log, _}} = disk_log:blog(n, B),
    ok = sync_do(Pid, unblock),

    ok = disk_log:block(n, true),
    async_do(Pid, {change_notify, Pid, true}),
    ok = disk_log:unblock(n),
    ok = get_reply(),
    [{_, true}] = owners(n),

    ok = disk_log:block(n, true),
    async_do(Pid, {change_notify, Pid, false}),
    ok = disk_log:unblock(n),
    ok = get_reply(),
    [{_, false}] = owners(n),

    ok = disk_log:block(n, true),
    async_do(Pid, {change_header, {head, header}}),
    ok = disk_log:unblock(n),
    {error, {badarg, head}} = get_reply(),

    ok = disk_log:block(n, true),
    async_do(Pid, {change_size, 17}),
    ok = disk_log:unblock(n),
    {error, {badarg, size}} = get_reply(),

    ok = disk_log:block(n, true),
    async_do(Pid, inc_wrap_file),
    ok = disk_log:unblock(n),
    ok = get_reply(),

    ok = sync_do(Pid, close),
    del(File, No),

    _Pid2 = spawn_link(?MODULE, lserv, [n]),
    {ok, n} = sync_do(Pid, {int_open, File}),

    ok = disk_log:block(n, true),
    async_do(Pid, {chunk, start}),
    ok = disk_log:unblock(n),
    eof = get_reply(),

    ok = disk_log:block(n, true),
    async_do(Pid, {chunk_step, start, 100}),
    ok = disk_log:unblock(n),
    {ok, _Cont} = get_reply(),

    ok = disk_log:block(n, true),
    async_do(Pid, {log,a_term}),
    ok = disk_log:unblock(n),
    ok = get_reply(),
    1 = no_written_items(n),

    ok = sync_do(Pid, close),
    sync_do(Pid, terminate),
    del(File, No),

    %% Test of the queue. Three processes involved here. Pid1's block
    %% request is queued. Pid2's log requests are put in the queue.
    %% When unblock is executed, Pid1's block request is granted.
    %% Pid2's log requests are executed when Pid1 unblocks.
    %% (This example should show that the pair 'queue' and 'messages' 
    %% in State does the trick - one does not need a "real" queue.)
    P0 = pps(),
    Name = n,
    Pid1 = spawn_link(?MODULE, lserv, [Name]),
    {ok, Name} = sync_do(Pid1, {int_open, File, {1000,2}}),
    Pid2 = spawn_link(?MODULE, lserv, [Name]),
    {ok, Name} = sync_do(Pid2, {int_open, File, {1000,2}}),
    ok = disk_log:block(Name),
    async_do(Pid1, {alog,{1,a}}),
    ok = get_reply(),
    async_do(Pid1, {alog,{2,b}}),
    ok = get_reply(),
    async_do(Pid1, {alog,{3,c}}),
    ok = get_reply(),
    async_do(Pid1, {alog,{4,d}}),
    ok = get_reply(),
    async_do(Pid1, block),
    async_do(Pid2, {alog,{5,e}}),
    ok = get_reply(),
    async_do(Pid2, {alog,{6,f}}),
    ok = get_reply(),
    ok = disk_log:unblock(Name),
    ok = get_reply(),
    async_do(Pid2, {alog,{7,g}}),
    ok = get_reply(),
    async_do(Pid2, {alog,{8,h}}),
    ok = get_reply(),
    async_do(Pid1, unblock),
    ok = get_reply(),
    ok = sync_do(Pid1, close),
    ok = sync_do(Pid2, close),
    sync_do(Pid1, terminate),
    sync_do(Pid2, terminate),
    Terms = get_all_terms(Name, File, wrap),
    true = [{1,a},{2,b},{3,c},{4,d},{5,e},{6,f},{7,g},{8,h}] == Terms,
    del(File, 2),
    Q = qlen(),
    check_pps(P0),
    ok.

%% OTP-4880. Blocked processes did not get disk_log_stopped message.
block_queue2(Conf) when is_list(Conf) ->
    Q = qlen(),
    P0 = pps(),
    Dir = ?privdir(Conf),
    File = filename:join(Dir, "n.LOG"),
    No = 4,

    %% log requests are queued, and processed when the log is closed
    Pid = spawn_link(?MODULE, lserv, [n]),
    {ok, n} = sync_do(Pid, {open, File}),
    ok = sync_do(Pid, block),
    %% Asynchronous stuff is ignored.
    ok = disk_log:balog_terms(n, [<<"foo">>,<<"bar">>]),
    ok = disk_log:balog_terms(n, [<<"more">>,<<"terms">>]),
    Fun =
        fun() ->
                {error,no_such_log} = disk_log:sync(n),
                receive {disk_log, _, {error, disk_log_stopped}} -> ok end
        end,
    SyncProc = spawn_link(Fun),
    timer:sleep(500),
    ok = sync_do(Pid, close),

    %% Make sure SyncProc has terminated to that we know that it has
    %% received the disk_log error message.
    SyncProcMonRef = erlang:monitor(process, SyncProc),
    receive {'DOWN',SyncProcMonRef,process,SyncProc,_} -> ok end,
    sync_do(Pid, terminate),
    {ok,<<>>} = file:read_file(File ++ ".1"),
    del(File, No),
    Q = qlen(),
    check_pps(P0),
    ok.


%% Test unblock/1.
unblock(Conf) when is_list(Conf) ->
    Dir = ?privdir(Conf),
    File = filename:join(Dir, "n.LOG"),
    No = 1,
    {ok, n} = disk_log:open([{name, n}, {file, File}, {type, wrap},
			     {size, {100,No}}, {notify, true},
			     {format, external}]),
    ok = disk_log:block(n),
    spawn_link(?MODULE, try_unblock, [n]),
    timer:sleep(100),
    disk_log:close(n),
    del(File, No).

try_unblock(Log) ->
    Error = {error, {not_blocked_by_pid, n}} = disk_log:unblock(Log),
    "The disk log" ++ _ = format_error(Error).


%% Test open/1 when old files exist.
open_overwrite(Conf) when is_list(Conf) ->

    Dir = ?privdir(Conf),
    File = filename:join(Dir, "n.LOG"),
    No = 4,
    del(File, No), % cleanup

    %% read write
    First = "n.LOG.1",
    make_file(Dir, First, 8),

    Error1 = {error, {not_a_log_file, _}} =
	disk_log:open([{name, n}, {file, File}, {type, wrap},
		       {format, internal}, {size, {100, No}}]),
    "The file" ++ _ = format_error(Error1),
    del(File, No),

    make_file(Dir, First, 4),

    {error, {not_a_log_file, _}} =
	disk_log:open([{name, n}, {file, File}, {type, wrap},
		       {format, internal}, {size, {100, No}}]),
    del(File, No),

    make_file(Dir, First, 0),

    {error, {not_a_log_file, _}} =
	disk_log:open([{name, n}, {file, File}, {type, wrap}, 
		       {format, internal}, {size, {100, No}}]),
    %% read only
    make_file(Dir, First, 6),

    {error, {not_a_log_file, _}} =
	disk_log:open([{name, n}, {file, File}, {type, wrap},{mode, read_only},
		       {format, internal}, {size, {100, No}}]),
    del(File, No),

    make_file(Dir, First, 0),

    {error, {not_a_log_file, _}} =
	disk_log:open([{name, n}, {file, File},{type, wrap}, 
		       {mode, read_only}, {format, internal},
		       {size, {100, No}}]),
    del(File, No),

    {error, _} = disk_log:open([{name, n}, {file, File}, {type, wrap},
				{mode, read_only},
				{format, internal},{size, {100, No}}]),

    file:delete(File),
    {ok,n} = disk_log:open([{name,n},{file,File},
			    {mode,read_write},{type,halt}]),
    ok = disk_log:close(n),
    ok = unwritable(File),
    {error, {file_error, File, _}} =
	disk_log:open([{name,n},{file,File},{mode,read_write},{type,halt}]),
    ok = writable(File),
    file:delete(File),

    {ok,n} = disk_log:open([{name,n},{file,File},{format,external},
			    {mode,read_write},{type,halt}]),
    ok = disk_log:close(n),
    ok = unwritable(File),
    {error, {file_error, File, _}} =
        disk_log:open([{name,n},{file,File},{format,external},
                       {mode,read_write},{type,halt}]),
    ok = writable(File),
    file:delete(File),

    ok.


make_file(Dir, File, N) ->
    {ok, F} = file:open(filename:join(Dir, File), 
                        [raw, binary, read, write]),
    ok = file:truncate(F),
    case N of 
	0 ->
	    true;
	_Else ->
	    ok = file:write(F, [lists:seq(1,N)])
    end,
    ok = file:close(F).

%% Test open/1 option size.
open_size(Conf) when is_list(Conf) ->

    Dir = ?privdir(Conf),
    File = filename:join(Dir, "n.LOG"),

    No = 4,
    file:delete(File),
    del(File, No),	% cleanup

    %% missing size option
    {error, {badarg, size}} =
	disk_log:open([{name, n}, {file, File}, {type, wrap},
		       {format, internal}]),
    {ok, n} = disk_log:open([{name, n}, {file, File}, {type, wrap},
			     {format, internal},{size, {100, No}}]),
    [n] = disk_log:all(),
    B = mk_bytes(60),
    ok = disk_log:log_terms(n, [B, B, B, B]),
    ok = disk_log:sync(n),
    ok = disk_log:block(n),

    %% size option does not match existing size file, read_only
    Error1 = {error, {size_mismatch, _, _}} =
	disk_log:open([{name, nn}, {file, File}, {type, wrap}, 
		       {mode, read_only}, {format, internal},
		       {size, {100, No + 1}}]),
    "The given size" ++ _ = format_error(Error1),
    {ok, nn} =
        disk_log:open([{name, nn}, {file, File}, {type, wrap},
			      {mode, read_only},
			      {format, internal},{size, {100, No}}]),
    [_, _, _, _] = get_all_terms1(nn, start, []),
    disk_log:close(nn),

    ok = disk_log:unblock(n),
    ok = disk_log:close(n),
    del(File, No),

    ok.

%% OTP-17062. When opening a disk log for the first time, the 'size'
%% option can change the size of the file.
open_change_size(Conf) when is_list(Conf) ->

    %% wrap logs

    Dir = ?privdir(Conf),
    File = filename:join(Dir, "n.LOG"),

    No = 4,
    file:delete(File),
    del(File, No),	% cleanup

    {ok, n} = disk_log:open([{name, n}, {file, File}, {type, wrap},
			     {format, internal},{size, {100, No}}]),
    [n] = disk_log:all(),
    1 = curf(n),
    B = mk_bytes(60),
    ok = disk_log:log_terms(n, [B, B, B, B]),
    4 = curf(n),
    disk_log:close(n),

    %% size option does not match existing size file, read_only
    Error1 = {error, {size_mismatch, _, _}} =
	disk_log:open([{name, nn}, {file, File}, {type, wrap},
		       {mode, read_only}, {format, internal},
		       {size, {100, No + 1}}]),
    "The given size" ++ _ = format_error(Error1),
    {ok, nn} =
        disk_log:open([{name, nn}, {file, File}, {type, wrap},
			      {mode, read_only},
			      {format, internal},{size, {100, No}}]),
    [_, _, _, _] = get_all_terms(nn),
    {error, {size_mismatch, _, _}} =
	disk_log:open([{name, nn}, {file, File}, {type, wrap},
		       {mode, read_only}, {format, internal},
		       {size, {100, No + 1}}]),
    {error,{badarg,repair_read_only}} =
	disk_log:open([{name, nn}, {file, File}, {type, wrap},
		       {mode, read_only}, {format, internal},
		       {repair, truncate}, {size, {100, No + 1}}]),
    disk_log:close(nn),

    %% size option does not match existing size file, read_write
    No1 = No + 1,
    No2 = No + 2,
    %% open/1 can change the size of a newly opened wrap log
    {ok, nn} =
	disk_log:open([{name, nn}, {file, File}, {type, wrap},
		       {format, internal}, {size, {100, No1}}]),
    {100, No1} = info(nn, size, foo),
    4 = curf(nn),
    %% open/1 cannot change the size of an open wrap log
    {error, {size_mismatch, _, _}} =
	disk_log:open([{name, nn}, {file, File}, {type, wrap},
		       {format, internal}, {size, {100, No2}}]),
    ok = disk_log:close(nn),

    %% open/1 cannot change the size of a newly opened wrap log to 'infinity'
    {ok, nn} =
	disk_log:open([{name, nn}, {file, File}, {type, wrap},
		       {format, internal}, {size, infinity}]),
    {100, 5} = info(nn, size, foo),
    4 = curf(nn),
    %% open/1 cannot change the size of an open wrap log
    {error, {size_mismatch, {100,5}, infinity}} =
	disk_log:open([{name, nn}, {file, File}, {type, wrap},
		       {format, internal}, {size, infinity}]),
    ok = disk_log:close(nn),

    %% size option does not match existing size file, truncating
    {ok, nn} =
	disk_log:open([{name, nn}, {file, File}, {type, wrap},
		       {repair, truncate}, {format, internal},
		       {size, {100, No2}}]),
    {100, No2} = info(nn, size, foo),
    1 = curf(nn),
    [] = get_all_terms(nn),
    %% open/1 cannot change the size of an open wrap log
    {error, {size_mismatch, _, _}} =
	disk_log:open([{name, nn}, {file, File}, {type, wrap},
		       {repair, truncate}, {format, internal},
		       {size, {100, No2 + 1}}]),
    ok = disk_log:close(nn),

    del(File, No),

    %% halt logs
    Name = 'log.LOG',
    HFile = "log.LOG",
    Finite = 10000,
    {ok, _} = disk_log:open([{name,Name}, {type,halt}, {size,infinity},
			     {format,internal}, {file,HFile}]),
    ok = disk_log:blog(Name, B),

    %% open/1 ignores the given size if the halt log is open,
    %% which is backwards compatible.
    {ok, Name} =
        disk_log:open([{name,Name}, {type,halt}, {size,Finite},
                       {format,internal}, {file,HFile}]),
    infinity = info(Name, size, foo),
    ok = disk_log:close(Name),
    %% open/1 can change the size of a newly opened halt log
    {ok, Name} =
        disk_log:open([{name,Name}, {type,halt}, {size,Finite},
                       {format,internal}, {file,HFile}]),
    Finite = info(Name, size, foo),
    %% open/1 ignores the given size if the halt log is open,
    %% which is backwards compatible.
    {ok, Name} =
        disk_log:open([{name,Name}, {type,halt}, {size,infinity},
                       {format,internal}, {file,HFile}]),
    Finite = info(Name, size, foo),
    ok = disk_log:close(Name),

    %% open/1 can open a halt log even if the given size is too small,
    %% which is backwards compatible.
    {ok, Name} =
        disk_log:open([{name,Name}, {type,halt}, {size,10},
                       {format,internal}, {file,HFile}]),
    file:delete(HFile),
    ok.

%% Test open/1 with {repair, truncate}.
open_truncate(Conf) when is_list(Conf) ->

    Dir = ?privdir(Conf),
    File = filename:join(Dir, "n.LOG"),
    No = 4,
    del(File, No),	% cleanup

    {ok, n} = disk_log:open([{name, n}, {file, File}, {type, wrap},
			     {format, internal},{size, {100, No}}]),
    B = mk_bytes(60),
    ok = disk_log:log_terms(n, [B, B, B, B]),
    ok = disk_log:close(n),
    {ok, n} = disk_log:open([{name, n}, {file, File}, {type, wrap},
			     {repair,truncate},
			     {format, internal},{size, {100, No}}]),
    ok = disk_log:close(n),
    [] = get_all_terms(n, File, wrap),
    del(File, No),
    ok.


%% Try some invalid open/1 options.
open_error(Conf) when is_list(Conf) ->
    Dir = ?privdir(Conf),

    File = filename:join(Dir, "n.LOG"),
    No = 4,
    del(File, No),	% cleanup

    {error, {badarg, name}} = disk_log:open([{file, File}]),
    {error, {badarg, file}} = disk_log:open([{name,{foo,bar}}]),
    {error, {badarg, [{foo,bar}]}} = disk_log:open([{foo,bar}]),

    %% external logs, read_only.
    {error, {file_error, _, enoent}} =
	disk_log:open([{name, n}, {file, File}, {type, wrap},
		       {size, {100,No}},
		       {format, external}, {mode, read_only}]),
    Error5 = {error, {file_error, _, enoent}} =
	disk_log:open([{name, n}, {file, File}, {type, halt},
		       {size, 100},
		       {format, external}, {mode, read_only}]),
    true = lists:prefix("\"" ++ File, format_error(Error5)),

    {ok, n} = disk_log:open([{name, n}, {file, File}, {type, wrap},
			     {format, external},{size, {100, No}}]),
    %% Already owner, ignored.
    {ok, n} =
	disk_log:open([{name, n}, {file, File}, {type, wrap},
		       {format, external}, {size, {100, No}}]),
    Error2 = {error, {name_already_open, n}} =
	disk_log:open([{name, n}, {file, another_file}, {type, wrap},
		       {format, external}, {size, {100, No}}]),
    "The disk log" ++ _ = format_error(Error2),
    Error1 = {error, {arg_mismatch, notify, false, true}} =
	disk_log:open([{name, n}, {file, File}, {type, wrap},
		       {format, external}, {size, {100, No}}, {notify, true}]),
    "The value" ++ _ = format_error(Error1),
    Error3 = {error, {open_read_write, n}} =
	disk_log:open([{name, n}, {file, File}, {type, wrap}, 
		       {mode, read_only},
		       {format, external}, {size, {100, No}}]),
    "The disk log" ++ _ = format_error(Error3),
    {error, {badarg, size}} =
        disk_log:open([{name, n}, {file, File}, {type, halt},
                       {format, external}, {size, {100, No}}]),
    {error, {arg_mismatch, type, wrap, halt}} =
	disk_log:open([{name, n}, {file, File}, {type, halt},
		       {format, external}]),
    {error, {arg_mismatch, format, external, internal}} =
	disk_log:open([{name, n}, {file, File}, {type, wrap},
		       {format, internal}, {size, {100, No}}]),
    {error, {arg_mismatch, repair, true, false}} =
	disk_log:open([{name, n}, {file, File}, {type, wrap},
		       {format, external}, {repair, false}]),
    {error, {size_mismatch, {100,4}, {1000,4}}} =
	disk_log:open([{name, n}, {file, File}, {type, wrap},
		       {format, external}, {size, {1000, No}}]),
    {error, {arg_mismatch, head, none, _}} =
	disk_log:open([{name, n}, {file, File}, {type, wrap},
		       {head, "header"},
		       {format, external}, {size, {100, No}}]),
    {error, {badarg, size}} =
	disk_log:open([{name, n}, {file, File}, {type, wrap},
		       {format, external}, {size, 100}]),

    ok = disk_log:close(n),

    {ok, n} =
	disk_log:open([{name, n}, {file, File}, {type, wrap},
		       {mode, read_only},
		       {format, external}, {size, {100, No}}]),
    Error4 = {error, {open_read_only, n}} =
	disk_log:open([{name, n}, {file, File}, {type, wrap},
		       {mode, read_write},
		       {format, external}, {size, {100, No}}]),
    "The disk log" ++ _ = format_error(Error4),
    ok = disk_log:close(n),

    del(File, No).


%% Do something quickly after close/1.
close_race(Conf) when is_list(Conf) ->
    Dir = ?privdir(Conf),
    File = filename:join(Dir, "n.LOG"),
    No = 1,
    del(File, No),  % cleanup
    {ok, n} = disk_log:open([{name, n}, {file, File}, {type, wrap},
			     {size, {100,No}}, {notify, true},
			     {format, internal}]),
    ok = disk_log:close(n),
    Error1 = {error, no_such_log} = disk_log:close(n),
    "There is no disk" ++ _ = format_error(Error1),

    %% Pid1 blocks, Pid2 closes without being suspended.
    Pid1 = spawn_link(?MODULE, lserv, [n]),
    Pid2 = spawn_link(?MODULE, lserv, [n]),
    {ok, n} = sync_do(Pid1, {open, File}),
    {ok, n} = sync_do(Pid2, {open, File}),
    ok = sync_do(Pid1, block),
    [{_, false}, {_, false}] = sync_do(Pid1, owners),
    ok = sync_do(Pid2, close),
    [{_, false}] = sync_do(Pid1, owners),
    ok = sync_do(Pid1, close),
    sync_do(Pid1, terminate),
    sync_do(Pid2, terminate),
    {error, no_such_log} = disk_log:info(n),

    %% Pid3 blocks, Pid3 closes. Pid4 should still be ablo to use log.
    Pid3 = spawn_link(?MODULE, lserv, [n]),
    Pid4 = spawn_link(?MODULE, lserv, [n]),
    {ok, n} = sync_do(Pid3, {open, File}),
    {ok, n} = sync_do(Pid4, {open, File}),
    ok = sync_do(Pid3, block),
    ok = sync_do(Pid3, close),
    [{_Pid4, false}] = sync_do(Pid4, owners),
    sync_do(Pid3, terminate),
    sync_do(Pid4, terminate),
    {error, no_such_log} = disk_log:info(n),

    %% Pid5 blocks, Pid5 terminates. Pid6 should still be ablo to use log.
    Pid5 = spawn_link(?MODULE, lserv, [n]),
    Pid6 = spawn_link(?MODULE, lserv, [n]),
    {ok, n} = sync_do(Pid5, {open, File}),
    {ok, n} = sync_do(Pid6, {open, File}),
    ok = sync_do(Pid5, block),
    sync_do(Pid5, terminate),
    [{_Pid6, false}] = sync_do(Pid6, owners),
    sync_do(Pid6, terminate),
    {error, no_such_log} = disk_log:info(n),
    del(File, No),  % cleanup
    ok.

%% Block, unblock, close, terminate.
close_block(Conf) when is_list(Conf) ->

    Dir = ?privdir(Conf),
    File = filename:join(Dir, "n.LOG"),
    No = 1,
    del(File, No),	% cleanup

    P0 = pps(),
    %% One of two owners terminates.
    Pid1 = spawn_link(?MODULE, lserv, [n]),
    Pid2 = spawn_link(?MODULE, lserv, [n]),
    {ok, n} = sync_do(Pid1, {open, File}),
    {ok, n} = sync_do(Pid2, {open, File}),
    [_, _] = sync_do(Pid1, owners),
    [_, _] = sync_do(Pid2, owners),
    0 = sync_do(Pid1, users),
    0 = sync_do(Pid2, users),
    sync_do(Pid1, terminate),
    [_] = sync_do(Pid2, owners),
    0 = sync_do(Pid2, users),
    sync_do(Pid2, terminate),
    {error, no_such_log} = disk_log:info(n),
    check_pps(P0),

    %% Users terminate (no link...).
    Pid3 = spawn_link(?MODULE, lserv, [n]),
    Pid4 = spawn_link(?MODULE, lserv, [n]),
    {ok, n} = sync_do(Pid3, {open, File, none}),
    {ok, n} = sync_do(Pid4, {open, File, none}),
    [] = sync_do(Pid3, owners),
    [] = sync_do(Pid4, owners),
    2 = sync_do(Pid3, users),
    2 = sync_do(Pid4, users),
    sync_do(Pid3, terminate),
    [] = sync_do(Pid4, owners),
    2 = sync_do(Pid4, users),
    sync_do(Pid4, terminate),
    disk_log:close(n),
    disk_log:close(n),
    {error, no_such_log} = disk_log:info(n),
    check_pps(P0),

    %% Blocking owner terminates.
    Pid5 = spawn_link(?MODULE, lserv, [n]),
    {ok, n} = disk_log:open([{name, n}, {file, File}, {type, wrap},
			     {linkto, none},{size, {100,No}},
			     {format, external}]),
    {ok, n} = sync_do(Pid5, {open, File}),
    ok = sync_do(Pid5, block),
    {blocked, true} = status(n),
    [_] = owners(n),
    sync_do(Pid5, terminate),
    ok = status(n),
    [] = owners(n),
    1 = users(n),
    ok = disk_log:close(n),
    {error, no_such_log} = disk_log:info(n),
    check_pps(P0),

    %% Blocking user terminates.
    Pid6 = spawn_link(?MODULE, lserv, [n]),
    {ok, n} = disk_log:open([{name, n}, {file, File}, {type, wrap},
			     {size, {100,No}}, {format, external}]),
    {ok, n} = sync_do(Pid6, {open, File, none}),
    ok = sync_do(Pid6, block),
    {blocked, true} = status(n),
    [_] = owners(n),
    1 = users(n),
    sync_do(Pid6, terminate), % very silently...
    ok = status(n),
    [_] = owners(n),
    1 = users(n),
    ok = disk_log:close(n),
    [] = owners(n),
    1 = users(n),
    ok = disk_log:close(n),
    {error, no_such_log} = disk_log:info(n),
    check_pps(P0),

    %% Blocking owner terminates.
    Pid7 = spawn_link(?MODULE, lserv, [n]),
    {ok, n} = disk_log:open([{name, n}, {file, File}, {type, wrap},
			     {linkto, none},
			     {size, {100,No}}, {format, external}]),
    {ok, n} = sync_do(Pid7, {open, File}),
    ok = sync_do(Pid7, block),
    {blocked, true} = status(n),
    [_] = owners(n),
    1 = users(n),
    sync_do(Pid7, terminate),
    ok = status(n),
    [] = owners(n),
    1 = users(n),
    ok = disk_log:close(n),
    {error, no_such_log} = disk_log:info(n),
    check_pps(P0),

    %% Two owners, the blocking one terminates.
    Pid8 = spawn_link(?MODULE, lserv, [n]),
    Pid9 = spawn_link(?MODULE, lserv, [n]),
    {ok, n} = sync_do(Pid8, {open, File}),
    {ok, n} = sync_do(Pid9, {open, File}),
    ok = sync_do(Pid8, block),
    {blocked, true} = status(n),
    sync_do(Pid8, terminate),
    ok = status(n),
    [_] = sync_do(Pid9, owners),
    0 = sync_do(Pid9, users),
    sync_do(Pid9, terminate),
    {error, no_such_log} = disk_log:info(n),
    check_pps(P0),

    %% Blocking user closes.
    Pid10 = spawn_link(?MODULE, lserv, [n]),
    {ok, n} = disk_log:open([{name, n}, {file, File}, {type, wrap},
			     {size, {100,No}}, {format, external}]),
    {ok, n} = sync_do(Pid10, {open, File, none}),
    ok = sync_do(Pid10, block),
    {blocked, true} = status(n),
    [_] = owners(n),
    1 = users(n),
    ok = sync_do(Pid10, close),
    ok = status(n),
    [_] = owners(n),
    0 = users(n),
    ok = disk_log:close(n),
    sync_do(Pid10, terminate),
    {error, no_such_log} = disk_log:info(n),
    check_pps(P0),

    %% Blocking user unblocks and closes.
    Pid11 = spawn_link(?MODULE, lserv, [n]),
    {ok, n} = disk_log:open([{name, n}, {file, File}, {type, wrap},
			     {size, {100,No}}, {format, external}]),
    {ok, n} = sync_do(Pid11, {open, File, none}),
    ok = sync_do(Pid11, block),
    {blocked, true} = status(n),
    [_] = owners(n),
    1 = users(n),
    ok = sync_do(Pid11, unblock),
    ok = sync_do(Pid11, close),
    ok = status(n),
    [_] = owners(n),
    0 = users(n),
    ok = disk_log:close(n),
    {error, no_such_log} = disk_log:info(n),
    sync_do(Pid11, terminate),
    check_pps(P0),

    %% Blocking owner closes.
    Pid12 = spawn_link(?MODULE, lserv, [n]),
    {ok, n} = disk_log:open([{name, n}, {file, File}, {type, wrap},
			     {linkto, none},
			     {size, {100,No}}, {format, external}]),
    {ok, n} = sync_do(Pid12, {open, File}),
    ok = sync_do(Pid12, block),
    {blocked, true} = status(n),
    [_] = owners(n),
    1 = users(n),
    ok = sync_do(Pid12, close),
    ok = status(n),
    [] = owners(n),
    1 = users(n),
    ok = disk_log:close(n),
    {error, no_such_log} = disk_log:info(n),
    sync_do(Pid12, terminate),
    check_pps(P0),

    %% Blocking owner unblocks and closes.
    Pid13 = spawn_link(?MODULE, lserv, [n]),
    {ok, n} = disk_log:open([{name, n}, {file, File}, {type, wrap},
			     {linkto, none},
			     {size, {100,No}}, {format, external}]),
    {ok, n} = sync_do(Pid13, {open, File}),
    ok = sync_do(Pid13, block),
    {blocked, true} = status(n),
    [_] = owners(n),
    1 = users(n),
    ok = sync_do(Pid13, unblock),
    ok = sync_do(Pid13, close),
    ok = status(n),
    [] = owners(n),
    1 = users(n),
    ok = disk_log:close(n),
    {error, no_such_log} = disk_log:info(n),
    sync_do(Pid13, terminate),
    check_pps(P0),

    del(File, No),	% cleanup
    ok.

%% OTP-4745. Deadlock with just an ordinary log could happen.
close_deadlock(Conf) when is_list(Conf) ->
    true = is_alive(),

    PrivDir = ?privdir(Conf),

    F1 = filename:join(PrivDir, "a.LOG"),
    file:delete(F1),
    Self = self(),

    %% One process opens the log at the same time as another process
    %% closes the log. Used to always cause deadlock before OTP-4745.
    Name = a,
    Fun = fun() -> open_close(Self, Name, F1) end,
    P = spawn(Fun),
    receive {P, Name} -> ok end,
    {ok, L} = disk_log:open([{name,Name},{file,F1}]),
    ok = disk_log:close(L),
    receive {P, done} -> ok end,
    file:delete(F1),

    %% One process opens the log at the same time as another process
    %% closes the log due to file error while truncating.
    %% This test is time dependent, but does not fail when it does not
    %% "work". When it works, as it seems to do right now :), the
    %% disk_log_server gets {error, no_such_log}, receives the EXIT
    %% message caused by truncate, and tries to open the log again.
    No = 4,
    LDir = F1 ++ ".2",
    file:del_dir(LDir),
    del(F1, No),
    ok = file:make_dir(LDir),
    Fun2 = fun() -> open_truncate(Self, Name, F1, No) end,
    P2 = spawn(Fun2),
    receive {P2, Name} -> ok end,
    {ok, L} = disk_log:open([{name, Name}, {file, F1}, {type, wrap},
			     {format, external}]),
    %% Note: truncate causes the disk log process to terminate. One
    %% cannot say if open above happened before, after, or during the
    %% termination. The link to the owner is removed before termination.
    case disk_log:close(L) of
	ok -> ok;
	{error,no_such_log} ->
	    ok
    end,
    receive {P2, done} -> ok end,
    del(F1, No),
    file:del_dir(LDir),
    ok.

open_close(Pid, Name, File) ->
    {ok, L} = disk_log:open([{name,Name},{file,File}]),
    Pid ! {self(), Name},
    ok = disk_log:close(L),
    Pid ! {self(), done}.

open_truncate(Pid, Name, File, No) ->
    {ok, L} = disk_log:open([{name, Name}, {file, File}, {type, wrap},
                             {format, external},{size, {100, No}}]),
    Pid ! {self(), Name},
    {error, {file_error, _, _}} = disk_log:truncate(L),
    %% The file has been closed, the disklog process has terminated.
    Pid ! {self(), done}.

async_do(Pid, Req) ->
    Pid ! {self(), Req},
    %% make sure the request is queued
    timer:sleep(100).

get_reply() ->
    receive Reply -> 
	    Reply 
    end.

sync_do(Pid, Req) ->
    Pid ! {self(), Req},
    receive
        Reply when Req =:= terminate ->
            timer:sleep(500),
            Reply;
	Reply ->
	    Reply
    end.

lserv(Log) ->
    receive
	{From, {open, File}} ->
	    From ! disk_log:open([{name, Log}, {file, File}, {type, wrap},
				  {size, {100,1}}, {format, external}]);
	{From, {open, File, LinkTo}} ->
	    From ! disk_log:open([{name, Log}, {file, File}, {type, wrap},
				  {linkto, LinkTo}, {size, {100,1}}, 
				  {format, external}]);
	{From, {int_open, File}} ->
	    From ! disk_log:open([{name, Log}, {file, File}, {type, wrap},
				  {size, {100,1}}]);
	{From, {int_open, File, Size}} ->
	    From ! disk_log:open([{name, Log}, {file, File}, {type, wrap},
				  {size, Size}]);
	{From, block} ->
	    From ! disk_log:block(Log);
	{From, {block, Bool}} ->
	    From ! disk_log:block(Log, Bool);
	{From, unblock} ->
	    From ! disk_log:unblock(Log);
	{From, close} ->
	    From ! disk_log:close(Log);
	{From, owners} ->
	    From ! owners(Log);
	{From, users} ->
	    From ! users(Log);
	{From, sync} ->
	    From ! disk_log:sync(Log);
	{From, truncate} ->
	    From ! disk_log:truncate(Log);
	{From, terminate} ->
	    From ! terminated,
	    exit(normal);
	{From, {log, B}} ->
	    From ! disk_log:log(Log, B);
	{From, {blog, B}} ->
	    From ! disk_log:blog(Log, B);
	{From, {alog, B}} ->
	    From ! disk_log:alog(Log, B);
	{From, {balog, B}} ->
	    From ! disk_log:balog(Log, B);
	{From, {change_notify, Pid, Bool}} ->
	    From ! disk_log:change_notify(Log, Pid, Bool);
	{From, {change_header, Header}} ->
	    From ! disk_log:change_header(Log, Header);
	{From, {change_size, Size}} ->
	    From ! disk_log:change_size(Log, Size);
	{From, inc_wrap_file} ->
	    From ! disk_log:inc_wrap_file(Log);
	{From, {chunk, Cont}} ->
	    From ! disk_log:chunk(Log, Cont);
	{From, {chunk_step, Cont, N}} ->
	    From ! disk_log:chunk_step(Log, Cont, N);
	Any ->
	    io:format("invalid request ~p~n", [Any]),
	    exit(abnormal)
    end,
    lserv(Log).


%% Error while repairing.
error_repair(Conf) when is_list(Conf) ->
    %% not all error situations are covered by this test

    DataDir = ?datadir(Conf),
    PrivDir = ?privdir(Conf),

    File = filename:join(PrivDir, "n.LOG"),
    No = 4,
    file:delete(File),
    del(File, No),	% cleanup

    %% kurt.LOG is not closed and has four logged items, one is recovered
    copy_wrap_log("kurt.LOG", "n.LOG", No, DataDir, PrivDir),
    {repaired,n,{recovered,1},{badbytes,0}} =
	disk_log:open([{name, n}, {file, File}, {type, wrap}, {size,{40,No}}]),
    1 = cur_cnt(n),
    53 = curb(n),
    4 = no_items(n),
    ok = disk_log:close(n),

    %% temporary repair file cannot be created
    copy_wrap_log("kurt.LOG", "n.LOG", No, DataDir, PrivDir),
    Dir = File ++ ".4" ++ ".TMP",
    ok = file:make_dir(Dir),
    P0 = pps(),
    {error, {file_error, _, _}} =
	disk_log:open([{name, n}, {file, File}, {type, wrap}, {size,{40,4}}]),
    check_pps(P0),
    del(File, No),
    ok = file:del_dir(Dir),

    error_logger:add_report_handler(?MODULE, self()),
    %% repair a file
    P1 = pps(),
    {ok, n} = disk_log:open([{name, n}, {file, File}, {type, wrap},
			     {format, internal}, {size, {38,No}}]),
    ok = disk_log:log_terms(n, [{this,is}]), % first file full
    ok = disk_log:log_terms(n, [{some,terms}]), % second file full
    ok = disk_log:close(n),
    BadFile = add_ext(File, 2), % current file
    set_opened(BadFile),
    crash(BadFile, 26), % the binary is now invalid
    {repaired,n,{recovered,0},{badbytes,24}} =
	disk_log:open([{name, n}, {file, File}, {type, wrap},
		       {format, internal}, {size, {38,No}}]),
    ok = disk_log:close(n),
    check_pps(P1),
    del(File, No),
    receive {info_msg, _, "disk_log: repairing" ++ _, _} -> ok
    after 1000 -> ct:fail(failed) end,

    %% yet another repair
    P2 = pps(),
    {ok, n} = disk_log:open([{name, n}, {file, File}, {type, wrap},
			     {format, internal}, {size, {4000,No}}]),
    ok = disk_log:log_terms(n, [{this,is},{some,terms}]),
    ok = disk_log:close(n),
    BadFile2 = add_ext(File, 1), % current file
    set_opened(BadFile2),
    crash(BadFile2, 47), % the second binary is now invalid
    {repaired,n,{recovered,1},{badbytes,24}} =
	disk_log:open([{name, n}, {file, File}, {type, wrap},
		       {format, internal}, {size, {4000,No}}]),
    ok = disk_log:close(n),
    check_pps(P2),
    del(File, No),
    receive {info_msg, _, "disk_log: repairing" ++ _, _} -> ok
    after 1000 -> ct:fail(failed) end,

    %% Repair, large term
    Big = term_to_binary(lists:duplicate(66000,$a)),
    {ok, n} = disk_log:open([{name, n}, {file, File}, {type, wrap},
			     {format, internal}, {size, {40,No}}]),
    ok = disk_log:log_terms(n, [Big]),
    ok = disk_log:close(n),
    set_opened(add_ext(File, 1)),
    {repaired,n,{recovered,1},{badbytes,0}} =
	disk_log:open([{name, n}, {file, File}, {type, wrap},
		       {format, internal}, {size, {40,No}}]),
    {_, [Got]} = disk_log:chunk(n, start),
    ok = disk_log:close(n),
    Got = Big,
    del(File, No),
    receive {info_msg, _, "disk_log: repairing" ++ _, _} -> ok
    after 1000 -> ct:fail(failed) end,

    %% A term a little smaller than a chunk, then big terms.
    BigSmall = mk_bytes(1024*64-8-12),
    file:delete(File),
    {ok, n} = disk_log:open([{name, n}, {file, File}, {type, halt},
			     {format, internal}]),
    ok = disk_log:log_terms(n, [BigSmall, Big, Big]),
    ok = disk_log:close(n),
    set_opened(File),
    FileSize = file_size(File),
    crash(File, FileSize-byte_size(Big)-4),
    Error1 = {error, {need_repair, _}} =
        disk_log:open([{name, n}, {file, File}, {repair, false},
                       {type, halt}, {format, internal}]),
    "The disk log" ++ _ = format_error(Error1),
    {repaired,n,{recovered,2},{badbytes,132013}} =
        disk_log:open([{name, n}, {file, File}, {repair, true},
                       {type, halt}, {format, internal}]),
    ok = disk_log:close(n),
    file:delete(File),
    receive {info_msg, _, "disk_log: repairing" ++ _, _} -> ok
    after 1000 -> ct:fail(failed) end,

    %% The header is recovered.
    {ok,n} =
	disk_log:open([{name, n}, {file, File}, {type, halt},
		       {format, internal},
		       {head_func, {?MODULE, head_fun, [{ok,"head"}]}}]),
    ok = disk_log:log_terms(n, [list,'of',terms]),
    ["head",list,'of',terms] = get_all_terms(n),
    ok = disk_log:close(n),
    set_opened(File),
    crash(File, 30),
    {repaired,n,{recovered,3},{badbytes,15}} =
        disk_log:open([{name, n}, {file, File}, {type, halt},
		       {format, internal},{repair,true}, {quiet, true},
		       {head_func, {?MODULE, head_fun, [{ok,"head"}]}}]),
    ["head",'of',terms] = get_all_terms(n),
    ok = disk_log:close(n),
    error_logger:delete_report_handler(?MODULE),
    file:delete(File),
    {messages, []} = process_info(self(), messages),

    ok.

set_opened(File) ->
    {ok, Fd} = file:open(File, [raw, binary, read, write]),
    ok = file:write(Fd, [?LOGMAGIC, ?OPENED]),
    ok = file:close(Fd).

%% Error while repairing.
error_log(Conf) when is_list(Conf) ->
    Dir = ?privdir(Conf),

    File = filename:join(Dir, "n.LOG"),
    No = 4,
    file:delete(File),
    del(File, No),	% cleanup
    LDir = File ++ ".2",

    Q = qlen(),
    %% dummy just to get all processes "above" disk_log going
    {ok, n} = disk_log:open([{name, n}, {file, File}, {type, wrap},
			     {format, external},{size, {100, No}}]),
    ok = disk_log:close(n),
    del(File, No),

    %% inc_wrap_file fails, the external log is not terminated
    P0 = pps(),
    {ok, n} = disk_log:open([{name, n}, {file, File}, {type, wrap},
			     {format, external},{size, {100, No}}]),
    ok = file:make_dir(LDir),
    {error, {file_error, _, _}} = disk_log:inc_wrap_file(n),
    timer:sleep(500),
    ok = disk_log:close(n),
    del(File, No),

    %% inc_wrap_file fails, the internal log is not terminated, ./File.2/ exists
    {ok, n} = disk_log:open([{name, n}, {file, File}, {type, wrap},
			     {format, internal},{size, {100, No}}]),
    {error, {file_error, _, _}} = disk_log:inc_wrap_file(n),
    ok = disk_log:close(n),
    del(File, No),

    %% truncate fails, the log is terminated, ./File.2/ exists
    {ok, n} = disk_log:open([{name, n}, {file, File}, {type, wrap},
			     {format, external},{size, {100, No}}]),
    {error, {file_error, _, _}} = disk_log:truncate(n),
    check_pps(P0),
    del(File, No),

    %% OTP-4880.
    %% reopen (rename) fails, the log is terminated, ./File.2/ exists
    {ok, n} = disk_log:open([{name, n}, {file, File}, {type, halt},
			     {format, external},{size, 100000}]),
    {error, {file_error, _, eisdir}} = disk_log:reopen(n, LDir),
    check_pps(P0),
    file:delete(File),

    B = mk_bytes(60),

    %% OTP-4880. reopen a wrap log, rename fails
    File2 = filename:join(Dir, "n.LOG2"),
    {ok, n} = disk_log:open([{name, n}, {file, File2}, {type, wrap},
			     {format, external},{size, {100, No}}]),
    ok = disk_log:blog_terms(n, [B,B,B]),
    {error, {file_error, _, eisdir}} = disk_log:reopen(n, File),
    {error, no_such_log} = disk_log:close(n),
    del(File2, No),
    del(File, No),

    %% log, external wrap log, ./File.2/ exists
    {ok, n} = disk_log:open([{name, n}, {file, File}, {type, wrap},
			     {format, external},{size, {100, No}}]),
    {error, {file_error, _, _}} = disk_log:blog_terms(n, [B,B,B]),
    ok = disk_log:close(n),
    del(File, No),

    %% log, internal wrap log, ./File.2/ exists
    {ok, n} = disk_log:open([{name, n}, {file, File}, {type, wrap},
			     {format, internal},{size, {100, No}}]),
    {error, {file_error, _, _}} = disk_log:log_terms(n, [B,B,B]),
    ok = disk_log:close(n),
    del(File, No),

    ok = file:del_dir(LDir),

    %% can't remove file when changing size
    {ok, n} = disk_log:open([{name, n}, {file, File}, {type, wrap},
			     {format, internal},{size, {100, No}}]),
    ok = disk_log:log_terms(n, [B,B,B,B]),
    ok = disk_log:change_size(n, {100, No-2}),
    Three = File ++ ".3",
    ok = file:delete(Three),
    ok = file:make_dir(Three),
    {error, {file_error, _, _}} = disk_log:log_terms(n, [B,B,B]),
    timer:sleep(500),
    ok = disk_log:close(n),
    ok = file:del_dir(Three),
    del(File, No),
    Q = qlen(),
    ok.

%% Test chunk and chunk_step.
chunk(Conf) when is_list(Conf) ->
    %% See also halt_ro_crash/1 above.

    Dir = ?privdir(Conf),
    File = filename:join(Dir, "n.LOG"),
    No = 4,
    B = mk_bytes(60),
    BB = mk_bytes(64000), % 64 kB chunks
    del(File, No),% cleanup

    %% Make sure chunk_step skips the rest of the binary.
    %% OTP-3716. This was a bug...
    {ok, n} = disk_log:open([{name, n}, {file, File}, {type, wrap},
			     {format, internal}, {size, {50,No}}]),
    %% 1, 2 and 3 on file one, 4 on file two.
    ok = disk_log:log_terms(n, [1,2,3,4]),
    {I1, [1]} = disk_log:chunk(n, start, 1),
    [{node,Node}] = disk_log:chunk_info(I1),
    Node = node(),
    Error1 = {error, {no_continuation, foobar}} =
        disk_log:chunk_info(foobar),
    "The term" ++ _ = format_error(Error1),
    {ok, I2} = disk_log:chunk_step(n, I1, 1),
    {error, {badarg, continuation}} = disk_log:chunk_step(n, foobar, 1),
    {I3, [4]} = disk_log:chunk(n, I2, 1),
    {ok, I4} = disk_log:chunk_step(n, I3, -1),
    {_, [1]} = disk_log:chunk(n, I4, 1),
    {error, {badarg, continuation}} = disk_log:bchunk(n, 'begin'),
    {Ib1, [Bin1,Bin2]} = disk_log:bchunk(n, start, 2),
    1 = binary_to_term(Bin1),
    2 = binary_to_term(Bin2),
    {ok, Ib2} = disk_log:chunk_step(n, Ib1, 1),
    {Ib3, [Bin3]} = disk_log:bchunk(n, Ib2, 1),
    4 = binary_to_term(Bin3),
    {ok, Ib4} = disk_log:chunk_step(n, Ib3, -1),
    {_, [Bin4]} = disk_log:bchunk(n, Ib4, 1),
    1 = binary_to_term(Bin4),
    {Ib5, [Bin1, Bin2, Bin17]} = disk_log:bchunk(n, start),
    3 = binary_to_term(Bin17),
    {Ib6, [Bin3]} = disk_log:bchunk(n, Ib5, infinity),
    eof = disk_log:bchunk(n, Ib6, infinity),
    ok = disk_log:close(n),
    del(File, No), % cleanup

    %% external log, cannot read chunks
    {ok, n} = disk_log:open([{name, n}, {file, File}, {type, wrap},
			     {format, external}, {size, {100,No}}]),
    {error, {badarg, continuation}} = disk_log:chunk(n, 'begin'),
    {error, {format_external, n}} = disk_log:chunk(n, start),
    Error2 = {error, {not_internal_wrap, n}} =
        disk_log:chunk_step(n, start, 1),
    "The requested" ++ _ = format_error(Error2),
    ok = disk_log:close(n),
    del(File, No),

    %% wrap, read_write
    {ok, n} = disk_log:open([{name, n}, {file, File}, {type, wrap},
			     {format, internal}, {size, {100,No}}]),
    ok = disk_log:log_terms(n, [B,B,B,B]),
    {C1, [_]} = disk_log:chunk(n, start),
    {C2, [_]} = disk_log:chunk(n, C1),
    {C3, [_]} = disk_log:chunk(n, C2),
    {C4, [_]} = disk_log:chunk(n, C3, 1),
    eof = disk_log:chunk(n, C4),
    {C5, [_]} = disk_log:chunk(n, start),
    {ok, C6} = disk_log:chunk_step(n, C5, 1),
    {C7, [_]} = disk_log:chunk(n, C6),
    {ok, C8} = disk_log:chunk_step(n, C7, 1),
    {_, [_]} = disk_log:chunk(n, C8),
    ok = disk_log:close(n),

    %% wrap, read_only
    {ok, n} = disk_log:open([{name, n}, {file, File}, {type, wrap},
			     {mode, read_only},
			     {format, internal}, {size, {100,No}}]),
    {CC1, [_]} = disk_log:chunk(n, start),
    {CC2, [_]} = disk_log:chunk(n, CC1),
    {CC3, [_]} = disk_log:chunk(n, CC2),
    {CC4, [_]} = disk_log:chunk(n, CC3, 1),
    eof = disk_log:chunk(n, CC4),
    {CC5, [_]} = disk_log:chunk(n, start),
    {ok, CC6} = disk_log:chunk_step(n, CC5, 1),
    {CC7, [_]} = disk_log:chunk(n, CC6),
    {ok, CC8} = disk_log:chunk_step(n, CC7, 1),
    {_, [_]} = disk_log:chunk(n, CC8),
    ok = disk_log:close(n),

    %% OTP-3716. A bug: {Error, List} and {Error, List, Bad} could be
    %% returned from chunk/2.
    %% Magic bytes not OK.
    %% File header (8 bytes) OK, item header not OK.
    InvalidFile = add_ext(File, 1),
    crash(InvalidFile, 15),
    {ok, n} = disk_log:open([{name, n}, {file, File}, {type, wrap},
			     {mode, read_only},
			     {format, internal}, {size, {100,No}}]),
    {_, [], 61} = disk_log:chunk(n, start),
    ok = disk_log:close(n),
    %% read_write...
    {ok, n} = disk_log:open([{name, n}, {file, File}, {type, wrap},
			     {format, internal}, {size, {100,No}}]),
    Error3 = {error, {corrupt_log_file, Culprit}} =
        disk_log:chunk(n, start),
    "The disk log file" ++ _ = format_error(Error3),
    Culprit = InvalidFile,
    ok = disk_log:close(n),
    del(File, No),

    %% Two wrap log files, writing the second one, then reading the first
    %% one, where a bogus term resides.
    {ok, n} = disk_log:open([{name, n}, {file, File}, {type, wrap},
			     {format, internal}, {size, {38,No}}]),
    ok = disk_log:log_terms(n, [{this,is}]), % first file full
    ok = disk_log:log_terms(n, [{some,terms}]), % second file full
    2 = curf(n),
    BadFile = add_ext(File, 1),
    crash(BadFile, 26), % the _binary_ is now invalid
    {error, {corrupt_log_file, BFile}} = disk_log:chunk(n, start, 1),
    BadFile = BFile,
    ok = disk_log:close(n),
    %% The same, with a halt log.
    file:delete(File), % cleanup
    {ok, n} = disk_log:open([{name, n}, {file, File}, {type, halt},
			     {format, internal}]),
    ok = disk_log:log_terms(n, [{this,is}]),
    ok = disk_log:sync(n),
    crash(File, 26), % the _binary_ is now invalid
    {error, {corrupt_log_file, File2}} = disk_log:chunk(n, start, 1),
    crash(File, 10),
    {error,{corrupt_log_file,_}} = disk_log:bchunk(n, start, 1),
    true = File == File2,
    ok = disk_log:close(n),
    del(File, No),

    %% halt, read_write
    file:delete(File), % cleanup
    {ok, n} = disk_log:open([{name, n}, {file, File}, {type, halt},
			     {format, internal}]),
    ok = disk_log:log_terms(n, [BB,BB,BB,BB]),
    {D1, [Ch1]} = disk_log:chunk(n, start, 1),
    Ch1 = BB,
    {D2, [Ch2]} = disk_log:chunk(n, D1, 1),
    Ch2 = BB,
    {D3, [Ch3]} = disk_log:chunk(n, D2, 1),
    Ch3 = BB,
    {D4, [Ch4]} = disk_log:chunk(n, D3, 1),
    Ch4 = BB,
    eof = disk_log:chunk(n, D4),
    ok = disk_log:close(n),

    %% halt, read_only
    {ok, n} = disk_log:open([{name, n}, {file, File}, {type, halt},
			     {format, internal},{mode,read_only}]),
    {E1, [Ch5]} = disk_log:chunk(n, start, 1),
    Ch5 = BB,
    {E2, [Ch6]} = disk_log:chunk(n, E1, 1),
    Ch6 = BB,
    {E3, [Ch7]} = disk_log:chunk(n, E2, 1),
    Ch7 = BB,
    {E4, [Ch8]} = disk_log:chunk(n, E3, 1),
    Ch8 = BB,
    eof = disk_log:chunk(n, E4),
    ok = disk_log:close(n),
    file:delete(File), % cleanup

    %% More than 64 kB term.
    BBB = term_to_binary(lists:duplicate(66000,$a)),
    {ok, n} = disk_log:open([{name, n}, {file, File}, {type, halt},
			     {format, internal}]),
    ok = disk_log:log_terms(n, [BBB]),
    {F1, [BBB1]} = disk_log:chunk(n, start),
    BBB1 = BBB,
    eof = disk_log:chunk(n, F1),
    ok = disk_log:close(n),
    {ok, n} = disk_log:open([{name, n}, {file, File}, {type, halt},
			     {format, internal}, {mode, read_only}]),
    {F1r, [BBB2]} = disk_log:chunk(n, start),
    BBB2 = BBB,
    eof = disk_log:chunk(n, F1r),
    ok = disk_log:close(n),

    truncate(File, 8192),
    {ok, n} = disk_log:open([{name, n}, {file, File}, {type, halt},
			     {format, internal}]),
    {error, {corrupt_log_file, _}} = disk_log:chunk(n, start),
    ok = disk_log:close(n),
    {ok, n} = disk_log:open([{name, n}, {file, File}, {type, halt},
			     {format, internal}, {mode, read_only}]),
    {K1, [], 8176} = disk_log:chunk(n, start),
    eof = disk_log:chunk(n, K1),
    ok = disk_log:close(n),
    file:delete(File), % cleanup

    %% OTP-3716. A bug: eof in the middle of the last element is not ok.
    {ok, n} = disk_log:open([{name, n}, {file, File}, {type, halt},
			     {format, internal}]),
    ok = disk_log:log_terms(n, [B,BB]),
    ok = disk_log:close(n),
    truncate(File, 80),
    {ok, n} = disk_log:open([{name, n}, {file, File}, {type, halt},
			     {format, internal}]),
    {G1, [_]} = disk_log:chunk(n, start, 1),
    {error, {corrupt_log_file, _}} = disk_log:chunk(n, G1, 1),
    ok = disk_log:close(n),
    {ok, n} = disk_log:open([{name, n}, {file, File}, {type, halt},
			     {format, internal}, {mode, read_only}]),
    {G1r, [_]} = disk_log:chunk(n, start, 1),
    {_, [], 4} = disk_log:chunk(n, G1r, 1),
    ok = disk_log:close(n),
    file:delete(File), % cleanup

    %% Opening a wrap log read-only. The second of four terms is destroyed.
    {ok, n} = disk_log:open([{name, n}, {file, File}, {type, wrap},
			     {format, internal}, {size, {4000,No}}]),
    ok = disk_log:log_terms(n,
			    [{this,is},{some,terms},{on,a},{wrap,file}]),
    ok = disk_log:close(n),
    {ok, n} = disk_log:open([{name, n}, {file, File}, {type, wrap},
			     {format, internal}, {mode, read_only}]),
    CrashFile = add_ext(File, 1),
    crash(CrashFile, 47), % the binary term {some,terms} is now bad
    {H1, [{this,is}], 16} = disk_log:chunk(n, start, 10),
    {H2, [{on,a},{wrap,file}]} = disk_log:chunk(n, H1),
    eof = disk_log:chunk(n, H2),
    ok = disk_log:close(n),
    del(File, No),

    %% The same as last, but with a halt log.
    {ok, n} = disk_log:open([{name, n}, {file, File}, {type, halt},
			     {format, internal}, {mode, read_write}]),
    ok = disk_log:alog_terms(n, [{this,is},{some,terms}]),
    ok = disk_log:log_terms(n, [{on,a},{halt,file}]),
    ok = disk_log:close(n),
    {ok, n} = disk_log:open([{name, n}, {file, File}, {type, halt},
			     {format, internal}, {mode, read_only}]),
    crash(File, 47), % the binary term {some,terms} is now bad
    {J1, [{this,is}], 16} = disk_log:chunk(n, start, 10),
    {J2, [{on,a},{halt,file}]} = disk_log:chunk(n, J1),
    eof = disk_log:chunk(n, J2),
    ok = disk_log:close(n),
    file:delete(File),

    %% OTP-7641. Same as last one, but the size of the bad term is
    %% less than ?HEADERSz (8) bytes.
    {ok, n} = disk_log:open([{name, n}, {file, File}, {type, halt},
			     {format, internal}, {mode, read_write}]),
    ok = disk_log:alog_terms(n, [{this,is},{s}]),
    ok = disk_log:log_terms(n, [{on,a},{halt,file}]),
    ok = disk_log:close(n),
    {ok, n} = disk_log:open([{name, n}, {file, File}, {type, halt},
			     {format, internal}, {mode, read_only}]),
    crash(File, 41), % the binary term {s} is now bad
    {J11, [{this,is}], 6} = disk_log:chunk(n, start, 10),
    {J21, [{on,a},{halt,file}]} = disk_log:chunk(n, J11),
    eof = disk_log:chunk(n, J21),
    ok = disk_log:close(n),
    file:delete(File),

    %% Minimal MD5-proctected term, and maximal unprotected term.
    %% A chunk ends in the middle of the MD5-sum.
    MD5term = mk_bytes(64*1024-8),
    NotMD5term = mk_bytes((64*1024-8)-1),
    Term2 = mk_bytes((64*1024-8)-16),
    MD5L = [MD5term,NotMD5term,Term2,MD5term,MD5term,NotMD5term],
    {ok, n} = disk_log:open([{name, n}, {file, File}, {type, halt},
			     {format, internal}]),
    ok = disk_log:log_terms(n, MD5L),
    true = MD5L == get_all_terms(n),
    ok = disk_log:close(n),
    true = MD5L == get_all_terms(n, File, halt),
    crash(File, 21), % the MD5-sum of the first term is now bad
    true = {tl(MD5L),64*1024-8} == get_all_terms_and_bad(n, File, halt),
    {_,64*1024-8} = get_all_binary_terms_and_bad(n, File, halt),
    {ok, n} = disk_log:open([{name, n}, {file, File}, {type, halt},
			     {format, internal}]),
    {error, {corrupt_log_file, _}} = disk_log:chunk(n, start),
    ok = disk_log:close(n),
    file:delete(File),

    %% A file with "old" terms (magic word is MAGICINT).
    DataDir = ?datadir(Conf),
    OldTermsFileOrig = filename:join(DataDir, "old_terms.LOG"),
    OldTermsFile = filename:join(Dir, "old_terms.LOG"),
    copy_file(OldTermsFileOrig, OldTermsFile),
    {[_,_,_,_],0} = get_all_terms_and_bad(n, OldTermsFile, halt),
    {ok, n} = disk_log:open([{name, n}, {file, OldTermsFile},
			     {type, halt}, {format, internal}]),
    [_,_,_,_] = get_all_terms(n),
    ok = disk_log:close(n),
    file:delete(OldTermsFile),

    ok.

%% OTP-5558. Keep the contents of index files after disk crash.
error_index(Conf) when is_list(Conf) ->
    Dir = ?privdir(Conf),

    File = filename:join(Dir, "n.LOG"),
    IdxFile = File ++ ".idx",
    No = 4,
    file:delete(File),
    del(File, No),	% cleanup

    Args = [{name,n},{type,wrap},{size,{100,No}},{file,File}],
    {ok, n} = disk_log:open(Args),
    ok = disk_log:close(n),
    Q = qlen(),
    P0 = pps(),
    ok = file:write_file(IdxFile, <<"abc">>),
    {error, {invalid_index_file, _}} = disk_log:open(Args),
    {error, {invalid_index_file, _}} = disk_log:open(Args),
    {error, {invalid_index_file, _}} = disk_log:open(Args),

    del(File, No),
    check_pps(P0),
    true = (Q == qlen()),
    ok.

%% Test truncate/1 on halt and wrap logs.
truncate(Conf) when is_list(Conf) ->
    Dir = ?privdir(Conf),

    Q = qlen(),
    Halt = join(Dir, "halt.LOG"),
    %% Halt logs.

    file:delete(Halt), % cleanup
    {ok, halt} = disk_log:open([{name, halt}, {type, halt}, {file, Halt},
				{head, header}, {notify, true}]),
    infinity = sz(halt),
    ok = disk_log:truncate(halt, tjohej),
    rec(1, {disk_log, node(), halt, {truncated, 1}}),
    ok = disk_log:change_size(halt, 10000),
    10000 = sz(halt),
    disk_log:close(halt),
    [tjohej] = get_all_terms(halt, Halt, halt),
    file:delete(Halt),

    {ok, halt} = disk_log:open([{name, halt}, {type, halt}, {file, Halt},
				{head, header}, {notify, true}]),
    ok = disk_log:truncate(halt),
    rec(1, {disk_log, node(), halt, {truncated, 1}}),
    disk_log:close(halt),
    [header] = get_all_terms(halt, Halt, halt),
    file:delete(Halt),

    {ok, halt} = disk_log:open([{name, halt}, {type, halt},
				{file, Halt}, {format, external},
				{head, "header"}, {notify, false}]),
    ok = disk_log:btruncate(halt, "apa"),
    disk_log:close(halt),
    3 = file_size(Halt),
    file:delete(Halt),

    %% Wrap logs.
    File = filename:join(Dir, "n.LOG"),
    No = 4,
    B = mk_bytes(60),
    del(File, No),	% cleanup

    %% Internal with header.
    Size = {100, No},
    {ok, n} = disk_log:open([{name, n}, {file, File}, {type, wrap},
			     {head, header}, {notify, true},
			     {size, Size}]),
    ok = disk_log:log_terms(n, [B,B,B]),
    %% Used to be one message, but now one per wrapped file.
    rec(2, {disk_log, node(), n, {wrap, 0}}),
    ok = disk_log:truncate(n, apa),
    rec(1, {disk_log, node(), n, {truncated, 6}}),
    {0, 0} = no_overflows(n),
    22 = curb(n),
    1 = curf(n),
    1 = cur_cnt(n),
    true = (Size == sz(n)),

    ok = disk_log:log_terms(n, [B, B]),
    rec(1, {disk_log, node(), n, {wrap, 0}}),
    ok = disk_log:close(n),
    [apa, _, header, _] = get_all_terms(n, File, wrap),
    del(File, No),

    %% Internal without general header.
    {ok, n} = disk_log:open([{name, n}, {file, File}, {type, wrap},
			     {notify, true},
			     {size, {100, No}}]),
    ok = disk_log:log_terms(n, [B,B,B]),
    rec(2, {disk_log, node(), n, {wrap, 0}}),
    ok = disk_log:truncate(n, apa),
    rec(1, {disk_log, node(), n, {truncated, 3}}),
    {0, 0} = no_overflows(n),
    22 = curb(n),
    1 = curf(n),
    1 = cur_cnt(n),
    true = (Size == sz(n)),

    ok = disk_log:log_terms(n, [B, B]),
    rec(1, {disk_log, node(), n, {wrap, 0}}),
    ok = disk_log:close(n),
    [apa, _, _] = get_all_terms(n, File, wrap),
    del(File, No),

    %% Internal without any header.
    {ok, n} = disk_log:open([{name, n}, {file, File}, {type, wrap},
			     {notify, true},
			     {size, {100, No}}]),
    ok = disk_log:log_terms(n, [B,B,B]),
    rec(2, {disk_log, node(), n, {wrap, 0}}),
    ok = disk_log:truncate(n),
    rec(1, {disk_log, node(), n, {truncated, 3}}),
    {0, 0} = no_overflows(n),
    8 = curb(n),
    1 = curf(n),
    0 = cur_cnt(n),
    true = (Size == sz(n)),

    ok = disk_log:log_terms(n, [B, B]),
    rec(1, {disk_log, node(), n, {wrap, 0}}),
    ok = disk_log:close(n),
    [_, _] = get_all_terms(n, File, wrap),
    del(File, No),
    Q = qlen(),
    ok.


%% Test many users logging and sync:ing at the same time.
many_users(Conf) when is_list(Conf) ->
    Dir = ?privdir(Conf),
    N = 100,
    NoClients = 10,
    Fun1 = fun(Name, Pid, I) -> disk_log:log(Name, {Pid, I}) end,
    Fun2 = fun(Name, Pid, I) -> ok = disk_log:log(Name, {Pid, I}),
				disk_log:sync(Name) end,
    {C1, T1} = many(Fun2, NoClients, N, halt, internal, infinity, Dir),
    true = lists:duplicate(NoClients, ok) == C1,
    true = length(T1) == N*NoClients,
    {C2, T2} = many(Fun1, NoClients, N, halt, internal, 1000, Dir),
    true = lists:duplicate(NoClients, {error, {full,"log.LOG"}}) == C2,
    true = length(T2) > 0,
    {C3, T3} = many(Fun2, NoClients, N, wrap, internal,
		    {300*NoClients,200}, Dir),
    true = lists:duplicate(NoClients, ok) == C3,
    true = length(T3) == N*NoClients,
    ok.

many(Fun, NoClients, N, Type, Format, Size, Dir) ->
    Name = "log.LOG",
    File = filename:join(Dir, Name),
    del_files(Size, File),
    Q = qlen(),
    {ok, _} = disk_log:open([{name,Name}, {type,Type}, {size,Size},
			     {format,Format}, {file,File}]),
    Pids = spawn_clients(NoClients, client, [self(), Name, N, Fun]),
    Checked = check_clients(Pids),
    ok = disk_log:close(Name),
    Terms = get_all_terms(Name, File, Type),
    del_files(Size, File),
    Q = qlen(),
    {Checked, Terms}.

spawn_clients(0, _F, _A) ->
    [];
spawn_clients(I, F, A) ->
    [spawn_link(?MODULE, F, A) | spawn_clients(I-1, F, A)].

check_clients(Pids) ->
    lists:map(fun(Pid) -> receive {Pid, Reply} -> Reply end end, Pids).

client(From, _Name, 0, _Fun) ->
    From ! {self(), ok};
client(From, Name, N, Fun) ->
    %% Fun is called N times.
    case Fun(Name, self(), N) of
	ok -> client(From, Name, N-1, Fun);
	Else -> From ! {self(), Else}
    end.

del_files({_NoBytes,NoFiles}, File) ->
    del(File, NoFiles);
del_files(_Size, File) ->
    file:delete(File).




%% Test no_current_{bytes, items} as returned by info/0.
info_current(Conf) when is_list(Conf) ->

    Dir = ?privdir(Conf),
    File = filename:join(Dir, "n.LOG"),
    No = 4,
    B = mk_bytes(60),
    BB = mk_bytes(160), % bigger than a single wrap log file
    SB = mk_bytes(10),  % much smaller than a single wrap log file
    del(File, No),% cleanup

    Q = qlen(),
    %% Internal with header.
    {ok, n} = disk_log:open([{name, n}, {file, File}, {type, wrap},
			     {head, header}, {size, {100,No}}]),
    {25, 1} = {curb(n), cur_cnt(n)},
    {1, 1}  = {no_written_items(n), no_items(n)},
    ok = disk_log:log(n, B),
    {93, 2} = {curb(n), cur_cnt(n)},
    {2, 2}  = {no_written_items(n), no_items(n)},
    ok = disk_log:close(n),
    {ok, n} = disk_log:open([{name, n}, {file, File}, {type, wrap},
			     {notify, true},
			     {head, header}, {size, {100,No}}]),
    {93, 2} = {curb(n), cur_cnt(n)},
    {0, 2}  = {no_written_items(n), no_items(n)},
    ok = disk_log:log(n, B),
    rec(1, {disk_log, node(), n, {wrap, 0}}),
    {93, 2} = {curb(n), cur_cnt(n)},
    {2, 4}  = {no_written_items(n), no_items(n)},
    disk_log:inc_wrap_file(n),
    rec(1, {disk_log, node(), n, {wrap, 0}}),
    {25, 1} = {curb(n), cur_cnt(n)},
    {3, 4}  = {no_written_items(n), no_items(n)},
    ok = disk_log:log_terms(n, [B,B,B]),
    %% Used to be one message, but now one per wrapped file.
    rec(1, {disk_log, node(), n, {wrap, 0}}),
    rec(1, {disk_log, node(), n, {wrap, 2}}),
    {93, 2} = {curb(n), cur_cnt(n)},
    {8, 7}  = {no_written_items(n), no_items(n)},
    ok = disk_log:log_terms(n, [B]),
    rec(1, {disk_log, node(), n, {wrap, 2}}),
    ok = disk_log:log_terms(n, [B]),
    rec(1, {disk_log, node(), n, {wrap, 2}}),
    {93, 2} = {curb(n), cur_cnt(n)},
    {12, 7}  = {no_written_items(n), no_items(n)},
    ok = disk_log:log_terms(n, [BB,BB]),
    %% Used to be one message, but now one per wrapped file.
    rec(2, {disk_log, node(), n, {wrap, 2}}),
    {193, 2} = {curb(n), cur_cnt(n)},
    {16, 7}  = {no_written_items(n), no_items(n)},
    ok = disk_log:log_terms(n, [SB,SB,SB]),
    rec(1, {disk_log, node(), n, {wrap, 2}}),
    {79, 4} = {curb(n), cur_cnt(n)},
    {20, 9}  = {no_written_items(n), no_items(n)},
    ok = disk_log:close(n),
    del(File, No),

    %% Internal without header.
    {ok, n} = disk_log:open([{name, n}, {file, File}, {type, wrap},
			     {size, {100,No}}]),
    {8, 0} = {curb(n), cur_cnt(n)},
    {0, 0}  = {no_written_items(n), no_items(n)},
    ok = disk_log:log(n, B),
    {76, 1} = {curb(n), cur_cnt(n)},
    {1, 1}  = {no_written_items(n), no_items(n)},
    ok = disk_log:close(n),
    {ok, n} = disk_log:open([{name, n}, {file, File}, {type, wrap},
			     {notify, true}, {size, {100,No}}]),
    {76, 1} = {curb(n), cur_cnt(n)},
    {0, 1}  = {no_written_items(n), no_items(n)},
    ok = disk_log:log(n, B),
    rec(1, {disk_log, node(), n, {wrap, 0}}),
    {76, 1} = {curb(n), cur_cnt(n)},
    {1, 2}  = {no_written_items(n), no_items(n)},
    disk_log:inc_wrap_file(n),
    rec(1, {disk_log, node(), n, {wrap, 0}}),
    {8, 0} = {curb(n), cur_cnt(n)},
    {1, 2}  = {no_written_items(n), no_items(n)},
    ok = disk_log:log_terms(n, [B,B,B]),
    %% Used to be one message, but now one per wrapped file.
    rec(1, {disk_log, node(), n, {wrap, 0}}),
    rec(1, {disk_log, node(), n, {wrap, 1}}),
    {76, 1} = {curb(n), cur_cnt(n)},
    {4, 4}  = {no_written_items(n), no_items(n)},
    ok = disk_log:log_terms(n, [B]),
    rec(1, {disk_log, node(), n, {wrap, 1}}),
    ok = disk_log:log_terms(n, [B]),
    rec(1, {disk_log, node(), n, {wrap, 1}}),
    {76, 1} = {curb(n), cur_cnt(n)},
    {6, 4}  = {no_written_items(n), no_items(n)},
    ok = disk_log:log_terms(n, [BB,BB]),
    %% Used to be one message, but now one per wrapped file.
    rec(2, {disk_log, node(), n, {wrap, 1}}),
    {176, 1} = {curb(n), cur_cnt(n)},
    {8, 4}  = {no_written_items(n), no_items(n)},
    ok = disk_log:log_terms(n, [SB,SB,SB]),
    rec(1, {disk_log, node(), n, {wrap, 1}}),
    {62, 3} = {curb(n), cur_cnt(n)},
    {11, 6}  = {no_written_items(n), no_items(n)},
    ok = disk_log:close(n),
    del(File, No),

    %% External with header.
    {ok, n} = disk_log:open([{name, n}, {file, File}, {type, wrap},
			     {format, external}, {head, "header"},
			     {size, {100,No}}]),
    {6, 1} = {curb(n), cur_cnt(n)},
    {1, 1}  = {no_written_items(n), no_items(n)},
    ok = disk_log:blog(n, B),
    {62, 2} = {curb(n), cur_cnt(n)},
    {2, 2}  = {no_written_items(n), no_items(n)},
    ok = disk_log:close(n),
    {ok, n} = disk_log:open([{name, n}, {file, File}, {type, wrap},
			     {format, external}, {head, "header"},
			     {notify, true}, {size, {100,No}}]),
    {62, 2} = {curb(n), cur_cnt(n)},
    {0, 2}  = {no_written_items(n), no_items(n)},
    ok = disk_log:blog(n, B),
    rec(1, {disk_log, node(), n, {wrap, 0}}),
    {62, 2} = {curb(n), cur_cnt(n)},
    {2, 4}  = {no_written_items(n), no_items(n)},
    disk_log:inc_wrap_file(n),
    rec(1, {disk_log, node(), n, {wrap, 0}}),
    {6, 1} = {curb(n), cur_cnt(n)},
    {3, 4}  = {no_written_items(n), no_items(n)},
    ok = disk_log:blog_terms(n, [B,B,B]),
    %% Used to be one message, but now one per wrapped file.
    rec(1, {disk_log, node(), n, {wrap, 0}}),
    rec(1, {disk_log, node(), n, {wrap, 2}}),
    {62, 2} = {curb(n), cur_cnt(n)},
    {8, 7}  = {no_written_items(n), no_items(n)},
    ok = disk_log:blog_terms(n, [B]),
    rec(1, {disk_log, node(), n, {wrap, 2}}),
    ok = disk_log:blog_terms(n, [B]),
    rec(1, {disk_log, node(), n, {wrap, 2}}),
    {62, 2} = {curb(n), cur_cnt(n)},
    {12, 7}  = {no_written_items(n), no_items(n)},
    ok = disk_log:blog_terms(n, [BB,BB]),
    %% Used to be one message, but now one per wrapped file.
    rec(2, {disk_log, node(), n, {wrap, 2}}),
    {162, 2} = {curb(n), cur_cnt(n)},
    {16, 7}  = {no_written_items(n), no_items(n)},
    ok = disk_log:blog_terms(n, [SB,SB,SB]),

    rec(1, {disk_log, node(), n, {wrap, 2}}),
    {24, 4} = {curb(n), cur_cnt(n)},
    {20, 9}  = {no_written_items(n), no_items(n)},
    ok = disk_log:close(n),
    del(File, No),

    %% External without header.
    {ok, n} = disk_log:open([{name, n}, {file, File}, {type, wrap},
			     {format, external}, {size, {100,No}}]),
    {0, 0} = {curb(n), cur_cnt(n)},
    {0, 0}  = {no_written_items(n), no_items(n)},
    ok = disk_log:blog(n, B),
    {56, 1} = {curb(n), cur_cnt(n)},
    {1, 1}  = {no_written_items(n), no_items(n)},
    ok = disk_log:close(n),
    {ok, n} = disk_log:open([{name, n}, {file, File}, {type, wrap},
			     {notify, true},
			     {format, external}, {size, {100,No}}]),
    {56, 1} = {curb(n), cur_cnt(n)},
    {0, 1}  = {no_written_items(n), no_items(n)},
    ok = disk_log:blog(n, B),
    rec(1, {disk_log, node(), n, {wrap, 0}}),
    {56, 1} = {curb(n), cur_cnt(n)},
    {1, 2}  = {no_written_items(n), no_items(n)},
    disk_log:inc_wrap_file(n),
    rec(1, {disk_log, node(), n, {wrap, 0}}),
    {0, 0} = {curb(n), cur_cnt(n)},
    {1, 2}  = {no_written_items(n), no_items(n)},
    ok = disk_log:blog_terms(n, [B,B,B]),
    %% Used to be one message, but now one per wrapped file.
    rec(1, {disk_log, node(), n, {wrap, 0}}),
    rec(1, {disk_log, node(), n, {wrap, 1}}),
    {56, 1} = {curb(n), cur_cnt(n)},
    {4, 4}  = {no_written_items(n), no_items(n)},
    ok = disk_log:blog_terms(n, [B]),
    rec(1, {disk_log, node(), n, {wrap, 1}}),
    ok = disk_log:blog_terms(n, [B]),
    rec(1, {disk_log, node(), n, {wrap, 1}}),
    {56, 1} = {curb(n), cur_cnt(n)},
    {6, 4}  = {no_written_items(n), no_items(n)},
    ok = disk_log:blog_terms(n, [BB,BB]),
    %% Used to be one message, but now one per wrapped file.
    rec(2, {disk_log, node(), n, {wrap, 1}}),
    {156, 1} = {curb(n), cur_cnt(n)},
    {8, 4}  = {no_written_items(n), no_items(n)},
    ok = disk_log:blog_terms(n, [SB,SB,SB]),
    rec(1, {disk_log, node(), n, {wrap, 1}}),
    {18, 3} = {curb(n), cur_cnt(n)},
    {11, 6}  = {no_written_items(n), no_items(n)},
    ok = disk_log:close(n),
    del(File, No),

    Q = qlen(),
    ok.



change_size_before(doc) -> 
    ["Change size of a wrap log file before we have reached "
     "to the file index corresponding to the new size"];
change_size_before(Conf) when is_list(Conf) ->

    Log_1_1 = "first log  first message",
    Log_1_2 = "first log  second message",
    Log_2_1 = "second log  first message",
    Log_2_2 = "second log  second message",
    Log_3_1 = "third log  first message",
    Log_3_2 = "third log  second message",
    Log_4_1 = "fourth log  first message",
    Log_4_2 = "fourth log  second message",
    Log_5_1 = "fifth log  first message",
    Log_5_2 = "fifth log  second message",
    Log_1_2_1 = "first log  second round 1",
    Log_1_2_2 = "first log  second round 2",


    Dir = ?privdir(Conf),
    File = filename:join(Dir, "a.LOG"),
    del(File, 5),
    {ok, a} = disk_log:open([{name,a}, {file, File},
			     {type, wrap}, {size, {100,5}}]),
    disk_log:log(a, Log_1_1),
    disk_log:log(a, Log_1_2),
    disk_log:log(a, Log_2_1),
    disk_log:log(a, Log_2_2),
    disk_log:change_size(a, {100, 3}),
    [Log_1_1, Log_1_2,
     Log_2_1, Log_2_2] = get_all_terms(a),
    disk_log:log(a, Log_3_1),
    disk_log:log(a, Log_3_2),
    disk_log:log(a, Log_1_2_1),
    disk_log:log(a, Log_1_2_2),
    [Log_2_1, Log_2_2,
     Log_3_1, Log_3_2,
     Log_1_2_1, Log_1_2_2] = get_all_terms(a),

    disk_log:close(a),
    {ok, a} = disk_log:open([{name,a}, {file, File}, {type, wrap},
			     {size, {100,3}}]),
    [Log_2_1, Log_2_2,
     Log_3_1, Log_3_2,
     Log_1_2_1, Log_1_2_2] = get_all_terms(a),
    disk_log:close(a),
    del(File, 5),

    {ok, a} = disk_log:open([{name,a}, {file, File}, {type, wrap},
			     {size, {60,5}}, {format, external}]),
    disk_log:blog(a, Log_1_1),
    disk_log:blog(a, Log_1_2),
    disk_log:blog(a, Log_2_1),
    disk_log:blog(a, Log_2_2),
    disk_log:change_size(a, {60, 3}),
    ok = disk_log:sync(a),
    {ok, Fd1} = file:open(File ++ ".1", [read]),
    Log11_12 = Log_1_1 ++ Log_1_2,
    {ok,Log11_12} = file:read(Fd1, 200),
    ok = file:close(Fd1),
    {ok, Fd2} = file:open(File ++ ".2", [read]),
    Log21_22 = Log_2_1 ++ Log_2_2,
    {ok,Log21_22} = file:read(Fd2, 200),
    ok = file:close(Fd2),
    disk_log:blog(a, Log_3_1),
    disk_log:blog(a, Log_3_2),
    disk_log:blog(a, Log_1_2_1),
    disk_log:blog(a, Log_1_2_2),
    ok = disk_log:sync(a),
    {ok, Fd2a} = file:open(File ++ ".2", [read]),
    {ok,Log21_22} = file:read(Fd2a, 200),
    ok = file:close(Fd2a),
    {ok, Fd3a} = file:open(File ++ ".3", [read]),
    Log31_32 = Log_3_1 ++ Log_3_2,
    {ok,Log31_32} = file:read(Fd3a, 200),
    ok = file:close(Fd3a),
    {ok, Fd1a} = file:open(File ++ ".1", [read]),
    Log121_122 = Log_1_2_1 ++ Log_1_2_2,
    {ok,Log121_122} = file:read(Fd1a, 200),
    ok = file:close(Fd1a),

    disk_log:close(a),
    {ok, a} = disk_log:open([{name,a}, {file, File}, {type, wrap},
			     {size, {60,3}}, {format, external}]),
    {ok, Fd2b} = file:open(File ++ ".2", [read]),
    {ok,Log21_22} = file:read(Fd2b, 200),
    ok = file:close(Fd2b),
    {ok, Fd3b} = file:open(File ++ ".3", [read]),
    {ok,Log31_32} = file:read(Fd3b, 200),
    ok = file:close(Fd3b),
    {ok, Fd1b} = file:open(File ++ ".1", [read]),
    {ok,Log121_122} = file:read(Fd1b, 200),
    ok = file:close(Fd1b),
    disk_log:close(a),
    del(File, 5),

    {ok, a} = disk_log:open([{name,a}, {file, File}, {type, wrap}, {size, {100,5}}]),
    disk_log:log(a, Log_1_1),
    disk_log:log(a, Log_1_2),
    disk_log:log(a, Log_2_1),
    disk_log:log(a, Log_2_2),
    disk_log:change_size(a, {60, 3}),
    [Log_1_1, Log_1_2,
     Log_2_1, Log_2_2] = get_all_terms(a),
    disk_log:log(a, Log_3_1),
    disk_log:log(a, Log_1_2_1),
    [Log_2_1, Log_2_2,
     Log_3_1,
     Log_1_2_1] = get_all_terms(a),

    disk_log:close(a),
    {ok, a} = disk_log:open([{name,a}, {file, File}, {type, wrap}, {size, {60,3}}]),
    [Log_2_1, Log_2_2,
     Log_3_1,
     Log_1_2_1] = get_all_terms(a),
    disk_log:close(a),
    del(File, 5),

    {ok, a} = disk_log:open([{name,a}, {file, File}, {type, wrap}, {size, {60, 3}}]),
    disk_log:log(a, Log_1_1),
    disk_log:log(a, Log_2_1),
    disk_log:change_size(a, {100, 5}),
    [Log_1_1,
     Log_2_1] = get_all_terms(a),
    disk_log:log(a, Log_2_2),
    disk_log:log(a, Log_3_1),
    disk_log:log(a, Log_3_2),
    disk_log:log(a, Log_4_1),
    disk_log:log(a, Log_4_2),
    disk_log:log(a, Log_5_1),
    disk_log:log(a, Log_5_2),
    disk_log:log(a, Log_1_2_1),
    [Log_2_1, Log_2_2,
     Log_3_1, Log_3_2,
     Log_4_1, Log_4_2,
     Log_5_1, Log_5_2,
     Log_1_2_1] = get_all_terms(a),

    disk_log:close(a),
    {ok, a} = disk_log:open([{name,a}, {file, File}, {type, wrap}, {size, {100, 5}}]),
    [Log_2_1, Log_2_2,
     Log_3_1, Log_3_2,
     Log_4_1, Log_4_2,
     Log_5_1, Log_5_2,
     Log_1_2_1] = get_all_terms(a),
    disk_log:close(a),
    del(File, 5).



%% Change size of a wrap log file while logging to a file index
%% between the old and the new size.
change_size_during(Conf) when is_list(Conf) ->

    Log_1_1 = "first log  first message",
    Log_1_2 = "first log  second message",
    Log_2_1 = "second log  first message",
    Log_2_2 = "second log  second message",
    Log_3_1 = "third log  first message",
    Log_3_2 = "third log  second message",
    Log_4_1 = "fourth log  first message",
    Log_4_2 = "fourth log  second message",
    Log_5_1 = "fifth log  first message",
    Log_5_2 = "fifth log  second message",
    Log_1_2_1 = "first log  second round 1",
    Log_1_2_2 = "first log  second round 2",
    Log_2_2_1 = "second log  second round 1",
    Log_2_2_2 = "second log  second round 2",
    Log_3_2_1 = "third log  second round 1",
    Log_3_2_2 = "third log  second round 2",
    Log_1_3_1 = "first log  third round 1",
    Log_1_3_2 = "first log  third round 2",

    Dir = ?privdir(Conf),
    File = filename:join(Dir, "a.LOG"),
    {ok, a} = disk_log:open([{name,a}, {file, File}, {type, wrap}, {size, {100,5}}]),
    disk_log:log(a, Log_1_1),
    disk_log:log(a, Log_1_2),
    disk_log:log(a, Log_2_1),
    disk_log:log(a, Log_2_2),
    disk_log:log(a, Log_3_1),
    disk_log:log(a, Log_3_2),
    disk_log:log(a, Log_4_1),
    disk_log:log(a, Log_4_2),
    disk_log:log(a, Log_5_1),
    disk_log:log(a, Log_5_2),
    disk_log:log(a, Log_1_1),
    disk_log:log(a, Log_1_2),
    disk_log:log(a, Log_2_1),
    disk_log:log(a, Log_2_2),
    disk_log:log(a, Log_3_1),
    disk_log:log(a, Log_3_2),
    disk_log:log(a, Log_4_1),
    disk_log:log(a, Log_4_2),
    disk_log:change_size(a, {100, 3}),
    [Log_5_1, Log_5_2,
     Log_1_1, Log_1_2,
     Log_2_1, Log_2_2,
     Log_3_1, Log_3_2,
     Log_4_1, Log_4_2] = get_all_terms(a),
    disk_log:log(a, Log_1_2_1),
    disk_log:log(a, Log_1_2_2),
    [Log_2_1, Log_2_2,
     Log_3_1, Log_3_2,
     Log_4_1, Log_4_2,
     Log_1_2_1, Log_1_2_2] = get_all_terms(a),

    disk_log:close(a),
    {ok, a} = disk_log:open([{name,a}, {file, File}, {type, wrap}, {size, {100,3}}]),
    [Log_2_1, Log_2_2,
     Log_3_1, Log_3_2,
     Log_4_1, Log_4_2,
     Log_1_2_1, Log_1_2_2] = get_all_terms(a),
    disk_log:log(a, Log_2_2_1),
    disk_log:log(a, Log_2_2_2),
    disk_log:log(a, Log_3_2_1),
    disk_log:log(a, Log_3_2_2),
    disk_log:log(a, Log_1_3_1),
    disk_log:log(a, Log_1_3_2),
    [Log_2_2_1, Log_2_2_2,
     Log_3_2_1, Log_3_2_2,
     Log_1_3_1, Log_1_3_2] = get_all_terms(a),
    disk_log:close(a),
    {ok, a} = disk_log:open([{name,a}, {file, File}, {type, wrap}, {size, {100,3}}]),
    [Log_2_2_1, Log_2_2_2,
     Log_3_2_1, Log_3_2_2,
     Log_1_3_1, Log_1_3_2] = get_all_terms(a),
    disk_log:close(a),
    del(File, 5),

    {ok, a} = disk_log:open([{name,a}, {file, File}, {type, wrap}, {size, {100,5}}]),
    disk_log:log(a, Log_1_1),
    disk_log:log(a, Log_1_2),
    disk_log:log(a, Log_2_1),
    disk_log:log(a, Log_2_2),
    disk_log:log(a, Log_3_1),
    disk_log:log(a, Log_3_2),
    disk_log:log(a, Log_4_1),
    disk_log:log(a, Log_4_2),
    disk_log:log(a, Log_5_1),
    disk_log:log(a, Log_5_2),
    disk_log:log(a, Log_1_1),
    disk_log:log(a, Log_1_2),
    disk_log:log(a, Log_2_1),
    disk_log:log(a, Log_2_2),
    disk_log:log(a, Log_3_1),
    disk_log:log(a, Log_3_2),
    disk_log:log(a, Log_4_1),
    disk_log:log(a, Log_4_2),
    disk_log:log(a, Log_5_1),
    disk_log:log(a, Log_5_2),
    disk_log:change_size(a, {100, 3}),
    [Log_1_1, Log_1_2,
     Log_2_1, Log_2_2,
     Log_3_1, Log_3_2,
     Log_4_1, Log_4_2,
     Log_5_1, Log_5_2] = get_all_terms(a),
    disk_log:log(a, Log_1_2_1),
    disk_log:log(a, Log_1_2_2),
    disk_log:log(a, Log_2_2_1),
    disk_log:log(a, Log_2_2_2),
    disk_log:log(a, Log_3_2_1),
    disk_log:log(a, Log_3_2_2),
    disk_log:log(a, Log_1_3_1),
    disk_log:log(a, Log_1_3_2),
    [Log_2_2_1, Log_2_2_2,
     Log_3_2_1, Log_3_2_2,
     Log_1_3_1, Log_1_3_2] = get_all_terms(a),

    disk_log:close(a),
    {ok, a} = disk_log:open([{name,a}, {file, File}, {type, wrap}, {size, {100,3}}]),
    [Log_2_2_1, Log_2_2_2,
     Log_3_2_1, Log_3_2_2,
     Log_1_3_1, Log_1_3_2] = get_all_terms(a),
    disk_log:close(a),
    del(File, 5).


%% Change size of a wrap log file before we have reached (on the
%% second round) to the file index corresponding to the new size.
change_size_after(Conf) when is_list(Conf) ->

    Log_1_1 = "first log  first message",
    Log_1_2 = "first log  second message",
    Log_2_1 = "second log  first message",
    Log_2_2 = "second log  second message",
    Log_3_1 = "third log  first message",
    Log_3_2 = "third log  second message",
    Log_4_1 = "fourth log  first message",
    Log_4_2 = "fourth log  second message",
    Log_5_1 = "fifth log  first message",
    Log_5_2 = "fifth log  second message",
    Log_1_2_1 = "first log  second round 1",
    Log_1_2_2 = "first log  second round 2",

    Dir = ?privdir(Conf),
    File = filename:join(Dir, "a.LOG"),
    {ok, a} = disk_log:open([{name,a}, {file, File}, {type, wrap},
			     {size, {100,5}}]),
    disk_log:log(a, Log_1_1),
    disk_log:log(a, Log_1_2),
    disk_log:log(a, Log_2_1),
    disk_log:log(a, Log_2_2),
    disk_log:log(a, Log_3_1),
    disk_log:log(a, Log_3_2),
    disk_log:log(a, Log_4_1),
    disk_log:log(a, Log_4_2),
    disk_log:log(a, Log_5_1),
    disk_log:log(a, Log_5_2),
    disk_log:log(a, Log_1_1),
    disk_log:log(a, Log_1_2),
    disk_log:log(a, Log_2_1),
    disk_log:log(a, Log_2_2),
    disk_log:change_size(a, {100, 3}),
    [Log_3_1,Log_3_2,
     Log_4_1, Log_4_2,
     Log_5_1, Log_5_2,
     Log_1_1, Log_1_2,
     Log_2_1, Log_2_2] = get_all_terms(a),
    disk_log:log(a, Log_3_1),
    disk_log:log(a, Log_3_2),
    disk_log:log(a, Log_1_2_1),
    disk_log:log(a, Log_1_2_2),
    [Log_2_1, Log_2_2,
     Log_3_1, Log_3_2,
     Log_1_2_1, Log_1_2_2] = get_all_terms(a),

    disk_log:close(a),
    {ok, a} = disk_log:open([{name,a}, {file, File}, {type, wrap},
			     {size, {100,3}}]),
    [Log_2_1, Log_2_2,
     Log_3_1, Log_3_2,
     Log_1_2_1, Log_1_2_2] = get_all_terms(a),
    disk_log:close(a),
    del(File, 5),

    {ok, a} = disk_log:open([{name,a}, {file, File}, {type, wrap},
			     {size, {100,5}}]),
    disk_log:log(a, Log_1_1),
    disk_log:log(a, Log_1_2),
    disk_log:log(a, Log_2_1),
    disk_log:log(a, Log_2_2),
    disk_log:log(a, Log_3_1),
    disk_log:log(a, Log_3_2),
    disk_log:log(a, Log_4_1),
    disk_log:log(a, Log_4_2),
    disk_log:log(a, Log_5_1),
    disk_log:log(a, Log_5_2),
    disk_log:log(a, Log_1_1),
    disk_log:log(a, Log_1_2),
    disk_log:log(a, Log_2_1),
    disk_log:log(a, Log_2_2),
    disk_log:change_size(a, {60, 3}),
    [Log_3_1,Log_3_2,
     Log_4_1, Log_4_2,
     Log_5_1, Log_5_2,
     Log_1_1, Log_1_2,
     Log_2_1, Log_2_2] = get_all_terms(a),
    disk_log:log(a, Log_3_1),
    disk_log:log(a, Log_1_2_1),
    [Log_2_1, Log_2_2,
     Log_3_1,
     Log_1_2_1] = get_all_terms(a),

    disk_log:close(a),
    {ok, a} = disk_log:open([{name,a}, {file, File}, {type, wrap},
			     {size, {60,3}}]),
    [Log_2_1, Log_2_2,
     Log_3_1,
     Log_1_2_1] = get_all_terms(a),
    disk_log:close(a),
    del(File, 5).



%% Open an existing wrap log without size option .
default_size(Conf) when is_list(Conf) ->
    Dir = ?privdir(Conf),
    File = filename:join(Dir, "a.LOG"),
    {error, {badarg, size}} = disk_log:open([{name,a}, {file, File},
                                                   {type, wrap}]),

    {ok, a} = disk_log:open([{name,a}, {file, File}, {type, wrap},
                                   {size, {100,5}}]),
    disk_log:close(a),

    {ok, a} = disk_log:open([{name,a}, {file, File}, {type, wrap}]),
    {100, 5} = disk_log_1:read_size_file(File),
    ok = disk_log:close(a),
    del(File, 5).

%% Testing change_size/2 a bit more...
change_size2(Conf) when is_list(Conf) ->
    
    Dir = ?privdir(Conf),
    File = filename:join(Dir, "n.LOG"),
    No = 4,
    del(File, No),	% cleanup

    %% External halt.
    {ok, n} = disk_log:open([{name, n}, {file, File}, {size, 100000},
                                   {format, external}, {type, halt}]),
    B = mk_bytes(60), % 56 actually...
    ok = disk_log:blog_terms(n, [B,list_to_binary(B),B]),
    Error1 = {error, {new_size_too_small,n,168}} =
        disk_log:change_size(n, 167),
    "The current size" ++ _ = format_error(Error1),
    ok = disk_log:change_size(n, infinity),
    ok = disk_log:change_size(n, 168),
    ok = disk_log:close(n),
    file:delete(File), % cleanup

    %% External wrap.
    {ok, n} = disk_log:open([{name, n}, {file, File}, {type, wrap},
				   {size, {100,No}}, {notify, true},
				   {format, external}]),
    BB = mk_bytes(160),
    ok = disk_log:blog_terms(n, [BB, BB, BB, BB]), % create all files
    %% Used to be one message, but now one per wrapped file.
    rec(3, {disk_log, node(), n, {wrap, 0}}),
    ok = disk_log:blog_terms(n, [BB, BB]),
    %% Used to be one message, but now one per wrapped file.
    rec(2, {disk_log, node(), n, {wrap, 1}}),
    ok = disk_log:change_size(n, {100, 2}),
    ok = disk_log:change_size(n, {100, 2}),
    {100, 2} = sz(n),
    ok = disk_log:balog_terms(n, [BB, BB]),
    ok = disk_log:balog_terms(n, [BB]),
    ok = disk_log:blog_terms(n, [BB]),
    %% Used to be one message, but now one per wrapped file.
    rec(4, {disk_log, node(), n, {wrap, 1}}),
    ok = disk_log:change_size(n, {100, 4}),
    ok = disk_log:close(n),
    del(File, No),

    %% Internal wrap.
    {ok, n} = disk_log:open([{name, n}, {file, File}, {type, wrap},
				   {size, {100,No}}, {notify, true},
				   {format, internal}]),
    ok = disk_log:blog_terms(n, [BB, BB, BB, BB]), % create all files
    %% Used to be one message, but now one per wrapped file.
    rec(3, {disk_log, node(), n, {wrap, 0}}),
    ok = disk_log:blog_terms(n, [BB, BB]),
    %% Used to be one message, but now one per wrapped file.
    rec(2, {disk_log, node(), n, {wrap, 1}}),
    ok = disk_log:change_size(n, {100, 2}),
    {100, 2} = sz(n),
    ok = disk_log:blog_terms(n, [BB, BB, BB, BB]),
    %% Used to be one message, but now one per wrapped file.
    rec(4, {disk_log, node(), n, {wrap, 1}}),
    ok = disk_log:close(n),
    del(File, No).

%% OTP-3484: truncating index file.
change_size_truncate(Conf) when is_list(Conf) ->
    
    Dir = ?privdir(Conf),
    File = filename:join(Dir, "bert.LOG"),
    No = 3,
    B = mk_bytes(60),

    %% The problem here is truncation of the index file. One cannot easily
    %% check that the index file is correctly updated, but print_index_file()
    %% can be used to follow the progress more closely.

    %% Part 1.
    %% Change the size immediately after creating the log, while there
    %% are no log files. This used to write stuff a negative offset
    %% from the beginning of the file.
    del(File, No+1),
    {ok, bert} = disk_log:open([{name,bert}, {type,wrap}, {file, File},
				      {notify, true}, {size,{1000,255}}]),
    ok = disk_log:change_size(bert,{100,No}),
    ok = disk_log:blog(bert, B),
    ok = disk_log:blog(bert, B),
    rec(1, {disk_log, node(), bert, {wrap, 0}}),
    ok = disk_log:blog(bert, B),
    rec(1, {disk_log, node(), bert, {wrap, 0}}),
    3 = curf(bert),
    ok = disk_log:blog(bert, B),
    rec(1, {disk_log, node(), bert, {wrap, 1}}),
    1 = curf(bert),
    ok = disk_log:blog(bert, B),
    rec(1, {disk_log, node(), bert, {wrap, 1}}),
    ok = disk_log:blog(bert, B),
    rec(1, {disk_log, node(), bert, {wrap, 1}}),

    ok = disk_log:blog(bert, B),
    rec(1, {disk_log, node(), bert, {wrap, 1}}),
    ok = disk_log:blog(bert, B),
    rec(1, {disk_log, node(), bert, {wrap, 1}}),
    ok = disk_log:blog(bert, B),
    rec(1, {disk_log, node(), bert, {wrap, 1}}),

    %% Three items expected.
    %% disk_log_1:print_index_file("bert.LOG.idx"),
    3 = curf(bert),
    ok = disk_log:change_size(bert,{100,1}),
    ok = disk_log:blog(bert, B),
    rec(1, {disk_log, node(), bert, {wrap, 1}}),
    %% Three items expected.
    %% disk_log_1:print_index_file("bert.LOG.idx"),
    ok = disk_log:blog(bert, B),
    rec(1, {disk_log, node(), bert, {wrap, 1}}),
    ok = disk_log:blog(bert, B),
    rec(1, {disk_log, node(), bert, {wrap, 1}}),
    %% One item expected.
    %% disk_log_1:print_index_file("bert.LOG.idx"),

    ok = disk_log:blog(bert, B),
    rec(1, {disk_log, node(), bert, {wrap, 1}}),
    ok = disk_log:close(bert),
    del(File, No),

    %% Part 2.
    %% Change the size twice, the second time while the the effects of
    %% the first changed have not yet been handled. Finally close before
    %% the index file has been truncated.

    del(File, No),
    {ok, bert} = disk_log:open([{name,bert}, {type,wrap}, {file, File},
				      {notify, true}, {size,{100,No}}]),
    ok = disk_log:blog(bert, B),
    ok = disk_log:blog(bert, B),
    rec(1, {disk_log, node(), bert, {wrap, 0}}),
    ok = disk_log:blog(bert, B),
    rec(1, {disk_log, node(), bert, {wrap, 0}}),

    3 = curf(bert),
    ok = disk_log:change_size(bert,{100,No-1}),

    ok = disk_log:blog(bert, B),
    rec(1, {disk_log, node(), bert, {wrap, 1}}),

    1 = curf(bert),
    ok = disk_log:change_size(bert,{100,No+1}),

    %% Three items expected.
    %% disk_log_1:print_index_file("bert.LOG.idx"),

    ok = disk_log:blog(bert, B),
    rec(1, {disk_log, node(), bert, {wrap, 1}}),

    %% Three items expected.
    %% disk_log_1:print_index_file("bert.LOG.idx"),

    2 = curf(bert),
    ok = disk_log:change_size(bert,{100,1}),

    %% Three items expected.
    %% disk_log_1:print_index_file("bert.LOG.idx"),

    ok = disk_log:close(bert),
    
    %% State: .siz is 1, current file is 2, index file size is 3...

    {ok, bert} = disk_log:open([{name,bert}, {file, File},
				      {type,wrap}, {notify, true}]),
    
    %% Three items expected.
    %% disk_log_1:print_index_file("bert.LOG.idx"),
    
    2 = curf(bert),
    ok = disk_log:blog(bert, B),
    rec(1, {disk_log, node(), bert, {wrap, 1}}),
    ok = disk_log:close(bert),

    {ok, bert} = disk_log:open([{name,bert}, {file, File},
				      {type,wrap}, {notify, true}]),
    
    %% Two items expected.
    %% disk_log_1:print_index_file("bert.LOG.idx"),
    
    1 = curf(bert),
    ok = disk_log:blog(bert, B),
    %% Expect {wrap 0}. Nothing lost now, last wrap notification
    %% reported one lost item.
    rec(1, {disk_log, node(), bert, {wrap, 0}}),

    %% One item expected.
    %% disk_log_1:print_index_file("bert.LOG.idx"),
    ok = disk_log:close(bert),

    del(File, No),
    ok.

%% Change notify and head.
change_attribute(Conf) when is_list(Conf) ->

    Dir = ?privdir(Conf),
    File = filename:join(Dir, "n.LOG"),
    No = 4,
    del(File, No),	% cleanup
    B = mk_bytes(60),

    Q = qlen(),

    %% test change_notify
    {ok, n} = disk_log:open([{name, n}, {file, File}, {type, wrap},
				   {size, {100,No}}]),
    {ok, n} = disk_log:open([{name, n}]), % ignored...
    ok = disk_log:log_terms(n, [B,B]),
    {error, {badarg, notify}} = disk_log:change_notify(n, self(), wrong),
    ok = disk_log:change_notify(n, self(), false),
    ok = disk_log:change_notify(n, self(), true),
    Error1 = {error, {not_owner, _}} =
        disk_log:change_notify(n, none, true),
    "The pid" ++ _ = format_error(Error1),
    2 = no_written_items(n),
    0 = users(n),
    Parent = self(),
    Pid = spawn(fun() -> disk_log:close(n), Parent ! {self(),done} end),
    receive {Pid, done} -> ok end,
    0 = users(n),
    1 = length(owners(n)),

    %% test change_header
    {error, {badarg, head}} = disk_log:change_header(n, none),
    {error, {badarg, head}} =
	disk_log:change_header(n, {head_func, {1,2,3}}),
    ok = disk_log:change_header(n, {head, header}),
    ok = disk_log:log(n, B),
    rec(1, {disk_log, node(), n, {wrap, 0}}),
    4 = no_written_items(n),
    ok = disk_log:change_header(n, {head, none}),
    ok = disk_log:log(n, B),
    rec(1, {disk_log, node(), n, {wrap, 0}}),
    5 = no_written_items(n),
    ok = disk_log:change_header(n,
			     {head_func, {?MODULE, head_fun, [{ok,header}]}}),
    ok = disk_log:log(n, B),
    rec(1, {disk_log, node(), n, {wrap, 1}}),
    7 = no_written_items(n),
    ok = disk_log:close(n),
    {error, no_such_log} = disk_log:close(n),
    del(File, No),
    file:delete(File), % cleanup
    {ok, n} = disk_log:open([{name, n}, {file, File}, {format, external},
				   {type, halt}]),
    {error, {badarg, head}} = disk_log:change_header(n, {head, header}),
    ok = disk_log:change_header(n, {head, "header"}),
    ok = disk_log:close(n),
    file:delete(File),
    
    {ok, n} = disk_log:open([{name, n}, {file, File}, {type, wrap},
				   {size, {100,No}}]),
    {ok, n} = disk_log:open([{name, n}, {file, File}, {type, wrap},
				   {size, {100,No}}]),
    ok = disk_log:change_notify(n, self(), true),
    ok = disk_log:change_header(n, {head, tjolahopp}),
    {ok, n} = disk_log:open([{name, n}, {file, File}, {type, wrap},
				   {size, {100,No}}, {notify, true}]),
    ok = disk_log:close(n),
    {error, no_such_log} = disk_log:info(n),
    Q = qlen(),
    del(File, No).
    

%% OTP-6278. open/1 creates no status or crash report.
otp_6278(Conf) when is_list(Conf) ->
    Dir = ?privdir(Conf),
    File = filename:join(Dir, "no_such_dir/no_such_file"),
    error_logger:add_report_handler(?MODULE, self()),
    {error, {file_error, _, _}} =
        disk_log:open([{name,n},{file,File}]),
    receive
	{crash_report,_Pid,Report} ->
	    io:format("Unexpected: ~p\n", [Report]),
	    ct:fail(failed)
    after 1000 ->
            ok
    end,
    error_logger:delete_report_handler(?MODULE).

%% OTP-10131. head_func type.
otp_10131(Conf) when is_list(Conf) ->
    Dir = ?privdir(Conf),
    Log = otp_10131,
    File = filename:join(Dir, lists:concat([Log, ".LOG"])),
    HeadFunc = {?MODULE, head_fun, [{ok,"head"}]},
    {ok, Log} = disk_log:open([{name,Log},{file,File},
                               {head_func, HeadFunc}]),
    HeadFunc = info(Log, head, undef),
    HeadFunc2 = {?MODULE, head_fun, [{ok,"head2"}]},
    ok = disk_log:change_header(Log, {head_func, HeadFunc2}),
    HeadFunc2 = info(Log, head, undef),
    ok = disk_log:close(Log),
    ok.

%% OTP-16768. Bad number of items with truncate/1. ERL-1312, ERL-1313.
otp_16768(Conf) when is_list(Conf) ->
    Dir = ?privdir(Conf),
    Log = otp_16768,
    File = filename:join(Dir, Log),
    Header = <<"123456789\n">>,
    head_count(Log, File, Header, external, 25),
    head_count(Log, File, none, external, 20),
    head_count(Log, File, Header, internal, 30),
    head_count(Log, File, none, internal, 20),
    ok.

head_count(Log, File, Header, Format, Expected) ->
    del(File, 10),
    Content = <<"1234567890123456789\n">>,
    HeaderSize = case Header of
                     none -> 0;
                     _ -> byte_size(Header)
                 end,
    %% 5 files for the external format, more for the internal format
    MaxSizePerFile = HeaderSize + (5 * byte_size(Content)) - 1,
    {ok, Log} = disk_log:open([{file, File},
                               {name, Log},
                               {format, Format},
                               {head, Header},
                               {size, {MaxSizePerFile, 999}},
                               {type, wrap}
                              ]),
    ok = disk_log:truncate(Log),
    lists:foreach(fun(_I) -> disk_log:blog(Log, Content) end,
                  lists:seq(1, 20)),
    DiskLogInfo = disk_log:info(Log),
    Expected = proplists:get_value(no_items, DiskLogInfo),
    ok = disk_log:close(Log).

otp_16809(Conf) when is_list(Conf) ->
    Dir = ?privdir(Conf),
    Log = otp_16809,
    File = filename:join(Dir, lists:concat([Log, ".LOG"])),
    {ok, Log} = disk_log:open([{name,Log},{file,File}]),
    none = info(Log, head, undef),
    ok = disk_log:change_header(Log, {head, none}),
    none = info(Log, head, undef),
    ok = disk_log:change_header(Log, {head, some_header}),
    %% Notice: the head argument as a binary:
    true = term_to_binary(some_header) =:= info(Log, head, undef),
    HeadFunc = {?MODULE, head_fun, [{ok,a_header}]},
    ok = disk_log:change_header(Log, {head_func, HeadFunc}),
    HeadFunc = info(Log, head, undef),
    ok = disk_log:close(Log),

    {ok, Log} = disk_log:open([{name,Log},
                               {file,File},
                               {format,external}]),
    none = info(Log, head, undef),
    ok = disk_log:change_header(Log, {head, none}),
    none = info(Log, head, undef),
    ok = disk_log:change_header(Log, {head, "some header"}),
    %% Notice: the head argument as a binary:
    <<"some header">> = info(Log, head, undef),
    HeadFunc2 = {?MODULE, head_fun, [{ok,"a header"}]},
    ok = disk_log:change_header(Log, {head_func, HeadFunc2}),
    HeadFunc2 = info(Log, head, undef),
    ok = disk_log:close(Log).

<<<<<<< HEAD
decrease_size_with_chunk_step(Conf) when is_list(Conf) ->
    Dir = ?privdir(Conf),
    Log = decrease_size_with_chunk_step,
    File = filename:join(Dir, lists:concat([Log, ".LOG"])),
    {ok, Log} = disk_log:open([{size, {50, 3}}, {name, Log}, {type, wrap},
                               {file, File}, {notify, true}]),
    eof = disk_log:chunk(Log, start, 1),
    {error, end_of_log} = disk_log:chunk_step(Log, start, 1),
    ok = disk_log:log_terms(Log, [1, 2, 3, 4, 5, 6, 7, 8, 9]),
    ok = disk_log:close(Log),
    {ok, Log} = disk_log:open([{name, Log}, {type, wrap}, {file, File},
                               {notify, true}]),
    %% Decrease maximum number of files from 3 to 2.
    ok = disk_log:change_size(Log, {50, 2}),
    %% The exception error of rem/2 operator should not occur in here.
    {ok, Cont} = disk_log:chunk_step(Log, start, 2),
    %% Verify that chunk_step has stepped to old max file (3)
    {_, [7, 8, 9]} = disk_log:chunk(Log, Cont),
    %% Continue to append the items to the log in order to make sure it can work
    %% as normal.
    ok = disk_log:log_terms(Log, [9, 8, 7, 6, 5, 4, 3, 2, 1]),
    %% Verify that log files were decreased to 2 after wrapping
    [6, 5, 4, 3, 2, 1] = get_all_terms(Log),
    ok = disk_log:close(Log),
    del(File, 2).
=======
decrease_size_twice(Conf) when is_list(Conf) ->
    Dir = ?privdir(Conf),
    Log = decrease_size_twice,
    File = filename:join(Dir, lists:concat([Log, ".LOG"])),

    Data_1 = [1, 2, 3],
    Data_2 = [4, 5, 6],
    Data_3 = [7, 8, 9],
    Data_2_3 = Data_2 ++ Data_3,
    Data = Data_1 ++ Data_2_3,

    {ok, Log} = disk_log:open([{size, {50, 3}}, {name, Log}, {type, wrap},
                               {file, File}, {notify, true}]),

    ok = disk_log:log_terms(Log, Data),

    %% Changing size to the same size should make no changes
    ok = disk_log:change_size(Log, {50, 3}),
    Data = get_all_terms(Log),

    %% Changing size to smaller and then again to the same smaller size,
    %% should leave OldMaxF as it was before
    ok = disk_log:change_size(Log, {50, 2}),
    ok = disk_log:change_size(Log, {50, 2}),
    Data = get_all_terms(Log),

    %% After writing data with new (smaller) log size, some terms should be truncated
    ok = disk_log:log_terms(Log, Data),
    Data_2_3 = get_all_terms(Log),

    %% Changing size to bigger should remove OldMaxF
    ok = disk_log:change_size(Log, {50, 3}),
    ok = disk_log:log_terms(Log, Data),
    Data = get_all_terms(Log),

    %% Changing size to smaller, and then to even smaller should keep bigger OldMaxF
    ok = disk_log:change_size(Log, {50, 2}),
    ok = disk_log:change_size(Log, {50, 1}),
    Data = get_all_terms(Log),

    %% After writing data with new (even smaller) log size, some terms should be truncated
    ok = disk_log:log_terms(Log, Data),
    Data_3 = get_all_terms(Log),

    %% Changing size to bigger should remove OldMaxF
    ok = disk_log:change_size(Log, {50, 3}),
    ok = disk_log:log_terms(Log, Data),
    Data = get_all_terms(Log),

    %% Changing size to smaller, writing some data (but less than required to cause logs to wrap),
    %% and then to even smaller should keep bigger OldMaxF
    ok = disk_log:log_terms(Log, lists:seq(1, 7)),
    ok = disk_log:change_size(Log, {50, 2}),
    ok = disk_log:log_terms(Log, [8, 9]),
    ok = disk_log:change_size(Log, {50, 1}),
    Data = get_all_terms(Log),

    %% Changing size to bigger and than to bigger again, should allow to read all data
    ok = disk_log:change_size(Log, {50, 2}),
    Data = get_all_terms(Log),
    ok = disk_log:change_size(Log, {50, 3}),
    Data = get_all_terms(Log),

    ok = disk_log:close(Log),

    del(File, 3).
>>>>>>> 8965b8d2

mark(FileName, What) ->
    {ok,Fd} = file:open(FileName, [raw, binary, read, write]),
    {ok,_} = file:position(Fd, 4),
    ok = file:write(Fd, What),
    ok = file:close(Fd).

crash(File, Where) ->
    {ok, Fd} = file:open(File, [read,write]),
    file:position(Fd, Where),
    ok = file:write(Fd, [10]),
    ok = file:close(Fd).

unwritable(Fname) ->
    {ok, Info} = file:read_file_info(Fname),
    Mode = Info#file_info.mode - 8#00200,
    file:write_file_info(Fname, Info#file_info{mode = Mode}).

writable(Fname) ->
    {ok, Info} = file:read_file_info(Fname),
    Mode = Info#file_info.mode bor 8#00200,
    file:write_file_info(Fname, Info#file_info{mode = Mode}).

truncate(File, Where) ->
    {ok, Fd} = file:open(File, [read,write]),
    file:position(Fd, Where),
    ok = file:truncate(Fd),
    ok = file:close(Fd).

file_size(File) ->
    {ok, F} = file:read_file_info(File),
    F#file_info.size.

copy_wrap_log(FromName, N, FromDir, ToDir) ->
    copy_wrap_log(FromName, FromName, N, FromDir, ToDir).

copy_wrap_log(FromName, ToName, N, FromDir, ToDir) ->
    Fun = fun(E) ->
	     From = join(FromDir, io_lib:format("~s.~p", [FromName, E])),
	     To = join(ToDir, io_lib:format("~s.~p", [ToName, E])),
	     case file:read_file_info(From) of
                 {ok, _FileInfo} ->
                     copy_file(From, To);
                 _Else ->
                     ok
             end
	  end,
    Exts = [idx, siz | lists:seq(1, N)],
    lists:foreach(Fun, Exts).

-define(BUFSIZE, 8192).

copy_file(Src, Dest) ->
    %% io:format("copying from ~p to ~p~n", [Src, Dest]),
    {ok, InFd} = file:open(Src, [raw, binary, read]),
    {ok, OutFd} = file:open(Dest, [raw, binary, write]),
    ok = copy_file1(InFd, OutFd),
    file:close(InFd),
    file:close(OutFd),
    ok = file:change_mode(Dest, 8#0666).

copy_file1(InFd, OutFd) ->
    case file:read(InFd, ?BUFSIZE) of
        {ok, Bin} ->
            ok = file:write(OutFd, Bin),
            copy_file1(InFd, OutFd);
        eof  ->
            ok
    end.


join(A, B) ->
    filename:nativename(filename:join(A, B)).

add_ext(Name, Ext) ->
    lists:concat([Name, ".", Ext]).

log(_Name, 0) ->
    ok;
log(Name, N) ->
    ok = disk_log:log(Name, "this is a logged message number " ++ 
                      integer_to_list(N)),
    log(Name, N-1).

format_error(E) ->
    lists:flatten(disk_log:format_error(E)).

check_pps({Ports0,Procs0} = P0) ->
    case pps() of
        P0 ->
            ok;
        _ ->
            timer:sleep(500),
            case pps() of
                P0 ->
                    ok;
                {Ports1,Procs1} = P1 ->
		    case {Ports1 -- Ports0, Procs1 -- Procs0} of
			{[], []} -> ok;
			{PortsDiff,ProcsDiff} ->
			    io:format("failure, got ~p~n, expected ~p\n", [P1, P0]),
			    show("Old port", Ports0 -- Ports1),
			    show("New port", PortsDiff),
			    show("Old proc", Procs0 -- Procs1),
			    show("New proc", ProcsDiff),
			    ct:fail(failed)
		    end
	    end
    end.

show(_S, []) ->
    ok;
show(S, [{Pid, Name, InitCall}|Pids]) when is_pid(Pid) ->
    io:format("~s: ~w (~w), ~w: ~p~n",
              [S, Pid, proc_reg_name(Name), InitCall,
               erlang:process_info(Pid)]),
    show(S, Pids);
show(S, [{Port, _}|Ports]) when is_port(Port)->
    io:format("~s: ~w: ~p~n", [S, Port, erlang:port_info(Port)]),
    show(S, Ports).

pps() ->
    timer:sleep(100),
    {port_list(), process_list()}.

port_list() ->
    [{P,safe_second_element(erlang:port_info(P, name))} ||
        P <- erlang:ports()].

process_list() ->
    [{P,process_info(P, registered_name),
      safe_second_element(process_info(P, initial_call))} ||
        P <- processes(), erlang:is_process_alive(P)].

proc_reg_name({registered_name, Name}) -> Name;
proc_reg_name([]) -> no_reg_name.

safe_second_element({_,Info}) -> Info;
safe_second_element(Other) -> Other.


qlen() ->
    {_, {_, N}} = lists:keysearch(message_queue_len, 1, process_info(self())),
    N.

owners(Log) ->
%%     io:format("owners ~p~n", [info(Log, owners, -1)]),
    info(Log, owners, -1).
users(Log) ->
%%     io:format("users ~p~n", [info(Log, users, -1)]),
    info(Log, users, -1).
status(Log) ->
%%     io:format("status ~p~n", [info(Log, status, -1)]),
    info(Log, status, -1).
no_items(Log) ->
%%     io:format("no_items ~p~n", [info(Log, no_items, -1)]),
    info(Log, no_items, -1).
no_written_items(Log) ->
%%     io:format("no_written_items ~p~n", [info(Log, no_written_items, -1)]),
    info(Log, no_written_items, -1).
sz(Log) -> 
%%     io:format("sz ~p~n", [info(Log, size, -1)]),
    info(Log, size, -1).
curb(Log) -> 
%%     io:format("curb ~p~n", [info(Log, no_current_bytes, -1)]),
    info(Log, no_current_bytes, -1).
curf(Log) -> 
%%     io:format("curf ~p~n", [info(Log, current_file, -1)]),
    info(Log, current_file, -1).
cur_cnt(Log) -> 
%%     io:format("cur_cnt ~p~n", [info(Log, no_current_items, -1)]),
    info(Log, no_current_items, -1).
no_overflows(Log) ->
%%     io:format("no_overflows ~p~n", [info(Log, no_overflows, -1)]),
    info(Log, no_overflows, -1).

info(Log, What, Undef) ->
    case lists:keysearch(What, 1, disk_log:info(Log)) of
        {value, {What, Value}} -> Value;
        false -> Undef
    end.

rec(0, _) ->
     ok;
rec(N, Msg) ->
    receive
	Msg ->
	    rec(N-1, Msg)
    after 100 ->
	    test_server_fail({no_msg, N, Msg})
    end.

%%-----------------------------------------------------------------
%% The error_logger handler used.
%% (Copied from stdlib/test/proc_lib_SUITE.erl.)
%%-----------------------------------------------------------------
init(Tester) ->
    {ok, Tester}.
    
handle_event({error_report, _GL, {Pid, crash_report, Report}}, Tester) ->
    Tester ! {crash_report, Pid, Report},
    {ok, Tester};
handle_event({info_msg, _GL, {Pid, F,A}}, Tester) ->
    Tester ! {info_msg, Pid, F, A},
    {ok, Tester};
handle_event(_Event, State) ->
    {ok, State}.

handle_info(_, State) ->
    {ok, State}.

handle_call(_Query, State) -> {ok, {error, bad_query}, State}.

terminate(_Reason, State) ->
    State.<|MERGE_RESOLUTION|>--- conflicted
+++ resolved
@@ -91,13 +91,8 @@
 	 change_attribute/1,
 
          otp_6278/1, otp_10131/1, otp_16768/1, otp_16809/1,
-<<<<<<< HEAD
         
-         decrease_size_with_chunk_step/1]).
-=======
-         
-         decrease_size_twice/1]).
->>>>>>> 8965b8d2
+         decrease_size_with_chunk_step/1, decrease_size_twice/1]).
 
 -export([head_fun/1, hf/0, hf_bin/0, lserv/1, 
 	 measure/0, init_m/1, xx/0]).
@@ -174,11 +169,8 @@
      {change_size, [],
       [change_size_before, change_size_during,
        change_size_after, default_size, change_size2,
-<<<<<<< HEAD
-       change_size_truncate, decrease_size_with_chunk_step]}].
-=======
-       change_size_truncate, decrease_size_twice]}].
->>>>>>> 8965b8d2
+       change_size_truncate, decrease_size_with_chunk_step,
+       decrease_size_twice]}].
 
 init_per_suite(Config) ->
     Config.
@@ -4430,7 +4422,6 @@
     HeadFunc2 = info(Log, head, undef),
     ok = disk_log:close(Log).
 
-<<<<<<< HEAD
 decrease_size_with_chunk_step(Conf) when is_list(Conf) ->
     Dir = ?privdir(Conf),
     Log = decrease_size_with_chunk_step,
@@ -4456,7 +4447,7 @@
     [6, 5, 4, 3, 2, 1] = get_all_terms(Log),
     ok = disk_log:close(Log),
     del(File, 2).
-=======
+
 decrease_size_twice(Conf) when is_list(Conf) ->
     Dir = ?privdir(Conf),
     Log = decrease_size_twice,
@@ -4523,7 +4514,6 @@
     ok = disk_log:close(Log),
 
     del(File, 3).
->>>>>>> 8965b8d2
 
 mark(FileName, What) ->
     {ok,Fd} = file:open(FileName, [raw, binary, read, write]),
