--- conflicted
+++ resolved
@@ -60,15 +60,11 @@
          dyn_node_name_do/2,
          epmd_reconnect_do/2,
 	 setopts_do/2,
-<<<<<<< HEAD
+         setopts_deadlock_test/2,
 	 keep_conn/1, time_ping/1,
          ddc_remote_run/2]).
 
 -export([net_kernel_start_do_test/1]).
-=======
-         setopts_deadlock_test/2,
-	 keep_conn/1, time_ping/1]).
->>>>>>> d0ea376d
 
 -export([init_per_testcase/2, end_per_testcase/2]).
 
