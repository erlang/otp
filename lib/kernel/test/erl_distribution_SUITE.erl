%%
%% %CopyrightBegin%
%%
%% Copyright Ericsson AB 1997-2020. All Rights Reserved.
%%
%% Licensed under the Apache License, Version 2.0 (the "License");
%% you may not use this file except in compliance with the License.
%% You may obtain a copy of the License at
%%
%%     http://www.apache.org/licenses/LICENSE-2.0
%%
%% Unless required by applicable law or agreed to in writing, software
%% distributed under the License is distributed on an "AS IS" BASIS,
%% WITHOUT WARRANTIES OR CONDITIONS OF ANY KIND, either express or implied.
%% See the License for the specific language governing permissions and
%% limitations under the License.
%%
%% %CopyrightEnd%
%%
-module(erl_distribution_SUITE).

-include_lib("common_test/include/ct.hrl").
-include_lib("kernel/include/dist.hrl").

-export([all/0, suite/0,groups/0,init_per_suite/1, end_per_suite/1, 
	 init_per_group/2,end_per_group/2]).

-export([tick/1, tick_intensity/1, tick_change/1,
         connect_node/1,
         nodenames/1, hostnames/1,
         illegal_nodenames/1, hidden_node/1,
         dyn_node_name/1,
         epmd_reconnect/1,
	 setopts/1,
	 table_waste/1, net_setuptime/1,
	 inet_dist_options_options/1,

	 monitor_nodes_nodedown_reason/1,
	 monitor_nodes_complex_nodedown_reason/1,
	 monitor_nodes_node_type/1,
	 monitor_nodes_misc/1,
	 monitor_nodes_otp_6481/1,
	 monitor_nodes_errors/1,
	 monitor_nodes_combinations/1,
	 monitor_nodes_cleanup/1,
	 monitor_nodes_many/1,
<<<<<<< HEAD
         monitor_nodes_down_up/1,
         dist_ctrl_proc_smoke/1,
         dist_ctrl_proc_reject/1,
         erl_1424/1]).
=======
         dist_ctrl_proc_smoke/1,
         net_kernel_start/1]).
>>>>>>> 3c1f611a

%% Performs the test at another node.
-export([get_socket_priorities/0,
	 tick_cli_test/3, tick_cli_test1/3,
	 tick_serv_test/2, tick_serv_test1/1,
	 run_remote_test/1,
         dyn_node_name_do/2,
         epmd_reconnect_do/2,
	 setopts_do/2,
	 keep_conn/1, time_ping/1]).

-export([net_kernel_start_do_test/1]).

-export([init_per_testcase/2, end_per_testcase/2]).

-export([dist_cntrlr_output_test_size/2]).

-export([pinger/1]).

-define(DUMMY_NODE,dummy@test01).
-define(ALT_EPMD_PORT, "12321").
-define(ALT_EPMD_CMD, "epmd -port "++?ALT_EPMD_PORT).

%%-----------------------------------------------------------------
%% The distribution is mainly tested in the big old test_suite.
%% This test only tests the net_ticktime configuration flag.
%% Should be started in a CC view with:
%% erl -sname master -rsh ctrsh
%%-----------------------------------------------------------------

suite() ->
    [{ct_hooks,[ts_install_cth]},
     {timetrap,{minutes,12}}].

all() -> 
    [dist_ctrl_proc_smoke,
<<<<<<< HEAD
     dist_ctrl_proc_reject,
     tick, tick_change, nodenames, hostnames, illegal_nodenames,
     connect_node,
     dyn_node_name,
     epmd_reconnect,
     hidden_node, setopts,
     table_waste, net_setuptime, inet_dist_options_options,
     {group, monitor_nodes},
     erl_1424].
=======
     tick, tick_intensity, tick_change, nodenames, hostnames,
     illegal_nodenames, connect_node,
     hidden_node, setopts,
     table_waste, net_setuptime, inet_dist_options_options,
     {group, monitor_nodes},
     net_kernel_start].
>>>>>>> 3c1f611a

groups() -> 
    [{monitor_nodes, [],
      [monitor_nodes_nodedown_reason,
       monitor_nodes_complex_nodedown_reason,
       monitor_nodes_node_type, monitor_nodes_misc,
       monitor_nodes_otp_6481, monitor_nodes_errors,
       monitor_nodes_combinations, monitor_nodes_cleanup,
       monitor_nodes_many,
       monitor_nodes_down_up]}].

init_per_suite(Config) ->
    start_gen_tcp_dist_test_type_server(),
    Config.

end_per_suite(_Config) ->
    [slave:stop(N) || N <- nodes()],
    kill_gen_tcp_dist_test_type_server(),
    ok.

init_per_group(_GroupName, Config) ->
    Config.

end_per_group(_GroupName, Config) ->
    Config.

init_per_testcase(TC, Config) when TC == hostnames;
                                   TC == nodenames ->
    file:make_dir("hostnames_nodedir"),
    file:write_file("hostnames_nodedir/ignore_core_files",""),
    Config;
init_per_testcase(epmd_reconnect, Config) ->
    [] = os:cmd(?ALT_EPMD_CMD++" -relaxed_command_check -daemon"),
    Config;
init_per_testcase(Func, Config) when is_atom(Func), is_list(Config) ->
    Config.

end_per_testcase(epmd_reconnect, _Config) ->
    os:cmd(?ALT_EPMD_CMD++" -kill"),
    ok;
end_per_testcase(_Func, _Config) ->
    ok.

connect_node(Config) when is_list(Config) ->
    Connected = nodes(connected),
    true = net_kernel:connect_node(node()),
    Connected = nodes(connected),
    ok.

tick(Config) when is_list(Config) ->
    run_dist_configs(fun tick/2, Config).

tick(DCfg, Config) ->
    tick_test(DCfg, Config, false).

tick_intensity(Config) when is_list(Config) ->
    run_dist_configs(fun tick_intensity/2, Config).

tick_intensity(DCfg, Config) ->
    tick_test(DCfg, Config, true).

tick_test(DCfg, _Config, CheckIntensityArg) ->
    [Name1, Name2] = get_nodenames(2, dist_test),

    {ok, Node} = start_node(DCfg, Name1),

    case CheckIntensityArg of
        true ->
            %% Not for intensity test...
            ok;
        false ->
            %% First check that the normal case is OK!
            rpc:call(Node, erl_distribution_SUITE, tick_cli_test, [node(), 8000, 16000]),

            erlang:monitor_node(Node, true),
            receive
                {nodedown, Node} ->
                    ct:fail("nodedown from other node")
            after 30000 ->
                    erlang:monitor_node(Node, false)
            end,
            ok
    end,

    stop_node(Node),

    %% Now, set the net_ticktime for the other node to 12 secs.
    %% After the sleep(2sec) and cast the other node shall destroy
    %% the connection as it has not received anything on the connection.
    %% The nodedown message should arrive within 8 < T < 16 secs.

    %% We must have two slave nodes as the slave mechanism otherwise
    %% halts the client node after tick timeout (the connection is down
    %% and the slave node decides to halt !!

    %% Set the ticktime on the server node to 100 secs so the server
    %% node doesn't tick the client node within the interval ...

    {ok, ServNode} = start_node(DCfg, Name2,
				"-kernel net_ticktime 100"),
    rpc:call(ServNode, erl_distribution_SUITE, tick_serv_test, [Node, node()]),

    %% We set min/max half a second lower/higher than expected since it
    %% takes time for termination dist controller, delivery of messages
    %% scheduling of process receiving nodedown, etc...
    {IArg, Min, Max} = case CheckIntensityArg of
                           false ->
                               {"", 7500, 16500};
                           true ->
                               {" -kernel net_tickintensity 24", 11000, 13000}
                       end,
    
    {ok, Node} = start_node(DCfg, Name1, "-kernel net_ticktime 12" ++ IArg),

    rpc:call(Node, erl_distribution_SUITE, tick_cli_test, [ServNode, Min, Max]),

    spawn_link(erl_distribution_SUITE, keep_conn, [Node]),

    {tick_serv, ServNode} ! {i_want_the_result, self()},

    monitor_node(ServNode, true),
    monitor_node(Node, true),

    receive
	{tick_test, T} when is_integer(T) ->
	    stop_node(ServNode),
	    stop_node(Node),
            io:format("Result: ~p~n", [T]),
	    T;
	{tick_test, Error} ->
	    stop_node(ServNode),
	    stop_node(Node),
	    ct:fail(Error);
	{nodedown, Node} ->
	    stop_node(ServNode),
	    ct:fail("client node died");
	{nodedown, ServNode} ->
	    stop_node(Node),
	    ct:fail("server node died")
    end,
    ok.

%% Checks that pinging nonexistyent nodes does not waste space in distribution table.
table_waste(Config) when is_list(Config) ->
    run_dist_configs(fun table_waste/2, Config).

table_waste(DCfg, _Config) ->
    {ok, HName} = inet:gethostname(),
    F = fun(0,_F) -> [];
	   (N,F) -> 
		Name = list_to_atom("erl_distribution_"++integer_to_list(N)++
					"@"++HName),
		pang = net_adm:ping(Name),
		F(N-1,F)
	end,
    F(256,F),
    {ok, N} = start_node(DCfg, erl_distribution_300),
    stop_node(N),
    ok.

%% Test that starting nodes with different legal name part works, and that illegal
%% ones are filtered
nodenames(Config) when is_list(Config) ->
    legal("a1@b"),
    legal("a-1@b"),
    legal("a_1@b"),

    %% Test that giving two -sname works as it should
    started = test_node("a_1@b", false, long_or_short() ++ "a_0@b"),

    illegal("cdé@a"),
    illegal("te欢st@a").

%% Test that starting nodes with different legal host part works, and that illegal
%% ones are filtered
hostnames(Config) when is_list(Config) ->
    Host = gethostname(),
    legal([$a,$@|atom_to_list(Host)]),
    legal("1@b1"),
    legal("b@b1-c"),
    legal("c@b1_c"),
    legal("d@b1#c"),
    legal("f@::1"),
    legal("g@1:bc3:4e3f:f20:0:1"),

    case file:native_name_encoding() of
        latin1 -> ignore;
        _ -> legal("e@b1é")
    end,
    long_hostnames(net_kernel:longnames()),

    illegal("h@testالع"),
    illegal("i@языtest"),
    illegal("j@te欢st").

long_hostnames(true) ->
    legal("k@b.b.c"),
    legal("l@b.b-c.d"),
    legal("m@b.b_c.d"),
    legal("n@127.0.0.1"),
    legal("o@207.123.456.789");
long_hostnames(false) ->
    illegal("k@b.b.c").

legal(Name) ->
    case test_node(Name) of
        started ->
            ok;
        not_started ->
            ct:fail("no ~p node started", [Name])
    end.

illegal(Name) ->
    case test_node(Name, true) of
        not_started ->
            ok;
        started ->
            ct:fail("~p node started with illegal name", [Name])
    end.

test_node(Name) ->
    test_node(Name, false).
test_node(Name, Illigal) ->
    test_node(Name, Illigal, "").
test_node(Name, Illigal, ExtraArgs) ->
    ProgName = ct:get_progname(),
    Command = ProgName ++ " -noinput " ++
        long_or_short() ++ Name ++ ExtraArgs ++
        " -eval \"net_adm:ping('" ++ atom_to_list(node()) ++ "')\"" ++
        case Illigal of
            true ->
                " -eval \"timer:sleep(10000),init:stop().\"";
            false ->
                ""
        end,
    net_kernel:monitor_nodes(true),
    BinCommand = unicode:characters_to_binary(Command, utf8),
    _Prt = open_port({spawn, BinCommand}, [stream,{cd,"hostnames_nodedir"}]),
    Node = list_to_atom(Name),
    receive
        {nodeup, Node} ->
            net_kernel:monitor_nodes(false),
            slave:stop(Node),
            started
    after 5000 ->
        net_kernel:monitor_nodes(false),
        not_started
    end.

long_or_short() ->
    case net_kernel:longnames() of
        true -> " -name ";
        false -> " -sname "
    end.

% get the localhost's name, depending on the using name policy
gethostname() ->
    Hostname = case net_kernel:longnames() of
       true->
           net_adm:localhost();
       _->
           {ok, Name}=inet:gethostname(),
           Name
    end,
    list_to_atom(Hostname).

%% Test that pinging an illegal nodename does not kill the node.
illegal_nodenames(Config) when is_list(Config) ->
    run_dist_configs(fun illegal_nodenames/2, Config).

illegal_nodenames(DCfg, _Config) ->
    {ok, Node}=start_node(DCfg, illegal_nodenames),
    monitor_node(Node, true),
    RPid=rpc:call(Node, erlang, spawn,
		  [?MODULE, pinger, [self()]]),
    receive
	{RPid, pinged} ->
            monitor_node(Node, false),
	    ok;
	{nodedown, Node} ->
	    ct:fail("Remote node died.")
    end,
    stop_node(Node),
    ok.

pinger(Starter) ->
    io:format("Starter:~p~n",[Starter]),
    net_adm:ping(a@b@c),
    Starter ! {self(), pinged},
    ok.


%% Test that you can set the net_setuptime properly.
net_setuptime(Config) when is_list(Config) ->
    run_dist_configs(fun net_setuptime/2, Config).

net_setuptime(DCfg, _Config) ->

    %% In this test case, we reluctantly accept shorter times than the given
    %% setup time, because the connection attempt can end in a
    %% "Host unreachable" error before the timeout fires.

    Res0 = do_test_setuptime(DCfg, "2"),
    io:format("Res0 = ~p", [Res0]),
    true = (Res0 =< 4000),
    Res1 = do_test_setuptime(DCfg, "0.3"),
    io:format("Res1 = ~p", [Res1]),
    true = (Res1 =< 500),
    ok.

do_test_setuptime(DCfg, Setuptime) when is_list(Setuptime) ->
    {ok, Node} = start_node(DCfg, dist_setuptime_test,
                            "-kernel net_setuptime " ++ Setuptime),
    Res = rpc:call(Node,?MODULE,time_ping,[?DUMMY_NODE]),
    stop_node(Node),
    Res.

time_ping(Node) ->
    T0 = erlang:monotonic_time(),
    pang = net_adm:ping(Node),
    T1 = erlang:monotonic_time(),
    erlang:convert_time_unit(T1 - T0, native, millisecond).

%% Keep the connection with the client node up.
%% This is necessary as the client node runs with much shorter
%% tick time !!
keep_conn(Node) ->
    sleep(1),
    rpc:cast(Node, erlang, time, []),
    keep_conn(Node).

tick_serv_test(Node, MasterNode) ->
    spawn(erl_distribution_SUITE, keep_conn, [MasterNode]),
    spawn(erl_distribution_SUITE, tick_serv_test1, [Node]).

tick_serv_test1(Node) ->
    register(tick_serv, self()),
    TestServer = receive {i_want_the_result, TS} -> TS end,
    monitor_node(Node, true),
    receive
	{nodedown, Node} ->
	    net_adm:ping(Node), %% Set up the connection again !!

	    {tick_test, Node} ! {whats_the_result, self()},
	    receive
		{tick_test, Res} ->
		    TestServer ! {tick_test, Res}
	    end
    end.

tick_cli_test(Node, Min, Max) ->
    spawn(erl_distribution_SUITE, tick_cli_test1, [Node, Min, Max]).

tick_cli_test1(Node, Min, Max) ->
    register(tick_test, self()),
    erlang:monitor_node(Node, true),
    sleep(2),
    rpc:call(Node, erlang, time, []), %% simulate action on the connection
    T1 = erlang:monotonic_time(),
    receive
	{nodedown, Node} ->
	    T2 = erlang:monotonic_time(),
	    receive
		{whats_the_result, From} ->
		    Diff = erlang:convert_time_unit(T2-T1, native,
						    millisecond),
		    case Diff of
			T when Min =< T, T =< Max ->
			    From ! {tick_test, T};
			T ->
			    From ! {tick_test,
				    {"T not in interval "
                                     ++ integer_to_list(Min)
                                     ++ " =< T =< "
                                     ++ integer_to_list(Max),
				     T}}
		    end
	    end
    end.

epmd_reconnect(Config) when is_list(Config) ->
    NodeNames = [N1,N2,N3] = get_nodenames(3, ?FUNCTION_NAME),
    Nodes = [atom_to_list(full_node_name(NN)) || NN <- NodeNames],

    DCfg = "-epmd_port "++?ALT_EPMD_PORT,

    {_N1F,Port1} = start_node_unconnected(DCfg, N1, ?MODULE, run_remote_test,
					["epmd_reconnect_do", atom_to_list(node()), "1" | Nodes]),
    {_N2F,Port2} = start_node_unconnected(DCfg, N2, ?MODULE, run_remote_test,
					["epmd_reconnect_do", atom_to_list(node()), "2" | Nodes]),
    {_N3F,Port3} = start_node_unconnected(DCfg, N3, ?MODULE, run_remote_test,
					["epmd_reconnect_do", atom_to_list(node()), "3" | Nodes]),
    Ports = [Port1, Port2, Port3],

    ok = reap_ports(Ports),
   
    ok.

reap_ports([]) ->
    ok;
reap_ports(Ports) ->
    case (receive M -> M end) of
	{Port, Message} ->
            case lists:member(Port, Ports) andalso Message of
                {data,String} ->
                    io:format("~p: ~s\n", [Port, String]),
                    reap_ports(Ports);
                {exit_status,0} ->
                    reap_ports(Ports -- [Port])
            end
    end.
    
epmd_reconnect_do(_Node, ["1", Node1, Node2, Node3]) ->
    Names = [Name || Name <- [hd(string:tokens(Node, "@")) || Node <- [Node1, Node2, Node3]]],
    %% wait until all nodes are registered
    ok = wait_for_names(Names),
    "Killed" ++_ = os:cmd(?ALT_EPMD_CMD++" -kill"),
    open_port({spawn, ?ALT_EPMD_CMD}, []),
    %% check that all nodes reregister with epmd
    ok = wait_for_names(Names),
    lists:foreach(fun(Node) ->
                          ANode = list_to_atom(Node),
                          pong = net_adm:ping(ANode),
                          {epmd_reconnect_do, ANode} ! {stop, Node1, Node}
                  end, [Node2, Node3]),
    ok;
epmd_reconnect_do(_Node, ["2", Node1, Node2, _Node3]) ->
    register(epmd_reconnect_do, self()),
    receive {stop, Node1, Node2} ->
            ok
    after 7000 ->
            exit(timeout)
    end;
epmd_reconnect_do(_Node, ["3", Node1, _Node2, Node3]) ->
    register(epmd_reconnect_do, self()),
    receive {stop, Node1, Node3} ->
            ok
    after 7000 ->
            exit(timeout)
    end.

wait_for_names(Names) ->
    %% wait for up to 3 seconds (the current retry timer in erl_epmd is 2s)
    wait_for_names(lists:sort(Names), 30, 100).

wait_for_names(Names, N, Wait) when N > 0 ->
    try
        {ok, Info} = erl_epmd:names(),
        Names = lists:sort([Name || {Name, _Port} <- Info]),
        ok
    catch
        error:{badmatch, _} ->
            timer:sleep(Wait),
            wait_for_names(Names, N-1, Wait)
    end.


dyn_node_name(Config) when is_list(Config) ->
    %%run_dist_configs(fun dyn_node_name/2, Config).
    dyn_node_name("", Config).

dyn_node_name(DCfg, _Config) ->
    {_N1F,Port1} = start_node_unconnected(DCfg ++ " -dist_listen false",
                                          undefined, ?MODULE, run_remote_test,
                                          ["dyn_node_name_do", atom_to_list(node())]),
    0 = wait_for_port_exit(Port1),
    ok.

dyn_node_name_do(TestNode, _Args) ->
    nonode@nohost = node(),
    [] = nodes(),
    [] = nodes(hidden),
    net_kernel:monitor_nodes(true, [{node_type,all}]),
    net_kernel:connect_node(TestNode),
    [] = nodes(),
    [TestNode] = nodes(hidden),
    MyName = node(),
    check([MyName], rpc:call(TestNode, erlang, nodes, [hidden])),

    {nodeup, MyName, [{node_type, visible}]} = receive_any(0),
    {nodeup, TestNode, [{node_type, hidden}]} = receive_any(0),

    true = net_kernel:disconnect(TestNode),

    {nodedown, TestNode, [{node_type, hidden}]} = receive_any(0),
    [] = nodes(hidden),
    {nodedown, MyName, [{node_type, visible}]} = receive_any(1000),

    nonode@nohost = node(),

    net_kernel:connect_node(TestNode),
    [] = nodes(),
    [TestNode] = nodes(hidden),
    MyName = node(),
    check([MyName], rpc:call(TestNode, erlang, nodes, [hidden])),

    {nodeup, MyName, [{node_type, visible}]} = receive_any(0),
    {nodeup, TestNode, [{node_type, hidden}]} = receive_any(0),

    true = rpc:cast(TestNode, net_kernel, disconnect, [MyName]),

    {nodedown, TestNode, [{node_type, hidden}]} = receive_any(1000),
    [] = nodes(hidden),
    {nodedown, MyName, [{node_type, visible}]} = receive_any(1000),
    nonode@nohost = node(),

    ok.

check(X, X) -> ok.

setopts(Config) when is_list(Config) ->
    run_dist_configs(fun setopts/2, Config).

setopts(DCfg, _Config) ->
    register(setopts_regname, self()),
    [N1,N2,N3,N4] = get_nodenames(4, setopts),

    {_N1F,Port1} = start_node_unconnected(DCfg, N1, ?MODULE, run_remote_test,
					["setopts_do", atom_to_list(node()), "1", "ping"]),
    0 = wait_for_port_exit(Port1),

    {_N2F,Port2} = start_node_unconnected(DCfg, N2, ?MODULE, run_remote_test,
				 ["setopts_do", atom_to_list(node()), "2", "ping"]),
    0 = wait_for_port_exit(Port2),

    {ok, LSock} = gen_tcp:listen(0, [{packet,2}, {active,false}]),
    {ok, LTcpPort} = inet:port(LSock),

    {N3F,Port3} = start_node_unconnected(DCfg, N3, ?MODULE, run_remote_test,
					["setopts_do", atom_to_list(node()),
					 "1", integer_to_list(LTcpPort)]),
    wait_and_connect(LSock, N3F, Port3),
    0 = wait_for_port_exit(Port3),

    {N4F,Port4} = start_node_unconnected(DCfg, N4, ?MODULE, run_remote_test,
					["setopts_do", atom_to_list(node()),
					 "2", integer_to_list(LTcpPort)]),
    wait_and_connect(LSock, N4F, Port4),
    0 = wait_for_port_exit(Port4),

    unregister(setopts_regname),
    ok.

wait_and_connect(LSock, NodeName, NodePort) ->
    {ok, Sock} = gen_tcp:accept(LSock),
    {ok, "Connect please"} = gen_tcp:recv(Sock, 0),
    flush_from_port(NodePort),
    pong = net_adm:ping(NodeName),
    gen_tcp:send(Sock, "Connect done"),
    gen_tcp:close(Sock).


flush_from_port(Port) ->
    flush_from_port(Port, 10).

flush_from_port(Port, Timeout) ->
    receive
	{Port,{data,String}} ->
	    io:format("~p: ~s\n", [Port, String]),
	    flush_from_port(Port, Timeout)
    after Timeout ->
	    timeout
    end.

wait_for_port_exit(Port) ->
    case (receive M -> M end) of
	{Port,{exit_status,Status}} ->
	    Status;
	{Port,{data,String}} ->
	    io:format("~p: ~s\n", [Port, String]),
	    wait_for_port_exit(Port)
    end.

run_remote_test([FuncStr, TestNodeStr | Args]) ->
    Status = try
	io:format("Node ~p started~n", [node()]),
	TestNode = list_to_atom(TestNodeStr),
	io:format("Node ~p spawning function ~p~n", [node(), FuncStr]),
	{Pid,Ref} = spawn_monitor(?MODULE, list_to_atom(FuncStr), [TestNode, Args]),
	io:format("Node ~p waiting for function ~p~n", [node(), FuncStr]),
	receive
	    {'DOWN', Ref, process, Pid, normal} ->
		0;
	    Other ->
		io:format("Node ~p got unexpected msg: ~p\n",[node(), Other]),
		1
	end
    catch
	C:E:S ->
	    io:format("Node ~p got EXCEPTION ~p:~p\nat ~p\n",
		      [node(), C, E, S]),
	    2
    end,
    io:format("Node ~p doing halt(~p).\n",[node(), Status]),
    erlang:halt(Status).

% Do the actual test on the remote node
setopts_do(TestNode, [OptNr, ConnectData]) ->
    [] = nodes(),
    {Opt, Val} = opt_from_nr(OptNr),
    ok = net_kernel:setopts(new, [{Opt, Val}]),

    [] = nodes(),
    {error, noconnection} = net_kernel:getopts(TestNode, [Opt]),

    case ConnectData of
	"ping" ->  % We connect
	    net_adm:ping(TestNode);
	TcpPort -> % Other connect
	    {ok, Sock} = gen_tcp:connect("localhost", list_to_integer(TcpPort),
					 [{active,false},{packet,2}]),
	    ok = gen_tcp:send(Sock, "Connect please"),
	    {ok, "Connect done"} = gen_tcp:recv(Sock, 0),
	    gen_tcp:close(Sock)
    end,
    [TestNode] = nodes(),
    {ok, [{Opt,Val}]} = net_kernel:getopts(TestNode, [Opt]),
    {error, noconnection} = net_kernel:getopts('pixie@fairyland', [Opt]),

    NewVal = change_val(Val),
    ok = net_kernel:setopts(TestNode, [{Opt, NewVal}]),
    {ok, [{Opt,NewVal}]} = net_kernel:getopts(TestNode, [Opt]),

    ok = net_kernel:setopts(TestNode, [{Opt, Val}]),
    {ok, [{Opt,Val}]} = net_kernel:getopts(TestNode, [Opt]),

    ok.

opt_from_nr("1") -> {nodelay, true};
opt_from_nr("2") -> {nodelay, false}.

change_val(true)  -> false;
change_val(false) -> true.

start_node_unconnected(DCfg, Name, Mod, Func, Args) ->
    FullName = full_node_name(Name),
    CmdLine = mk_node_cmdline(DCfg, Name,Mod,Func,Args),
    io:format("Starting node ~p: ~s~n", [FullName, CmdLine]),
    case open_port({spawn, CmdLine}, [exit_status]) of
	Port when is_port(Port) ->
	    {FullName, Port};
	Error ->
	    exit({failed_to_start_node, FullName, Error})
    end.

full_node_name(PreName) ->
    HostSuffix = lists:dropwhile(fun ($@) -> false; (_) -> true end,
				 atom_to_list(node())),
    list_to_atom(atom_to_list(PreName) ++ HostSuffix).

mk_node_cmdline(DCfg, Name,Mod,Func,Args) ->
    Static = "-noinput",
    Pa = filename:dirname(code:which(?MODULE)),
    Prog = case catch init:get_argument(progname) of
	       {ok,[[P]]} -> P;
	       _ -> exit(no_progname_argument_found)
	   end,
    NameSw = case net_kernel:longnames() of
		 false -> "-sname ";
		 true -> "-name ";
		 _ -> exit(not_distributed_node)
	     end,
    {ok, Pwd} = file:get_cwd(),
    NameStr = atom_to_list(Name),
    Prog ++ " "
	++ Static ++ " "
	++ NameSw ++ " " ++ NameStr
        ++ " " ++ DCfg
	++ " -pa " ++ Pa
	++ " -env ERL_CRASH_DUMP " ++ Pwd ++ "/erl_crash_dump." ++ NameStr
	++ " -setcookie " ++ atom_to_list(erlang:get_cookie())
	++ " -run " ++ atom_to_list(Mod) ++ " " ++ atom_to_list(Func)
	++ " " ++ string:join(Args, " ").


%% OTP-4255.
tick_change(Config) when is_list(Config) ->
    run_dist_configs(fun tick_change/2, Config).

tick_change(DCfg, _Config) ->
    [BN, CN] = get_nodenames(2, tick_change),
    DefaultTT = net_kernel:get_net_ticktime(),
    unchanged = net_kernel:set_net_ticktime(DefaultTT, 60),
    case DefaultTT of
	I when is_integer(I) -> ok;
	_                 -> ct:fail(DefaultTT)
    end,

    %% In case other nodes are connected
    case nodes(connected) of
	[] -> net_kernel:set_net_ticktime(10, 0);
	_ ->  rpc:multicall(nodes([this, connected]), net_kernel,
			    set_net_ticktime, [10, 5])
    end,

    wait_until(fun () -> 10 == net_kernel:get_net_ticktime() end),
    {ok, B} = start_node(DCfg, BN, "-kernel net_ticktime 10"),
    {ok, C} = start_node(DCfg, CN, "-kernel net_ticktime 10 -hidden"),

    OTE = process_flag(trap_exit, true),
    case catch begin
		   run_tick_change_test(DCfg, B, C, 10, 1),
		   run_tick_change_test(DCfg, B, C, 1, 10)
	       end of
	{'EXIT', Reason} ->
	    stop_node(B),
	    stop_node(C),
	    %% In case other nodes are connected
	    case nodes(connected) of
		[] -> net_kernel:set_net_ticktime(DefaultTT, 0);
		_ ->  rpc:multicall(nodes([this, connected]), net_kernel,
				    set_net_ticktime, [DefaultTT, 10])
	    end,
	    wait_until(fun () ->
			       DefaultTT == net_kernel:get_net_ticktime()
		       end),
	    process_flag(trap_exit, OTE),
	    ct:fail(Reason);
	_ ->
	    ok
    end,
    process_flag(trap_exit, OTE),
    stop_node(B),
    stop_node(C),

    %% In case other nodes are connected
    case nodes(connected) of
	[] -> net_kernel:set_net_ticktime(DefaultTT, 0);
	_ ->  rpc:multicall(nodes([this, connected]), net_kernel,
			    set_net_ticktime, [DefaultTT, 5])
    end,

    wait_until(fun () -> DefaultTT == net_kernel:get_net_ticktime() end),
    ok.


wait_for_nodedowns(Tester, Ref) ->
    receive
	{nodedown, Node} ->
	    io:format("~p~n", [{node(), {nodedown, Node}}]),
	    Tester ! {Ref, {node(), {nodedown, Node}}}
    end,
    wait_for_nodedowns(Tester, Ref).

run_tick_change_test(DCfg, B, C, PrevTT, TT) ->
    [DN, EN] = get_nodenames(2, tick_change),

    Tester = self(),
    Ref = make_ref(),
    MonitorNodes = fun (Nodes) ->
			   lists:foreach(
			     fun (N) ->
				     monitor_node(N,true)
			     end,
			     Nodes),
			   wait_for_nodedowns(Tester, Ref)
		   end,

    {ok, D} = start_node(DCfg, DN, "-kernel net_ticktime "
			 ++ integer_to_list(PrevTT)),

    NMA = spawn_link(fun () -> MonitorNodes([B, C, D]) end),
    NMB = spawn_link(B, fun () -> MonitorNodes([node(), C, D]) end),
    NMC = spawn_link(C, fun () -> MonitorNodes([node(), B, D]) end),

    MaxTT = case PrevTT > TT of
		true  -> PrevTT;
		false -> TT
	    end,

    CheckResult = make_ref(),
    spawn_link(fun () ->
		       receive
		       after (25 + MaxTT)*1000 ->
			       Tester ! CheckResult
		       end
	       end),

    %% In case other nodes than these are connected
    case nodes(connected) -- [B, C, D] of
	[] -> ok;
	OtherNodes -> rpc:multicall(OtherNodes, net_kernel,
				    set_net_ticktime, [TT, 20])
    end,

    change_initiated = net_kernel:set_net_ticktime(TT,20),
    {ongoing_change_to,_} = net_kernel:set_net_ticktime(TT,20),
    sleep(3),
    change_initiated = rpc:call(B,net_kernel,set_net_ticktime,[TT,15]),
    sleep(7),
    change_initiated = rpc:call(C,net_kernel,set_net_ticktime,[TT,10]),

    {ok, E} = start_node(DCfg, EN, "-kernel net_ticktime "
			 ++ integer_to_list(TT)),
    NME  = spawn_link(E, fun () -> MonitorNodes([node(), B, C, D]) end),
    NMA2 = spawn_link(fun () -> MonitorNodes([E]) end),
    NMB2 = spawn_link(B, fun () -> MonitorNodes([E]) end),
    NMC2 = spawn_link(C, fun () -> MonitorNodes([E]) end),

    receive CheckResult -> ok end,

    unlink(NMA),  exit(NMA, kill),
    unlink(NMB),  exit(NMB, kill),
    unlink(NMC),  exit(NMC, kill),
    unlink(NME),  exit(NME, kill),
    unlink(NMA2), exit(NMA2, kill),
    unlink(NMB2), exit(NMB2, kill),
    unlink(NMC2), exit(NMC2, kill),

    %% The node not changing ticktime should have been disconnected from the
    %% other nodes
    receive {Ref, {Node, {nodedown, D}}} when Node == node() -> ok
    after 0 -> exit({?LINE, no_nodedown})
    end,
    receive {Ref, {B, {nodedown, D}}} -> ok
    after 0 -> exit({?LINE, no_nodedown})
    end,
    receive {Ref, {C, {nodedown, D}}} -> ok
    after 0 -> exit({?LINE, no_nodedown})
    end,
    receive {Ref, {E, {nodedown, D}}} -> ok
    after 0 -> exit({?LINE, no_nodedown})
    end,

    %% No other connections should have been broken
    receive
	{Ref, Reason} ->
	    stop_node(E),
	    exit({?LINE, Reason});
	{'EXIT', Pid, Reason} when Pid == NMA;
				   Pid == NMB;
				   Pid == NMC;
				   Pid == NME;
				   Pid == NMA2;
				   Pid == NMB2;
				   Pid == NMC2 ->
	    stop_node(E),

	    exit({?LINE, {node(Pid), Reason}})
    after 0 ->
	    TT = net_kernel:get_net_ticktime(),
	    TT = rpc:call(B, net_kernel, get_net_ticktime, []),
	    TT = rpc:call(C, net_kernel, get_net_ticktime, []),
	    TT = rpc:call(E, net_kernel, get_net_ticktime, []),
	    stop_node(E),
	    ok
    end.

%%
%% Basic tests of hidden node.
%%
%% Basic test of hidden node.
hidden_node(Config) when is_list(Config) ->
    run_dist_configs(fun hidden_node/2, Config).

hidden_node(DCfg, _Config) ->
    HArgs = "-hidden",
    {ok, V} = start_node(DCfg, visible_node),
    VMN = start_monitor_nodes_proc(V),
    {ok, H} = start_node(DCfg, hidden_node, HArgs),
    %% Connect visible_node -> hidden_node
    connect_nodes(V, H),
    test_nodes(V, H),
    stop_node(H),
    sleep(5),
    check_monitor_nodes_res(VMN, H),
    stop_node(V),
    {ok, H} = start_node(DCfg, hidden_node, HArgs),
    HMN = start_monitor_nodes_proc(H),
    {ok, V} = start_node(DCfg, visible_node),
    %% Connect hidden_node -> visible_node
    connect_nodes(H, V),
    test_nodes(V, H),
    stop_node(V),
    sleep(5),
    check_monitor_nodes_res(HMN, V),
    stop_node(H),
    ok.

connect_nodes(A, B) ->
    %% Check that they haven't already connected.
    false = lists:member(A, rpc:call(B, erlang, nodes, [connected])),
    false = lists:member(B, rpc:call(A, erlang, nodes, [connected])),
    %% Connect them.
    pong = rpc:call(A, net_adm, ping, [B]).


test_nodes(V, H) ->
    %% No nodes should be visible on hidden_node
    [] = rpc:call(H, erlang, nodes, []),
    %% visible_node should be hidden on hidden_node
    true = lists:member(V, rpc:call(H, erlang, nodes, [hidden])),
    %% hidden_node node shouldn't be visible on visible_node
    false = lists:member(H, rpc:call(V, erlang, nodes, [])),
    %% hidden_node should be hidden on visible_node
    true = lists:member(H, rpc:call(V, erlang, nodes, [hidden])).

mn_loop(MNs) ->
    receive
	{nodeup, N} ->
	    mn_loop([{nodeup, N}|MNs]);
	{nodedown, N} ->
	    mn_loop([{nodedown, N}|MNs]);
	{monitor_nodes_result, Ref, From} ->
	    From ! {Ref, MNs};
	_ ->
	    mn_loop(MNs)
    end.

start_monitor_nodes_proc(Node) ->
    Ref = make_ref(),
    Starter = self(),
    Pid = spawn(Node,
		fun() ->
			net_kernel:monitor_nodes(true),
			Starter ! Ref,
			mn_loop([])
		end),
    receive
	Ref ->
	    ok
    end,
    Pid.


check_monitor_nodes_res(Pid, Node) ->
    Ref = make_ref(),
    Pid ! {monitor_nodes_result, Ref, self()},
    receive
	{Ref, MNs} ->
	    false = lists:keysearch(Node, 2, MNs)
    end.



%% Check the kernel inet_dist_{listen,connect}_options options.
inet_dist_options_options(Config) when is_list(Config) ->
    Prio = 1,
    case gen_udp:open(0, [{priority,Prio}]) of
	{ok,Socket} ->
	    case inet:getopts(Socket, [priority]) of
		{ok,[{priority,Prio}]} ->
		    ok = gen_udp:close(Socket),
		    do_inet_dist_options_options(Prio);
		_ ->
		    ok = gen_udp:close(Socket),
		    {skip,
		     "Can not set priority "++integer_to_list(Prio)++
			 " on socket"}
	    end;
	{error,_} ->
	    {skip, "Can not set priority on socket"}
    end.

do_inet_dist_options_options(Prio) ->
    PriorityString0 = "[{priority,"++integer_to_list(Prio)++"}]",
    PriorityString =
	case os:cmd("echo [{a,1}]") of
	    "[{a,1}]"++_ ->
		PriorityString0;
	    _ ->
		%% Some shells need quoting of [{}]
		"'"++PriorityString0++"'"
	end,
    InetDistOptions =
	"-hidden "
	"-kernel inet_dist_connect_options "++PriorityString++" "
	"-kernel inet_dist_listen_options "++PriorityString,
    {ok,Node1} =
	start_node("", inet_dist_options_1, InetDistOptions),
    {ok,Node2} =
	start_node("", inet_dist_options_2, InetDistOptions),
    %%
    pong =
	rpc:call(Node1, net_adm, ping, [Node2]),
    PrioritiesNode1 =
	rpc:call(Node1, ?MODULE, get_socket_priorities, []),
    PrioritiesNode2 =
	rpc:call(Node2, ?MODULE, get_socket_priorities, []),
    io:format("PrioritiesNode1 = ~p", [PrioritiesNode1]),
    io:format("PrioritiesNode2 = ~p", [PrioritiesNode2]),
    Elevated = [P || P <- PrioritiesNode1, P =:= Prio],
    Elevated = [P || P <- PrioritiesNode2, P =:= Prio],
    [_|_] = Elevated,
    %%
    stop_node(Node2),
    stop_node(Node1),
    ok.

get_socket_priorities() ->
    [Priority ||
	{ok,[{priority,Priority}]} <-
	    [inet:getopts(Port, [priority]) ||
		Port <- erlang:ports(),
		element(2, erlang:port_info(Port, name)) =:= "tcp_inet"]].



%%
%% Testcase:
%%   monitor_nodes_nodedown_reason
%%

monitor_nodes_nodedown_reason(Config) when is_list(Config) ->
    run_dist_configs(fun monitor_nodes_nodedown_reason/2, Config).

monitor_nodes_nodedown_reason(DCfg, _Config) ->
    MonNodeState = monitor_node_state(),
    ok = net_kernel:monitor_nodes(true),
    ok = net_kernel:monitor_nodes(true, [nodedown_reason]),

    Names = get_numbered_nodenames(5, node),
    [NN1, NN2, NN3, NN4, NN5] = Names,

    {ok, N1} = start_node(DCfg, NN1),
    {ok, N2} = start_node(DCfg, NN2),
    {ok, N3} = start_node(DCfg, NN3),
    {ok, N4} = start_node(DCfg, NN4, "-hidden"),

    receive {nodeup, N1} -> ok end,
    receive {nodeup, N2} -> ok end,
    receive {nodeup, N3} -> ok end,

    receive {nodeup, N1, []} -> ok end,
    receive {nodeup, N2, []} -> ok end,
    receive {nodeup, N3, []} -> ok end,

    stop_node(N1),
    stop_node(N4),
    true = net_kernel:disconnect(N2),
    TickTime = net_kernel:get_net_ticktime(),
    SleepTime = TickTime + (TickTime div 2),
    spawn(N3, fun () ->
		      block_emu(SleepTime*1000),
		      halt()
	      end),

    receive {nodedown, N1} -> ok end,
    receive {nodedown, N2} -> ok end,
    receive {nodedown, N3} -> ok end,

    receive {nodedown, N1, [{nodedown_reason, R1}]} -> connection_closed = R1 end,
    receive {nodedown, N2, [{nodedown_reason, R2}]} -> disconnect = R2 end,
    receive {nodedown, N3, [{nodedown_reason, R3}]} -> net_tick_timeout = R3 end,

    ok = net_kernel:monitor_nodes(false, [nodedown_reason]),

    {ok, N5} = start_node(DCfg, NN5),
    stop_node(N5),

    receive {nodeup, N5} -> ok end,
    receive {nodedown, N5} -> ok end,
    print_my_messages(),
    ok = check_no_nodedown_nodeup(1000),
    ok = net_kernel:monitor_nodes(false),
    MonNodeState = monitor_node_state(),
    ok.


monitor_nodes_complex_nodedown_reason(Config) when is_list(Config) ->
    run_dist_configs(fun monitor_nodes_complex_nodedown_reason/2, Config).

monitor_nodes_complex_nodedown_reason(DCfg, _Config) ->
    MonNodeState = monitor_node_state(),
    Me = self(),
    ok = net_kernel:monitor_nodes(true, [nodedown_reason]),
    [Name] = get_nodenames(1, monitor_nodes_complex_nodedown_reason),
    {ok, Node} = start_node(DCfg, Name, ""),
    Pid = spawn(Node,
		fun() ->
			Me ! {stuff,
			      self(),
			      [make_ref(),
			       {processes(), erlang:ports()}]}
		end),
    receive {nodeup, Node, []} -> ok end,
    {ok, NodeInfo} = net_kernel:node_info(Node),
    {value,{owner, Owner}} = lists:keysearch(owner, 1, NodeInfo),
    ComplexTerm = receive {stuff, Pid, _} = Msg ->
			  {Msg, term_to_binary(Msg)}
		  end,
    exit(Owner, ComplexTerm),
    receive
	{nodedown, Node, [{nodedown_reason, NodeDownReason}]} ->
	    ok
    end,
    %% If the complex nodedown_reason messed something up garbage collections
    %% are likely to dump core
    garbage_collect(),
    garbage_collect(),
    garbage_collect(),
    ComplexTerm = NodeDownReason,
    ok = net_kernel:monitor_nodes(false, [nodedown_reason]),
    no_msgs(),
    MonNodeState = monitor_node_state(),
    ok.




%%
%% Testcase:
%%   monitor_nodes_node_type
%%

monitor_nodes_node_type(Config) when is_list(Config) ->
    run_dist_configs(fun monitor_nodes_node_type/2, Config).

monitor_nodes_node_type(DCfg, _Config) ->
    MonNodeState = monitor_node_state(),
    ok = net_kernel:monitor_nodes(true),
    ok = net_kernel:monitor_nodes(true, [{node_type, all}]),
    Names = get_numbered_nodenames(9, node),
    [NN1, NN2, NN3, NN4, NN5, NN6, NN7, NN8, NN9] = Names,

    {ok, N1} = start_node(DCfg, NN1),
    {ok, N2} = start_node(DCfg, NN2),
    {ok, N3} = start_node(DCfg, NN3, "-hidden"),
    {ok, N4} = start_node(DCfg, NN4, "-hidden"),

    receive {nodeup, N1} -> ok end,
    receive {nodeup, N2} -> ok end,

    receive {nodeup, N1, [{node_type, visible}]} -> ok end,
    receive {nodeup, N2, [{node_type, visible}]} -> ok end,
    receive {nodeup, N3, [{node_type, hidden}]} -> ok end,
    receive {nodeup, N4, [{node_type, hidden}]} -> ok end,

    stop_node(N1),
    stop_node(N2),
    stop_node(N3),
    stop_node(N4),

    receive {nodedown, N1} -> ok end,
    receive {nodedown, N2} -> ok end,

    receive {nodedown, N1, [{node_type, visible}]} -> ok end,
    receive {nodedown, N2, [{node_type, visible}]} -> ok end,
    receive {nodedown, N3, [{node_type, hidden}]} -> ok end,
    receive {nodedown, N4, [{node_type, hidden}]} -> ok end,

    ok = net_kernel:monitor_nodes(false, [{node_type, all}]),
    {ok, N5} = start_node(DCfg, NN5),

    receive {nodeup, N5} -> ok end,
    stop_node(N5),
    receive {nodedown, N5} -> ok end,

    ok = net_kernel:monitor_nodes(true, [{node_type, hidden}]),
    {ok, N6} = start_node(DCfg, NN6),
    {ok, N7} = start_node(DCfg, NN7, "-hidden"),


    receive {nodeup, N6} -> ok end,
    receive {nodeup, N7, [{node_type, hidden}]} -> ok end,
    stop_node(N6),
    stop_node(N7),

    receive {nodedown, N6} -> ok end,
    receive {nodedown, N7, [{node_type, hidden}]} -> ok end,

    ok = net_kernel:monitor_nodes(true, [{node_type, visible}]),
    ok = net_kernel:monitor_nodes(false, [{node_type, hidden}]),
    ok = net_kernel:monitor_nodes(false),

    {ok, N8} = start_node(DCfg, NN8),
    {ok, N9} = start_node(DCfg, NN9, "-hidden"),

    receive {nodeup, N8, [{node_type, visible}]} -> ok end,
    stop_node(N8),
    stop_node(N9),

    receive {nodedown, N8, [{node_type, visible}]} -> ok end,
    print_my_messages(),
    ok = check_no_nodedown_nodeup(1000),
    ok = net_kernel:monitor_nodes(false, [{node_type, visible}]),
    MonNodeState = monitor_node_state(),
    ok.


%%
%% Testcase:
%%   monitor_nodes
%%

monitor_nodes_misc(Config) when is_list(Config) ->
    run_dist_configs(fun monitor_nodes_misc/2, Config).

monitor_nodes_misc(DCfg, _Config) ->
    MonNodeState = monitor_node_state(),
    ok = net_kernel:monitor_nodes(true),
    ok = net_kernel:monitor_nodes(true, [{node_type, all}, nodedown_reason]),
    ok = net_kernel:monitor_nodes(true, [nodedown_reason, {node_type, all}]),
    Names = get_numbered_nodenames(3, node),
    [NN1, NN2, NN3] = Names,

    {ok, N1} = start_node(DCfg, NN1),
    {ok, N2} = start_node(DCfg, NN2, "-hidden"),

    receive {nodeup, N1} -> ok end,

    receive {nodeup, N1, [{node_type, visible}]} -> ok end,
    receive {nodeup, N1, [{node_type, visible}]} -> ok end,
    receive {nodeup, N2, [{node_type, hidden}]} -> ok end,
    receive {nodeup, N2, [{node_type, hidden}]} -> ok end,

    stop_node(N1),
    stop_node(N2),

    VisbleDownInfo = lists:sort([{node_type, visible},
				 {nodedown_reason, connection_closed}]),
    HiddenDownInfo = lists:sort([{node_type, hidden},
				 {nodedown_reason, connection_closed}]),

    receive {nodedown, N1} -> ok end,

    receive {nodedown, N1, Info1A} -> VisbleDownInfo = lists:sort(Info1A) end,
    receive {nodedown, N1, Info1B} -> VisbleDownInfo = lists:sort(Info1B) end,
    receive {nodedown, N2, Info2A} -> HiddenDownInfo = lists:sort(Info2A) end,
    receive {nodedown, N2, Info2B} -> HiddenDownInfo = lists:sort(Info2B) end,

    ok = net_kernel:monitor_nodes(false, [{node_type, all}, nodedown_reason]),

    {ok, N3} = start_node(DCfg, NN3),
    receive {nodeup, N3} -> ok end,
    stop_node(N3),
    receive {nodedown, N3} -> ok end,
    print_my_messages(),
    ok = check_no_nodedown_nodeup(1000),
    ok = net_kernel:monitor_nodes(false),
    MonNodeState = monitor_node_state(),
    ok.


%% Tests that {nodeup, Node} messages are received before
%% messages from Node and that {nodedown, Node} messages are
%% received after messages from Node.
monitor_nodes_otp_6481(Config) when is_list(Config) ->
    run_dist_configs(fun monitor_nodes_otp_6481/2, Config).

monitor_nodes_otp_6481(DCfg, Config) ->
    io:format("Testing nodedown...~n"),
    monitor_nodes_otp_6481_test(DCfg, Config, nodedown),
    io:format("ok~n"),
    io:format("Testing nodeup...~n"),
    monitor_nodes_otp_6481_test(DCfg, Config, nodeup),
    io:format("ok~n"),
    ok.

monitor_nodes_otp_6481_test(DCfg, Config, TestType) when is_list(Config) ->
    MonNodeState = monitor_node_state(),
    NodeMsg = make_ref(),
    Me = self(),
    [Name] = get_nodenames(1, monitor_nodes_otp_6481),
    case TestType of
	nodedown -> ok = net_kernel:monitor_nodes(true);
	nodeup -> ok
    end,
    Seq = lists:seq(1,10000),
    MN = spawn_link(
	   fun () ->
		   lists:foreach(
		     fun (_) ->
			     ok = net_kernel:monitor_nodes(true)
		     end,
		     Seq),
		   Me ! {mon_set, self()},
		   receive after infinity -> ok end
	   end),
    receive {mon_set, MN} -> ok end,
    case TestType of
	nodedown -> ok;
	nodeup -> ok = net_kernel:monitor_nodes(true)
    end,

    %% Whitebox:
    %% nodedown test: Since this process was the first one monitoring
    %%                nodes this process will be the first one notified
    %%                on nodedown.
    %% nodeup test:   Since this process was the last one monitoring
    %%                nodes this process will be the last one notified
    %%                on nodeup

    %% Verify the monitor_nodes order expected
    TestMonNodeState = monitor_node_state(),
    %% io:format("~p~n", [TestMonNodeState]),
    TestMonNodeState =
	case TestType of
	    nodedown -> [];
	    nodeup -> [{self(), []}]
	end
	++ lists:map(fun (_) -> {MN, []} end, Seq)
	++ case TestType of
	       nodedown -> [{self(), []}];
	       nodeup -> []
	   end
	++ MonNodeState,

    {ok, Node} = start_node(DCfg, Name, "", this),
    receive {nodeup, Node} -> ok end,

    RemotePid = spawn(Node,
		      fun () ->
			      receive after 1500 -> ok end,
			      %% infinite loop of msgs
			      %% we want an endless stream of messages and the kill
			      %% the node mercilessly.
			      %% We then want to ensure that the nodedown message arrives
			      %% last ... without garbage after it.
			      _ = spawn(fun() -> node_loop_send(Me, NodeMsg, 1) end),
			      receive {Me, kill_it} -> ok end,
			      halt()
		      end),

    net_kernel:disconnect(Node),
    receive {nodedown, Node} -> ok end,

    %% Verify that '{nodeup, Node}' comes before '{NodeMsg, 1}' (the message
    %% bringing up the connection).
    {nodeup, Node} = receive Msg1 -> Msg1 end,
    {NodeMsg, N}   = receive Msg2 -> Msg2 end,
    %% msg stream has begun, kill the node
    RemotePid ! {self(), kill_it},

    %% Verify that '{nodedown, Node}' comes after the last '{NodeMsg, N}'
    %% message.
    {nodedown, Node} = flush_node_msgs(NodeMsg, N+1),
    no_msgs(500),

    Mon = erlang:monitor(process, MN),
    unlink(MN),
    exit(MN, bang),
    receive {'DOWN', Mon, process, MN, bang} -> ok end,
    ok = net_kernel:monitor_nodes(false),
    MonNodeState = monitor_node_state(),
    ok.

flush_node_msgs(NodeMsg, No) ->
    case receive Msg -> Msg end of
	{NodeMsg, N} when N >= No ->
	    flush_node_msgs(NodeMsg, N+1);
	OtherMsg ->
	    OtherMsg
    end.

node_loop_send(Pid, Msg, No) ->
    Pid ! {Msg, No},
    node_loop_send(Pid, Msg, No + 1).

monitor_nodes_errors(Config) when is_list(Config) ->
    MonNodeState = monitor_node_state(),
    error = net_kernel:monitor_nodes(asdf),
    {error,
     {unknown_options,
      [gurka]}} = net_kernel:monitor_nodes(true,
					   [gurka]),
    {error,
     {options_not_a_list,
      gurka}} = net_kernel:monitor_nodes(true,
					 gurka),
    {error,
     {option_value_mismatch,
      [{node_type,visible},
       {node_type,hidden}]}}
	= net_kernel:monitor_nodes(true,
				   [{node_type,hidden},
				    {node_type,visible}]),
    {error,
     {option_value_mismatch,
      [{node_type,visible},
       {node_type,all}]}}
	= net_kernel:monitor_nodes(true,
				   [{node_type,all},
				    {node_type,visible}]),
    {error,
     {bad_option_value,
      {node_type,
       blaha}}}
	= net_kernel:monitor_nodes(true, [{node_type, blaha}]),
    MonNodeState = monitor_node_state(),
    ok.

monitor_nodes_combinations(Config) when is_list(Config) ->
    run_dist_configs(fun monitor_nodes_combinations/2, Config).

monitor_nodes_combinations(DCfg, _Config) ->
    MonNodeState = monitor_node_state(),
    monitor_nodes_all_comb(true),
    [VisibleName, HiddenName] = get_nodenames(2,
					      monitor_nodes_combinations),
    {ok, Visible} = start_node(DCfg, VisibleName, ""),
    receive_all_comb_nodeup_msgs(visible, Visible),
    no_msgs(),
    stop_node(Visible),
    receive_all_comb_nodedown_msgs(visible, Visible, connection_closed),
    no_msgs(),
    {ok, Hidden} = start_node(DCfg, HiddenName, "-hidden"),
    receive_all_comb_nodeup_msgs(hidden, Hidden),
    no_msgs(),
    stop_node(Hidden),
    receive_all_comb_nodedown_msgs(hidden, Hidden, connection_closed),
    no_msgs(),
    monitor_nodes_all_comb(false),
    MonNodeState = monitor_node_state(),
    no_msgs(),
    ok.

monitor_nodes_all_comb(Flag) ->
    ok = net_kernel:monitor_nodes(Flag),
    ok = net_kernel:monitor_nodes(Flag,
				  [nodedown_reason]),
    ok = net_kernel:monitor_nodes(Flag,
				  [{node_type, hidden}]),
    ok = net_kernel:monitor_nodes(Flag,
				  [{node_type, visible}]),
    ok = net_kernel:monitor_nodes(Flag,
				  [{node_type, all}]),
    ok = net_kernel:monitor_nodes(Flag,
				  [nodedown_reason,
				   {node_type, hidden}]),
    ok = net_kernel:monitor_nodes(Flag,
				  [nodedown_reason,
				   {node_type, visible}]),
    ok = net_kernel:monitor_nodes(Flag,
				  [nodedown_reason,
				   {node_type, all}]),
    %% There currently are 8 different combinations
    8.


receive_all_comb_nodeup_msgs(visible, Node) ->
    io:format("Receive nodeup visible...~n"),
    Exp = [{nodeup, Node},
	   {nodeup, Node, []}]
	++ mk_exp_mn_all_comb_nodeup_msgs_common(visible, Node),
    receive_mn_msgs(Exp),
    io:format("ok~n"),
    ok;
receive_all_comb_nodeup_msgs(hidden, Node) ->
    io:format("Receive nodeup hidden...~n"),
    Exp = mk_exp_mn_all_comb_nodeup_msgs_common(hidden, Node),
    receive_mn_msgs(Exp),
    io:format("ok~n"),
    ok.

mk_exp_mn_all_comb_nodeup_msgs_common(Type, Node) ->
    InfoNt = [{node_type, Type}],
    [{nodeup, Node, InfoNt},
     {nodeup, Node, InfoNt},
     {nodeup, Node, InfoNt},
     {nodeup, Node, InfoNt}].

receive_all_comb_nodedown_msgs(visible, Node, Reason) ->
    io:format("Receive nodedown visible...~n"),
    Exp = [{nodedown, Node},
	   {nodedown, Node, [{nodedown_reason, Reason}]}]
	++ mk_exp_mn_all_comb_nodedown_msgs_common(visible,
						   Node,
						   Reason),
    receive_mn_msgs(Exp),
    io:format("ok~n"),
    ok;
receive_all_comb_nodedown_msgs(hidden, Node, Reason) ->
    io:format("Receive nodedown hidden...~n"),
    Exp = mk_exp_mn_all_comb_nodedown_msgs_common(hidden, Node, Reason),
    receive_mn_msgs(Exp),
    io:format("ok~n"),
    ok.

mk_exp_mn_all_comb_nodedown_msgs_common(Type, Node, Reason) ->
    InfoNt = [{node_type, Type}],
    InfoNdrNt = lists:sort([{nodedown_reason, Reason}]++InfoNt),
    [{nodedown, Node, InfoNt},
     {nodedown, Node, InfoNt},
     {nodedown, Node, InfoNdrNt},
     {nodedown, Node, InfoNdrNt}].

receive_mn_msgs([]) ->
    ok;
receive_mn_msgs(Msgs) ->
    io:format("Expecting msgs: ~p~n", [Msgs]),
    receive
	{_Dir, _Node} = Msg ->
	    io:format("received ~p~n", [Msg]),
	    case lists:member(Msg, Msgs) of
		true -> receive_mn_msgs(lists:delete(Msg, Msgs));
		false -> ct:fail({unexpected_message, Msg,
				  expected_messages, Msgs})
	    end;
	{Dir, Node, Info} ->
	    Msg = {Dir, Node, lists:sort(Info)},
	    io:format("received ~p~n", [Msg]),
	    case lists:member(Msg, Msgs) of
		true -> receive_mn_msgs(lists:delete(Msg, Msgs));
		false -> ct:fail({unexpected_message, Msg,
				  expected_messages, Msgs})
	    end;
	Msg ->
	    io:format("received ~p~n", [Msg]),
	    ct:fail({unexpected_message, Msg,
		     expected_messages, Msgs})
    end.

monitor_nodes_cleanup(Config) when is_list(Config) ->
    MonNodeState = monitor_node_state(),
    Me = self(),
    No = monitor_nodes_all_comb(true),
    Inf = spawn(fun () ->
			monitor_nodes_all_comb(true),
			Me ! {mons_set, self()},
			receive after infinity -> ok end
		end),
    TO = spawn(fun () ->
		       monitor_nodes_all_comb(true),
		       Me ! {mons_set, self()},
		       receive after 500 -> ok end
	       end),
    receive {mons_set, Inf} -> ok end,
    receive {mons_set, TO} -> ok end,
    MNLen = length(MonNodeState) + No*3,
    MNLen = length(monitor_node_state()),
    MonInf = erlang:monitor(process, Inf),
    MonTO = erlang:monitor(process, TO),
    exit(Inf, bang),
    No = monitor_nodes_all_comb(false),
    receive {'DOWN', MonInf, process, Inf, bang} -> ok end,
    receive {'DOWN', MonTO, process, TO, normal} -> ok end,
    MonNodeState = monitor_node_state(),
    no_msgs(),
    ok.

monitor_nodes_many(Config) when is_list(Config) ->
    run_dist_configs(fun monitor_nodes_many/2, Config).

monitor_nodes_many(DCfg, _Config) ->
    MonNodeState = monitor_node_state(),
    [Name] = get_nodenames(1, monitor_nodes_many),
    %% We want to perform more than 2^16 net_kernel:monitor_nodes
    %% since this will wrap an internal counter
    No = (1 bsl 16) + 17,
    repeat(fun () -> ok = net_kernel:monitor_nodes(true) end, No),
    No = length(monitor_node_state()) - length(MonNodeState),
    {ok, Node} = start_node(DCfg, Name),
    repeat(fun () -> receive {nodeup, Node} -> ok end end, No),
    stop_node(Node),
    repeat(fun () -> receive {nodedown, Node} -> ok end end, No),
    ok = net_kernel:monitor_nodes(false),
    no_msgs(10),
    MonNodeState = monitor_node_state(),
    ok.

%% Test order of messages nodedown and nodeup.
monitor_nodes_down_up(Config) when is_list(Config) ->
    [An] = get_nodenames(1, monitor_nodeup),
    {ok, A} = ct_slave:start(An),

    try
        monitor_nodes_yoyo(A)
    after
        catch ct_slave:stop(A)
    end.

monitor_nodes_yoyo(A) ->
    net_kernel:monitor_nodes(true),
    Papa = self(),

    %% Spawn lots of processes doing one erlang:monitor_node(A,true) each
    %% just to get lots of other monitors to fire when connection goes down
    %% and thereby give time for {nodeup,A} to race before {nodedown,A}.
    NodeMonCnt = 10000,
    NodeMons = [my_spawn_opt(fun F() ->
                                     monitor_node = receive_any(),
                                     monitor_node(A, true),
                                     Papa ! ready,
                                     {nodedown, A} =  receive_any(),
                                     F()
                             end,
                             [link, monitor, {priority, low}])
                ||
                   _ <- lists:seq(1, NodeMonCnt)],

    %% Spawn message spamming process to trigger new connection setups
    %% as quick as possible.
    Spammer = my_spawn_opt(fun F() ->
                                   {dummy, A} ! trigger_auto_connect,
                                   F()
                           end,
                           [link, monitor]),

    %% Now bring connection down and verify we get {nodedown,A} before {nodeup,A}.
    Yoyos = 20,
    [begin
         [P ! monitor_node || P <- NodeMons],
         [receive ready -> ok end || _ <- NodeMons],

         Owner = get_conn_owner(A),
         exit(Owner, kill),

         {nodedown, A} = receive_any(),
         {nodeup, A} = receive_any()
     end
     || _ <- lists:seq(1,Yoyos)],

    unlink(Spammer),
    exit(Spammer, die),
    receive {'DOWN',_,process,Spammer,_} -> ok end,

    [begin unlink(P), exit(P, die) end || P <- NodeMons],
    [receive {'DOWN',_,process,P,_} -> ok end || P <- NodeMons],

    net_kernel:monitor_nodes(false),
    ok.

receive_any() ->
    receive_any(infinity).

receive_any(Timeout) ->
    receive
        M -> M
    after
        Timeout -> timeout
    end.

my_spawn_opt(Fun, Opts) ->
    case spawn_opt(Fun, Opts) of
        {Pid, _Mref} -> Pid;
        Pid -> Pid
    end.

get_conn_owner(Node) ->
    {ok, NodeInfo} = net_kernel:node_info(Node),
    {value,{owner, Owner}} = lists:keysearch(owner, 1, NodeInfo),
    Owner.

dist_ctrl_proc_smoke(Config) when is_list(Config) ->
    dist_ctrl_proc_test(get_nodenames(2, ?FUNCTION_NAME)).

dist_ctrl_proc_reject(Config) when is_list(Config) ->
    ToReject = combinations(dist_util:rejectable_flags()),
    lists:map(fun(Flags) ->
                      ct:log("Try to reject ~p",[Flags]),
                      dist_ctrl_proc_test(get_nodenames(2, ?FUNCTION_NAME),
                        "-gen_tcp_dist_reject_flags " ++ integer_to_list(Flags))
              end, ToReject).

combinations([H | T]) ->
    lists:flatten([[(1 bsl H) bor C || C <- combinations(T)] | combinations(T)]);
combinations([]) ->
    [0];
combinations(BitField) ->
    lists:sort(combinations(bits(BitField, 0))).

bits(0, _) ->
    [];
bits(BitField, Cnt) when BitField band 1 == 1 ->
    [Cnt | bits(BitField bsr 1, Cnt + 1)];
bits(BitField, Cnt) ->
    bits(BitField bsr 1, Cnt + 1).

dist_ctrl_proc_test(Nodes) ->
    dist_ctrl_proc_test(Nodes,"").

dist_ctrl_proc_test([Name1,Name2], Extra) ->
    ThisNode = node(),
    GenTcpOptProlog = "-proto_dist gen_tcp "
        "-gen_tcp_dist_output_loop " ++ atom_to_list(?MODULE) ++ " " ++
        "dist_cntrlr_output_test_size " ++ Extra,
    {ok, Node1} = start_node("", Name1, "-proto_dist gen_tcp"),
    {ok, Node2} = start_node("", Name2, GenTcpOptProlog),
    NL = lists:sort([ThisNode, Node1, Node2]),
    wait_until(fun () ->
                       NL == lists:sort([node()|nodes()])
               end),
    wait_until(fun () ->
                       NL == lists:sort([rpc:call(Node1,erlang, node, [])
                                         | rpc:call(Node1, erlang, nodes, [])])
               end),
    wait_until(fun () ->
                       NL == lists:sort([rpc:call(Node2,erlang, node, [])
                                         | rpc:call(Node2, erlang, nodes, [])])
               end),

    smoke_communicate(Node1, gen_tcp_dist, dist_cntrlr_output_loop),
    smoke_communicate(Node2, erl_distribution_SUITE, dist_cntrlr_output_loop_size),

    stop_node(Node1),
    stop_node(Node2),
    ok.

smoke_communicate(Node, OLoopMod, OLoopFun) ->
    %% Verify that we actually are executing the distribution
    %% module we expect and also massage message passing over
    %% the connection a bit...
    Ps = rpc:call(Node, erlang, processes, []),
    try
        lists:foreach(
          fun (P) ->
                  case rpc:call(Node, erlang, process_info, [P, current_stacktrace]) of
                      undefined ->
                          ok;
                      {current_stacktrace, StkTrace} ->
                          lists:foreach(fun ({Mod, Fun, 2, _}) when Mod == OLoopMod,
                                                                    Fun == OLoopFun ->
                                                io:format("~p ~p~n", [P, StkTrace]),
                                                throw(found_it);
                                            (_) ->
                                                ok
                                        end, StkTrace)
                  end
          end, Ps),
        exit({missing, {OLoopMod, OLoopFun}})
    catch
        throw:found_it -> ok
    end,
    Bin = list_to_binary(lists:duplicate(1000,100)),
    BitStr = <<0:7999>>,
    List = [[Bin], atom, [BitStr|Bin], make_ref(), [[[BitStr|"hopp"]]],
            4711, 111122222211111111111111,"hej", fun () -> ok end, BitStr,
            self(), fun erlang:node/1],
    Pid = spawn_link(Node, fun () -> receive {From1, Msg1} -> From1 ! Msg1 end,
                                     receive {From2, Msg2} -> From2 ! Msg2 end
                           end),
    R = make_ref(),
    Pid ! {self(), [R, List]},
    receive [R, L1] -> List = L1 end,

    %% Send a huge message in order to trigger message fragmentation if enabled
    FragBin = <<0:(2*(1024*64*8))>>,
    Pid ! {self(), [R, List, FragBin]},
    receive [R, L2, B] -> List = L2, FragBin = B end,

    unlink(Pid),
    exit(Pid, kill),
    ok.


erl_1424(Config) when is_list(Config) ->
    {error, Reason} = erl_epmd:names("."),
    {comment, lists:flatten(io_lib:format("Reason: ~p", [Reason]))}.

net_kernel_start(Config) when is_list(Config) ->
    MyName = net_kernel_start_tester,
    register(MyName, self()),
    net_kernel_start_test(MyName, 120, 8),
    net_kernel_start_test(MyName, undefined, undefined).

net_kernel_start_test(MyName, NetTickTime, NetTickIntesity) ->
    TestNameStr = "net_kernel_start_test_node-"
        ++ integer_to_list(erlang:system_time(seconds))
        ++ "-" ++ integer_to_list(erlang:unique_integer([monotonic,positive])),
    TestNode = list_to_atom(TestNameStr ++ "@" ++ atom_to_list(gethostname())),
    CmdLine = net_kernel_start_cmdline(MyName, list_to_atom(TestNameStr),
                                       NetTickTime, NetTickIntesity),
    io:format("Starting test node ~p: ~s~n", [TestNode, CmdLine]),
    case open_port({spawn, CmdLine}, []) of
	Port when is_port(Port) ->
            receive
                {i_am_alive, Pid, Node, NTT} = Msg ->
                    io:format("Response from ~p: ~p~n", [Node, Msg]),
                    rpc:cast(Node, erlang, halt, []),
                    catch erlang:port_close(Port),
                    TestNode = node(Pid),
                    TestNode = Node,
                    case NetTickTime == undefined of
                        true ->
                            {ok, DefNTT} = application:get_env(kernel, net_ticktime),
                            DefNTT = NTT;
                        false ->
                            NetTickTime = NTT
                    end
            end,
            ok;
	Error ->
	    error({open_port_failed, TestNode, Error})
    end.

net_kernel_start_cmdline(TestName, Name, NetTickTime, NetTickIntensity) ->
    Pa = filename:dirname(code:which(?MODULE)),
    Prog = case catch init:get_argument(progname) of
	       {ok, [[Prg]]} -> Prg;
	       _ -> error(missing_progname)
	   end,
    NameDomain = case net_kernel:longnames() of
                     false -> "shortnames";
                     true -> "longnames"
                 end,
    {ok, Pwd} = file:get_cwd(),
    NameStr = atom_to_list(Name),
    Prog ++ " -noinput -noshell -detached -pa " ++ Pa
	++ " -env ERL_CRASH_DUMP " ++ Pwd ++ "/erl_crash_dump." ++ NameStr
	++ " -setcookie " ++ atom_to_list(erlang:get_cookie())
	++ " -run " ++ atom_to_list(?MODULE) ++ " net_kernel_start_do_test "
	++ atom_to_list(TestName) ++ " " ++ atom_to_list(node()) ++ " "
        ++ NameStr ++ " " ++ NameDomain
        ++ case NetTickTime == undefined of
               true ->
                   "";
               false ->
                   " " ++ integer_to_list(NetTickTime) ++
                       " " ++ integer_to_list(NetTickIntensity)
           end.

net_kernel_start_do_test([TestName, TestNode, Name, NameDomain]) ->
    net_kernel_start_do_test(TestName, TestNode, list_to_atom(Name),
                             #{name_domain => list_to_atom(NameDomain)});

net_kernel_start_do_test([TestName, TestNode, Name, NameDomain, NetTickTime, NetTickIntensity]) ->
    net_kernel_start_do_test(TestName, TestNode, list_to_atom(Name),
                             #{net_ticktime => list_to_integer(NetTickTime),
                               name_domain => list_to_atom(NameDomain),
                               net_tickintensity => list_to_integer(NetTickIntensity)}).

net_kernel_start_do_test(TestName, TestNode, Name, Options) ->
    case net_kernel:start(Name, Options) of
        {ok, _Pid} ->
            Tester = {list_to_atom(TestName), list_to_atom(TestNode)},
            Tester ! {i_am_alive, self(), node(), net_kernel:get_net_ticktime()},
            receive after 60000 -> ok end,
            erlang:halt();
        Error ->
            erlang:halt(lists:flatten(io_lib:format("~p", [Error])))
    end.

%% Misc. functions

run_dist_configs(Func, Config) ->
    GetOptProlog = "-proto_dist gen_tcp -gen_tcp_dist_output_loop "
        ++ atom_to_list(?MODULE) ++ " ",
    GenTcpDistTest = case get_gen_tcp_dist_test_type() of
                         default ->
                             {"gen_tcp_dist", "-proto_dist gen_tcp"};
                         size ->
                             {"gen_tcp_dist (get_size)",
                              GetOptProlog ++ "dist_cntrlr_output_test_size"}
                     end,
    lists:map(fun ({DCfgName, DCfg}) ->
                      io:format("~n~n=== Running ~s configuration ===~n~n",
                                [DCfgName]),
                      Func(DCfg, Config)
              end,
              [{"default", ""}, GenTcpDistTest]).

start_gen_tcp_dist_test_type_server() ->
    Me = self(),
    Go = make_ref(),
    io:format("STARTING: gen_tcp_dist_test_type_server~n",[]),
    {P, M} = spawn_monitor(fun () ->
                                   register(gen_tcp_dist_test_type_server, self()),
                                   Me ! Go,
                                   gen_tcp_dist_test_type_server()
                           end),
    receive
        Go ->
            ok;
        {'DOWN', M, process, P, _} ->
            start_gen_tcp_dist_test_type_server()
    end.

kill_gen_tcp_dist_test_type_server() ->
    case whereis(gen_tcp_dist_test_type_server) of
        undefined ->
            ok;
        Pid ->
            exit(Pid,kill),
            %% Sync death, before continuing...
            false = erlang:is_process_alive(Pid)
    end.

gen_tcp_dist_test_type_server() ->
    Type = case abs(erlang:monotonic_time(second)) rem 2 of
               0 -> default;
               1 -> size
           end,
    gen_tcp_dist_test_type_server(Type).

gen_tcp_dist_test_type_server(Type) ->
    receive
        {From, Ref} ->
            From ! {Ref, Type},
            NewType = case Type of
                          default -> size;
                          size -> default
                      end,
            gen_tcp_dist_test_type_server(NewType)
    end.

get_gen_tcp_dist_test_type() ->
    Ref = make_ref(),
    try
        gen_tcp_dist_test_type_server ! {self(), Ref},
        receive
            {Ref, Type} ->
                Type
        end
    catch
        error:badarg ->
            start_gen_tcp_dist_test_type_server(),
            get_gen_tcp_dist_test_type()
    end.

dist_cntrlr_output_test_size(DHandle, Socket) ->
    false = erlang:dist_ctrl_get_opt(DHandle, get_size),
    false = erlang:dist_ctrl_set_opt(DHandle, get_size, true),
    true = erlang:dist_ctrl_get_opt(DHandle, get_size),
    true = erlang:dist_ctrl_set_opt(DHandle, get_size, false),
    false = erlang:dist_ctrl_get_opt(DHandle, get_size),
    false = erlang:dist_ctrl_set_opt(DHandle, get_size, true),
    true = erlang:dist_ctrl_get_opt(DHandle, get_size),
    dist_cntrlr_output_loop_size(DHandle, Socket).

dist_cntrlr_output_loop_size(DHandle, Socket) ->
    receive
        dist_data ->
            %% Outgoing data from this node...
            dist_cntrlr_send_data_size(DHandle, Socket);
        _ ->
            ok %% Drop garbage message...
    end,
    dist_cntrlr_output_loop_size(DHandle, Socket).

dist_cntrlr_send_data_size(DHandle, Socket) ->
    case erlang:dist_ctrl_get_data(DHandle) of
        none ->
            erlang:dist_ctrl_get_data_notification(DHandle);
        {Size, Data} ->
            ok = ensure_iovec(Data),
            Size = erlang:iolist_size(Data),
            ok = gen_tcp:send(Socket, Data),
            dist_cntrlr_send_data_size(DHandle, Socket)
    end.

ensure_iovec([]) ->
    ok;
ensure_iovec([X|Y]) when is_binary(X) ->
    ensure_iovec(Y).

monitor_node_state() ->
    erts_debug:set_internal_state(available_internal_state, true),
    MonitoringNodes = erts_debug:get_internal_state(monitoring_nodes),
    erts_debug:set_internal_state(available_internal_state, false),
    MonitoringNodes.


check_no_nodedown_nodeup(TimeOut) ->
    receive
	{nodeup, _, _} = Msg -> ct:fail({unexpected_nodeup, Msg});
	{nodeup, _} = Msg -> ct:fail({unexpected_nodeup, Msg});
	{nodedown, _, _} = Msg -> ct:fail({unexpected_nodedown, Msg});
	{nodedown, _} = Msg -> ct:fail({unexpected_nodedown, Msg})
    after TimeOut ->
	    ok
    end.

print_my_messages() ->
    {messages, Messages} = process_info(self(), messages),
    io:format("Messages: ~p~n", [Messages]),
    ok.


sleep(T) -> receive after T * 1000 -> ok end.	

start_node(_DCfg, Name, Param, this) ->
    NewParam = Param ++ " -pa " ++ filename:dirname(code:which(?MODULE)),
    test_server:start_node(Name, peer, [{args, NewParam}, {erl, [this]}]);
start_node(DCfg, Name, Param, "this") ->
    NewParam = Param ++ " -pa " ++ filename:dirname(code:which(?MODULE)) ++ " " ++ DCfg,
    test_server:start_node(Name, peer, [{args, NewParam}, {erl, [this]}]);
start_node(DCfg, Name, Param, Rel) when is_atom(Rel) ->
    NewParam = Param ++ " -pa " ++ filename:dirname(code:which(?MODULE)) ++ " " ++ DCfg,
    test_server:start_node(Name, peer, [{args, NewParam}, {erl, [{release, atom_to_list(Rel)}]}]);
start_node(DCfg, Name, Param, Rel) when is_list(Rel) ->
    NewParam = Param ++ " -pa " ++ filename:dirname(code:which(?MODULE)) ++ " " ++ DCfg,
    test_server:start_node(Name, peer, [{args, NewParam}, {erl, [{release, Rel}]}]).

start_node(DCfg, Name, Param) ->
    NewParam = Param ++ " -pa " ++ filename:dirname(code:which(?MODULE)) ++ " " ++ DCfg,
    test_server:start_node(Name, slave, [{args, NewParam}]).

start_node(DCfg, Name) ->
    start_node(DCfg, Name, "").

stop_node(Node) ->
    test_server:stop_node(Node).

get_nodenames(N, T) ->
    get_nodenames(N, T, []).

get_nodenames(0, _, Acc) ->
    Acc;
get_nodenames(N, T, Acc) ->
    U = erlang:unique_integer([positive]),
    get_nodenames(N-1, T, [list_to_atom(atom_to_list(T)
					++ "-"
					++ ?MODULE_STRING
					++ "-"
					++ integer_to_list(U)) | Acc]).

get_numbered_nodenames(N, T) ->
    get_numbered_nodenames(N, T, []).

get_numbered_nodenames(0, _, Acc) ->
    Acc;
get_numbered_nodenames(N, T, Acc) ->
    U = erlang:unique_integer([positive]),
    NL = [list_to_atom(atom_to_list(T) ++ integer_to_list(N)
		       ++ "-"
		       ++ ?MODULE_STRING
		       ++ "-"
		       ++ integer_to_list(U)) | Acc],
    get_numbered_nodenames(N-1, T, NL).

wait_until(Fun) ->
    case Fun() of
	true ->
	    ok;
	_ ->
	    receive
	    after 100 ->
		    wait_until(Fun)
	    end
    end.

repeat(Fun, 0) when is_function(Fun) ->
    ok;
repeat(Fun, N) when is_function(Fun), is_integer(N), N > 0 ->
    Fun(),
    repeat(Fun, N-1).

no_msgs(Wait) ->
    receive after Wait -> no_msgs() end.

no_msgs() ->
    {messages, []} = process_info(self(), messages).

block_emu(Ms) ->
    erts_debug:set_internal_state(available_internal_state, true),
    Res = erts_debug:set_internal_state(block, Ms),
    erts_debug:set_internal_state(available_internal_state, false),
    Res.

    <|MERGE_RESOLUTION|>--- conflicted
+++ resolved
@@ -44,15 +44,11 @@
 	 monitor_nodes_combinations/1,
 	 monitor_nodes_cleanup/1,
 	 monitor_nodes_many/1,
-<<<<<<< HEAD
          monitor_nodes_down_up/1,
          dist_ctrl_proc_smoke/1,
          dist_ctrl_proc_reject/1,
-         erl_1424/1]).
-=======
-         dist_ctrl_proc_smoke/1,
+         erl_1424/1,
          net_kernel_start/1]).
->>>>>>> 3c1f611a
 
 %% Performs the test at another node.
 -export([get_socket_priorities/0,
@@ -89,24 +85,15 @@
 
 all() -> 
     [dist_ctrl_proc_smoke,
-<<<<<<< HEAD
      dist_ctrl_proc_reject,
-     tick, tick_change, nodenames, hostnames, illegal_nodenames,
-     connect_node,
+     tick, tick_intensity, tick_change, nodenames, hostnames,
+     illegal_nodenames, connect_node,
      dyn_node_name,
      epmd_reconnect,
      hidden_node, setopts,
      table_waste, net_setuptime, inet_dist_options_options,
      {group, monitor_nodes},
-     erl_1424].
-=======
-     tick, tick_intensity, tick_change, nodenames, hostnames,
-     illegal_nodenames, connect_node,
-     hidden_node, setopts,
-     table_waste, net_setuptime, inet_dist_options_options,
-     {group, monitor_nodes},
-     net_kernel_start].
->>>>>>> 3c1f611a
+     erl_1424, net_kernel_start].
 
 groups() -> 
     [{monitor_nodes, [],
