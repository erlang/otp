--- conflicted
+++ resolved
@@ -146,26 +146,21 @@
 tick(Config) when is_list(Config) ->
     run_dist_configs(fun tick/2, Config).
 
-<<<<<<< HEAD
-tick(DCfg, _Config) ->
+tick(DCfg, Config) ->
+    tick_test(DCfg, Config, false).
+
+tick_intensity(Config) when is_list(Config) ->
+    run_dist_configs(fun tick_intensity/2, Config).
+
+tick_intensity(DCfg, Config) ->
+    tick_test(DCfg, Config, true).
+
+tick_test(DCfg, _Config, CheckIntensityArg) ->
     %%
     %% This test case use disabled "connect all" so that
     %% global wont interfere...
     %%
 
-    %% First check that the normal case is OK!
-=======
-tick(DCfg, Config) ->
-    tick_test(DCfg, Config, false).
-
-tick_intensity(Config) when is_list(Config) ->
-    run_dist_configs(fun tick_intensity/2, Config).
-
-tick_intensity(DCfg, Config) ->
-    tick_test(DCfg, Config, true).
-
-tick_test(DCfg, _Config, CheckIntensityArg) ->
->>>>>>> 10b395fb
     [Name1, Name2] = get_nodenames(2, dist_test),
 
     {ok, Node} = start_node(DCfg, Name1),
@@ -206,11 +201,6 @@
 				"-kernel net_ticktime 100 -connect_all false"),
     rpc:call(ServNode, erl_distribution_SUITE, tick_serv_test, [Node, node()]),
 
-<<<<<<< HEAD
-    {ok, Node} = start_node(DCfg, Name1,
-			 "-kernel net_ticktime 12 -connect_all false"),
-    rpc:call(Node, erl_distribution_SUITE, tick_cli_test, [ServNode]),
-=======
     %% We set min/max half a second lower/higher than expected since it
     %% takes time for termination dist controller, delivery of messages
     %% scheduling of process receiving nodedown, etc...
@@ -221,10 +211,10 @@
                                {" -kernel net_tickintensity 24", 11000, 13000}
                        end,
     
-    {ok, Node} = start_node(DCfg, Name1, "-kernel net_ticktime 12" ++ IArg),
+    {ok, Node} = start_node(DCfg, Name1,
+                            "-kernel net_ticktime 12 -connect_all false" ++ IArg),
 
     rpc:call(Node, erl_distribution_SUITE, tick_cli_test, [ServNode, Min, Max]),
->>>>>>> 10b395fb
 
     spawn_link(erl_distribution_SUITE, keep_conn, [Node]),
 
