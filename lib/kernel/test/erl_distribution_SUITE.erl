--- conflicted
+++ resolved
@@ -58,12 +58,8 @@
 
 %% Performs the test at another node.
 -export([get_socket_priorities/0,
-<<<<<<< HEAD
          get_net_ticker_fullsweep_option/1,
-	 tick_cli_test/1, tick_cli_test1/1,
-=======
 	 tick_cli_test/3, tick_cli_test1/3,
->>>>>>> 950f81c0
 	 tick_serv_test/2, tick_serv_test1/1,
 	 run_remote_test/1,
          dyn_node_name_do/2,
