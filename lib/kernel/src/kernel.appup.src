%% -*- erlang -*-
%% %CopyrightBegin%
%%
%% Copyright Ericsson AB 1999-2017. All Rights Reserved.
%%
%% Licensed under the Apache License, Version 2.0 (the "License");
%% you may not use this file except in compliance with the License.
%% You may obtain a copy of the License at
%%
%%     http://www.apache.org/licenses/LICENSE-2.0
%%
%% Unless required by applicable law or agreed to in writing, software
%% distributed under the License is distributed on an "AS IS" BASIS,
%% WITHOUT WARRANTIES OR CONDITIONS OF ANY KIND, either express or implied.
%% See the License for the specific language governing permissions and
%% limitations under the License.
%%
%% %CopyrightEnd%
{"%VSN%",
 %% Up from - max one major revision back
<<<<<<< HEAD
 [{<<"5\\.3(\\.[0-9]+)*">>,[restart_new_emulator]}], % OTP-20.*
 %% Down to - max one major revision back
 [{<<"5\\.3(\\.[0-9]+)*">>,[restart_new_emulator]}]  % OTP-20.*
=======
 [{<<"5\\.[0-3](\\.[0-9]+)*">>,[restart_new_emulator]}, % OTP-19.*, OTP-20.0
  {<<"5\\.4(\\.[0-9]+)*">>,[restart_new_emulator]}],    % OTP-20.1+
 %% Down to - max one major revision back
 [{<<"5\\.[0-3](\\.[0-9]+)*">>,[restart_new_emulator]}, % OTP-19.*, OTP-20.0
  {<<"5\\.4(\\.[0-9]+)*">>,[restart_new_emulator]}]     % OTP-20.1+
>>>>>>> 7716381b
}.<|MERGE_RESOLUTION|>--- conflicted
+++ resolved
@@ -18,15 +18,9 @@
 %% %CopyrightEnd%
 {"%VSN%",
  %% Up from - max one major revision back
-<<<<<<< HEAD
- [{<<"5\\.3(\\.[0-9]+)*">>,[restart_new_emulator]}], % OTP-20.*
- %% Down to - max one major revision back
- [{<<"5\\.3(\\.[0-9]+)*">>,[restart_new_emulator]}]  % OTP-20.*
-=======
  [{<<"5\\.[0-3](\\.[0-9]+)*">>,[restart_new_emulator]}, % OTP-19.*, OTP-20.0
   {<<"5\\.4(\\.[0-9]+)*">>,[restart_new_emulator]}],    % OTP-20.1+
  %% Down to - max one major revision back
  [{<<"5\\.[0-3](\\.[0-9]+)*">>,[restart_new_emulator]}, % OTP-19.*, OTP-20.0
   {<<"5\\.4(\\.[0-9]+)*">>,[restart_new_emulator]}]     % OTP-20.1+
->>>>>>> 7716381b
 }.