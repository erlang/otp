%% %CopyrightBegin%
%% 
%% Copyright Ericsson AB 1996-2021. All Rights Reserved.
%% 
%% Licensed under the Apache License, Version 2.0 (the "License");
%% you may not use this file except in compliance with the License.
%% You may obtain a copy of the License at
%%
%%     http://www.apache.org/licenses/LICENSE-2.0
%%
%% Unless required by applicable law or agreed to in writing, software
%% distributed under the License is distributed on an "AS IS" BASIS,
%% WITHOUT WARRANTIES OR CONDITIONS OF ANY KIND, either express or implied.
%% See the License for the specific language governing permissions and
%% limitations under the License.
%% 
%% %CopyrightEnd%
%%
-module(prim_tty).

%% Todo:
%%  * Try to move buffer handling logic to Erlang
%%    * This may not be possible for performance reasons, but should be tried
%%    * It seems like unix decodes and then encodes utf8 when emitting it
%%  * user_drv module should be able to handle both nif and driver without too many changes.
%%
%% Problems to solve:
%%  * Do not use non blocking io
%%  * Reset tty settings at _exit
%%  * Allow remsh in oldshell (can we do this?)
%%  * See if we can run a tty in windows shell
%%  * Allow unicode detection for noshell/noinput
%%  * ?Allow multi-line editing?
%%    * The current implementation only allows the cursor to move and edit on current line
%%
%% Concepts to keep in mind:
%%   Code point: A single unicode "thing", examples: "a", "😀" (unicode smilie)
%%   Grapheme cluster: One or more code points, "
%%   Logical character: Any character that the user typed or printed.
%%            One unicode grapheme cluster is a logical character
%%        Examples: "a", "\t", "😀" (unicode smilie), "\x{1F600}", "\e[0m" (ansi sequences),
%%                  "^C"
%%      When we step or delete we count logical characters even if they are multiple chars.
%%        (I'm unsure how ansi should be handled with regard to delete?)
%%
%%   Actual characters: The actual unicode grapheme clusters printed
%%   Column: The number of rendered columns for a logical character
%%
%%  When navigating using move(left) and move(right) the terminal will move one
%%  actual character, so if we want to move one logical character we may have to
%%  emit more moves. The same is true when overwriting.
%%
%%  When calculating the current column position we have to use the column size
%%  of the characters as otherwise smilies will becomes incorrect.
%%
%%  In the current ttysl_drv and also this implementation there are never any newlines
%%  in the buffer.
%%
%%  Printing of unicode characters:
%%    Read this post: https://jeffquast.com/post/terminal_wcwidth_solution/
%%    Summary: the wcwidth implementation in libc is often lacking. So we should
%%        create our own. We can get the size of all unicode graphemes by rendering
%%        them on a terminal and see how much the cursor moves. We can query where the
%%        cursor is by using "\033[6n"[1]. How many valid grapheme clusters are there?
%%
%%    On consoles that does support fetching the surrent cursor position, we may get
%%    away with only using that to check where we are and where to go. And on consoles
%%    that do not we just have to make a best effort and use libc wcwidth.
%%
%%    We need to know the width of characters when:
%%      * Printing a \t
%%      * Compensating for xn
%% [1]: https://www.linuxquestions.org/questions/programming-9/get-cursor-position-in-c-947833/
%%    Notes:
%%      - [129306,127996] (hand with skintone) seems to move the cursor more than
%%        it should on iTerm...The skintone code point seems to not
%%        work at all on Linux and instead emits hand + brown square which is 4 characters
%%        wide which is what the cursor on iTerm was positioned at. So maybe
%%        there is a mismatch somewhere in iTerm wcwidth handling.
%%      - edlin and user needs to agree on what one "character" is, right now edlin uses
%%        code points and not grapheme clusters.
%%      - We can deal with xn by always emitting it after a put_chars command. We must make
%%        sure not to emit it before we emit any newline in the put_chars though as that
%%        potentially will insert two newlines instead of one.
%%
%%  Windows:
%%    Since 2017:ish we can use Virtual Terminal Sequences[2] to control the terminal.
%%    It seems like these are mostly ANSI escape comparitible, so it should be possible
%%    to just use the same mechanism on windows and unix.
%% [2]: https://docs.microsoft.com/en-us/windows/console/console-virtual-terminal-sequences
%%    Windows does not seem to have any wcwidth, so maybe we have to generate a similar table
%%    as the PR in [3] and add string:width/1.
%% [3]: https://github.com/microsoft/terminal/pull/5795
%%
%%
%%  Things I've tried and discarded:
%%    * Use get position to figure out xn fix for newlines
%%      * There is too large a latency (about 10ms) to get the position, so things like
%%        `c:i()` becomes a lot slower.
%%    * Use tty insert mode
%%      * This only works when the cursor is on the last line, when it is on a previous
%%        line it only edit that line.
%%    * Use tty delete mode
%%      * Same problem as insert mode, it only deleted current line, and does not move
%%        to previous line automatically.

-export([init/1, reinit/2, isatty/1, handles/1, unicode/1, unicode/2,
         handle_signal/2, window_size/1, handle_request/2, write/2, write/3, npwcwidth/1,
         npwcwidthstring/1]).
-export([reader_stop/1, disable_reader/1, enable_reader/1]).

-nifs([isatty/1, tty_create/0, tty_init/3, tty_set/1, setlocale/1,
       tty_select/3, tty_window_size/1, write_nif/2, read_nif/2, isprint/1,
       wcwidth/1, wcswidth/1,
       sizeof_wchar/0, tgetent_nif/1, tgetnum_nif/1, tgetflag_nif/1, tgetstr_nif/1,
       tgoto_nif/2, tgoto_nif/3, tty_read_signal/2]).

%% Exported in order to remove "unused function" warning
-export([sizeof_wchar/0, wcswidth/1, tgoto/2, tgoto/3]).

%% proc_lib exports
-export([reader/1, writer/1]).

-on_load(on_load/0).

%%-define(debug, true).
-ifdef(debug).
-define(dbg(Term), dbg(Term)).
-else.
-define(dbg(Term), ok).
-endif.
%% Copied from https://github.com/chalk/ansi-regex/blob/main/index.js
-define(ANSI_REGEXP, <<"^[\e",194,155,"][[\\]()#;?]*(?:(?:(?:(?:;[-a-zA-Z\\d\\/#&.:=?%@~_]+)*|[a-zA-Z\\d]+(?:;[-a-zA-Z\\d\\/#&.:=?%@~_]*)*)?",7,")|(?:(?:\\d{1,4}(?:;\\d{0,4})*)?[\\dA-PR-TZcf-nq-uy=><~]))">>).
-record(state, {tty,
                reader,
                writer,
                options,
                unicode,
                lines_before = [],   %% All lines before the current line in reverse order
                lines_after = [],    %% All lines after the current line.
                buffer_before = [],  %% Current line before cursor in reverse
                buffer_after = [],   %% Current line after  cursor not in reverse
                buffer_expand,       %% Characters in expand buffer
                cols = 80,
                rows = 24,
                xn = false,
                clear = <<"\e[H\e[2J">>,
                up = <<"\e[A">>,
                down = <<"\n">>,
                left = <<"\b">>,
                right = <<"\e[C">>,
                %% Tab to next 8 column windows is "\e[1I", for unix "ta" termcap
                tab = <<"\e[1I">>,
                delete_after_cursor = <<"\e[J">>,
                insert = false,
                delete = false,
                position = <<"\e[6n">>, %% "u7" on my Linux
                position_reply = <<"\e\\[([0-9]+);([0-9]+)R">>,
                ansi_regexp
               }).

-type options() :: #{ tty => boolean(),
                      input => boolean(),
                      canon => boolean(),
                      echo => boolean(),
                      sig => boolean()
                    }.
-type request() ::
        {putc_raw, binary()} |
        {putc, unicode:unicode_binary()} |
        {putc_keep_state, unicode:unicode_binary()} |
        {expand, unicode:unicode_binary()} |
        {expand_with_trim, unicode:unicode_binary()} |
        {insert, unicode:unicode_binary()} |
        {delete, integer()} |
        delete_after_cursor |
        delete_line |
        redraw_prompt |
        {redraw_prompt, string(), string(), tuple()} |
        redraw_prompt_pre_deleted |
        new_prompt |
        {move, integer()} |
        {move_line, integer()} |
        {move_combo, integer(), integer(), integer()} |
        clear |
        beep.
-opaque state() :: #state{}.
-export_type([state/0]).

-spec on_load() -> ok.
on_load() ->
    on_load(#{}).

-spec on_load(Extra) -> ok when
      Extra :: map().
on_load(Extra) ->
    case erlang:load_nif(atom_to_list(?MODULE), Extra) of
        ok -> ok;
        {error,{reload,_}} ->
            ok
    end.

-spec window_size(state()) -> {ok, {non_neg_integer(), non_neg_integer()}} | {error, term()}.
window_size(State = #state{ tty = TTY }) ->
    case tty_window_size(TTY) of
        {error, enotsup} when map_get(tty, State#state.options) ->
            %% When the TTY is enabled, we should return a "dummy" row and column
            %% when we cannot find the proper size.
            {ok, {State#state.cols, State#state.rows}};
        WinSz ->
            WinSz
    end.

-spec init(options()) -> state().
init(UserOptions) when is_map(UserOptions) ->

    Options = options(UserOptions),
    {ok, TTY} = tty_create(),

    %% Initialize the locale to see if we support utf-8 or not
    UnicodeMode =
        case setlocale(TTY) of
            primitive ->
                lists:any(
                  fun(Key) ->
                          string:find(os:getenv(Key,""),"UTF-8") =/= nomatch
                  end, ["LC_ALL", "LC_CTYPE", "LANG"]);
            UnicodeLocale when is_boolean(UnicodeLocale) ->
                UnicodeLocale
        end,
    {ok, ANSI_RE_MP} = re:compile(?ANSI_REGEXP, [unicode]),
    init_term(#state{ tty = TTY, unicode = UnicodeMode, options = Options, ansi_regexp = ANSI_RE_MP }).
init_term(State = #state{ tty = TTY, options = Options }) ->
    TTYState =
        case maps:get(tty, Options) of
            true ->
                ok = tty_init(TTY, stdout, Options),
                NewState = init(State, os:type()),
                ok = tty_set(TTY),
                NewState;
            false ->
                State
        end,

    WriterState =
        if TTYState#state.writer =:= undefined ->
                {ok, Writer} = proc_lib:start_link(?MODULE, writer, [State#state.tty]),
                TTYState#state{ writer = Writer };
           true ->
                TTYState
        end,
    ReaderState =
        case {maps:get(input, Options), TTYState#state.reader} of
            {true, undefined} ->
                {ok, Reader} = proc_lib:start_link(?MODULE, reader, [[State#state.tty, self()]]),
                WriterState#state{ reader = Reader };
            {true, _} ->
                WriterState;
            {false, undefined} ->
                WriterState
        end,

    update_geometry(ReaderState).

-spec reinit(state(), options()) -> state().
reinit(State, UserOptions) ->
    init_term(State#state{ options = options(UserOptions) }).

options(UserOptions) ->
    maps:merge(
      #{ input => true,
         tty => true,
         canon => false,
         echo => false }, UserOptions).

init(State, {unix,_}) ->

    case os:getenv("TERM") of
        false ->
            error(enotsup);
        Term ->
            case tgetent(Term) of
                ok -> ok;
                {error,_} -> error(enotsup)
            end
    end,

    %% See https://www.gnu.org/software/termutils/manual/termcap-1.3/html_mono/termcap.html#SEC23
    %% for a list of all possible termcap capabilities
    Clear = case tgetstr("clear") of
                {ok, C} -> C;
                false -> (#state{})#state.clear
            end,
    Cols = case tgetnum("co") of
               {ok, Cs} -> Cs;
               _ -> (#state{})#state.cols
           end,
    Up = case tgetstr("up") of
             {ok, U} -> U;
             false -> error(enotsup)
         end,
    Down = case tgetstr("do") of
               false -> (#state{})#state.down;
               {ok, D} -> D
           end,
    Left = case {tgetflag("bs"),tgetstr("bc")} of
               {true,_} -> (#state{})#state.left;
               {_,false} -> (#state{})#state.left;
               {_,{ok, L}} -> L
           end,

    Right = case tgetstr("nd") of
                {ok, R} -> R;
                false -> error(enotsup)
            end,
    Insert =
        case tgetstr("IC") of
            {ok, IC} -> IC;
            false -> (#state{})#state.insert
        end,

    Tab = case tgetstr("ta") of
              {ok, TA} -> TA;
              false -> (#state{})#state.tab
          end,

    Delete = case tgetstr("DC") of
                 {ok, DC} -> DC;
                 false -> (#state{})#state.delete
             end,

    Position = case tgetstr("u7") of
                   {ok, <<"\e[6n">> = U7} ->
                       %% User 7 should contain the codes for getting
                       %% cursor position.
                       %% User 6 should contain how to parse the reply
                       {ok, <<"\e[%i%d;%dR">>} = tgetstr("u6"),
                       <<"\e[6n">> = U7;
                   false -> (#state{})#state.position
               end,

    %% According to the manual this should only be issued when the cursor
    %% is at position 0, but until we encounter such a console we keep things
    %% simple and issue this with the cursor anywhere
    DeleteAfter = case tgetstr("cd") of
                      {ok, DA} ->
                          DA;
                      false ->
                          (#state{})#state.delete_after_cursor
                  end,

    State#state{
      cols = Cols,
      clear = Clear,
      xn = tgetflag("xn"),
      up = Up,
      down = Down,
      left = Left,
      right = Right,
      insert = Insert,
      delete = Delete,
      tab = Tab,
      position = Position,
      delete_after_cursor = DeleteAfter
     };
init(State, {win32, _}) ->
    State#state{
      %% position = false,
      xn = true }.

-spec handles(state()) -> #{ read := undefined | reference(),
                             write := reference() }.
handles(#state{ reader = undefined,
                writer = {_WriterPid, WriterRef}}) ->
    #{ read => undefined, write => WriterRef };
handles(#state{ reader = {_ReaderPid, ReaderRef},
                writer = {_WriterPid, WriterRef}}) ->
    #{ read => ReaderRef, write => WriterRef }.

-spec unicode(state()) -> boolean().
unicode(State) ->
    State#state.unicode.

-spec unicode(state(), boolean()) -> state().
unicode(#state{ reader = Reader } = State, Bool) ->
    case Reader of
        {ReaderPid, _} ->
            call(ReaderPid, {set_unicode_state, Bool});
        undefined ->
            ok
    end,
    State#state{ unicode = Bool }.

-spec reader_stop(state()) -> state().
reader_stop(#state{ reader = {ReaderPid, _} } = State) ->
    {error, _} = call(ReaderPid, stop),
    State#state{ reader = undefined }.

-spec handle_signal(state(), winch | cont) -> state().
handle_signal(State, winch) ->
    update_geometry(State);
handle_signal(State, cont) ->
    tty_set(State#state.tty),
    State.

-spec disable_reader(state()) -> ok.
disable_reader(#state{ reader = {ReaderPid, _} }) ->
    ok = call(ReaderPid, disable).

-spec enable_reader(state()) -> ok.
enable_reader(#state{ reader = {ReaderPid, _} }) ->
    ok = call(ReaderPid, enable).

call(Pid, Msg) ->
    Alias = erlang:monitor(process, Pid, [{alias, reply_demonitor}]),
    Pid ! {Alias, Msg},
    receive
        {Alias, Reply} ->
            Reply;
        {'DOWN',Alias,_,_,Reason}  ->
            {error, Reason}
    end.

reader([TTY, Parent]) ->
    register(user_drv_reader, self()),
    ReaderRef = make_ref(),
    SignalRef = make_ref(),
    ok = tty_select(TTY, SignalRef, ReaderRef),
    proc_lib:init_ack({ok, {self(), ReaderRef}}),
    FromEnc = case os:type() of
                  {unix, _} -> utf8;
                  {win32, _} ->
                      case isatty(stdin) of
                          true ->
                              {utf16, little};
                          _ ->
                              %% When not reading from a console
                              %% the data read is utf8 encoded
                              utf8
                      end
              end,
    reader_loop(TTY, Parent, SignalRef, ReaderRef, FromEnc, <<>>).

reader_loop(TTY, Parent, SignalRef, ReaderRef, FromEnc, Acc) ->
    receive
        {DisableAlias, disable} ->
            DisableAlias ! {DisableAlias, ok},
            receive
                {EnableAlias, enable} ->
                    EnableAlias ! {EnableAlias, ok},
                    reader_loop(TTY, Parent, SignalRef, ReaderRef, FromEnc, Acc)
            end;
        {select, TTY, SignalRef, ready_input} ->
            {ok, Signal} = tty_read_signal(TTY, SignalRef),
            Parent ! {ReaderRef,{signal,Signal}},
            reader_loop(TTY, Parent, SignalRef, ReaderRef, FromEnc, Acc);
        {Alias, {set_unicode_state, _}} when FromEnc =:= {utf16, little} ->
            %% Ignore requests on windows
            Alias ! {Alias, true},
            reader_loop(TTY, Parent, SignalRef, ReaderRef, FromEnc, Acc);
        {Alias, {set_unicode_state, Bool}} ->
            Alias ! {Alias, FromEnc =/= latin1},
            NewFromEnc = if Bool -> utf8; not Bool -> latin1 end,
            reader_loop(TTY, Parent, SignalRef, ReaderRef, NewFromEnc, Acc);
        {_Alias, stop} ->
            ok;
        {select, TTY, ReaderRef, ready_input} ->
            case read_nif(TTY, ReaderRef) of
                {error, closed} ->
                    Parent ! {ReaderRef, eof},
                    ok;
                {ok, <<>>} ->
                    %% EAGAIN or EINTR
                    reader_loop(TTY, Parent, SignalRef, ReaderRef, FromEnc, Acc);
                {ok, UtfXBytes} ->

                    {Bytes, NewAcc, NewFromEnc} =
                        case unicode:characters_to_binary([Acc, UtfXBytes], FromEnc, utf8) of
                            {error, B, Error} ->
                                %% We should only be able to get incorrect encoded data when
                                %% using utf8 (i.e. we are on unix)
                                FromEnc = utf8,
                                Parent ! {self(), set_unicode_state, false},
                                receive
                                    {Alias, {set_unicode_state, false}} ->
                                        Alias ! {Alias, true}
                                end,
                                receive
                                    {Parent, set_unicode_state, true} -> ok
                                end,
                                Latin1Chars = unicode:characters_to_binary(Error, latin1, utf8),
                                {<<B/binary,Latin1Chars/binary>>, <<>>, latin1};
                            {incomplete, B, Inc} ->
                                {B, Inc, FromEnc};
                            B when is_binary(B) ->
                                {B, <<>>, FromEnc}
                        end,
                    Parent ! {ReaderRef, {data, Bytes}},
                    reader_loop(TTY, Parent, SignalRef, ReaderRef, NewFromEnc, NewAcc)
            end
    end.

writer(TTY) ->
    register(user_drv_writer, self()),
    WriterRef = make_ref(),
    proc_lib:init_ack({ok, {self(), WriterRef}}),
    writer_loop(TTY, WriterRef).

-spec write(state(), unicode:chardata()) -> ok.
write(#state{ writer = {WriterPid, _}}, Chars) ->
    WriterPid ! {write, erlang:iolist_to_iovec(Chars)}, ok.
-spec write(state(), unicode:chardata(), From :: pid()) -> {ok, reference()}.
write(#state{ writer = {WriterPid, _WriterRef}}, Chars, From) ->
    Ref = erlang:monitor(process, WriterPid),
    WriterPid ! {write, From, erlang:iolist_to_iovec(Chars)},
    {ok, Ref}.

writer_loop(TTY, WriterRef) ->
    receive
        {write, []} ->
            writer_loop(TTY, WriterRef);
        {write, Chars} ->
            _ = write_nif(TTY, Chars),
            writer_loop(TTY, WriterRef);
        {write, From, []} ->
            From ! {WriterRef, ok},
            writer_loop(TTY, WriterRef);
        {write, From, Chars} ->
            case write_nif(TTY, Chars) of
                ok ->
                    From ! {WriterRef, ok},
                    writer_loop(TTY, WriterRef);
                {error, Reason} ->
                    exit(self(), Reason)
            end
    end.

-spec handle_request(state(), request()) -> {erlang:iovec(), state()}.
handle_request(State = #state{ options = #{ tty := false } }, Request) ->
    case Request of
        {putc_raw, Binary} ->
            {Binary, State};
        {putc, Binary} ->
            {encode(Binary, State#state.unicode), State};
        beep ->
            {<<7>>, State};
        _Ignore ->
            {<<>>, State}
    end;
handle_request(State, {redraw_prompt, Pbs, Pbs2, {LB, {Bef, Aft}, LA}}) ->
    {ClearLine, Cleared} = handle_request(State, delete_line),
    CL = lists:reverse(Bef,Aft),
    Text = Pbs ++ lists:flatten(lists:join("\n"++Pbs2, lists:reverse(LB)++[CL|LA])),
    Moves = if LA /= [] ->
                    [Last|_] = lists:reverse(LA),
                    {move_combo, -logical(Last), length(LA), logical(Bef)};
               true ->
                    {move, -logical(Aft)}
            end,
    {_, InsertedText} = handle_request(Cleared, {insert, unicode:characters_to_binary(Text)}),
    {_, Moved} = handle_request(InsertedText, Moves),
    {Redraw, NewState} = handle_request(Moved, redraw_prompt_pre_deleted),
    {[ClearLine, Redraw], NewState};
handle_request(State, redraw_prompt) ->
    {ClearLine, _} = handle_request(State, delete_line),
    {Redraw, NewState} = handle_request(State, redraw_prompt_pre_deleted),
    {[ClearLine, Redraw], NewState};
handle_request(State = #state{unicode = U, cols = W}, redraw_prompt_pre_deleted) ->
    {Movement, TextInView} = in_view(State),
    {_, NewPrompt} = handle_request(State, new_prompt),
    {Redraw, RedrawState} = insert_buf(NewPrompt#state{xn = false}, unicode:characters_to_binary(TextInView)),
    {Output, _} = case State#state.buffer_expand of
                      undefined ->
                        {[encode(Redraw, U), xnfix(RedrawState, RedrawState#state.buffer_before), Movement], RedrawState};
                      BufferExpand ->
                          BBCols = cols(State#state.buffer_before, U),
                          End = BBCols + cols(State#state.buffer_after,U),
                          {ExpandBuffer, NewState} = insert_buf(RedrawState#state{ buffer_expand = [] }, iolist_to_binary(BufferExpand)),
                          BECols = cols(W, End, NewState#state.buffer_expand, U),
                          MoveToEnd = move_cursor(RedrawState, BECols, End),
                          {[encode(Redraw,U),encode(ExpandBuffer, U), MoveToEnd, Movement], RedrawState}

                  end,
    {Output, State};
%% Clear the expand buffer after the cursor when we handle any request.
handle_request(State = #state{ buffer_expand = Expand, unicode = U}, Request)
  when Expand =/= undefined ->
    {Redraw, NoExpandState} = handle_request(State#state{ buffer_expand = undefined }, redraw_prompt),
    {Output, NewState} = handle_request(NoExpandState#state{ buffer_expand = undefined }, Request),
    {[encode(Redraw, U), encode(Output, U)], NewState};
handle_request(State, new_prompt) ->
    {"", State#state{buffer_before = [],
                     buffer_after = [],
                     lines_before = [],
                     lines_after = []}};
%% Print characters in the expandbuffer after the cursor
handle_request(State, {expand, Expand}) ->
    handle_request(State#state{buffer_expand = Expand}, redraw_prompt);
handle_request(State, {expand_with_trim, Binary}) ->
    handle_request(State, 
                   {expand, iolist_to_binary(["\r\n",string:trim(Binary, both)])});
%% putc_keep_state prints Binary and keeps the current prompt unchanged
handle_request(State = #state{ unicode = U }, {putc_keep_state, Binary})  ->
    {PutBuffer, _NewState} = insert_buf(State, Binary),
    {encode(PutBuffer, U), State};
%% putc prints Binary and overwrites any existing characters
handle_request(State = #state{ unicode = U }, {putc, Binary}) ->
    %% Todo should handle invalid unicode?
    {PutBuffer, NewState} = insert_buf(State, Binary),
    if NewState#state.buffer_after =:= [] ->
            {encode(PutBuffer, U), NewState};
       true ->
            %% Delete any overwritten characters after current the cursor
            OldLength = logical(State#state.buffer_before) + lists:sum([logical(L) || L <- State#state.lines_before]),
            NewLength = logical(NewState#state.buffer_before) + lists:sum([logical(L) || L <- NewState#state.lines_before]),
            {_, _, _, NewBA} = split(NewLength - OldLength, NewState#state.buffer_after, U),
            {encode(PutBuffer, U), NewState#state{ buffer_after = NewBA }}
    end;
<<<<<<< HEAD
handle_request(State = #state{}, delete_after_cursor) ->
    {[State#state.delete_after_cursor],
     State#state{buffer_after = [],
                 lines_after = []}};
handle_request(State = #state{unicode = U, cols = W, buffer_before = Bef,
                              lines_before = LinesBefore,
                              lines_after = _LinesAfter}, delete_line) ->
    MoveToBeg = move_cursor(State, cols_multiline(Bef, LinesBefore, W, U), 0),
    {[MoveToBeg, State#state.delete_after_cursor],
     State#state{buffer_before = [],
                 buffer_after = [],
                 lines_before = [],
                 lines_after = []}};
handle_request(State = #state{ unicode = U, cols = W }, {delete, N}) when N > 0 ->
=======
handle_request(State, {putc_raw, Binary}) ->
    handle_request(State, {putc, unicode:characters_to_binary(Binary, latin1)});
handle_request(State = #state{ unicode = U }, {delete, N}) when N > 0 ->
>>>>>>> 911461e5
    {_DelNum, DelCols, _, NewBA} = split(N, State#state.buffer_after, U),
    BBCols = cols(State#state.buffer_before, U),
    BACols = cols(State#state.buffer_after, U),
    NewBACols = cols(NewBA, U),
    Output = [encode(NewBA, U),
              lists:duplicate(DelCols, $\s),
              xnfix(State, BBCols + NewBACols + DelCols),
              move_cursor(State,
                          BBCols + NewBACols + DelCols,
                          BBCols)],
    NewState0 = State#state{ buffer_after = NewBA },
    if State#state.lines_after =/= [], (BBCols + BACols-N) rem W =:= 0 ->
            {Delete, _} = handle_request(State, delete_line),
            {Redraw, NewState1} = handle_request(NewState0, redraw_prompt_pre_deleted),
            {[Delete, Redraw], NewState1};
       true ->
            {Output, NewState0}
    end;
handle_request(State = #state{ unicode = U, cols = W }, {delete, N}) when N < 0 ->
    {_DelNum, DelCols, _, NewBB} = split(-N, State#state.buffer_before, U),
    BBCols = cols(State#state.buffer_before, U),
    BACols = cols(State#state.buffer_after, U),
    NewBBCols = cols(NewBB, U),
    Output = [move_cursor(State, NewBBCols + DelCols, NewBBCols),
              encode(State#state.buffer_after,U),
              lists:duplicate(DelCols, $\s),
              xnfix(State, NewBBCols + BACols + DelCols),
              move_cursor(State, NewBBCols + BACols + DelCols, NewBBCols)],
    NewState0 = State#state{ buffer_before = NewBB },
    if State#state.lines_after =/= [], (BBCols+BACols+N) rem W =:= 0 ->
            {Delete, _} = handle_request(State, delete_line),
            {Redraw, NewState1} = handle_request(NewState0, redraw_prompt_pre_deleted),
            {[Delete, Redraw], NewState1};
       true ->
            {Output, NewState0}
    end;
handle_request(State, {delete, 0}) ->
    {"",State};
%% {move_combo, before_line_movement, line_movement, after_line_movement}
%% Many of the move operations comes in threes, this is a helper to make
%% movement a little bit easier. We move to the beginning of
%% the line before switching line and then move to the right column on
%% the next line.
handle_request(State, {move_combo, V1, L, V2}) ->
    {Moves1, NewState1} = handle_request(State, {move, V1}),
    {Moves2, NewState2} = handle_request(NewState1, {move_line, L}),
    {Moves3, NewState3} = handle_request(NewState2, {move, V2}),
    {Moves1 ++ Moves2 ++ Moves3, NewState3};
handle_request(State = #state{ cols = W,
                               rows = R,
                               unicode = U,
                               buffer_before = Bef,
                               buffer_after = Aft,
                               lines_before = LinesBefore,
                               lines_after = LinesAfter},
               {move_line, L}) when L < 0, length(LinesBefore) >= -L ->
    {LinesJumped, [B|NewLinesBefore]} = lists:split(-L -1, LinesBefore),
    PrevLinesCols = cols_multiline([B|LinesJumped], W, U),
    N_Cols = min(cols(Bef, U), cols(B, U)),
    {_, _, NewBB, NewBA} = split_cols(N_Cols, B, U),
    Moves = move_cursor(State, PrevLinesCols, 0),
    CL = lists:reverse(Bef,Aft),
    NewLinesAfter = lists:reverse([CL|LinesJumped], LinesAfter),
    NewState = State#state{buffer_before = NewBB,
                           buffer_after = NewBA,
                           lines_before = NewLinesBefore,
                           lines_after = NewLinesAfter},
    RowsInView = cols_multiline([B,CL|LinesBefore], W, U) div W,
    Output = if
                 %% When we move up and the view is "full"
                 RowsInView >= R ->
                     {Movement, TextInView} = in_view(NewState),
                     {ClearLine, Cleared} = handle_request(State, delete_line),
                     {Redraw, _} = handle_request(Cleared, {insert, unicode:characters_to_binary(TextInView)}),
                     [ClearLine, Redraw, Movement];
                 true -> Moves
             end,
    {Output, NewState};
handle_request(State = #state{ cols = W,
                               rows = R,
                               unicode = U,
                               buffer_before = Bef,
                               buffer_after = Aft,
                               lines_before = LinesBefore,
                               lines_after = LinesAfter},
               {move_line, L}) when L > 0, length(LinesAfter) >= L ->
    {LinesJumped, [A|NewLinesAfter]} = lists:split(L - 1, LinesAfter),
    NextLinesCols = cols_multiline([(Bef++Aft)|LinesJumped], W, U),
    N_Cols = min(cols(Bef, U), cols(A, U)),
    {_, _, NewBB, NewBA} = split_cols(N_Cols, A, U),
    Moves = move_cursor(State, 0, NextLinesCols),
    CL = lists:reverse(Bef, Aft),
    NewLinesBefore = lists:reverse([CL|LinesJumped],LinesBefore),
    NewState = State#state{buffer_before = NewBB,
                           buffer_after = NewBA,
                           lines_before = NewLinesBefore,
                           lines_after = NewLinesAfter},
    RowsInView = cols_multiline([A|NewLinesBefore], W, U) div W,
    Output = if
                 RowsInView >= R ->
                     {Movement, TextInView} = in_view(NewState),
                     {ClearLine, Cleared} = handle_request(State, delete_line),
                     {Redraw, _} = handle_request(Cleared, {insert, unicode:characters_to_binary(TextInView)}),
                     [ClearLine, Redraw, Movement];
                 true -> Moves
             end,
    {Output, NewState};
handle_request(State, {move_line, _}) ->
    {"", State};
handle_request(State = #state{ unicode = U }, {move, N}) when N < 0 ->
    {_DelNum, DelCols, NewBA, NewBB} = split(-N, State#state.buffer_before, U),
    NewBBCols = cols(NewBB, U),
    Moves = move_cursor(State, NewBBCols + DelCols, NewBBCols),
    {Moves, State#state{ buffer_before = NewBB,
                         buffer_after = NewBA ++ State#state.buffer_after} };
handle_request(State = #state{ unicode = U }, {move, N}) when N > 0 ->
    {_DelNum, DelCols, NewBB, NewBA} = split(N, State#state.buffer_after, U),
    BBCols = cols(State#state.buffer_before, U),
    Moves = move_cursor(State, BBCols, BBCols + DelCols),
    {Moves, State#state{ buffer_after = NewBA,
                         buffer_before = NewBB ++ State#state.buffer_before} };
handle_request(State, {move, 0}) ->
    {"",State};
handle_request(State = #state{cols = W, xn = OrigXn, unicode = U,lines_after = LinesAfter}, {insert, Chars}) ->
    {InsertBuffer, NewState0} = insert_buf(State#state{ xn = false }, Chars),
    NewState1 = NewState0#state{ xn = OrigXn },
    NewBBCols = cols(NewState1#state.buffer_before, U),
    NewBACols = cols(NewState1#state.buffer_after, U),
    Output = [ encode(InsertBuffer, U),
               encode(NewState1#state.buffer_after, U),
               xnfix(State, NewBBCols + NewBACols),
               move_cursor(State, NewBBCols + NewBACols, NewBBCols) ],
    if LinesAfter =:= []; (NewBBCols + NewBACols) rem W =:= 0 ->
            {Output, NewState1};
       true ->
            {Delete, _} = handle_request(State, delete_line),
            {Redraw, NewState2} = handle_request(NewState1, redraw_prompt_pre_deleted),
            {[Delete, Redraw,""], NewState2}
    end;
handle_request(State, beep) ->
    {<<7>>, State};
handle_request(State, clear) ->
    {State#state.clear, State#state{buffer_before = [],
                                    buffer_after = [],
                                    lines_before = [],
                                    lines_after = []}};
handle_request(State, Req) ->
    erlang:display({unhandled_request, Req}),
    {"", State}.

%% Split the buffer after N cols
%% Returns the number of characters deleted, and the column length (N)
%% of those characters.
split_cols(N_Cols, Buff, Unicode) ->
    split_cols(N_Cols, Buff, [], 0, 0, Unicode).
split_cols(N, [SkipChars | T], Acc, Cnt, Cols, Unicode) when is_binary(SkipChars) ->
    split_cols(N, T, [SkipChars | Acc], Cnt, Cols, Unicode);
split_cols(0, Buff, Acc, Chars, Cols, _Unicode) ->
    {Chars, Cols, Acc, Buff};
split_cols(N, _Buff, _Acc, _Chars, _Cols, _Unicode) when N < 0 ->
    error;
split_cols(_N, [], Acc, Chars, Cols, _Unicode) ->
    {Chars, Cols, Acc, []};
split_cols(N, [Char | T], Acc, Cnt, Cols, Unicode) when is_integer(Char) ->
    split_cols(N - npwcwidth(Char), T, [Char | Acc], Cnt + 1, Cols + npwcwidth(Char, Unicode), Unicode);
split_cols(N, [Chars | T], Acc, Cnt, Cols, Unicode) when is_list(Chars) ->
    split_cols(N - length(Chars), T, [Chars | Acc],
               Cnt + length(Chars), Cols + cols(Chars, Unicode), Unicode).

%% Split the buffer after N logical characters returning
%% the number of real characters deleted and the column length
%% of those characters
split(N, Buff, Unicode) ->
    ?dbg({?FUNCTION_NAME, N, Buff, Unicode}),
    split(N, Buff, [], 0, 0, Unicode).
split(0, Buff, Acc, Chars, Cols, _Unicode) ->
    ?dbg({?FUNCTION_NAME, {Chars, Cols, Acc, Buff}}),
    {Chars, Cols, Acc, Buff};
split(N, _Buff, _Acc, _Chars, _Cols, _Unicode) when N < 0 ->
    error;
split(_N, [], Acc, Chars, Cols, _Unicode) ->
    {Chars, Cols, Acc, []};
split(N, [Char | T], Acc, Cnt, Cols, Unicode) when is_integer(Char) ->
    split(N - 1, T, [Char | Acc], Cnt + 1, Cols + npwcwidth(Char, Unicode), Unicode);
split(N, [Chars | T], Acc, Cnt, Cols, Unicode) when is_list(Chars) ->
    split(N - length(Chars), T, [Chars | Acc],
          Cnt + length(Chars), Cols + cols(Chars, Unicode), Unicode);
split(N, [SkipChars | T], Acc, Cnt, Cols, Unicode) when is_binary(SkipChars) ->
    split(N, T, [SkipChars | Acc], Cnt, Cols, Unicode).

logical([]) ->
    0;
logical([Char | T]) when is_integer(Char) ->
    1 + logical(T);
logical([Chars | T]) when is_list(Chars) ->
    length(Chars) + logical(T);
logical([SkipChars | T]) when is_binary(SkipChars) ->
    logical(T).

move_cursor(#state{ cols = W } = State, FromCol, ToCol) ->
    ?dbg({?FUNCTION_NAME, FromCol, ToCol}),
    [case (ToCol div W) - (FromCol div W) of
         0 -> "";
         N when N < 0 ->
             ?dbg({move, up, -N}),
             move(up, State, -N);
         N ->
             ?dbg({move, down, N}),
             move(down, State, N)
     end,
     case (ToCol rem W) - (FromCol rem W) of
         0 -> "";
         N when N < 0 ->
             ?dbg({down, left, -N}),
             move(left, State, -N);
         N ->
             ?dbg({down, right, N}),
             move(right, State, N)
     end].

move(up, #state{ up = Up }, N) ->
    lists:duplicate(N, Up);
move(down, #state{ down = Down }, N) ->
    lists:duplicate(N, Down);
move(left, #state{ left = Left }, N) ->
    lists:duplicate(N, Left);
move(right, #state{ right = Right }, N) ->
    lists:duplicate(N, Right).

in_view(#state{lines_after = LinesAfter, buffer_before = Bef, buffer_after = Aft, lines_before = LinesBefore, rows=R, cols=W, unicode=U, buffer_expand = BufferExpand} = State) ->
    BufferExpandLines = case BufferExpand of
                            undefined -> [];
                            _ -> string:split(erlang:binary_to_list(BufferExpand), "\r\n", all)
                        end,
    ExpandRows = (cols_multiline(BufferExpandLines, W, U) div W),
    InputBeforeRows = (cols_multiline(LinesBefore, W, U) div W),
    InputRows = (cols_multiline([Bef ++ Aft], W, U) div W),
    InputAfterRows = (cols_multiline(LinesAfter, W, U) div W),
    %% Dont print lines after if we have expansion rows
    SumRows = InputBeforeRows+ InputRows + ExpandRows + InputAfterRows,
    if SumRows > R -> 
            RowsLeftAfterInputRows = R - InputRows,
            RowsLeftAfterExpandRows = RowsLeftAfterInputRows - ExpandRows,
            RowsLeftAfterInputBeforeRows = RowsLeftAfterExpandRows - InputBeforeRows,
            Cols1 = max(0,W*max(RowsLeftAfterInputBeforeRows, RowsLeftAfterExpandRows)),
            {_, LBAfter, _, {_, LBAHalf}} = split_cols_multiline(Cols1, LinesBefore, U, W),
            LBAfter0 = case LBAHalf of [] -> LBAfter;
                           _ -> [LBAHalf|LBAfter]
                       end,

            RowsLeftAfterInputAfterRows = RowsLeftAfterInputBeforeRows - InputAfterRows,
            LAInViewLines = case BufferExpandLines of
                                [] ->
                                    %% We must remove one line extra, since we may have an xnfix at the end which will
                                    %% adds one extra line, so for consistency always remove one line
                                    Cols2 = max(0,W*max(RowsLeftAfterInputAfterRows, RowsLeftAfterInputBeforeRows)-W),
                                    {_, LABefore, _, {LABHalf, _}} = split_cols_multiline(Cols2, LinesAfter, U, W),
                                    case LABHalf of [] -> LABefore;
                                        _ -> [LABHalf|LABefore]
                                    end;
                                _ ->
                                    []
                            end,
            LAInView = lists:flatten(["\n"++LA||LA<-lists:reverse(LAInViewLines)]),    
            LBInView = lists:flatten([LB++"\n"||LB<-LBAfter0]),
            Text = LBInView ++ lists:reverse(Bef,Aft) ++ LAInView,
            Movement = move_cursor(State,
                                   cols_after_cursor(State#state{lines_after = LAInViewLines++[lists:reverse(Bef, Aft)]}),
                                   cols(Bef,U)),
            {Movement, Text};

       true ->
            %% Everything fits in the current window, just output everything
            Movement = move_cursor(State, cols_after_cursor(State#state{lines_after = lists:reverse(LinesAfter)++[lists:reverse(Bef, Aft)]}), cols(Bef,U)),
            Text = lists:flatten([LB++"\n"||LB<-lists:reverse(LinesBefore)]) ++
                lists:reverse(Bef,Aft) ++ lists:flatten(["\n"++LA||LA<-LinesAfter]),
            {Movement, Text}
    end.
cols_after_cursor(#state{lines_after=[LAST|LinesAfter],cols=W, unicode=U}) ->
    cols_multiline(LAST, LinesAfter, W, U).
split_cols_multiline(Cols, Lines, U, W) ->
    split_cols_multiline(Cols, Lines, U, W, 0, []).
split_cols_multiline(0, Lines, _U, _W, ColsAcc, AccBefore) ->
    {ColsAcc, AccBefore, Lines, {[],[]}};
split_cols_multiline(_Cols, [], _U, _W, ColsAcc, AccBefore) ->
    {ColsAcc, AccBefore, [], {[],[]}};
split_cols_multiline(Cols, [L|Lines], U, W, ColsAcc, AccBefore) ->
    case cols(L, U) > Cols of
        true ->
            {_, _, LB, LA} = split_cols(Cols, L, U),
            {ColsAcc+Cols, AccBefore, Lines, {lists:reverse(LB), LA}};
        _ ->
            Cols2 = (((cols(L,U)-1) div W)*W+W),
            split_cols_multiline(Cols-Cols2, Lines, U, W, ColsAcc+Cols2, [L|AccBefore])
    end.
cols_multiline(Lines, W, U) ->
    cols_multiline("", Lines, W, U).
cols_multiline(ExtraCols, Lines, W, U) ->
    cols(ExtraCols, U) + lists:sum([((cols(LB,U)-1) div W)*W + W || LB <- Lines]).

cols([],_Unicode) ->
    0;
cols([Char | T], Unicode) when is_integer(Char) ->
    npwcwidth(Char, Unicode) + cols(T, Unicode);
cols([Chars | T], Unicode) when is_list(Chars) ->
    cols(Chars, Unicode) + cols(T, Unicode);
cols([SkipSeq | T], Unicode) when is_binary(SkipSeq) ->
    %% Any binary should be an ANSI escape sequence
    %% so we skip that
    cols(T, Unicode).

cols(ColsPerLine, CurrCols, Chars, Unicode) when CurrCols > ColsPerLine ->
    ColsPerLine + cols(ColsPerLine, CurrCols - ColsPerLine, Chars, Unicode);
cols(_ColsPerLine, CurrCols, [], _Unicode) ->
    CurrCols;
cols(ColsPerLine, CurrCols, ["\r\n" | T], Unicode) ->
    CurrCols + (ColsPerLine - CurrCols) + cols(ColsPerLine, 0, T, Unicode);
cols(ColsPerLine, CurrCols, [H | T], Unicode) ->
    cols(ColsPerLine, CurrCols + cols([H], Unicode), T, Unicode).

update_geometry(State) ->
    case tty_window_size(State#state.tty) of
        {ok, {Cols, Rows}} when Cols > 0 ->
            ?dbg({?FUNCTION_NAME, Cols}),
            State#state{ cols = Cols, rows = Rows };
        _Error ->
            ?dbg({?FUNCTION_NAME, _Error}),
            State
    end.

npwcwidthstring(String) when is_list(String) ->
    npwcwidthstring(unicode:characters_to_binary(String));
npwcwidthstring(String) ->
    case string:next_grapheme(String) of
        [] -> 0;
        [$\e | Rest] ->
            case re:run(String, ?ANSI_REGEXP, [unicode]) of
                {match, [{0, N}]} ->
                    <<_Ansi:N/binary, AnsiRest/binary>> = String,
                    npwcwidthstring(AnsiRest);
                _ ->
                    npwcwidth($\e) + npwcwidthstring(Rest)
            end;
        [H|Rest] when is_list(H)-> lists:sum([npwcwidth(A)||A<-H]) + npwcwidthstring(Rest);
        [H|Rest] -> npwcwidth(H) + npwcwidthstring(Rest)
    end.

npwcwidth(Char) ->
    npwcwidth(Char, true).
npwcwidth(Char, true) ->
    case wcwidth(Char) of
        {error, not_printable} -> 0;
        {error, enotsup} ->
            case unicode_util:is_wide(Char) of
                true -> 2;
                false -> 1
            end;
        C -> C
    end;
npwcwidth(Char, false) ->
    byte_size(char_to_latin1(Char)).


%% Return the xn fix for the current cursor position.
%% We use get_position to figure out if we need to calculate the current columns
%%  or not.
%%
%% We need to know the actual column because get_position will return the last
%% column number when the cursor is:
%%   * in the last column
%%   * off screen
%%
%% and it is when the cursor is off screen that we should do the xnfix.
xnfix(#state{ position = _, unicode = U } = State) ->
    xnfix(State, cols(State#state.buffer_before, U)).
%% Return the xn fix for CurrCols location.
xnfix(#state{ xn = true, cols = Cols } = State, CurrCols)
  when CurrCols =/= 0, CurrCols rem Cols == 0 ->
    [<<"\s">>,move(left, State, 1)];
xnfix(_, _CurrCols) ->
    ?dbg({xnfix, _CurrCols}),
    [].

characters_to_output(Chars) ->
    try unicode:characters_to_binary(Chars) of
        Binary ->
            Binary
    catch error:badarg ->
            unicode:characters_to_binary(
              lists:map(
                fun({ansi, Ansi}) ->
                        Ansi;
                   (Char) ->
                        Char
                end, Chars)
             )
    end.
characters_to_buffer(Chars) ->
    lists:flatmap(
      fun({ansi, _Ansi}) ->
              "";
         (Char) ->
              [Char]
      end, Chars).

insert_buf(State, Binary) when is_binary(Binary) ->
    insert_buf(State, Binary, [], []).
insert_buf(State, Bin, LineAcc, Acc) ->
    case string:next_grapheme(Bin) of
        [] when State#state.buffer_expand =/= undefined ->
            Expand = lists:reverse(LineAcc),
            {[Acc, characters_to_output(Expand)],
             State#state{ buffer_expand = characters_to_buffer(Expand) }};
        [] ->
            NewBB = characters_to_buffer(LineAcc) ++ State#state.buffer_before,
            NewState = State#state{ buffer_before = NewBB },
            {[Acc, characters_to_output(lists:reverse(LineAcc)), xnfix(NewState)],
             NewState};
        [$\t | Rest] ->
            insert_buf(State, Rest, [State#state.tab | LineAcc], Acc);
        [$\e | Rest] ->
            case ansi_sgr(Bin) of
                none ->
                    case re:run(Bin, State#state.ansi_regexp) of
                        {match, [{0, N}]} ->
                            %% Any other ansi sequences are just printed and
                            %% then dropped as they "should" not effect rendering
                            <<Ansi:N/binary, AnsiRest/binary>> = Bin,
                            insert_buf(State, AnsiRest, [{ansi, Ansi} | LineAcc], Acc);
                        _ ->
                            insert_buf(State, Rest, [$\e | LineAcc], Acc)
                    end;
                {Ansi, AnsiRest} ->
                    %% We include the graphics ansi sequences in the
                    %% buffer that we step over
                    insert_buf(State, AnsiRest, [Ansi | LineAcc], Acc)
            end;
        [NLCR | Rest] when NLCR =:= $\n; NLCR =:= $\r ->
            Tail =
                if NLCR =:= $\n ->
                        <<$\r,$\n>>;
                   true ->
                        <<$\r>>
                end,
            if State#state.buffer_expand =:= undefined ->
                    CurrentLine = lists:reverse(State#state.buffer_before),
                    LinesBefore = State#state.lines_before,
                    LinesBefore1 =
                        case {CurrentLine, LineAcc} of
                            {[], []} ->
                                LinesBefore;
                            {[],_} ->
                                [lists:reverse(LineAcc)|LinesBefore];
                            {_,_} ->
                                [CurrentLine++lists:reverse(LineAcc)|LinesBefore]
                        end,
                    insert_buf(State#state{ buffer_before = [],
                                            buffer_after = State#state.buffer_after,
                                            lines_before=LinesBefore1},
                               Rest, [], [Acc, [characters_to_output(lists:reverse(LineAcc)), Tail]]);
               true -> insert_buf(State, Rest, [binary_to_list(Tail) | LineAcc], Acc)
            end;
        [Cluster | Rest] when is_list(Cluster) ->
            insert_buf(State, Rest, [Cluster | LineAcc], Acc);
        %% We have gotten a code point that may be part of the previous grapheme cluster. 
        [Char | Rest] when Char >= 128, LineAcc =:= [], State#state.buffer_before =/= [],
                           State#state.buffer_expand =:= undefined ->
            [PrevChar | BB] = State#state.buffer_before,
            case string:next_grapheme([PrevChar | Bin]) of
                [PrevChar | _] ->
                    %% It was not part of the previous cluster, so just insert
                    %% it as a normal character
                    insert_buf(State, Rest, [Char | LineAcc], Acc);
                [Cluster | ClusterRest] ->
                    %% It was part of the previous grapheme cluster, so we output
                    %% it and insert it into the before_buffer
                    %% TODO: If an xnfix was done on PrevChar,
                    %%       then we should rewrite the entire grapheme cluster.
                    {_, ToWrite} = lists:split(length(lists:flatten([PrevChar])), Cluster),
                    insert_buf(State#state{ buffer_before = [Cluster | BB] },
                               ClusterRest, LineAcc,
                               [Acc, unicode:characters_to_binary(ToWrite)])
            end;
        [Char | Rest] when Char >= 128 ->
            insert_buf(State, Rest, [Char | LineAcc], Acc);
        [Char | Rest] ->
            case {isprint(Char), Char} of
                {true,_} ->
                    insert_buf(State, Rest, [Char | LineAcc], Acc);
                {false, 8#177} -> %% DEL
                    insert_buf(State, Rest, ["^?" | LineAcc], Acc);
                {false, _} ->
                    insert_buf(State, Rest, ["^" ++ [Char bor 8#40] | LineAcc], Acc)
            end
    end.

%% ANSI Select Graphic Rendition parameters:
%%  https://en.wikipedia.org/wiki/ANSI_escape_code#SGR
%% This function replicates this regex pattern <<"^[\e",194,155,"]\\[[0-9;:]*m">>
%% calling re:run/2 nif on compiled regex_pattern was significantly
%% slower than this implementation.
ansi_sgr(<<N, $[, Rest/binary>>=Bin) when N =:= $\e; N =:= 194; N =:= 155 ->
    case ansi_sgr(Rest, 2) of
        {ok, Size} ->
            <<Result:Size/binary, Bin1/binary>> = Bin,
            {Result, Bin1};
        none -> none
    end;
ansi_sgr(<<_/binary>>) -> none.
ansi_sgr(<<M, Rest/binary>>, Size) when $0 =< M, M =< $; ->
    ansi_sgr(Rest, Size + 1);
ansi_sgr(<<$m, _Rest/binary>>, Size) ->
    {ok, Size + 1};
ansi_sgr(<<_/binary>>, _) -> none.

-spec to_latin1(erlang:binary()) -> erlang:iovec().
to_latin1(Bin) ->
    case is_usascii(Bin) of
        true -> [Bin];
        false -> lists:flatten([binary_to_latin1(Bin)])
    end.

is_usascii(<<Char/utf8,T/binary>>) when Char < 128 ->
    is_usascii(T);
is_usascii(<<>>) ->
    true;
is_usascii(_) ->
    false.

binary_to_latin1(Buffer) ->
    [char_to_latin1(CP) || CP <- unicode:characters_to_list(Buffer)].
char_to_latin1(UnicodeChar) when UnicodeChar >= 512 ->
    <<"\\x{",(integer_to_binary(UnicodeChar, 16))/binary,"}">>;
char_to_latin1(UnicodeChar) when UnicodeChar >= 128 ->
    <<"\\",(integer_to_binary(UnicodeChar, 8))/binary>>;
char_to_latin1(UnicodeChar) ->
    <<UnicodeChar>>.

encode(UnicodeChars, true) ->
    unicode:characters_to_binary(UnicodeChars);
encode(UnicodeChars, false) ->
    to_latin1(unicode:characters_to_binary(UnicodeChars)).

%% Using get_position adds about 10ms of latency
%% get_position(#state{ position = false }) ->
%%     unknown;
%% get_position(State) ->
%%     [] = write(State, State#state.position),
%%     get_position(State, <<>>).
%% get_position(State, Acc) ->
%%     receive
%%         {select,TTY,Ref,ready_input}
%%             when TTY =:= State#state.tty,
%%                  Ref =:= State#state.read ->
%%             {Bytes, <<>>} = read_input(State#state{ acc = Acc }),
%%             case re:run(Bytes, State#state.position_reply, [unicode]) of
%%                 {match,[{Start,Length},Row,Col]} ->
%%                     <<Before:Start/binary,_:Length/binary,After/binary>> = Bytes,
%%                     %% This should be put in State in order to not screw up the
%%                     %% message order...
%%                     [State#state.parent ! {{self(), State#state.tty}, {data, <<Before/binary, After/binary>>}}
%%                      || Before =/= <<>>, After =/= <<>>],
%%                     {binary_to_integer(binary:part(Bytes,Row)),
%%                      binary_to_integer(binary:part(Bytes,Col))};
%%                 nomatch ->
%%                     get_position(State, Bytes)
%%             end
%%     after 1000 ->
%%             unknown
%%     end.

-ifdef(debug).
dbg(_) ->
    ok.
-endif.

%% Nif functions
-spec isatty(stdin | stdout | stderr) -> boolean() | ebadf.
isatty(_Fd) ->
    erlang:nif_error(undef).
tty_create() ->
    erlang:nif_error(undef).
tty_init(_TTY, _Fd, _Options) ->
    erlang:nif_error(undef).
tty_set(_TTY) ->
    erlang:nif_error(undef).
setlocale(_TTY) ->
    erlang:nif_error(undef).
tty_select(_TTY, _SignalRef, _ReadRef) ->
    erlang:nif_error(undef).
write_nif(_TTY, _IOVec) ->
    erlang:nif_error(undef).
read_nif(_TTY, _Ref) ->
    erlang:nif_error(undef).
tty_window_size(_TTY) ->
    erlang:nif_error(undef).
isprint(_Char) ->
    erlang:nif_error(undef).
wcwidth(_Char) ->
    erlang:nif_error(undef).
sizeof_wchar() ->
    erlang:nif_error(undef).
wcswidth(_Char) ->
    erlang:nif_error(undef).
tgetent(Char) ->
    tgetent_nif([Char,0]).
tgetnum(Char) ->
    tgetnum_nif([Char,0]).
tgetflag(Char) ->
    tgetflag_nif([Char,0]).
tgetstr(Char) ->
    tgetstr_nif([Char,0]).
tgoto(Char, Arg) ->
    tgoto_nif([Char,0], Arg).
tgoto(Char, Arg1, Arg2) ->
    tgoto_nif([Char,0], Arg1, Arg2).
tgetent_nif(_Char) ->
    erlang:nif_error(undef).
tgetnum_nif(_Char) ->
    erlang:nif_error(undef).
tgetflag_nif(_Char) ->
    erlang:nif_error(undef).
tgetstr_nif(_Char) ->
    erlang:nif_error(undef).
tgoto_nif(_Ent, _Arg) ->
    erlang:nif_error(undef).
tgoto_nif(_Ent, _Arg1, _Arg2) ->
    erlang:nif_error(undef).
tty_read_signal(_TTY, _Ref) ->
    erlang:nif_error(undef).
<|MERGE_RESOLUTION|>--- conflicted
+++ resolved
@@ -616,7 +616,8 @@
             {_, _, _, NewBA} = split(NewLength - OldLength, NewState#state.buffer_after, U),
             {encode(PutBuffer, U), NewState#state{ buffer_after = NewBA }}
     end;
-<<<<<<< HEAD
+handle_request(State, {putc_raw, Binary}) ->
+    handle_request(State, {putc, unicode:characters_to_binary(Binary, latin1)});
 handle_request(State = #state{}, delete_after_cursor) ->
     {[State#state.delete_after_cursor],
      State#state{buffer_after = [],
@@ -631,11 +632,6 @@
                  lines_before = [],
                  lines_after = []}};
 handle_request(State = #state{ unicode = U, cols = W }, {delete, N}) when N > 0 ->
-=======
-handle_request(State, {putc_raw, Binary}) ->
-    handle_request(State, {putc, unicode:characters_to_binary(Binary, latin1)});
-handle_request(State = #state{ unicode = U }, {delete, N}) when N > 0 ->
->>>>>>> 911461e5
     {_DelNum, DelCols, _, NewBA} = split(N, State#state.buffer_after, U),
     BBCols = cols(State#state.buffer_before, U),
     BACols = cols(State#state.buffer_after, U),
