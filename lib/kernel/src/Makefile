--- conflicted
+++ resolved
@@ -144,11 +144,8 @@
 	standard_error \
 	user_drv \
 	user_sup \
-<<<<<<< HEAD
 	via_registry \
-=======
 	prim_tty \
->>>>>>> 133d30a8
 	raw_file_io \
 	raw_file_io_compressed \
 	raw_file_io_inflate \
