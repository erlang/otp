--- conflicted
+++ resolved
@@ -1,11 +1,7 @@
 %%
 %% %CopyrightBegin%
 %% 
-<<<<<<< HEAD
-%% Copyright Ericsson AB 1997-2022. All Rights Reserved.
-=======
 %% Copyright Ericsson AB 1997-2023. All Rights Reserved.
->>>>>>> 59d630f1
 %% 
 %% Licensed under the Apache License, Version 2.0 (the "License");
 %% you may not use this file except in compliance with the License.
@@ -199,13 +195,8 @@
                 {'EXIT', Reason} -> exit(Reason);
                 Error            -> Error
             end;
-<<<<<<< HEAD
-        {GenTcpMod, Opts2} ->
-            GenTcpMod:connect(SockAddr2, Opts2, Timeout)
-=======
         {GenTcpMod, Opts3} ->
             GenTcpMod:connect(SockAddr2, Opts3, Timeout)
->>>>>>> 59d630f1
     end.
 
 
