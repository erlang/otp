%%
%% %CopyrightBegin%
%%
%% SPDX-License-Identifier: Apache-2.0
%%
%% Copyright Ericsson AB 2020-2025. All Rights Reserved.
%%
%% Licensed under the Apache License, Version 2.0 (the "License");
%% you may not use this file except in compliance with the License.
%% You may obtain a copy of the License at
%%
%%     http://www.apache.org/licenses/LICENSE-2.0
%%
%% Unless required by applicable law or agreed to in writing, software
%% distributed under the License is distributed on an "AS IS" BASIS,
%% WITHOUT WARRANTIES OR CONDITIONS OF ANY KIND, either express or implied.
%% See the License for the specific language governing permissions and
%% limitations under the License.
%%
%% %CopyrightEnd%
%%

-module(socket).
-moduledoc """
Socket interface.

This module provides an API for network sockets. Functions are provided to
create, delete and manipulate the sockets as well as sending and receiving data
on them.

The intent is that it shall be as "close as possible" to the OS level socket
interface. The only significant additions are that some of the functions, e.g.
`recv/3`, have a time-out argument, and that [`recv/*`](`recv/1`) for a
[`stream`](`t:type/0`) socket iterates until the requested amount of data
has been received.

[](){: #asynchronous-calls }

> #### Note {: .info }
>
> #### Asynchronous Calls
>
> Some functions feature _asynchronous calls_.  This is achieved by setting
> the `Timeout` argument to `nowait` or to a `Handle ::` `t:reference/0`.
> See the respective function's type specification.
>
> This module has two different implementations of asynchronous calls.
> One on the _Unix_ family of operating systems:
> `select` - based on the standard socket interface's
> `select(3)`/`poll(3)` calls, and one on _Windows_: `completion` -
> based on asynchronous I/O Completion Ports.
> The difference shows in the return values and message formats
> because they have slightly different semantics.
>
> #### The `completion` and `select` Return Values
>
> For instance, the call [`recv(Socket, 0, nowait)`](#recv-nowait),
> when there is no data available for reading, will,
> depending on the operating system, return one of:
>
> - `{completion, `[`CompletionInfo`](`t:completion_info/0`)`}`
> - `{select, `[`SelectInfo`](`t:select_info/0`)`}`
>
> Where `CompletionInfo` is
> `{completion_info, _, `[`CompletionHandle`](`t:completion_handle/0`)`}`
> and `SelectInfo` is
> `{select_info, _, `[`SelectHandle`](`t:select_handle/0`)`}`.
> Both the `CompletionHandle` and the `SelectHandle`
> are of type `t:reference/0`.
>
> When the operation can continue, a `completion` message containing
> the `CompletionHandle` or a `select` message containing
> the `SelectHandle` is sent to the calling process.
>
> On `select` systems, [`recv/2,3,4`](`recv/2`) may also return:
>
> - `{select, {`[`SelectInfo`](`t:select_info/0`)`, Data}`
>
> This may happen for sockets of type [`stream`](`t:type/0`)
> when `Length > 1` since the OS may split a data stream at any point
> and deliver just the first part of the requested data.
> For the next [`recv/2,3,4`](`recv/2`) call; the `Length` to receive
> will probably have to be adjusted due to the already delivered data
> in this return value.
>
> On `select` systems, when the `{otp, select_read}` option is `true`,
> the asynchronous [`recv/3,4`](#recv-nowait),
> [`recvfrom/3,4`](#recvfrom-nowait), and
> [`recvmsg/3,4,5`](#recvmsg-nowait) functions may also return:
>
> - `{select_read, {`[`SelectInfo`](`t:select_info/0`)`, Data}`
>
> This indicates that the receive operation was completed;
> all requested data has been delivered,  and that the calling process
> will get a `select` message when there is data available
> for the next receive operation.
>
> #### The `completion` and `select` Messages [](){: #async-messages }
>
> The `completion` message has the format:
>
> - `{'$socket', `[`Socket`](`t:socket/0`)`, completion,
>   {`[`CompletionHandle`](`t:completion_handle/0`)`, CompletionStatus}}`
>
> The `select` message has the format:
>
> - `{'$socket', `[`Socket`](`t:socket/0`)`, select,
>   `[`SelectHandle`](`t:select_handle/0`)`}`
>
> When a `completion` message is received (which contains the _result_
> of the operation), it means that the operation has been _completed_ and
> `CompletionStatus` is the return value for the operation,
> which is what the function that initiated the operation
> could have returned, with the `nowait` argument,
> except for the `completion` and `select` return values.
>
> When a `select` message is received, it only means that the operation
> _may now continue_, by retrying the operation (which may return
> a new `{select, _}` value).  Some operations are retried by repeating
> the same function call, and some have a dedicated function variant
> to be used for the retry.  See the respective function's documentation.
>
> #### Operation Queuing on `select` Systems
>
> On `select` systems, all other processes are _locked out_ until the
> current process has completed the operation as in a continuation
> call has returned a value indicating success or failure
> (not a `select` or `select_read` return).  Other processes are queued
> and get a `select` return which makes them wait for their turn.
>
> Note that receiving data from parallel processes is only suitable
> for some protocols.  For a [`stream`](`t:type/0`) socket
> it is in general a recipe for disaster.
>
> #### Cancelling an operation
>
> An operation that is in progress (not completed) may be canceled
> using `cancel/2` both on `completion` and `select` systems.
>
> Cancelling an operation ensures that there is no `completion`,
> `select`, nor `abort` message in the inbox after the `cancel/2` call.
>
> #### Using a `Handle`
>
> If creating a `t:reference/0` with [`make_ref()`](`erlang:make_ref/0`)
> and using that as the `Timeout | Handle` argument, the same `Handle`
> will then be the [`SelectHandle`](`t:select_handle/0`) in the returned
> `t:select_info/0` and the received `select` message, or be
> the [`CompletionHandle`](`t:completion_handle/0`) in the returned
> `t:completion_info/0` and the received `completion` message.
>
> The compiler may then optimize a following `receive` statement
> to only scan the messages that arrive after the `t:reference/0`
> is created.  If the message queue is large this is a big optimization.
>
> It is not possible to have more than one operation in progress
> with the same `t:reference/0`.
>
> #### Repeating an Operation on a `select` Systems
>
> On`select` systems, if a call would be repeated _before_ the `select`
> message has been received it replaces the operation in progress:
>
> ```erlang
>     {select, {select_info, Handle}} = socket:accept(LSock, nowait),
>     {ok, Socket} = socket:accept(LSock, 1000),
>     :
> ```
> Above, `Handle` is _no longer_ valid once the second `accept/2`, call
> has been made (the first call is automatically canceled).
> After the second `accept/2` call returns, the accept operation
> has completed.
>
> Note that there is a race here; there is no way to know if the call
> is repeated _before_ the `select` message is sent since it _may_
> have been sent just before the repeated call.  So now there
> might be a `select` message containing `Handle` in the inbox.
>
> #### The `abort` Message
>
> Another message the user must be prepared for
> (when using `nowait | Handle`) is the `abort` message:
>
> - `{'$socket', `[`Socket`](`t:socket/0`)`, abort, Info}`
>
> This message indicates that the operation in progress has been aborted.
> For instance, if the socket has been closed by another process;
> `Info` will be `{Handle, closed}`.

> #### Note {: .info }
>
> Support for IPv6 has been implemented but not _fully_ tested.
>
> SCTP has only been partly implemented (and not tested).

This module was introduced in OTP 22.0, as experimental code.
* In OTP 22.1, the `nowait` argument was added for many functions,
  and the `cancel/2` and `info/1` functions were also added.
* In OTP 22.3, the `number_of/0` function was added.
* In OTP 23.0, the functions [`is_supported/1,2`](`is_supported/1`)
  and the [`open/1,2`](`open/1`) functions with an `FD` argument were added.
* In OTP 23.1, the `use_registry/1` function was added.
* In OTP 24.0, the `t:select_handle/0` argument was added for many functions,
  the `cancel/1`, `cancel_monitor/1`, `getopt/3` with tuple options,
  `getopt_native/3`, `info/0`, `monitor/1`, `open/3` with an option list,
  many variants of the [`recv/*`](`recv/2`),
  [`recvfrom/*`](`recvfrom/1`), [`recvmsg/*`](`recvmsg/1`),
  [`send/*`](`send/2`), [`sendmsg/*`](`sendmsg/2`),
  the [`sendto/*`](`sendto/3`) functions,
  the [`sendfile/*`](`sendfile/5`) functions,
  and the `setopt/3`, `setopt_native/3` functions, were added.
* In OTP 24.1, the [`i/*`](`i/0`) functions were added.
* In OTP 24.2, the [`ioctl/*`](`ioctl/2`) functions were added.
* In OTP 26.0, the `t:completion_handle/0` argument was added for
  many functions, and the `cancel/2` function with `t:completion_info/0`
  argument was added.  That is: support for Windows asynchronous
  I/O Completion Ports was added.  The Unix-ish flavored
  ([select handle](`t:select_handle/0`)) API features could be considered
  no longer experimental.
* In OTP 27.0, the Windows flavored
  ([completion handle](`t:completion_handle/0`))
  API features could be considered no longer experimental.

## Examples

```erlang
client(SAddr, SPort) ->
   {ok, Sock} = socket:open(inet, stream, tcp),
   ok = socket:connect(Sock, #{family => inet,
                               addr   => SAddr,
                               port   => SPort}),
   Msg = <<"hello">>,
   ok = socket:send(Sock, Msg),
   ok = socket:shutdown(Sock, write),
   {ok, Msg} = socket:recv(Sock),
   ok = socket:close(Sock).

server(Addr, Port) ->
   {ok, LSock} = socket:open(inet, stream, tcp),
   ok = socket:bind(LSock, #{family => inet,
                             port   => Port,
                             addr   => Addr}),
   ok = socket:listen(LSock),
   {ok, Sock} = socket:accept(LSock),
   {ok, Msg} = socket:recv(Sock),
   ok = socket:send(Sock, Msg),
   ok = socket:close(Sock),
   ok = socket:close(LSock).
```
""".
-moduledoc(#{since => "OTP 22.0"}).

-compile({no_auto_import, [error/1, monitor/1]}).

%% Administrative and "global" utility functions
-export([
	 %% (registry) Socket functions
         number_of/0,
         which_sockets/0, which_sockets/1,

	 %% (registry) Socket monitor functions
         number_of_monitors/0, number_of_monitors/1,
         which_monitors/1,
	 monitored_by/1,

         debug/1, socket_debug/1, use_registry/1,
	 info/0, info/1,
	 i/0, i/1, i/2,
         tables/0, table/1,
         monitor/1, cancel_monitor/1,
         supports/0, supports/1, supports/2,
         is_supported/1, is_supported/2, is_supported/3,

	 to_list/1
        ]).

-export([
         open/1, open/2, open/3, open/4,
         bind/2, bind/3,
         connect/1, connect/2, connect/3,
         listen/1, listen/2,
         accept/1, accept/2,

         send/2, send/3, send/4,
         sendto/3, sendto/4, sendto/5,
         sendmsg/2, sendmsg/3, sendmsg/4,
         sendv/2, sendv/3, sendv/4, rest_iov/2,

         sendfile/2, sendfile/3, sendfile/4, sendfile/5,

         recv/1, recv/2, recv/3, recv/4,
         recvfrom/1, recvfrom/2, recvfrom/3, recvfrom/4,
         recvmsg/1, recvmsg/2, recvmsg/3, recvmsg/4, recvmsg/5,

         close/1,
         shutdown/2,

         setopt/3, setopt_native/3, setopt/4,
         getopt/2, getopt_native/3, getopt/3,

         sockname/1,
         peername/1,

         ioctl/2, ioctl/3, ioctl/4,

         cancel/2
        ]).

%% Misc utility functions
-export([
	 which_socket_kind/1,
         options/0, options/1, options/2, option/1, option/2,
         protocols/0, protocol/1
	]).

-export_type([
              socket/0,
              socket_handle/0,

              select_tag/0,
              select_handle/0,
              select_info/0,

              completion_tag/0,
              completion_handle/0,
              completion_info/0,

              invalid/0,
              eei/0,

              socket_counters/0,
              socket_info/0,

              domain/0,
              type/0,
              protocol/0,

              port_number/0,
              in_addr/0,
              in6_addr/0,
              sockaddr/0, sockaddr_recv/0,
              sockaddr_in/0,
              sockaddr_in6/0,
              sockaddr_un/0,
              sockaddr_ll/0,
              sockaddr_dl/0,
              sockaddr_unspec/0,
              sockaddr_native/0,

              interface_type/0,
              msg_flag/0,

              level/0,
              otp_socket_option/0,
              socket_option/0,

              %% Option values' types
              linger/0,
              timeval/0,
              ip_mreq/0,
              ip_mreq_source/0,
              ip_msfilter/0,
              ip_pmtudisc/0,
              ip_tos/0,
              ip_pktinfo/0,

              ipv6_mreq/0,
              ipv6_pmtudisc/0,
              ipv6_hops/0,
              ipv6_pktinfo/0,

              sctp_assocparams/0,
              sctp_event_subscribe/0,
              sctp_initmsg/0,
              sctp_rtoinfo/0,

              msg/0, msg_send/0, msg_recv/0,
              cmsg/0, cmsg_send/0, cmsg_recv/0,

              ee_origin/0,
              icmp_dest_unreach/0,
              icmpv6_dest_unreach/0,
              extended_err/0,

	      info_keys/0
             ]).

%% DUMMY
-export_type([ioctl_device_flag/0, ioctl_device_map/0]).

%% We need #file_descriptor{} for sendfile/2,3,4,5
-include("file_int.hrl").

%% -define(DBG(T),
%%         erlang:display({{self(), ?MODULE, ?LINE, ?FUNCTION_NAME}, T})).

%% -define(P(F),   ?P(F, [])).
%% -define(P(F,A), p("~w:~w(~w) -> " ++ F, [?MODULE, ?FUNCTION_NAME, ?LINE | A])).


%% Also in prim_socket
-define(REGISTRY, socket_registry).

-type invalid() :: {invalid, What :: term()}.

%% Extended Error Information
-doc """
Extended Error Information.

A term containing additional (error) information
_if_ the socket NIF has been configured to produce it.
""".
-type eei() :: #{info := econnreset | econnaborted |
                 netname_deleted | too_many_cmds | atom(),
                 raw_info := term()}.

-doc """
Platform dependent information items.

The value of `iov_max` is the value of the `IOV_MAX` constant
in the system headers, which is the largest allowed I/O vector.
See also `sendmsg/4` regarding the `iov` key of `t:msg_send/0`.
The smallest allowed `IOV_MAX` value according to POSIX is `16`,
but check your platform documentation to be sure.

About the `use_registry` key, see `use_registry/1`
and the `t:otp_socket_option/0` with the same name.
""".
-type info() ::
        #{counters     := #{atom() := non_neg_integer()},
          iov_max      := non_neg_integer(),
          use_registry := boolean(),
          io_backend   := #{name := atom()}}.

-doc "A `t:map/0` of `Name := Counter` associations.".
-type socket_counters() :: #{read_byte        := non_neg_integer(),
                             read_fails       := non_neg_integer(),
                             read_pkg         := non_neg_integer(),
                             read_pkg_max     := non_neg_integer(),
                             read_tries       := non_neg_integer(),
                             read_waits       := non_neg_integer(),
                             write_byte       := non_neg_integer(),
                             write_fails      := non_neg_integer(),
                             write_pkg        := non_neg_integer(),
                             write_pkg_max    := non_neg_integer(),
                             write_tries      := non_neg_integer(),
                             write_waits      := non_neg_integer(),
                             sendfile         => non_neg_integer(),
                             sendfile_byte    => non_neg_integer(),
                             sendfile_fails   => non_neg_integer(),
                             sendfile_max     => non_neg_integer(),
                             sendfile_pkg     => non_neg_integer(),
                             sendfile_pkg_max => non_neg_integer(),
                             sendfile_tries   => non_neg_integer(),
                             sendfile_waits   => non_neg_integer(),
                             acc_success      := non_neg_integer(),
                             acc_fails        := non_neg_integer(),
                             acc_tries        := non_neg_integer(),
                             acc_waits        := non_neg_integer()}.

-type socket_info() :: #{domain        := domain() | integer(),
                         type          := type() | integer(),
                         protocol      := protocol() | integer(),
                         owner         := pid(),
                         ctype         := normal | fromfd | {fromfd, integer()},
                         counters      := socket_counters(),
                         num_readers   := non_neg_integer(),
                         num_writers   := non_neg_integer(),
                         num_acceptors := non_neg_integer(),
                         writable      := boolean(),
                         readable      := boolean(),
			 rstates       := [atom()],
			 wstates       := [atom()]}.


%% We support only a subset of all domains.
-doc """
Protocol _domain_ a.k.a address _family_.

A lowercase `t:atom/0` representing a protocol _domain_
on the platform named `AF_*` (or `PF_*`).  For example
`inet` corresponds to `AF_INET`.

[`is_supported(ipv6)` ](`is_supported/1`) tells if the IPv6 protocol,
protocol domain `inet6`, is supported.

[`is_supported(local)` ](`is_supported/1`) tells if the
protocol domain `local` is supported.

`supports/0` reports both values, but also many more, with a single call.
""".
-type domain() :: inet | inet6 | local | unspec.

%% We support only a subset of all types.
%% RDM - Reliably Delivered Messages
-doc """
Protocol type.

A lowercase `t:atom/0` representing a protocol _type_
on the platform named `SOCK_*`.  For example
`stream` corresponds to `SOCK_STREAM`.
""".
-type type()   :: stream | dgram | raw | rdm | seqpacket.

%% We support all protocols enumerated by getprotoent(),
%% and all of ip | ipv6 | tcp | udp | sctp that are supported
%% by the platform, even if not enumerated by getprotoent()
-doc """
Protocol name.

A lowercase `t:atom/0` representing an OS protocol name.
To be used for example in `t:socket_option/0`
in [control messages](`t:cmsg/0`).

They have the following names in the OS header files:

- **`ip`** - `IPPROTO_IP` a.k.a `SOL_IP` with options named `IP_`\*.

- **`ipv6`** - `IPPROTO_IPV6` a.k.a `SOL_IPV6` with options named `IPV6_`\*.

- **`tcp`** - `IPPROTO_TCP` with options named `TCP_`\*.

- **`udp`** - `IPPROTO_UDP` with options named `UDP_`\*.

- **`sctp`** - `IPPROTO_SCTP` with options named `SCTP_`\*.

There are many other possible protocols, but the ones above are those for which
this socket library implements socket options and/or control messages.

All protocols known to the OS are enumerated when the Erlang VM is started,
through the `C` library call `getprotoent()`. See the OS man page for
protocols(5). Those in the list above are valid if supported by the platform,
even if they aren't enumerated.

The calls [`is_supported(ipv6)` ](`is_supported/1`)
and [`is_supported(sctp)` ](`is_supported/1`) can be used to find out
if the protocols `ipv6` and `sctp` are supported on the platform
as in appropriate header file and library exists.

The call [`is_supported(protocols, Protocol)` ](`is_supported/2`)
can only be used to find out if the platform knows the protocol number
for a named `Protocol`.

See [`open/2,3,4`](`open/3`)
""".
-type protocol() :: atom().

-type port_number() :: 0..65535.

-type in_addr() :: {0..255, 0..255, 0..255, 0..255}.

-type in6_flow_info() :: 0..16#FFFFF.
-type in6_scope_id()  :: 0..16#FFFFFFFF.

-type in6_addr() ::
           {0..65535,
            0..65535,
            0..65535,
            0..65535,
            0..65535,
            0..65535,
            0..65535,
            0..65535}.

-doc """
C: `struct linger`

Corresponds to the C `struct linger` for managing the
[socket option](`t:socket_option/0`) `{socket, linger}`.
""".
-type linger() ::
        #{onoff  := boolean(),
          linger := non_neg_integer()}.

-doc """
C: `struct timeval`

Corresponds to the C `struct timeval`. The field `sec` holds seconds, and `usec`
microseconds.
""".
-type timeval() ::
        #{sec  := integer(),
          usec := integer()}.

-doc """
C: `struct ip_mreq`

Corresponds to the C `struct ip_mreq` for managing multicast groups.
""".
-type ip_mreq() ::
        #{multiaddr := in_addr(),
          interface := in_addr()}.

-doc """
C: `struct ip_mreq_source`

Corresponds to the C `struct ip_mreq_source` for managing multicast groups.
""".
-type ip_mreq_source() ::
        #{multiaddr  := in_addr(),
          interface  := in_addr(),
          sourceaddr := in_addr()}.

-doc """
C: `struct ip_msfilter`

Corresponds to the C `struct ip_msfilter` for managing
multicast source filtering (RFC 3376).
""".
-type ip_msfilter() ::
        #{multiaddr := in_addr(),
          interface := in_addr(),
          mode      := 'include' | 'exclude',
          slist     := [ in_addr() ]}.

-doc """
C: `IP_PMTUDISC_*` values.

Lowercase `t:atom/0` values corresponding to the C library constants
`IP_PMTUDISC_*`. Some constant(s) may be unsupported by the platform.
""".
-type ip_pmtudisc() ::
        want | dont | do | probe.

%% If the integer value is used, its up to the caller to ensure its valid!
-doc """
C: `IPTOS_*` values.

Lowercase `t:atom/0` values corresponding to the C library constants `IPTOS_*`.
Some constant(s) may be unsupported by the platform.
""".
-type ip_tos() :: lowdelay |
                  throughput |
                  reliability |
                  mincost.

-doc "C: `struct ip_pktinfo`".
-type ip_pktinfo() ::
        #{ifindex  := non_neg_integer(), % Interface Index
          spec_dst := in_addr(),         % Local Address
          addr     := in_addr()          % Header Destination address
         }.


-doc """
C: `struct ipv6_mreq`

Corresponds to the C `struct ipv6_mreq` for managing multicast groups. See also
RFC 2553.
""".
-type ipv6_mreq() ::
        #{multiaddr := in6_addr(),
          interface := non_neg_integer()}.

-doc """
C: `IPV6_PMTUDISC_*` values

Lowercase `t:atom/0` values corresponding to the C library constants
`IPV6_PMTUDISC_*`. Some constant(s) may be unsupported by the platform.
""".
-type ipv6_pmtudisc() ::
        want | dont | do | probe.

-doc """
IPv6 hop limit value.

The value `default` is only valid to _set_ and is translated to the C value
`-1`, meaning the route default.
""".
-type ipv6_hops() ::
        default | 0..255.

-doc "C: `struct in6_pktinfo`".
-type ipv6_pktinfo() ::
        #{addr    := in6_addr(),
          ifindex := integer()
         }.

-doc "C: `struct sctp_assocparams`".
-type sctp_assocparams() ::
        #{assoc_id                := integer(),
          asocmaxrxt              := 0..16#ffff,
          numbe_peer_destinations := 0..16#ffff,
          peer_rwnd               := 0..16#ffffffff,
          local_rwnd              := 0..16#ffffffff,
          cookie_life             := 0..16#ffffffff}.

-doc """
C: `struct sctp_event_subscribe`.

Not all fields are implemented on all platforms; unimplemented fields are
ignored, but implemented fields are mandatory. Note that the '\_event' suffixes
have been stripped from the C struct field names, for convenience.
""".
-type sctp_event_subscribe() ::
        #{data_io          := boolean(),
          association      := boolean(),
          address          := boolean(),
          send_failure     := boolean(),
          peer_error       := boolean(),
          shutdown         := boolean(),
          partial_delivery := boolean(),
          adaptation_layer => boolean(),
          sender_dry       => boolean()}.

-doc "C: `struct sctp_initmsg`.".
-type sctp_initmsg() ::
        #{num_ostreams   := 0..16#ffff,
          max_instreams  := 0..16#ffff,
          max_attempts   := 0..16#ffff,
          max_init_timeo := 0..16#ffff}.

-doc "C: `struct sctp_rtoinfo`.".
-type sctp_rtoinfo() ::
        #{assoc_id := integer(),
          initial  := 0..16#ffffffff,
          max      := 0..16#ffffffff,
          min      := 0..16#ffffffff}.

-type packet_type() :: host | broadcast | multicast | otherhost |
                       outgoing | loopback | user | kernel | fastroute |
                       non_neg_integer().

-type hatype() :: netrom | eether | ether | ax25 | pronet | chaos |
                  ieee802 | arcnet | appletlk | dlci | atm | metricom |
                  ieee1394 | eui64 | infiniband |
                  tunnel | tunnel6 | loopback | localtlk |
                  none | void |
                  non_neg_integer().

-doc """
C: `struct sockaddr_un`.

A Unix Domain socket address, a.k.a local address (`AF_LOCAL`).

The `path` element will always be a `binary` when returned from this module.
When supplied to an API function in this module it may be a `t:string/0`, which
will be encoded into a binary according to the
[native file name encoding ](`file:native_name_encoding/0`)on the platform.

A terminating zero character will be appended before the address path is given
to the OS, and the terminating zero will be stripped before giving the address
path to the caller.

Linux's non-portable abstract socket address extension is handled by not doing
any terminating zero processing in either direction, if the first byte of the
address is zero.
""".
-type sockaddr_un() ::
        #{family := 'local',
          path   := binary() | string()}.

-doc """
C: `struct sockaddr_in`

[Domain `inet`](`t:domain/0`) (IPv4) address.
""".
-type sockaddr_in() ::
        #{family := 'inet',
          port   := port_number(),
          %% The 'broadcast' here is the "limited broadcast"
          addr   := 'any' | 'broadcast' | 'loopback' | in_addr()}.

-doc """
C: `struct sockaddr_in6`

[Domain `inet6`](`t:domain/0`) (IPv6) address.
""".
-type sockaddr_in6() ::
        #{family   := 'inet6',
          port     := port_number(),
          addr     := 'any' | 'loopback' | in6_addr(),
          flowinfo := in6_flow_info(),
          scope_id := in6_scope_id()}.

-doc """
C: `struct sockaddr_ll`

[Domain `packet`](`t:domain/0`), [type `raw`](`t:type/0`)
(link level) address.
""".
-type sockaddr_ll() ::
        #{family   := 'packet',
          protocol := non_neg_integer(),
          ifindex  := integer(),
          pkttype  := packet_type(),
          hatype   := hatype(),
          addr     := binary()}.

-doc """
The interface type (of the datalink). We only translate a few values to atoms,
the rest are left as (unsigned) integer values.
""".
-type interface_type() :: 'other' | 'hdh1822' | 'x25ddh' | 'x25' | 'ether' |
                          'ppp' | 'loop' | 'ipv4' | 'ipv6' | '6to4' |
                          'gif' | 'faith' | 'stf' | 'bridge' | 'cellular' |
                          non_neg_integer().

-doc """
C: `struct sockaddr_dl`

Link level address (PF_LINK) on BSD:s.
""".
-type sockaddr_dl() ::
        #{family   := 'link',
          index    := non_neg_integer(),
          type     := interface_type(),
          nlen     := non_neg_integer(),
          alen     := non_neg_integer(),
          slen     := non_neg_integer(),
          data     := binary()}.

-doc """
C: `struct sockaddr` of `AF_UNSPEC`

In C, a `struct sockaddr` with `sa_family = AF_UNSPEC`
and the content of `sa_data` in the `t:map/0` key `addr`.
""".
-type sockaddr_unspec() ::
        #{family := 'unspec', addr := binary()}.

-doc """
C: `struct sockaddr`

In C, a `struct sockaddr` with the integer value of `sa_family`
in the `t:map/0` key `family`,
and the content of `sa_data` in the `t:map/0` key `addr`.
""".
-type sockaddr_native() ::
        #{family := integer(), addr := binary()}.

-type sockaddr() ::
        sockaddr_in()      |
        sockaddr_in6()     |
        sockaddr_un()      |
        sockaddr_ll()      |
        sockaddr_dl()      |
        sockaddr_unspec()  |
        sockaddr_native().

-type sockaddr_recv() ::
        sockaddr() | binary().

%% (otp)      - This option is internal to our (OTP) implementation.
%% socket     - The socket layer (SOL_SOCKET).
%% (Int)      - Raw level, sent down and used "as is".
%% protocol() - Protocol number; ip | ipv6 | tcp | udp | sctp | ...
-doc """
Protocol level.

A lowercase `t:atom/0` OS protocol level, that is:
`socket` or a `t:protocol/0` name.

`socket` is the `SOL_SOCKET` protocol level in the OS header files,
with options named `SO_`\* .
""".
-type level() ::
        %% otp | % Has got own clauses in setopt/getopt
        %% integer() % Has also got own clauses
        socket | %% Handled explicitly
        protocol().

%% There are some options that are 'read-only'.
%% Should those be included here or in a special list?
%% Should we just document it and leave it to the user?
%% Or catch it in the encode functions?
%% A setopt for a read-only option leads to {error, invalid()}?
%% Do we really need a sndbuf?

-doc """
Protocol level `otp` socket option.

Socket options for the `otp` pseudo protocol level,
that is: `{otp, Name}` options.

This protocol level is the Erlang/OTP's socket implementation layer,
hence above all OS protocol levels.

- **`debug`** - `t:boolean/0` \- Activate debug logging.

- **`iow`** - `t:boolean/0` \- Inform On Wrap of statistics counters.

- **`controlling_process`** - `t:pid/0` \- The socket "owner". Only the current
  controlling process can set this option.

- **`rcvbuf`** -
  `BufSize :: (default | integer()>0) | {N :: integer()>0, BufSize :: (default | integer()>0)} `\-
  Receive buffer size.

  The value `default` is only valid to _set_.

  `N` specifies the number of read attempts to do in a tight loop before
  assuming no more data is pending.

  This is the allocation size for the receive buffer used when calling the OS
  protocol stack's receive API, when no specific size (size 0) is requested.
  When the receive function returns the receive buffer is reallocated to the
  actually received size. If the data is copied or shrunk in place is up to
  the allocator, and can to some extent be configured in the Erlang VM.

  The similar socket option; `{socket,rcvbuf}` is a related option for the OS'
  protocol stack that on Unix corresponds to `SOL_SOCKET,SO_RCVBUF`.

- **`rcvctrlbuf`** - `BufSize :: (default | integer()>0) `\- Allocation size for
  the ancillary data buffer used when calling the OS protocol stack's receive
  API.

  The value `default` is only valid to _set_.

- **`sndctrlbuf`** - `BufSize :: (default | integer()>0) `\- Allocation size for
  the ancillary data buffer used when calling the OS protocol stack's
  [sendmsg](`sendmsg/2`) API.

  The value `default` is only valid to _set_.

  It is the user's responsibility to set a buffer size that has room for the
  encoded ancillary data in the message to send.

  See [sendmsg](`sendmsg/2`) and also the `ctrl` field of the `t:msg_send/0`
  type.

- **`select_read`** - `t:boolean/0` \-
  On `select` implementations, see [Asynchronous Calls](#asynchronous-calls),
  automatically activate select after a completed read.

  Instead of `{ok, Data}` the receive operation returns
  [`{select_read, {SelectInfo, Data}}`](`t:select_info/0`),
  and the calling process can wait for a [`select` message](#async-messages)
  containing `SelectInfo` when there is data available again.

  Setting this option locks out other processes from receiving any data
  since the current process continues its operation, so it effectively
  disables receive operation queuing.

- **`fd`** - `t:integer/0` \- Only valid to _get_. The OS protocol levels'
  socket descriptor. Functions [`open/1,2`](`open/1`) can be used to create a
  socket according to this module from an existing OS socket descriptor.

- **`use_registry`** - `t:boolean/0` \- Only valid to _get_. The value is set
  when the socket is created with `open/2` or `open/4`.

Options not described here are intentionally undocumented and for Erlang/OTP
internal use only.
""".
-type otp_socket_option() ::
        debug |
        iow |
        controlling_process |
        rcvbuf | % sndbuf |
        rcvctrlbuf |
        sndctrlbuf |
        select_read |
        meta |
        use_registry |
        fd |
        domain.

-doc """
Socket option.

Socket options of the form `{Level, Opt}` where the OS protocol `Level` =
`t:level/0` and `Opt` is a socket option on that protocol level.

The OS name for an options is, except where otherwise noted, the `Opt` atom, in
capitals, with prefix according to `t:level/0`.

> #### Note {: .info }
>
> The `IPv6` option `pktoptions` is a special (barf) case. It is intended for
> backward compatibility usage only.
>
> Do _not_ use this option.

> #### Note {: .info }
>
> See the OS documentation for every socket option.

An option below that has the value type `t:boolean/0` will translate the value
`false` to a C `int` with value `0`, and the value `true` to `!!0` (not (not
false)).

An option with value type `t:integer/0` will be translated to a C `int` that may
have a restricted range, for example byte: `0..255`. See the OS documentation.

The calls [`supports(options)`](`supports/1`),
[`supports(options, Level)`](`supports/1`) and
[`is_supported(options, {Level, Opt})` ](`is_supported/2`)can be used to find
out which socket options that are supported by the platform.

_Options for protocol level_ [_`socket`_:](`t:level/0`)

- **`{socket, acceptconn}`** - `Value = boolean()`

- **`{socket, bindtodevice}`** - `Value = string()`

- **`{socket, broadcast}`** - `Value = boolean()`

- **`{socket, debug}`** - `Value = integer()`

- **`{socket, domain}`** - `Value =` `t:domain/0`

  Only valid to _get_.

  The socket's protocol domain. Does _not_ work on for instance FreeBSD.

- **`{socket, dontroute}`** - `Value = boolean()`

- **`{socket, keepalive}`** - `Value = boolean()`

- **`{socket, linger}`** - `Value = abort |` `t:linger/0`

  The value `abort` is shorthand for `#{onoff => true, linger => 0}`, and only
  valid to _set_.

- **`{socket, oobinline}`** - `Value = boolean()`

- **`{socket, passcred}`** - `Value = boolean()`

- **`{socket, peek_off}`** - `Value = integer()`

  Currently disabled due to a possible infinite loop when calling
  [`recv/1-4`](`recv/1`) with [`peek`](`t:msg_flag/0`) in `Flags`.

- **`{socket, priority}`** - `Value = integer()`

- **`{socket, protocol}`** - `Value =` `t:protocol/0`

  Only valid to _get_.

  The socket's protocol. Does _not_ work on for instance Darwin.

- **`{socket, rcvbuf}`** - `Value = integer()`

- **`{socket, rcvlowat}`** - `Value = integer()`

- **`{socket, rcvtimeo}`** - `Value =` `t:timeval/0`

  This option is unsupported per default; OTP has to be explicitly built with
  the `--enable-esock-rcvsndtimeo` configure option for this to be available.

  Since our implementation uses non-blocking sockets, it is unknown if and how
  this option works, or even if it may cause malfunction. Therefore, we do not
  recommend setting this option.

  Instead, use the `Timeout` argument to, for instance, the `recv/3` function.

- **`{socket, reuseaddr}`** - `Value = boolean()`

- **`{socket, reuseport}`** - `Value = boolean()`

- **`{socket, sndbuf}`** - `Value = integer()`

- **`{socket, sndlowat}`** - `Value = integer()`

- **`{socket, sndtimeo}`** - `Value =` `t:timeval/0`

  This option is unsupported per default; OTP has to be explicitly built with
  the `--enable-esock-rcvsndtimeo` configure option for this to be available.

  Since our implementation uses non-blocking sockets, it is unknown if and how
  this option works, or even if it may cause malfunction. Therefore, we do not
  recommend setting this option.

  Instead, use the `Timeout` argument to, for instance, the `send/3` function.

- **`{socket, timestamp}`** - `Value = boolean()`

- **`{socket, type}`** - `Value =` `t:type/0`

  Only valid to _get_.

  The socket's type.

_Options for protocol level_ [_`ip`_:](`t:level/0`)

- **`{ip, add_membership}`** - `Value =` `t:ip_mreq/0`

  Only valid to _set_.

- **`{ip, add_source_membership}`** - `Value =` `t:ip_mreq_source/0`

  Only valid to _set_.

- **`{ip, block_source}`** - `Value =` `t:ip_mreq_source/0`

  Only valid to _set_.

- **`{ip, drop_membership}`** - `Value =` `t:ip_mreq/0`

  Only valid to _set_.

- **`{ip, drop_source_membership}`** - `Value =` `t:ip_mreq_source/0`

  Only valid to _set_.

- **`{ip, freebind}`** - `Value = boolean()`

- **`{ip, hdrincl}`** - `Value = boolean()`

- **`{ip, minttl}`** - `Value = integer()`

- **`{ip, msfilter}`** - `Value =` `null |` `t:ip_msfilter/0`

  Only valid to _set_.

  The value `null` passes a `NULL` pointer and size `0` to the C library call.

- **`{ip, mtu}`** - `Value = integer()`

  Only valid to _get_.

- **`{ip, mtu_discover}`** - `Value =`
  [`ip_pmtudisc()` ](`t:ip_pmtudisc/0`)`| integer()`

  An `t:integer/0` value according to the platform's header files.

- **`{ip, multicast_all}`** - `Value = boolean()`

- **`{ip, multicast_if}`** - `Value =` `any |` `t:in_addr/0`

- **`{ip, multicast_loop}`** - `Value = boolean()`

- **`{ip, multicast_ttl}`** - `Value = integer()`

- **`{ip, nodefrag}`** - `Value = boolean()`

- **`{ip, pktinfo}`** - `Value = boolean()`

- **`{ip, recvdstaddr}`** - `Value = boolean()`

- **`{ip, recverr}`** - `Value = boolean()`

  Enable extended reliable error message passing.

  _Warning\!_ When this option is enabled, error messages may arrive on the
  socket's error queue, which should be read using the message flag
  [`errqueue`](`t:msg_flag/0`), and using [`recvmsg/1,2,3,4,5`](`recvmsg/1`) to
  get all error information in the [message's](`t:msg_recv/0`) `ctrl` field as a
  [control message](`t:cmsg_recv/0`) `#{level := ip, type := recverr}`.

  A working strategy should be to first poll the error queue using
  [`recvmsg/2,3,4` ](#recvmsg-timeout)with `Timeout =:= 0` and `Flags`
  containing `errqueue` (ignore the return value `{error, timeout}`) before
  reading the actual data to ensure that the error queue gets cleared. And read
  the data using one of the `nowait |`
  [`select_handle()` ](`t:select_handle/0`)recv functions:
  [`recv/3,4`](#recv-nowait),
  [`recvfrom/3,4`](#recvfrom-nowait) or
  [`recvmsg/3,4,5`](#recvmsg-nowait). Otherwise you might accidentally
  cause a busy loop in and out of 'select' for the socket.

- **`{ip, recvif}`** - `Value = boolean()`

- **`{ip, recvopts}`** - `Value = boolean()`

- **`{ip, recvorigdstaddr}`** - `Value = boolean()`

- **`{ip, recvtos}`** - `Value = boolean()`

- **`{ip, recvttl}`** - `Value = boolean()`

- **`{ip, retopts}`** - `Value = boolean()`

- **`{ip, router_alert}`** - `Value = integer()`

- **`{ip, sendsrcaddr}`** - `Value = boolean()`

- **`{ip, tos}`** - `Value =` [`ip_tos()` ](`t:ip_tos/0`)`| integer()`

  An `t:integer/0` value is according to the platform's header files.

- **`{ip, transparent}`** - `Value = boolean()`

- **`{ip, ttl}`** - `Value = integer()`

- **`{ip, unblock_source}`** - `Value =` `t:ip_mreq_source/0`

  Only valid to _set_.

_Options for protocol level_ [_`ipv6`_:](`t:level/0`)

- **`{ipv6, addrform}`** - `Value =` `t:domain/0`

  As far as we know the only valid value is `inet` and it is only allowed for an
  IPv6 socket that is connected and bound to an IPv4-mapped IPv6 address.

- **`{ipv6, add_membership}`** - `Value =` `t:ipv6_mreq/0`

  Only valid to _set_.

- **`{ipv6, authhdr}`** - `Value = boolean()`

- **`{ipv6, drop_membership}`** - `Value =` `t:ipv6_mreq/0`

  Only valid to _set_.

- **`{ipv6, dstopts}`** - `Value = boolean()`

- **`{ipv6, flowinfo}`** - `Value = boolean()`

- **`{ipv6, hoplimit}`** - `Value = boolean()`

- **`{ipv6, hopopts}`** - `Value = boolean()`

- **`{ipv6, mtu}`** - `Value = integer()`

- **`{ipv6, mtu_discover}`** - `Value =`
  [`ipv6_pmtudisc()` ](`t:ipv6_pmtudisc/0`)`| integer()`

  An `t:integer/0` value is according to the platform's header files.

- **`{ipv6, multicast_hops}`** - `Value =` `t:ipv6_hops/0`

- **`{ipv6, multicast_if}`** - `Value = integer()`

- **`{ipv6, multicast_loop}`** - `Value = boolean()`

- **`{ipv6, recverr}`** - `Value = boolean()`

  _Warning\!_ See the socket option `{ip, recverr}` regarding the socket's error
  queue. The same warning applies for this option.

- **`{ipv6, recvhoplimit}`** - `Value = boolean()`

- **`{ipv6, recvpktinfo}`** - `Value = boolean()`

- **`{ipv6, recvtclass}`** - `Value = boolean()`

- **`{ipv6, router_alert}`** - `Value = integer()`

- **`{ipv6, rthdr}`** - `Value = boolean()`

- **`{ipv6, tclass}`** - `Value = boolean()`

- **`{ipv6, unicast_hops}`** - `Value =` `t:ipv6_hops/0`

- **`{ipv6, v6only}`** - `Value = boolean()`

_Options for protocol level_ [_`sctp`_](`t:level/0`). See also RFC 6458.

- **`{sctp, associnfo}`** - `Value =` `t:sctp_assocparams/0`

- **`{sctp, autoclose}`** - `Value = integer()`

- **`{sctp, disable_fragments}`** - `Value = boolean()`

- **`{sctp, events}`** - `Value =` `t:sctp_event_subscribe/0`

  Only valid to _set_.

- **`{sctp, initmsg}`** - `Value =` `t:sctp_initmsg/0`

- **`{sctp, maxseg}`** - `Value = integer()`

- **`{sctp, nodelay}`** - `Value = boolean()`

- **`{sctp, rtoinfo}`** - `Value =` `t:sctp_rtoinfo/0`

_Options for protocol level_ [_`tcp`:_](`t:level/0`)

- **`{tcp, congestion}`** - `Value = string()`

- **`{tcp, cork}`** - `Value = boolean()`

- **`{tcp, maxseg}`** - `Value = integer()`

- **`{tcp, nodelay}`** - `Value = boolean()`

_Options for protocol level_ [_`udp`:_](`t:level/0`)

- **`{udp, cork}`** - `Value = boolean()`
""".
-type socket_option() ::
        {Level :: socket,
         Opt ::
           acceptconn |
           acceptfilter |
           bindtodevice |
           broadcast |
           bsp_state |
           busy_poll |
           debug |
           domain |
           dontroute |
           error |
           exclusiveaddruse |
           keepalive |
           linger |
           mark |
           maxdg |
           max_msg_size |
           oobinline |
           passcred |
           peek_off |
           peercred |
           priority |
           protocol |
           rcvbuf |
           rcvbufforce |
           rcvlowat |
           rcvtimeo |
           reuseaddr |
           reuseport |
           rxq_ovfl |
           setfib |
           sndbuf |
           sndbufforce |
           sndlowat |
           sndtimeo |
           timestamp |
           type} |
        {Level :: ip,
         Opt ::
           add_membership |
           add_source_membership |
           block_source |
           dontfrag |
           drop_membership |
           drop_source_membership |
           freebind |
           hdrincl |
           minttl |
           msfilter |
           mtu |
           mtu_discover |
           multicast_all |
           multicast_if |
           multicast_loop |
           multicast_ttl |
           nodefrag |
           options |
           pktinfo |
           recvdstaddr |
           recverr |
           recvif |
           recvopts |
           recvorigdstaddr |
           recvtos |
           recvttl |
           retopts |
           router_alert |
           sndsrcaddr |
           tos |
           transparent |
           ttl |
           unblock_source} |
        {Level :: ipv6,
         Opt ::
           addrform |
           add_membership |
           authhdr |
           auth_level |
           checksum |
           drop_membership |
           dstopts |
           esp_trans_level |
           esp_network_level |
           faith |
           flowinfo |
           hopopts |
           ipcomp_level |
           join_group |
           leave_group |
           mtu |
           mtu_discover |
           multicast_hops |
           multicast_if |
           multicast_loop |
           portrange |
           pktoptions |
           recverr |
           recvhoplimit | hoplimit |
           recvpktinfo | pktinfo |
           recvtclass |
           router_alert |
           rthdr |
           tclass |
           unicast_hops |
           use_min_mtu |
           v6only} |
        {Level :: tcp,
         Opt ::
           congestion |
           cork |
           info |
           keepcnt |
           keepidle |
           keepintvl |
           maxseg |
           md5sig |
           nodelay |
           noopt |
           nopush |
           syncnt |
           user_timeout} |
        {Level :: udp, Opt :: cork} |
        {Level :: sctp,
         Opt ::
           adaption_layer |
           associnfo |
           auth_active_key |
           auth_asconf |
           auth_chunk |
           auth_key |
           auth_delete_key |
           autoclose |
           context |
           default_send_params |
           delayed_ack_time |
           disable_fragments |
           hmac_ident |
           events |
           explicit_eor |
           fragment_interleave |
           get_peer_addr_info |
           initmsg |
           i_want_mapped_v4_addr |
           local_auth_chunks |
           maxseg |
           maxburst |
           nodelay |
           partial_delivery_point |
           peer_addr_params |
           peer_auth_chunks |
           primary_addr |
           reset_streams |
           rtoinfo |
           set_peer_primary_addr |
           status |
           use_ext_recvinfo}.


%% The names of these macros match the names of corresponding
%%C functions in the NIF code, so a search will match both
%%
-define(socket_tag, '$socket').
%%
%% Our socket abstract data type
-define(socket(Ref), {?socket_tag, (Ref)}).
%%
%% Messages sent from the nif-code to erlang processes:
-define(socket_msg(Socket, Tag, Info), {?socket_tag, (Socket), (Tag), (Info)}).

-doc """
A socket, according to this module.

Created and returned by [`open/1,2,3,4`](`open/1`)
and [`accept/1,2`](`accept/1`).
""".
-type socket()          :: ?socket(socket_handle()).

-doc "Opaque socket handle unique for the socket.".
-opaque socket_handle() :: reference().


%% Some flags are used for send, others for recv, and yet again
%% others are found in a cmsg().  They may occur in multiple locations..
-doc """
Platform dependent message flags.

Translates to/from message flag constants on the platform.
These flags are lowercase while the constants are uppercase
with prefix `MSG_`; for example `oob` translates to `MSG_OOB`.

Some flags are only used for sending, some only for receiving, some in received
control messages, and some for several of these. Not all flags are supported on
all platforms. See the platform's documentation,
[`supports(msg_flags)`](`supports/1`), and
[`is_supported(msg_flags, MsgFlag)`](`is_supported/2`).
""".
-type msg_flag() ::
        cmsg_cloexec |
        confirm |
        ctrunc |
        dontroute |
        eor |
        errqueue |
        more |
        oob |
        peek |
        trunc.

-doc "C: `struct msghdr`".
-type msg() :: msg_send() | msg_recv().

-doc """
Message sent by [`sendmsg/2,3,4`](`sendmsg/2`).

Corresponds to a C `struct msghdr`, see your platform documentation for
`sendmsg(2)`.

- **`addr`** - Optional peer address, used on unconnected sockets. Corresponds
  to `msg_name` and `msg_namelen` fields of a `struct msghdr`. If not used they
  are set to `NULL`, `0`.

- **`iov`** - Mandatory data as a list of binaries. The `msg_iov` and
  `msg_iovlen` fields of a `struct msghdr`.

- **`ctrl`** - Optional list of control messages (CMSG). Corresponds to the
  `msg_control` and `msg_controllen` fields of a `struct msghdr`. If not used
  they are set to `NULL`, `0`.

The `msg_flags` field of the `struct msghdr` is set to `0`.
""".
-type msg_send() ::
        #{
           %% *Optional* target address
           %% Used on an unconnected socket to specify the
           %% destination address for a message.
           addr => sockaddr(),

           iov := erlang:iovec(),

           %% *Optional* control message list (ancillary data).
           %% The maximum size of the control buffer is platform
           %% specific. It is the users responsibility to ensure
           %% that its not exceeded.
           %%
           ctrl  =>
               ([cmsg_send() |
                 #{level := level() | integer(),
                   type  := integer(),
                   data  := binary()}])
         }.

-doc """
Message returned by [`recvmsg/1,2,3,5`](`recvmsg/1`).

Corresponds to a C `struct msghdr`, see your platform documentation for
[`recvmsg(2)`](`recvmsg/1`).

- **`addr`** - Optional peer address, used on unconnected sockets. Corresponds
  to `msg_name` and `msg_namelen` fields of a `struct msghdr`. If `NULL` the map
  key is not present.

- **`iov`** - Data as a list of binaries. The `msg_iov` and `msg_iovlen` fields
  of a `struct msghdr`.

- **`ctrl`** - A possibly empty list of control messages (CMSG). Corresponds to
  the `msg_control` and `msg_controllen` fields of a `struct msghdr`.

- **`flags`** - Message flags. Corresponds to the `msg_flags` field of a
  `struct msghdr`. Unknown flags, if any, are returned in one `t:integer/0`,
  last in the containing list.
""".
-type msg_recv() ::
        #{
           %% *Optional* target address
           %% Used on an unconnected socket to return the
           %% source address for a message.
           addr => sockaddr_recv(),

           iov := erlang:iovec(),

           %% Control messages (ancillary data).
           %% The maximum size of the control buffer is platform
           %% specific. It is the users responsibility to ensure
           %% that its not exceeded.
           %%
           ctrl :=
               ([cmsg_recv() |
                 #{level := level() | integer(),
                   type  := integer(),
                   data  := binary()}]),

           %% Received message flags
           flags := [msg_flag() | integer()]
         }.


%% We are able to (completely) decode *some* control message headers.
%% Even if we are able to decode both level and type, we may not be
%% able to decode the data.  The data is always delivered as a binary()
%% and a decoded value is delivered in the 'value' field, if decoding
%% is successful.

-doc "Control messages (ancillary messages).".
-type cmsg() :: cmsg_recv() | cmsg_send().

-doc """
Control messages (ancillary messages) returned by
[`recvmsg/1,2,3,5`](`recvmsg/1`).

A control message has got a `data` field with a native (`binary`) value for the
message data, and may also have a decoded `value` field if this socket library
successfully decoded the data.
""".
-type cmsg_recv() ::
        #{level := socket,  type := timestamp,    data := binary(),
          value => timeval()}                                       |
        #{level := socket,  type := rights,       data := binary()} |
        #{level := socket,  type := credentials,  data := binary()} |
        #{level := ip,      type := tos,          data := binary(),
          value => ip_tos() | integer()}                            |
        #{level := ip,      type := recvtos,      data := binary(),
          value := ip_tos() | integer()}                            |
        #{level := ip,      type := ttl,          data := binary(),
          value => integer()}                                       |
        #{level := ip,      type := recvttl,      data := binary(),
          value := integer()}                                       |
        #{level := ip,      type := pktinfo,      data := binary(),
          value => ip_pktinfo()}                                    |
        #{level := ip,      type := origdstaddr,  data := binary(),
          value => sockaddr_recv()}                                 |
        #{level := ip,      type := recverr,      data := binary(),
          value => extended_err()}                                  |
        #{level := ipv6,    type := hoplimit,     data := binary(),
          value => integer()}                                       |
        #{level := ipv6,    type := pktinfo,      data := binary(),
          value => ipv6_pktinfo()}                                  |
        #{level := ipv6,    type := recverr,      data := binary(),
          value => extended_err()}                                  |
        #{level := ipv6,    type := tclass,       data := binary(),
          value =>        integer()}.

-type native_value() :: integer() | boolean() | binary().
%% Possible to add type tagged values a'la {uint16, 0..16#FFFF}

-doc """
Control messages (ancillary messages) accepted by
[`sendmsg/2,3,4`](`sendmsg/2`).

A control message may for some message types have a `value` field with a
symbolic value, or a `data` field with a native value, that has to be binary
compatible what is defined in the platform's header files.
""".
-type cmsg_send() ::
        #{level := socket,  type := timestamp,    data => native_value(),
          value => timeval()}                                             |
        #{level := socket,  type := rights,       data := native_value()} |
        #{level := socket,  type := credentials,  data := native_value()} |
        #{level := ip,      type := tos,          data => native_value(),
          value => ip_tos() | integer()}                                  |
        #{level := ip,      type := ttl,          data => native_value(),
          value => integer()}                                             |
        #{level := ip,      type := hoplimit,     data => native_value(),
          value => integer()}                                             |
        #{level := ipv6,    type := tclass,       data => native_value(),
          value => integer()}.

-type ee_origin() :: none | local | icmp | icmp6.
-type icmp_dest_unreach() ::
        net_unreach | host_unreach | port_unreach | frag_needed |
        net_unknown | host_unknown.
-type icmpv6_dest_unreach() ::
        noroute | adm_prohibited | not_neighbour | addr_unreach |
        port_unreach | policy_fail | reject_route.
-type extended_err() ::
        #{error    := posix(),
          origin   := icmp,
          type     := dest_unreach,
          code     := icmp_dest_unreach() | 0..16#FF,
          info     := 0..16#FFFFFFFF,
          data     := 0..16#FFFFFFFF,
          offender := sockaddr_recv()} |
        #{error    := posix(),
          origin   := icmp,
          type     := time_exceeded | 0..16#FF,
          code     := 0..16#FF,
          info     := 0..16#FFFFFFFF,
          data     := 0..16#FFFFFFFF,
          offender := sockaddr_recv()} |
        #{error    := posix(),
          origin   := icmp6,
          type     := dest_unreach,
          code     := icmpv6_dest_unreach() | 0..16#FF,
          info     := 0..16#FFFFFFFF,
          data     := 0..16#FFFFFFFF,
          offender := sockaddr_recv()} |
        #{error    := posix(),
          origin   := icmp6,
          type     := pkt_toobig | time_exceeded | 0..16#FF,
          code     := 0..16#FF,
          info     := 0..16#FFFFFFFF,
          data     := 0..16#FFFFFFFF,
          offender := sockaddr_recv()} |
        #{error    := posix(),
          origin   := ee_origin() | 0..16#FF,
          type     := 0..16#FF,
          code     := 0..16#FF,
          info     := 0..16#FFFFFFFF,
          data     := 0..16#FFFFFFFF,
          offender := sockaddr_recv()}.

-doc """
Posix error codes.

Local alias for `t:inet:posix/0`, a set of `t:atom/0`s.
""".
-type posix() :: inet:posix().

-doc """
Information element designators for the  `i/1` and `i/2` functions.
""".
-type info_keys() :: [
		      'domain' | 'type' | 'protocol' |
		      'fd' | 'owner' |
		      'local_address' | 'remote_address' |
		      'recv' | 'sent' |
		      'state'
		     ].


%% Note that not all flags exist on all platforms!
-type ioctl_device_flag() :: up | broadcast | debug | loopback | pointopoint |
                             notrailers | knowsepoch | running | noarp | promisc | allmulti |
                             master | oactive | slave | simplex |
			     link0 | link1 | link2 |
			     multicast | portsel | automedia |
			     cantconfig | ppromisc |
                             dynamic |
			     monitor | staticarp | dying | renaming | nogroup |
			     lower_up | dormant | echo.

%% When reading the device map (gifmap), the resulting map will be
%% "fully" populated.
%% <DOES-THIS-WORK>
%% When writing, it is expected that only the fields that is
%% to be set is present.
%% </DOES-THIS-WORK>
-type ioctl_device_map() :: #{mem_start := non_neg_integer(),
                              mem_end   := non_neg_integer(),
                              base_addr := non_neg_integer(),
                              irq       := non_neg_integer(),
                              dma       := non_neg_integer(),
                              port      := non_neg_integer()}.


%% ===========================================================================
%%
%% Interface term formats
%%

-define(ASYNCH_DATA_TAG, (recv | recvfrom | recvmsg |
                          send | sendv | sendto | sendmsg | sendfile)).
-define(ASYNCH_TAG,      ((accept | connect) | ?ASYNCH_DATA_TAG)).

%% -type asynch_data_tag() :: send | sendv | sendto | sendmsg |
%%                            recv | recvfrom | recvmsg |
%%                            sendfile.
%% -type asynch_tag()      :: connect | accept |
%%                            asynch_data_tag().
%% -type select_tag()      :: asynch_tag() |
%%                            {asynch_data_tag(), ContData :: term()}.
%% -type completion_tag()  :: asynch_tag().
-doc """
[Select operation](#asynchronous-calls) tag.

A tag that describes the (select) operation (= function name),
contained in the returned `t:select_info/0`.
""".
-type select_tag()      :: ?ASYNCH_TAG |
                           {?ASYNCH_DATA_TAG, ContData :: term()}.

-doc(#{since => ~"OTP 26.0"}).
-doc """
[Completion operation](#asynchronous-calls) tag.


A tag that describes the ongoing (completion) operation (= function name),
contained in the returned `t:completion_info/0`.
""".
-type completion_tag()  :: ?ASYNCH_TAG.

-doc """
[Select operation](#asynchronous-calls) handle.

A `t:reference/0` that uniquely identifies the (select) operation,
contained in the returned `t:select_info/0`.
""".
-type select_handle() :: reference().

-doc(#{since => ~"OTP 26.0"}).
-doc """
[Completion operation](#asynchronous-calls) handle.

A `t:reference/0` that uniquely identifies the (completion) operation,
contained in the returned `t:completion_info/0`.
""".
-type completion_handle() :: reference().

-doc """
[Select operation](#asynchronous-calls) info.

Returned by an operation that requires the caller to wait for a
[`select` message](#async-messages) containing the
[`SelectHandle`](`t:select_handle/0`).

On `select` systems, if the option
[`{otp, select_read}`](`t:otp_socket_option/0`) is set,
[`{select_read, {select_info(), _}}`](`t:select_info/0`)
is returned instead of `{ok, _}` to indicate that a new
asynchronous receive operation has been initiated
and the caller should wait for a
[`select` message](#async-messages) containing the
[`SelectHandle`](`t:select_handle/0`).
""".
-type select_info() ::
        {select_info,
         SelectTag :: select_tag(),
         SelectHandle :: select_handle()}.

-doc(#{since => ~"OTP 26.0"}).
-doc """
[Completion operation](#asynchronous-calls) info.

Returned by an operation that requires the caller to wait for a
[`completion` message](#async-messages) containing the
[`CompletionHandle`](`t:completion_handle/0`) _and_ the result of the operation;
the `CompletionStatus`.
""".
-type completion_info() ::
        {completion_info,
         CompletionTag :: completion_tag(),
         CompletionHandle :: completion_handle()}.

-define(SELECT_INFO(Tag, SelectHandle),
        {select_info, Tag, SelectHandle}).

-define(COMPLETION_INFO(Tag, CompletionHandle),
        {completion_info, Tag, CompletionHandle}).


%% ===========================================================================
%%
%% Defaults
%%

-define(ESOCK_LISTEN_BACKLOG_DEFAULT, 5).

-define(ESOCK_ACCEPT_TIMEOUT_DEFAULT, infinity).

-define(ESOCK_SEND_FLAGS_DEFAULT,      []).
-define(ESOCK_SEND_TIMEOUT_DEFAULT,    infinity).
-define(ESOCK_SENDTO_FLAGS_DEFAULT,    []).
-define(ESOCK_SENDTO_TIMEOUT_DEFAULT,  ?ESOCK_SEND_TIMEOUT_DEFAULT).
-define(ESOCK_SENDMSG_FLAGS_DEFAULT,   []).
-define(ESOCK_SENDMSG_TIMEOUT_DEFAULT, ?ESOCK_SEND_TIMEOUT_DEFAULT).
-define(ESOCK_SENDV_TIMEOUT_DEFAULT,   ?ESOCK_SEND_TIMEOUT_DEFAULT).

-define(ESOCK_RECV_FLAGS_DEFAULT,   []).
-define(ESOCK_RECV_TIMEOUT_DEFAULT, infinity).


%% ===========================================================================
%%
%% Administrative and utility API
%%
%% ===========================================================================

%% *** number_of ***
%%
%% Interface function to the socket registry
%% returns the number of existing (and "alive") sockets.
%%
-doc(#{since => <<"OTP 22.3">>}).
-doc "Return the number of active sockets.".
-spec number_of() -> non_neg_integer().

number_of() ->
    ?REGISTRY:number_of().


%% *** which_sockets/0,1 ***
%%
%% Interface function to the socket registry
%% Returns a list of all the sockets, according to the filter rule.
%%

-doc(#{since => <<"OTP 22.3">>}).
-doc """
Return a list of all known sockets.

Equivalent to [`which_sockets(fun (_) -> true end)`](`which_sockets/1`).
""".
-spec which_sockets() -> [socket()].

which_sockets() ->
    ?REGISTRY:which_sockets(true).

-doc(#{since => <<"OTP 22.3">>}).
-doc """
Return a filtered list of known sockets.

There are several predefined `FilterRule`s and one general:

- **`inet | inet6`** - Only the sockets with matching `t:domain/0`
  are returned.

- **`stream | dgram | seqpacket`** - Only the sockets with
  matching `t:type/0` are returned.

- **`sctp | tcp | udp`** - Only the sockets with
  matching `t:protocol/0` are returned.

- **`t:pid/0`** - Only the sockets with matching Controlling Process
  are returned. See the OTP socket option
  [`controlling_process`](`t:otp_socket_option/0`).

- **`fun((socket_info()) -> boolean())`** - The general filter rule.
  A fun that takes the socket info and returns a `t:boolean/0`
  indicating if the socket should be returned or not.
""".
-spec which_sockets(FilterRule) -> [socket()] when
	FilterRule ::
          'inet' | 'inet6' | 'local' |
          'stream' | 'dgram' | 'seqpacket' |
          'sctp' | 'tcp' | 'udp' |
          pid() |
          fun((socket_info()) -> boolean()).

which_sockets(Domain)
  when Domain =:= inet;
       Domain =:= inet6;
       Domain =:= local ->
    ?REGISTRY:which_sockets({domain, Domain});

which_sockets(Type)
  when Type =:= stream;
       Type =:= dgram;
       Type =:= seqpacket ->
    ?REGISTRY:which_sockets({type, Type});

which_sockets(Proto)
  when Proto =:= sctp;
       Proto =:= tcp;
       Proto =:= udp ->
    ?REGISTRY:which_sockets({protocol, Proto});

which_sockets(Owner)
  when is_pid(Owner) ->
    ?REGISTRY:which_sockets({owner, Owner});

which_sockets(Filter) when is_function(Filter, 1) ->
    ?REGISTRY:which_sockets(Filter);

which_sockets(Other) ->
    erlang:error(badarg, [Other]).




%% *** number_of_monitors ***
%%
%% Interface function to the socket registry
%% returns the number of existing socket monitors.
%%

-doc false.
-spec number_of_monitors() -> non_neg_integer().

number_of_monitors() ->
    ?REGISTRY:number_of_monitors().

-doc false.
-spec number_of_monitors(pid()) -> non_neg_integer().

number_of_monitors(Pid) when is_pid(Pid) ->
    ?REGISTRY:number_of_monitors(Pid).


%% *** which_monitors/1 ***
%%
%% Interface function to the socket registry
%% Returns a list of all the monitors of the process or socket.
%%

-doc false.
-spec which_monitors(Pid) -> [reference()] when
      Pid :: pid();
                    (Socket) -> [reference()] when
      Socket :: socket().

which_monitors(Pid) when is_pid(Pid) ->
    ?REGISTRY:which_monitors(Pid);
which_monitors(?socket(SockRef) = Socket) when is_reference(SockRef) ->
    ?REGISTRY:which_monitors(Socket);
which_monitors(Socket) ->
    erlang:error(badarg, [Socket]).


%% *** monitor_by/1 ***
%%
%% Interface function to the socket registry
%% Returns a list of all the processes monitoring the socket.
%%

-doc false.
-spec monitored_by(Socket) -> [reference()] when
						Socket :: socket().

monitored_by(?socket(SockRef) = Socket) when is_reference(SockRef) ->
    ?REGISTRY:monitored_by(Socket);
monitored_by(Socket) ->
    erlang:error(badarg, [Socket]).


%% *** to_list/1 ***
%%
%% This is intended to convert a socket() to a printable string.
%%

-doc false.
-spec to_list(Socket) -> list() when
      Socket :: socket().

to_list(?socket(SockRef)) when is_reference(SockRef) ->
    "#Ref" ++ Id = erlang:ref_to_list(SockRef),
    "#Socket" ++ Id;
to_list(Socket) ->
    erlang:error(badarg, [Socket]).


%% *** which_socket_kind/1 ***
%%
%% Utility function that returns the "kind" of socket.
%% That is, if its a "plain" socket or a compatibility socket.
%%

-doc false.
-spec which_socket_kind(Socket :: socket()) -> plain | compat.

which_socket_kind(?socket(SockRef) = Socket) when is_reference(SockRef) ->
    case prim_socket:getopt(SockRef, {otp,meta}) of
	{ok, undefined} ->
	    plain;
	{ok, _} ->
	    compat;
	{error, _} ->
	    erlang:error(badarg, [Socket])
    end;
which_socket_kind(Socket) ->
    erlang:error(badarg, [Socket]).



%% ===========================================================================
%%
%% Debug features
%%
%% ===========================================================================


-doc false.
-spec debug(D :: boolean()) -> 'ok'.
%%
debug(D) when is_boolean(D) ->
    prim_socket:debug(D);
debug(D) ->
    erlang:error(badarg, [D]).


-doc false.
-spec socket_debug(D :: boolean()) -> 'ok'.
%%
socket_debug(D) when is_boolean(D) ->
    prim_socket:socket_debug(D);
socket_debug(D) ->
    erlang:error(badarg, [D]).



-doc(#{since => <<"OTP 23.1">>}).
-doc """
Set the global [`use_registry`](`t:otp_socket_option/0`)
option default value.

Globally change if the socket registry is to be used or not.
Note that its still possible to override this explicitly
when creating an individual sockets, see [`open/2,3,4`](`open/2`)
for more info (the [`Opts :: map/0`](`t:map/0`)).
""".
-spec use_registry(D :: boolean()) -> 'ok'.
%%
use_registry(D) when is_boolean(D) ->
    prim_socket:use_registry(D).


-doc false.
tables() ->
    #{protocols      => table(protocols),
      options        => table(options),
      ioctl_requests => table(ioctl_requests),
      ioctl_flags    => table(ioctl_flags),
      msg_flags      => table(msg_flags)}.

-doc false.
table(Table) ->
    prim_socket:p_get(Table).


%% ===========================================================================
%%
%% i/0,1,2 - List sockets
%%
%% This produces a list of "all" the sockets, and some info about each one.
%% This function is intended as a utility and debug function.
%% The sockets can be selected from domain, type or protocol.
%% The sockets are not sorted.
%%
%% ===========================================================================

-spec default_info_keys() -> info_keys().

default_info_keys() ->
    [
     domain, type, protocol, fd, owner,
     local_address, remote_address,
     recv, sent,
     state
    ].

-doc(#{since => <<"OTP 24.1">>}).
-doc """
Print information to the erlang shell in table format
for all sockets.

The information printed for each socket is specified by the default set
of `t:info_keys/0` (all keys).

The sockets that are printed are all sockets created by this
`socket` module's implementation.
""".
-spec i() -> ok.

i() ->
    do_i(which_sockets(), default_info_keys()).

-doc(#{since => <<"OTP 24.1">>}).
-doc """
Print information to the erlang shell in table format
for all sockets.

If the argument is a list of `t:info_keys/0`, print the specified
information for all sockets.  See `i/0`.

Otherwise the same as `i/2` with the same first argument
and the default information (see `i/0`).
""".
-spec i(InfoKeys :: info_keys()) -> ok;
       (Domain :: inet | inet6 | local) -> ok;
       (Proto :: sctp | tcp | udp) -> ok;
       (Type :: dgram | seqpacket | stream) -> ok.

i(InfoKeys) when is_list(InfoKeys) ->
    do_i(which_sockets(), InfoKeys);
i(Domain) when (Domain =:= inet) orelse
	       (Domain =:= inet6) orelse
	       (Domain =:= local) ->
    do_i(which_sockets(Domain), default_info_keys());
i(Proto) when (Proto =:= tcp) orelse
	      (Proto =:= udp) orelse
	      (Proto =:= sctp) ->
    do_i(which_sockets(Proto), default_info_keys());
i(Type) when (Type =:= dgram) orelse
	     (Type =:= seqpacket) orelse
	     (Type =:= stream) ->
    do_i(which_sockets(Type), default_info_keys()).

-doc(#{since => <<"OTP 24.1">>}).
-doc """
Print information to the erlang shell in table format
for a selection of sockets.

The argument [`InfoKeys`](`t:info_keys/0`) specifies which information
is printed for each socket.

If the first argument is `Domain` print information for
all sockets of that specific `t:domain/0`.

If the first argument is `Proto` print information for
all sockets of that specific `t:protocol/0`.

If the first argument is `Type` print information for
all sockets of that specific `t:type/0`.
""".
-spec i(Domain :: inet | inet6 | local, InfoKeys) -> ok
              when InfoKeys :: info_keys();
       (Proto :: sctp | tcp | udp, InfoKeys) -> ok
              when InfoKeys :: info_keys();
       (Type :: dgram | seqpacket | stream, InfoKeys) -> ok
              when InfoKeys :: info_keys().

i(Domain, InfoKeys)
  when ((Domain =:= inet) orelse
	(Domain =:= inet6) orelse
	(Domain =:= local)) andalso
       is_list(InfoKeys) ->
    do_i(which_sockets(Domain), InfoKeys);
i(Proto, InfoKeys)
  when ((Proto =:= tcp) orelse
	(Proto =:= udp) orelse
	(Proto =:= sctp)) andalso
       is_list(InfoKeys) ->
    do_i(which_sockets(Proto), InfoKeys);
i(Type, InfoKeys)
  when ((Type =:= dgram) orelse
	(Type =:= seqpacket) orelse
	(Type =:= stream)) andalso
       is_list(InfoKeys) ->
    do_i(which_sockets(Type), InfoKeys).

do_i(Sockets, InfoKeys) ->
    Lines = case i_sockets(Sockets, InfoKeys) of
		[] -> [];
		InfoLines -> [header_line(InfoKeys) | InfoLines]
	    end,
    Maxs = lists:foldl(fun(Line, Max0) -> smax(Max0, Line) end,
		       lists:duplicate(length(InfoKeys), 0), Lines),
    Fmt = lists:append(["~-" ++ integer_to_list(N) ++ "s " ||
			   N <- Maxs]) ++ "~n",
    lists:foreach(fun(Line) -> io:format(Fmt, Line) end, Lines).

header_line(Fields) ->
    [header_field(atom_to_list(F)) || F <- Fields].
header_field([C | Cs]) ->
    [string:to_upper(C) | header_field_rest(Cs)].
header_field_rest([$_, C | Cs]) ->
    [$\s, string:to_upper(C) | header_field_rest(Cs)];
header_field_rest([C|Cs]) ->
    [C | header_field_rest(Cs)];
header_field_rest([]) ->
    [].

smax([Max|Ms], [Str|Strs]) ->
    N = length(Str),
    [if N > Max -> N; true -> Max end | smax(Ms, Strs)];
smax([], []) ->
    [].

i_sockets(Sockets, InfoKeys) ->
    [i_socket(Socket, InfoKeys) || Socket <- Sockets].

i_socket(Socket, InfoKeys) ->
    %% Most of the stuff we need, is in 'socket info'
    %% so we can just as well get it now.
    Info = #{protocol := Proto} = info(Socket),
    i_socket(Proto, Socket, Info, InfoKeys).

i_socket(Proto, Socket, Info, InfoKeys) ->
    [i_socket_info(Proto, Socket, Info, InfoKey) || InfoKey <- InfoKeys].

i_socket_info(_Proto, _Socket, #{domain := Domain} = _Info, domain) ->
    atom_to_list(Domain);
i_socket_info(_Proto, _Socket, #{type := Type} = _Info, type) ->
    string:to_upper(atom_to_list(Type));
i_socket_info(Proto, _Socket, #{type := Type} = _Info, protocol) ->
    string:to_upper(atom_to_list(if
                                     (Proto =:= 0) ->
                                         case Type of
                                             stream -> tcp;
                                             dgram  -> udp;
                                             _      -> unknown
                                         end;
                                     true ->
                                         Proto
                                 end));
i_socket_info(_Proto, Socket, _Info, fd) ->
    try socket:getopt(Socket, otp, fd) of
	{ok,   FD} -> integer_to_list(FD);
	{error, _} -> " "
    catch
        _:_ -> " "
    end;
i_socket_info(_Proto, _Socket, #{owner := Pid} = _Info, owner) ->
    pid_to_list(Pid);
i_socket_info(Proto, Socket, _Info, local_address) ->
    case sockname(Socket) of
	{ok,  Addr} ->
	    fmt_sockaddr(Addr, Proto);
	{error, _} ->
	    " "
    end;
i_socket_info(Proto, Socket, _Info, remote_address) ->
    try peername(Socket) of
	{ok,  Addr} ->
	    fmt_sockaddr(Addr, Proto);
	{error, _} ->
	    " "
    catch
        _:_ ->
            " "
    end;
i_socket_info(_Proto, _Socket,
	      #{counters := #{read_byte := N}} = _Info, recv) ->
    integer_to_list(N);
i_socket_info(_Proto, _Socket,
	      #{counters := #{write_byte := N}} = _Info, sent) ->
    integer_to_list(N);
i_socket_info(_Proto, _Socket, #{rstates := RStates,
				 wstates := WStates} = _Info, state) ->
    fmt_states(RStates, WStates);
i_socket_info(_Proto, _Socket, _Info, _Key) ->
    " ".

fmt_states([], []) ->
    " ";
fmt_states(RStates, []) ->
    fmt_states(RStates) ++ ", -";
fmt_states([], WStates) ->
    " - , " ++ fmt_states(WStates);
fmt_states(RStates, WStates) ->
    fmt_states(RStates) ++ " , " ++ fmt_states(WStates).

fmt_states([H]) ->
    fmt_state(H);
fmt_states([H|T]) ->
    fmt_state(H) ++ ":"  ++ fmt_states(T).

fmt_state(accepting) ->
    "A";
fmt_state(bound) ->
    "BD";
fmt_state(busy) ->
    "BY";
fmt_state(connected) ->
    "CD";
fmt_state(connecting) ->
    "CG";
fmt_state(listen) ->
    "LN";
fmt_state(listening) ->
    "LG";
fmt_state(open) ->
    "O";
fmt_state(selected) ->
    "SD";
fmt_state(X) when is_atom(X) ->
    string:uppercase(atom_to_list(X)).


fmt_sockaddr(#{family := Fam,
	       addr   := Addr} = SockAddr, _Proto)
  when (Fam =:= inet) orelse (Fam =:= inet6) ->
    case Addr of
	{0,0,0,0}         -> "*:" ++ fmt_service(SockAddr);
	{0,0,0,0,0,0,0,0} -> "*:" ++ fmt_service(SockAddr);
	{127,0,0,1}       -> "localhost:" ++ fmt_service(SockAddr);
	{0,0,0,0,0,0,0,1} -> "localhost:" ++ fmt_service(SockAddr);
	IP                -> inet_parse:ntoa(IP) ++ ":" ++ fmt_service(SockAddr)
    end;
fmt_sockaddr(#{family := local,
	       path   := Path}, _Proto) ->
    "local:" ++
	if is_list(Path) ->
		Path;
	   is_binary(Path) ->
		binary_to_list(Path)
	end.

fmt_service(#{port := Port} = SockAddr) ->
    case net:getnameinfo(SockAddr) of
	{ok, #{service := Service}} ->
            %% Even if there is no actual service associated with 
            %% this port number, we still get a value: The port number
            try list_to_integer(Service) of
                FOO when is_integer(FOO) -> % This should be equal to Port...
                    integer_to_list(Port)
            catch
                _C:_E:_S -> %% This means that it's an actual service
                    f("~s (~w)", [Service, Port])
            end;
	_ ->
            integer_to_list(Port)
    end.


%% ===========================================================================
%%
%% info - Get miscellaneous information about a socket
%% or about the socket library.
%%
%% Generates a list of various info about the socket, such as counter values.
%%
%% Do *not* call this function often.
%%
%% ===========================================================================

-doc(#{since => <<"OTP 24.0">>}).
-doc """
Get miscellaneous information about this `socket` library.

The function returns a map with each information item as a key-value pair.

> #### Note {: .info }
>
> In order to ensure data integrity, mutexes are taken when needed.
> So, don't call this function often.
""".
-spec info() -> info().
%%
info() ->
    try
        prim_socket:info()
    catch error:undef:ST ->
            case ST of
                %% We rewrite errors coming from prim_socket not existing
                %% to enotsup.
                [{prim_socket,info,[],_}|_] ->
                    erlang:raise(error,notsup,ST);
                _ ->
                    erlang:raise(error,undef,ST)
            end
    end.

-doc(#{since => <<"OTP 22.1">>}).
-doc """
Get miscellaneous info about a socket.

The function returns a map with each information item as a key-value pair
reflecting the "current" state of the socket.

> #### Note {: .info }
>
> In order to ensure data integrity, mutexes are taken when needed.
> So, don't call this function often.
""".
-spec info(Socket) -> socket_info() when
					Socket :: socket().
%%
info(?socket(SockRef)) when is_reference(SockRef) ->
    prim_socket:info(SockRef);
info(Socket) ->
    erlang:error(badarg, [Socket]).


%% ===========================================================================
%%
%% monitor - Monitor a socket
%%
%% If a socket "dies", a down message, similar to erlang:monitor, will be
%% sent to the requesting process:
%%
%%       {'DOWN', MonitorRef, socket, Socket, Info}
%%
%% ===========================================================================

-doc(#{since => <<"OTP 24.0">>}).
-doc """
Start a socket monitor.

If the `Socket` doesn't exist or when later the monitor is triggered,
a `'DOWN'` message is sent to the process that called `monitor/1`
with the following pattern:

``` erlang
	    {'DOWN', MonitorRef, socket, Socket, Info}
```
`Info` is the termination reason of the socket or `nosock` if
`Socket` did not exist when the monitor was started.

Making several calls to `socket:monitor/1` for the same `Socket` is not an
error; each call creates an independent monitor instance.
""".
-spec monitor(Socket :: socket()) -> MonitorRef :: reference().

monitor(?socket(SockRef) = Socket) when is_reference(SockRef) ->
    case prim_socket:setopt(SockRef, {otp, use_registry}, true) of
        ok ->
            socket_registry:monitor(Socket);
        {error, closed = SReason} ->
            MonitorRef = make_ref(),
            self() ! {'DOWN', MonitorRef, socket, Socket, SReason},
	    MonitorRef
    end;
monitor(Socket) ->
    erlang:error(badarg, [Socket]).


%% ===========================================================================
%%
%% cancel_monitor - Cancel a socket monitor
%%
%% If MRef is a reference that the socket obtained
%% by calling monitor/1, this monitoring is turned off.
%% If the monitoring is already turned off, nothing happens.
%%
%% ===========================================================================

-doc(#{since => <<"OTP 24.0">>}).
-doc """
Cancel a socket monitor.

If `MRef` is a reference that the calling process obtained by calling
`monitor/1`, this monitor is removed. If there is no such monitor
for the calling process (or MRef doesn't correspond to a monitor),
nothing happens.

The returned value is one of the following:

- **`true`** - The monitor was found and removed. In this case, no `'DOWN'`
  message corresponding to this monitor has been delivered and will not be
  delivered.

- **`false`** - The monitor was not found so it couldn't be removed. This
  might be because the monitor has already triggered and there is
  a `'DOWN'` message from this monitor in the caller message queue.
""".
-spec cancel_monitor(MRef :: reference()) -> boolean().

cancel_monitor(MRef) when is_reference(MRef) ->
    case socket_registry:cancel_monitor(MRef) of
	ok ->
	    true;
	{error, Reason} ->
            case Reason of
                unknown_monitor -> false;
                not_owner       -> false;
                _ ->
                    erlang:error({invalid, Reason})
            end
    end;
cancel_monitor(MRef) ->
    erlang:error(badarg, [MRef]).


%% ===========================================================================
%%
%% supports - get information about what the platform "supports".
%%
%% Generates a list of various info about what the platform can support.
%% The most obvious case is 'options'.
%%
%% Each item in a 'supports'-list will appear only *one* time.
%%
%% ===========================================================================

-doc(#{since => <<"OTP 22.0">>}).
-doc """
Retrieve information about what socket features
the module and the platform supports.

Returns a list of, in no particular order,
`{Key1, `[`supports(Key1)`](`supports/1`)`}` tuples
for every `Key1` described in `supports/1`,
and `{Key, boolean()}` tuples for each of the following keys:

- **`sctp`** - SCTP support

- **`ipv6`** - IPv6 support

- **`local`** - Unix Domain sockets support (`AF_UNIX | AF_LOCAL`)

- **`netns`** - Network Namespaces support (Linux, `setns(2)`)

- **`sendfile`** - Sendfile support (`sendfile(2)`)
""".
-spec supports() -> [{Key1 :: term(),
                      boolean() | [{Key2 :: term(),
                                    boolean() | [{Key3 :: term(),
                                                  boolean()}]}]}].
supports() ->
    [{Key1, supports(Key1)}
     || Key1 <- [ioctl_requests, ioctl_flags,
                 options, msg_flags, protocols]]
        ++ prim_socket:supports().

-doc(#{since => <<"OTP 22.0">>}).
-doc """
Retrieve information about what socket features
the module and the platform supports.

If `Key1 = msg_flags` returns a list of `{Flag, boolean()}`
tuples for every `Flag` in `t:msg_flag/0` with the `t:boolean/0`
indicating if the flag is supported on this platform.

If `Key1 = protocols` returns a list of `{Name, boolean()}`
tuples for every `Name` in`t:protocol/0` with the `t:boolean/0`
indicating if the protocol is supported on this platform.

If `Key1 = options` returns a list of `{SocketOption, boolean()}`
tuples for every `SocketOption` in `t:socket_option/0` with the `t:boolean/0`
indicating if the socket option is supported on this platform.

There is no particular order of any of the returned lists.

For other values of `Key1` returns `[]`.
Note that in future versions of this module or on different platforms,
there might be more supported keys.
""".
-spec supports(Key1 :: term()) ->
                      [{Key2 :: term(),
                        boolean() | [{Key3 :: term(),
                                      boolean()}]}].
%%
supports(Key) ->
    prim_socket:supports(Key).

-doc(#{since => <<"OTP 22.0">>}).
-doc """
Retrieve information about what socket features
the module and the platform supports.

If `Key1 = options`, for a `Key2` in `t:level/0` returns
a list of `{Opt, boolean()}` tuples for all known socket options
[`Opt` on that `Level = Key2`](`t:socket_option/0`) with the `t:boolean/0`
indicating if the socket option is supported on this platform.
See `setopt/3` and `getopt/2`.

There is no particular order of any of the returned lists.

For other values of `Key1` or `Key2` returns `[]`.
Note that in future versions of this module or on different platforms,
there might be more supported keys.
""".
-spec supports(Key1 :: term(), Key2 :: term()) ->
                      [{Key3 :: term(),
                        boolean()}].
%%
supports(Key1, Key2) ->
    prim_socket:supports(Key1, Key2).


-doc(#{since => <<"OTP 23.0">>}).
-doc """
Check if a socket feature is supported.

Returns `true` if `supports/0` has a `{Key1, true}` tuple
or a `{Key1, list()}` tuple in its returned list,
otherwise `false` (also for unknown keys).

Example:
``` erlang
true = socket:is_supported(local),
```
""".
-spec is_supported(Key1 :: term()) ->
                          boolean().
is_supported(Key1) ->
    prim_socket:is_supported(Key1).

-doc(#{since => <<"OTP 23.0">>}).
-doc """
Check if a socket feature is supported.

Returns `true` if [`supports(Key1)`](`supports/1`) has a `{Key2, true}` tuple
in its returned list, otherwise `false` (also for unknown keys).

Example:
``` erlang
true = socket:is_supported(msg_flags, errqueue),
```
""".
-spec is_supported(Key1 :: term(), Key2 :: term()) ->
                          boolean().
is_supported(Key1, Key2) ->
    prim_socket:is_supported(Key1, Key2).

%% Undocumented legacy functions
%%
-doc false.
is_supported(options, Level, Opt) when is_atom(Level), is_atom(Opt) ->
    is_supported(options, {Level,Opt}).

-doc false.
options() ->
    lists:sort(supports(options)).

-doc false.
options(Level) ->
    [{Opt, Supported} || {{Lvl, Opt}, Supported} <- options(), (Lvl =:= Level)].

-doc false.
options(Level, Supported) ->
    [Opt || {Opt, Sup} <- options(Level), (Sup =:= Supported)].

-doc false.
option({Level, Opt}) ->
    lists:member(Opt, options(Level, true)).
-doc false.
option(Level, Opt) ->
    option({Level, Opt}).

-doc false.
protocols() ->
    lists:sort(supports(protocols)).

-doc false.
protocol(Proto) ->
    case lists:keysearch(Proto, 1, protocols()) of
        {value, {Proto, Supported}} ->
            Supported;
        false ->
            false
    end.



%% ===========================================================================
%%
%% The proper socket API
%%
%% ===========================================================================

%% ===========================================================================
%%
%% <KOLLA>
%%
%% The NIF sets up a monitor to this process, and if it dies the socket
%% is closed. It is also used if someone wants to monitor the socket.
%%
%% We may therefore need monitor function(s):
%%
%%               socket:monitor(Socket)
%%               socket:demonitor(Socket)
%%
%% </KOLLA>
%%

%% ===========================================================================
%%
%% open - create an endpoint for communication
%%

-doc(#{since => <<"OTP 23.0">>}).
-doc "Equivalent to [`open(FD, #{})`](`open/2`).".
-spec open(FD :: integer()) -> dynamic().

open(FD) when is_integer(FD) ->
    open(FD, #{});
open(FD) ->
    erlang:error(badarg, [FD]).

-doc(#{since => <<"OTP 22.0">>}).
-doc """
Create a socket.

#### With arguments `Domain` and `Type`

Equivalent to [`open(Domain, Type, default, #{})`](`open/4`).

#### With arguments `FD` and `Opts` *(since OTP 23.0)*

Creates an endpoint for communication (socket) based on
an already existing file descriptor that must be a socket.
This function attempts to retrieve the file descriptor's
`domain`, `type` and `protocol` from the system.
This is however not possible on all platforms;
in that case they should be specified in `Opts`.

The `Opts` argument can provide extra information:

- **`domain`** - The file descriptor's communication domain. See also

  [`open/2,3,4`](`open/3`).

- **`type`** - The file descriptor's socket type.

  See also [`open/2,3,4`](`open/3`).

- **`protocol`** - The file descriptor's protocol. The atom `default` is
  equivalent to the integer protocol number `0` which means the default
  protocol for a given domain and type.

  If the protocol can not be retrieved from the platform for the socket, and
  `protocol` is not specified, the default protocol is used, which may
  or may not be correct.

  See also [`open/2,3,4`](`open/3`).

- **`dup`** - If `false` don't duplicate the provided file descriptor.

  Defaults to `true`; do duplicate the file descriptor.

- **`debug`** - If `true` enable socket debug logging.

  Defaults to `false`; don't enable socket debug logging.

- **`use_registry`** - Enable or disable use of the socket registry
  for this socket. This overrides the global setting.

  Defaults to the global setting, see `use_registry/1`.

> #### Note {: .info }
>
> This function should be used with care\!
>
> On some platforms it is _necessary_ to provide `domain`, `type` and `protocol`
> since they cannot be retrieved from the platform.
>
> On some platforms it is not easy to get hold of a file descriptor
> to use in this function.
""".
-spec open(FD, Opts) -> {'ok', Socket} | {'error', Reason} when
      FD       :: integer(),
      Opts     ::
        #{'domain'       => domain() | integer(),
          'type'         => type() | integer(),
          'protocol'     => 'default' | protocol() | integer(),
          'dup'          => boolean(),
	  'debug'        => boolean(),
	  'use_registry' => boolean()},
      Socket   :: socket(),
      Reason   ::
        posix() | 'domain' | 'type' | 'protocol';

          (Domain, Type) -> {'ok', Socket} | {'error', Reason} when
      Domain :: domain(),
      Type   :: type() | integer(),
      Socket :: socket(),
      Reason :: posix() | protocol.

open(FD, Opts) when is_map(Opts) ->
    if
        is_integer(FD) ->
            case prim_socket:open(FD, Opts) of
                {ok, SockRef} ->
                    Socket = ?socket(SockRef),
                    {ok, Socket};
                {error, _} = ERROR ->
                    ERROR
            end;
        true ->
            erlang:error(badarg, [FD, Opts])
    end;
open(Domain, Type) ->
    open(Domain, Type, 0, #{}).

-doc(#{since => <<"OTP 22.0">>}).
-doc """
Create a socket.

#### With arguments `Domain`, `Type` and `Protocol`

Equivalent to [`open(Domain, Type, Protocol, #{})`](`open/4`).

#### With arguments `Domain`, `Type` and `Opts` *(since OTP 24.0)*

Equivalent to [`open(Domain, Type, default, #{})`](`open/4`).
""".
-spec open(Domain, Type, Opts | Protocol) -> {'ok', Socket} | {'error', Reason} when
      Domain :: domain() | integer(),
      Type :: type() | integer(),
      Opts :: map(),
      Protocol :: default | protocol() | integer(),
      Socket :: socket(),
      Reason :: posix() | protocol.
open(Domain, Type, Opts) when is_map(Opts) ->
    open(Domain, Type, 0, Opts);
open(Domain, Type, Protocol) ->
    open(Domain, Type, Protocol, #{}).

-doc(#{since => <<"OTP 22.0">>}).
-doc """
Create a socket.

Creates an endpoint for communication (socket).

`Domain` and `Type` may be `t:integer/0`s, as defined in the platform's
header files. The same goes for `Protocol` as defined in the platform's
`services(5)` database. See also the OS man page for the library call
`socket(2)`.

> #### Note {: .info }
>
> For some combinations of `Domain` and `Type` the platform has got
> a default protocol that can be selected with `Protocol = default`,
> and the platform may allow or require selecting the default protocol,
> or a specific protocol.
>
> Examples:
>
> - **`socket:open(inet, stream, tcp)`** - It is common that for
>   protocol domain and type `inet,stream` it is allowed to select
>   the `tcp` protocol although that mostly is the default.
> - **`socket:open(local, dgram)`** - It is common that for
>   the protocol domain `local` it is mandatory to not select a protocol,
>   that is; to select the default protocol.

The `Opts` argument is intended for "other" options.
The supported option(s) are described below:

- **`netns: string()`** - Used to set the network namespace during the open
  call. Only supported on Linux.

- **`debug: boolean()`** - Enable or disable debug logging.

  Defaults to `false`.

- **`use_registry: boolean()`** - Enable or disable use of the socket registry
  for this socket. This overrides the global value.

  Defaults to the global value, see `use_registry/1`.
""".
-spec open(Domain, Type, Protocol, Opts) ->
                  {'ok', Socket} | {'error', Reason} when
      Domain   :: domain() | integer(),
      Type     :: type() | integer(),
      Protocol :: 'default' | protocol() | integer(),
      Opts     ::
        #{'netns'        => string(),
	  'debug'        => boolean(),
	  'use_registry' => boolean()},
      Socket   :: socket(),
      Reason   :: posix() | 'protocol'.

open(Domain, Type, Protocol, Opts) when is_map(Opts) ->
    case prim_socket:open(Domain, Type, Protocol, Opts) of
        {ok, SockRef} ->
            Socket = ?socket(SockRef),
            {ok, Socket};
        {error, _} = ERROR ->
            ERROR
    end;
open(Domain, Type, Protocol, Opts) ->
    erlang:error(badarg, [Domain, Type, Protocol, Opts]).


%% ===========================================================================
%%
%% bind - bind a name (an address) to a socket
%%
%% Note that the short (atom) addresses only work for some domains,
%% and that the NIF will reject 'broadcast' for other domains than 'inet'
%%

-doc(#{since => <<"OTP 22.0">>}).
-doc """
Bind a name to a socket.

When a socket is created (with [`open`](`open/2`)), it has no address assigned
to it. `bind` assigns the address specified by the `Addr` argument.

The rules used for name binding vary between domains.

If you bind a socket to an address in for example the `inet` or `inet6`
address families, with an ephemeral port number (`0`), and want to know
which port that was chosen, you can find out using something like:
`{ok, #{port := Port}} =`[`socket:sockname(Socket)`](`sockname/1`)
""".
-spec bind(Socket, Addr) -> 'ok' | {'error', Reason} when
      Socket    :: socket(),
      Addr      :: sockaddr() | 'any' | 'broadcast' | 'loopback',
      Reason    :: posix() | 'closed' | invalid().

bind(?socket(SockRef), Addr) when is_reference(SockRef) ->
    if
        Addr =:= any;
        Addr =:= broadcast;
        Addr =:= loopback ->
            case prim_socket:getopt(SockRef, {otp, domain}) of
                {ok, Domain}
                  when Domain =:= inet;
                       Domain =:= inet6 ->
                    prim_socket:bind(
                      SockRef, #{family => Domain, addr => Addr});
                {ok, _Domain} ->
                    {error, eafnosupport};
                {error, _} = ERROR ->
                    ERROR
            end;
        is_atom(Addr) ->
            {error, {invalid, {sockaddr, Addr}}};
        true ->
            prim_socket:bind(SockRef, Addr)
    end;
bind(Socket, Addr) ->
    erlang:error(badarg, [Socket, Addr]).


%% ===========================================================================
%%
%% bind - Add or remove a bind addresses on a socket
%%
%% Calling this function is only valid if the socket is:
%%   type     = seqpacket
%%   protocol = sctp
%%
%% If the domain is inet, then all addresses *must* be IPv4.
%% If the domain is inet6, the addresses can be either IPv4 or IPv6.
%%

-doc false.
-spec bind(Socket, Addrs, Action) -> 'ok' | {'error', Reason} when
      Socket :: socket(),
      Addrs  :: [sockaddr()],
      Action :: 'add' | 'remove',
      Reason :: posix() | 'closed'.

bind(?socket(SockRef), Addrs, Action)
  when is_reference(SockRef)
       andalso is_list(Addrs)
       andalso (Action =:= add
                orelse Action =:= remove) ->
    prim_socket:bind(SockRef, Addrs, Action);
bind(Socket, Addrs, Action) ->
    erlang:error(badarg, [Socket, Addrs, Action]).


%% ===========================================================================
%%
%% connect - initiate a connection on a socket
%%

-doc(#{since => <<"OTP 24.0">>}).
-doc """
Finalize a [`connect/3`](#connect-nowait) operation.

See the note [Asynchronous Calls](#asynchronous-calls)
at the start of this module reference manual page.

On `select` systems this function finalizes a connection setup
on a socket, after receiving a [`select` message](#async-messages)
`{'$socket',` [`Socket`](`t:socket/0`)`, select,
`[`SelectHandle`](`t:select_handle/0`)`}`,
and returns whether the connection setup was successful or not.

Instead of calling this function, for backwards compatibility,
it is allowed to call [`connect/2,3`](`connect/2`) again,
but that incurs more overhead since the connect address and
time-out argument are processed in vain.

The call that completes the connect operation, the second call,
cannot return a `select` return value.
""".
-spec connect(Socket :: socket()) -> 'ok' | {'error', Reason} when
      Reason   :: posix() | 'closed' | invalid().

%% Finalize connect after connect(,, nowait | select_handle())
%% and received select message - see connect_deadline/3 as an example
%%
connect(?socket(SockRef))
  when is_reference(SockRef) ->
    prim_socket:connect(SockRef);
connect(Socket) ->
    erlang:error(badarg, [Socket]).


-doc(#{since => <<"OTP 22.0">>}).
-doc """
Equivalent to
[`connect(Socket, SockAddr, infinity)`](#connect-infinity).
""".
-spec connect(Socket :: socket(), SockAddr :: sockaddr()) -> 'ok' | {'error', Reason :: dynamic()}.

connect(Socket, SockAddr) ->
    connect(Socket, SockAddr, infinity).


-doc(#{since => <<"OTP 22.0">>}).
-doc """
Connect the socket to the given address.

This function connects the socket to the address specified
by the `SockAddr` argument.

If a connection attempt is already in progress (by another process),
`{error, already}` is returned.

> #### Note {: .info }
>
> On _Windows_ the socket has to be [_bound_](`bind/2`).

[](){: #connect-infinity }

If the time-out argument (argument 3) is `infinity` it is
up to the OS implementation to decide when the connection
attempt failed and then what to return; probably `{error, etimedout}`.
The OS time-out may be very long.

[](){: #connect-timeout }

If the time-out argument (argument 3) is a time-out value
(`t:non_neg_integer/0`); return `{error, timeout}`
if the connection hasn't been established within `Timeout` milliseconds.

> #### Note {: .info }
>
> Note that when this call has returned `{error, timeout}`
> the connection state of the socket is uncertain since the platform's
> network stack may complete the connection at any time,
> up to some platform specific time-out.
>
> Repeating a connection attempt towards the same address would be ok, but
> towards a different address could end up with a connection to either address.
>
> The safe play is to close the socket and start over.
>
> Also note that this applies to cancelling a `nowait` connect call
> described below.

[](){: #connect-nowait }

If the time-out argument (argument 2) is `nowait` *(since OTP 22.1)*,
start an [asynchronous call](#asynchronous-calls) if the operation
couldn't be completed immediately.

If the time-out argument (argument 2) is a `Handle ::` `t:select_handle/0`,
*(since OTP 24.0)*, or on _Windows_, the equivalent
`Handle ::` `t:completion_handle/0` *(since OTP 26.0)*,
start an [asynchronous call](#asynchronous-calls) like for `nowait`.

See the note [Asynchronous Calls](#asynchronous-calls)
at the start of this module reference manual page.

After receiving a [`select` message](#async-messages); call `connect/1`
to complete the operation.

If cancelling the operation with `cancel/2` see the note above
about [connection time-out](#connect-timeout).

[](){: #connect-completion_status }

The possible values for `CompletionStatus` in the completion message are:
- **`ok`** - Complete success; A connection has been established.
- **`{error, Reason}`** - An error occured and no connection was
  established.

""".
-spec connect(Socket, SockAddr, Timeout :: 'infinity') ->
          'ok' |
          {'error', Reason} when
      Socket   :: socket(),
      SockAddr :: sockaddr(),
      Reason   :: posix() | 'closed' | invalid() | 'already' |
                  'not_bound' |
                  {add_socket,             posix()} |
                  {update_connect_context, posix()};

             (Socket, SockAddr, Timeout :: non_neg_integer()) ->
          'ok' |
          {'error', Reason} when
      Socket   :: socket(),
      SockAddr :: sockaddr(),
      Reason   :: posix() | 'closed' | invalid() | 'already' |
                  'not_bound' | 'timeout' |
                  {add_socket,             posix()} |
                  {update_connect_context, posix()};

             (Socket, SockAddr, 'nowait' | Handle) ->
                     'ok' |
                     {'select', SelectInfo} |
                     {'completion', CompletionInfo} |
                     {'error', Reason} when
      Socket         :: socket(),
      SockAddr       :: sockaddr(),
      Handle         :: select_handle() | completion_handle(),
      SelectInfo     :: select_info(),
      CompletionInfo :: completion_info(),
      Reason         :: posix() | 'closed' | invalid() | 'already' |
                        'not_bound' |
                        {add_socket,             posix()} |
                        {update_connect_context, posix()}.

%% <KOLLA>
%% Is it possible to connect with family = local for the (dest) sockaddr?
%% </KOLLA>
connect(?socket(SockRef), SockAddr, TimeoutOrHandle)
  when is_reference(SockRef) ->
    case deadline(TimeoutOrHandle) of
        invalid ->
            erlang:error({invalid, {timeout, TimeoutOrHandle}});
        nowait ->
            Handle = make_ref(),
            connect_nowait(SockRef, SockAddr, Handle);
        handle ->
            Handle = TimeoutOrHandle,
            connect_nowait(SockRef, SockAddr, Handle);
        Deadline ->
            connect_deadline(SockRef, SockAddr, Deadline)
    end;
connect(Socket, SockAddr, Timeout) ->
    erlang:error(badarg, [Socket, SockAddr, Timeout]).

connect_nowait(SockRef, SockAddr, Handle) ->
    case prim_socket:connect(SockRef, Handle, SockAddr) of
        select ->
            {select, ?SELECT_INFO(connect, Handle)};
        completion ->
            {completion, ?COMPLETION_INFO(connect, Handle)};
        Result ->
            Result
    end.

connect_deadline(SockRef, SockAddr, Deadline) ->
    Ref = make_ref(),
    case prim_socket:connect(SockRef, Ref, SockAddr) of
        select ->
            %% Connecting...
            Timeout = timeout(Deadline),
            receive
                ?socket_msg(_Socket, select, Ref) ->
                    prim_socket:connect(SockRef);
                ?socket_msg(_Socket, abort, {Ref, Reason}) ->
                    {error, Reason}
            after Timeout ->
                    _ = cancel(SockRef, connect, Ref),
                    {error, timeout}
            end;
        completion ->
            %% Connecting...
            Timeout = timeout(Deadline),
            receive
                ?socket_msg(_Socket, completion, {Ref, CompletionStatus}) ->
                    CompletionStatus;
                ?socket_msg(_Socket, abort, {Ref, Reason}) ->
                    {error, Reason}
            after Timeout ->
                    _ = cancel(SockRef, connect, Ref),
                    {error, timeout}
            end;
        Result ->
            Result
    end.


%% ===========================================================================
%%
%% listen - listen for connections on a socket
%%

-doc(#{since => <<"OTP 22.0">>}).
-doc """
Make a socket listen for connections.

Equivalent to [`listen(Socket, Backlog)`](`listen/2`) with a default
value for `Backlog` (currently `5`).
""".
-spec listen(Socket :: socket()) -> 'ok' | {'error', Reason  :: posix() | 'closed'}.

listen(Socket) ->
    listen(Socket, ?ESOCK_LISTEN_BACKLOG_DEFAULT).

-doc(#{since => <<"OTP 22.0">>}).
-doc """
Make a socket listen for connections.

The `Backlog` argument states the length of the queue for
incoming not yet accepted connections.
Exactly how that number is interpreted is up to the OS'
protocol stack, but the resulting effective queue length
will most probably be perceived as at least that long.

> #### Note {: .info }
>
> On _Windows_ the socket has to be _bound_.
""".
-spec listen(Socket :: socket(), Backlog :: integer()) -> 'ok' | {'error', Reason  :: posix() | 'closed'}.

listen(?socket(SockRef), Backlog)
  when is_reference(SockRef), is_integer(Backlog) ->
    prim_socket:listen(SockRef, Backlog);
listen(Socket, Backlog) ->
    erlang:error(badarg, [Socket, Backlog]).


%% ===========================================================================
%%
%% accept, accept4 - accept a connection on a socket
%%

-doc(#{since => <<"OTP 22.0">>}).
-doc("Equivalent to [`accept(ListenSocket, infinity)`](`accept/2`).").
-spec accept(ListenSocket) -> Result when
      Result ::  {'ok', Socket} |
                 {'error', Reason},
      ListenSocket    :: socket(),
      Socket          :: socket(),
      Reason          :: dynamic().


accept(ListenSocket) ->
    accept(ListenSocket, ?ESOCK_ACCEPT_TIMEOUT_DEFAULT).

-doc(#{since => <<"OTP 22.0">>}).
-doc """
Accept a connection on a listening socket.

`ListenSocket` has to be of a connection oriented type
(types `stream` or `seqpacket`, see `open/1`), and set to listen
(see `listen/1`).

[](){: #accept-infinity }

If the `Timeout` argument is `infinity`; accepts the first pending
incoming connection for the listen socket or wait for one to arrive,
and return the new connection socket.

[](){: #accept-timeout }

If the `Timeout` argument is a time-out value (`t:non_neg_integer/0`);
returns `{error, timeout}` if no connection has arrived
after `Timeout` milliseconds.

[](){: #accept-nowait }

If the `Handle` argument `nowait` *(since OTP 22.1)*,
starts an [asynchronous call](#asynchronous-calls) if the operation
couldn't be completed immediately.

If the `Handle` argument is a `t:select_handle/0`,
*(since OTP 24.0)*, or on _Windows_, the equivalent
`t:completion_handle/0` *(since OTP 26.0)*, starts
an [asynchronous call](#asynchronous-calls) like for `nowait`.

[](){: #accept-completion_status }

The possible values for `CompletionStatus` in the completion message are:
- **`{ok, NewSocket}`** - Success; A connection has been accepted.
- **`{error, Reason}`** - An error occured and no connection was
  established.

See the note [Asynchronous Calls](#asynchronous-calls)
at the start of this module reference manual page.
""".
-spec accept(ListenSocket, Timeout :: 'infinity') ->
          {'ok', Socket} |
          {'error', Reason} when
      ListenSocket :: socket(),
      Socket       :: socket(),
      Reason       :: posix() | 'closed' | invalid() |
                      {create_accept_socket,  posix()} |
                      {add_socket,            posix()} |
                      {update_accept_context, posix()};

            (ListenSocket, Timeout :: non_neg_integer()) ->
          {'ok', Socket} |
          {'error', Reason} when
      ListenSocket :: socket(),
      Socket       :: socket(),
      Reason       :: posix() | 'closed' | invalid() | 'timeout' |
                      {create_accept_socket,  posix()} |
                      {add_socket,            posix()} |
                      {update_accept_context, posix()};
            (ListenSocket,
             'nowait' | Handle :: select_handle() | completion_handle()) ->
          {'ok', Socket} |
          {'select', SelectInfo} |
          {'completion', CompletionInfo} |
          {'error', Reason} when
      ListenSocket    :: socket(),
      Socket          :: socket(),
      SelectInfo      :: select_info(),
      CompletionInfo  :: completion_info(),
      Reason          :: posix() | closed | invalid() |
                         {create_accept_socket,  posix()} |
                         {add_accept_socket,     posix()} |
                         {update_accept_context, posix()}.


accept(?socket(LSockRef), Timeout)
  when is_reference(LSockRef) ->
    case deadline(Timeout) of
        invalid ->
            erlang:error({invalid, {timeout, Timeout}});
        nowait ->
            Handle = make_ref(),
            accept_nowait(LSockRef, Handle);
        handle ->
            Handle = Timeout,
            accept_nowait(LSockRef, Handle);
        Deadline ->
            accept_deadline(LSockRef, Deadline)
    end;
accept(ListenSocket, Timeout) ->
    erlang:error(badarg, [ListenSocket, Timeout]).

accept_nowait(LSockRef, Handle) ->
    case prim_socket:accept(LSockRef, Handle) of
        select ->
            {select,     ?SELECT_INFO(accept, Handle)};
        completion ->
            {completion, ?COMPLETION_INFO(accept, Handle)};
        Result ->
            accept_result(LSockRef, Handle, Result)
    end.

accept_deadline(LSockRef, Deadline) ->
    AccRef = make_ref(),
    case prim_socket:accept(LSockRef, AccRef) of
        select ->
            %% Each call is non-blocking, but even then it takes
            %% *some* time, so just to be sure, recalculate before
            %% the receive.
	    Timeout = timeout(Deadline),
            receive
                ?socket_msg(?socket(LSockRef), select, AccRef) ->
                    accept_deadline(LSockRef, Deadline);
                ?socket_msg(_Socket, abort, {AccRef, Reason}) ->
                    {error, Reason}
            after Timeout ->
                    _ = cancel(LSockRef, accept, AccRef),
                    {error, timeout}
            end;
        completion ->
            %% Each call is non-blocking, but even then it takes
            %% *some* time, so just to be sure, recalculate before
            %% the receive.
	    Timeout = timeout(Deadline),
            receive
                %% CompletionStatus = {ok, Socket} | {error, Reason}
                ?socket_msg(?socket(LSockRef), completion,
                            {AccRef, CompletionStatus}) ->
                    CompletionStatus;
                ?socket_msg(_Socket, abort, {AccRef, Reason}) ->
                    {error, Reason}
            after Timeout ->
                    _ = cancel(LSockRef, accept, AccRef),
                    {error, timeout}
            end;
        Result ->
            accept_result(LSockRef, AccRef, Result)
    end.

accept_result(LSockRef, AccRef, Result) ->
    case Result of
        select_sent ->
            {error, {invalid, Result}};
        {ok, SockRef} ->
            Socket = ?socket(SockRef),
            {ok, Socket};
        {error, _} = ERROR ->
            %% Just to be on the safe side...
            _ = cancel(LSockRef, accept, AccRef),
            ERROR
    end.


%% ===========================================================================
%%
%% send, sendto, sendmsg - send a message on a socket
%%

-doc(#{since => <<"OTP 22.0">>}).
-doc "Equivalent to [`send(Socket, Data, [], infinity)`](`send/4`).".
-spec send(Socket, Data) -> Result when
      Socket         :: socket(),
      Data           :: iodata(),
      Result         :: 'ok' |
                        {'ok', RestData :: binary()} |
                        {'select', SelectInfo :: dynamic()} |
                        {'completion', CompletionInfo :: dynamic()} |
                        {'error', Reason :: dynamic()}.


send(Socket, Data) ->
    send(Socket, Data, ?ESOCK_SEND_FLAGS_DEFAULT, ?ESOCK_SEND_TIMEOUT_DEFAULT).


-doc(#{since => <<"OTP 22.0">>}).
-doc """
Send data on a connected socket.

With argument `Timeout`; equivalent to
[`send(Socket, Data, [], Timeout)`](`send/4`).

With argument `Flags`; equivalent to
[`send(Socket, Data, Flags, infinity)`](`send/4`).

With argument `Cont`; equivalent to
[`send(Socket, Data, Cont, infinity)`](`send/4`) *(since OTP 24.0)*.
""".
-spec send(Socket :: term(), Data :: term(), Cont :: tuple()) -> _;
          (Socket :: term(), Data :: term(), Flags :: list()) -> _;
          (Socket :: term(), Data :: term(), Timeout :: timeout()) -> _.

send(Socket, Data, Flags_Cont)
  when is_list(Flags_Cont);
       is_tuple(Flags_Cont) ->
    send(Socket, Data, Flags_Cont, ?ESOCK_SEND_TIMEOUT_DEFAULT);
send(Socket, Data, Timeout) ->
    send(Socket, Data, ?ESOCK_SEND_FLAGS_DEFAULT, Timeout).


-doc(#{since => <<"OTP 22.0">>}).
-doc """
Send data on a connected socket.

The message `Flags` may be symbolic `t:msg_flag/0`s and/or
`t:integer/0`s as in the platform's appropriate header files.
The values of all symbolic flags and integers are or:ed together.

The `Data`, if it is not a `t:binary/0`, is copied into one before
calling the platform network API, because a single buffer is required.
A returned `RestData` is a sub binary of it.

The return value indicates the result from the platform's network layer:

- **`ok`** - All data was accepted by the OS for delivery

- **`{ok, RestData}`** - Some but not all data was accepted,
  but no error was reported (partially successful send).  `RestData`
  is the tail of `Data` that wasn't accepted.

  This cannot happen for a socket of [type `stream`](`t:type/0`) where
  such a partially successful send is retried until the data is either
  accepted for delivery or there is an error.

  For a socket of [type `dgram`](`t:type/0`) this should probably
  also not happen since a message that cannot be passed atomically
  should render an error.

  It is nevertheless possible for the platform's network layer
  to return this,  surely more possible for a socket of
  [type `seqpacket`](`t:type/0`).

- **`{error, Reason}`** - An error has been reported and no data
  was accepted for delivery.  [`Reason :: posix/0`](`t:posix/0`)
  is what the platform's network layer reported.  `closed` means
  that this socket library was informed that the socket was closed,
  and `t:invalid/0` means that this socket library found
  an argument to be invalid.

- **`{error, {Reason, RestData}}`** - An error was reported but before that
  some data was accepted for delivery. `RestData` is the tail of `Data`
  that wasn't accepted. See `{error, Reason}` above.

  This can only happen for a socket of [type `stream`](`t:type/0`)
  when a partially successful send is retried until there is an error.

[](){: #send-infinity }

If the `Timeout` argument is `infinity`; wait for the OS to
complete the send operation (take responsibility for the data),
or return an error.

[](){: #send-timeout }

If the `Timeout` argument is a time-out value
(`t:non_neg_integer/0`); return `{error, timeout}`
if no data has been sent within `Timeout` millisecond,
or `{error, {timeout, RestData}}` if some data was sent
(accepted by the OS for delivery).  `RestData` is the tail of the data
that hasn't been sent.

[](){: #send-nowait }

If the `Handle` argument is `nowait` *(since OTP 22.1)*,
starts an [asynchronous call](#asynchronous-calls) if the operation
couldn't be completed immediately.

If the `Handle` argument is a `t:select_handle/0`,
*(since OTP 24.0)*, or on _Windows_, the equivalent
`t:completion_handle/0` *(since OTP 26.0)*, starts
an [asynchronous call](#asynchronous-calls) like for `nowait`.

See the note [Asynchronous Calls](#asynchronous-calls)
at the start of this module reference manual page.

[](){: #send-completion_status }

The possible values for `CompletionStatus` in the completion message are:
- **`ok`** - Complete success; The data was written in its entirety.
- **`{ok, Written}`** - Partial success; Some but not all data was written,
  but no error was reported. `Written` is the number of bytes that was written.
- **`{error, Reason}`** - An error occured and no data was sent.

[](){: #send-cont }

If the function is called with a `Cont` argument, that is;
the [`SelectInfo`](`t:select_info/0`) from the previous
[`send/3,4`](`send/3`) call; the send is continued with
preprocessed send parameters in the `SelectInfo`.
Using this argument variant avoids for example having to validate
and encode message flags in every call but the first.
""".
-spec send(Socket, Data, Flags | Cont, Timeout :: 'infinity') ->
          'ok' |
          {'ok', RestData} |
          {'error', Reason} |
          {'error', {Reason, RestData}}
              when
      Socket     :: socket(),
      Data       :: iodata(),
      Flags      :: [msg_flag() | integer()],
      Cont       :: select_info(),
      RestData   :: binary(),
      Reason     :: posix() | 'closed' | invalid() |
                    netname_deleted | too_many_cmds | eei();

          (Socket, Data, Flags | Cont, Timeout :: non_neg_integer()) ->
          'ok' |
          {'ok', RestData} |
          {'error', Reason | 'timeout'} |
          {'error', {Reason | 'timeout', RestData}}
              when
      Socket     :: socket(),
      Data       :: iodata(),
      Flags      :: [msg_flag() | integer()],
      Cont       :: select_info(),
      RestData   :: binary(),
      Reason     :: posix() | 'closed' | invalid() |
                    netname_deleted | too_many_cmds | eei();

          (Socket, Data, Flags | Cont, 'nowait' | Handle) ->
                  'ok' |
                  {'ok', RestData} |
                  {'select', SelectInfo} |
                  {'select', {SelectInfo, RestData}} |
                  {'completion', CompletionInfo} |
                  {'error', Reason}
                      when
      Socket         :: socket(),
      Data           :: iodata(),
      Flags          :: [msg_flag() | integer()],
      Cont           :: select_info(),
      Handle         :: select_handle() | completion_handle(),
      RestData       :: binary(),
      SelectInfo     :: select_info(),
      CompletionInfo :: completion_info(),
      Reason         :: posix() | 'closed' | invalid() |
                        netname_deleted | too_many_cmds | eei().

send(?socket(SockRef), Data, ?SELECT_INFO(SelectTag, _) = Cont, Timeout)
  when is_reference(SockRef), is_binary(Data) ->
    case SelectTag of
        {send, ContData} ->
            case deadline(Timeout) of
                invalid ->
                    erlang:error({invalid, {timeout, Timeout}});
                nowait ->
                    SelectHandle = make_ref(),
                    send_nowait_cont(SockRef, Data, ContData, SelectHandle);
                handle ->
                    SelectHandle = Timeout,
                    send_nowait_cont(SockRef, Data, ContData, SelectHandle);
                Deadline ->
                    HasWritten = false,
                    send_deadline_cont(
                      SockRef, Data, ContData, Deadline, HasWritten)
            end;
        _ ->
            {error, {invalid, Cont}}
    end;
send(?socket(SockRef), Data, Flags, Timeout)
  when is_reference(SockRef), is_binary(Data), is_list(Flags) ->
    case deadline(Timeout) of
        invalid ->
            erlang:error({invalid, {timeout, Timeout}});
        nowait ->
            Handle = make_ref(),
            send_nowait(SockRef, Data, Flags, Handle);
        handle ->
            Handle = Timeout,
            send_nowait(SockRef, Data, Flags, Handle);
        Deadline ->
            send_deadline(SockRef, Data, Flags, Deadline)
     end;
send(?socket(SockRef) = Socket, [Bin], Flags, Timeout)
  when is_reference(SockRef), is_binary(Bin) ->
    send(Socket, Bin, Flags, Timeout);
send(?socket(SockRef) = Socket, Data, Flags, Timeout)
  when is_reference(SockRef), is_list(Data) ->
    try erlang:list_to_binary(Data) of
        Bin ->
            send(Socket, Bin, Flags, Timeout)
    catch
        error : badarg ->
            erlang:error({invalid, {data, Data}})
    end;
send(Socket, Data, Flags, Timeout) ->
    erlang:error(badarg, [Socket, Data, Flags, Timeout]).

send_nowait(SockRef, Bin, Flags, Handle) ->
    send_common_nowait_result(
      Handle, send,
      prim_socket:send(SockRef, Bin, Flags, Handle)).

%% On Windows, writes either succeed directly (it their entirety),
%% they are scheduled (completion) or they fail. *No* partial success,
%% and therefor no need to handle theme here (in cont).
send_nowait_cont(SockRef, Bin, Cont, SelectHandle) ->
    send_common_nowait_result(
      SelectHandle, send,
      prim_socket:send(SockRef, Bin, Cont, SelectHandle)).

send_deadline(SockRef, Bin, Flags, Deadline) ->
    Handle = make_ref(),
    HasWritten = false,
    send_common_deadline_result(
       SockRef, Bin, Handle, Deadline, HasWritten,
       send, fun send_deadline_cont/5,
       prim_socket:send(SockRef, Bin, Flags, Handle)).

send_deadline_cont(SockRef, Bin, Cont, Deadline, HasWritten) ->
    Handle = make_ref(),
    send_common_deadline_result(
       SockRef, Bin, Handle, Deadline, HasWritten,
       send, fun send_deadline_cont/5,
       prim_socket:send(SockRef, Bin, Cont, Handle)).



-compile({inline, [send_common_nowait_result/3]}).
send_common_nowait_result(Handle, Op, Result) ->
    case Result of
        completion ->
            {completion, ?COMPLETION_INFO(Op, Handle)};
        {completion, _} -> % Only sendv
            {completion, ?COMPLETION_INFO(Op, Handle)};
        {completion, Data, _} -> % Only sendv
            {completion, {?COMPLETION_INFO(Op, Handle), Data}};
        {select, ContData} ->
            {select, ?SELECT_INFO({Op, ContData}, Handle)};
        {select, Data, ContData} ->
            {select, {?SELECT_INFO({Op, ContData}, Handle), Data}};
        %%
        Result ->
            Result
    end.

-compile({inline, [send_common_deadline_result/8]}).
send_common_deadline_result(
  SockRef, Data, Handle, Deadline, HasWritten,
  Op, Fun, SendResult) ->
    case SendResult of
        completion ->
            %% Would block, wait for continuation
            Timeout = timeout(Deadline),
            receive
                ?socket_msg(_Socket, completion, {Handle, CompletionStatus}) ->
                    CompletionStatus;
                ?socket_msg(_Socket, abort, {Handle, Reason}) ->
                    send_common_error(Reason, Data, false)
            after Timeout ->
                    %% ?DBG(['completion send timeout - cancel']),
                    _ = cancel(SockRef, Op, Handle),
                    send_common_error(timeout, Data, false)
            end;

        {completion, _} -> % ONLY FOR SENDV
            %% Would block, wait for continuation
            Timeout = timeout(Deadline),
            receive
                ?socket_msg(_Socket, completion, {Handle, {ok, Written}}) ->
                    case prim_socket:rest_iov(Written, Data) of
			[] ->
			    ok;
			Data_1 ->
			    Fun(SockRef, Data_1, undefined, Deadline, true)
		    end;
                ?socket_msg(_Socket, completion, {Handle, CompletionStatus}) ->
                    CompletionStatus;
                ?socket_msg(_Socket, abort, {Handle, Reason}) ->
                    send_common_error(Reason, Data, false)
            after Timeout ->
		    %% ?DBG(['completion send timeout - cancel']),
                    _ = cancel(SockRef, Op, Handle),
                    send_common_error(timeout, Data, false)
            end;

        {completion, RestData, _} -> % ONLY FOR SENDV
            %% Would block, wait for continuation
            Timeout = timeout(Deadline),
            receive
                ?socket_msg(_Socket, completion, {Handle, {ok, Written}}) ->
                    case prim_socket:rest_iov(Written, RestData) of
			[] ->
			    ok;
			Data_1 ->
			    Fun(SockRef, Data_1, undefined, Deadline, true)
		    end;
                ?socket_msg(_Socket, completion, {Handle, CompletionStatus}) ->
                    CompletionStatus;
                ?socket_msg(_Socket, abort, {Handle, Reason}) ->
                    send_common_error(Reason, RestData, false)
            after Timeout ->
		    %% ?DBG(['completion send timeout - cancel']),
                    _ = cancel(SockRef, Op, Handle),
                    send_common_error(timeout, RestData, false)
            end;

	%%
        {select, Cont} ->
            %% Would block, wait for continuation
            Timeout = timeout(Deadline),
            receive
                ?socket_msg(_Socket, select, Handle) ->
                    Fun(SockRef, Data, Cont, Deadline, HasWritten);
                ?socket_msg(_Socket, abort, {Handle, Reason}) ->
                    send_common_error(Reason, Data, HasWritten)
            after Timeout ->
                    _ = cancel(SockRef, Op, Handle),
                    send_common_error(timeout, Data, HasWritten)
            end;
        {select, Data_1, Cont} ->
            %% Partial send success, wait for continuation
            Timeout = timeout(Deadline),
            receive
                ?socket_msg(_Socket, select, Handle) ->
                    Fun(SockRef, Data_1, Cont, Deadline, true);
                ?socket_msg(_Socket, abort, {Handle, Reason}) ->
                    send_common_error(Reason, Data_1, true)
            after Timeout ->
                    _ = cancel(SockRef, Op, Handle),
                    send_common_error(timeout, Data_1, true)
            end;

        %%
        {error, {_Reason, RestIOV}} = Error when is_list(RestIOV) ->
            Error;
        {error, Reason} ->
            send_common_error(Reason, Data, HasWritten);

        Result ->
            %% ?DBG([{deadline, Deadline}, {op, Op}, {result, Result}]),
            Result
    end.


send_common_error(Reason, Data, HasWritten) ->
    case HasWritten of
        false ->
            %% We have not managed to send any data;
            %% do not return what remains
            {error, Reason};
        true ->
            %% Error on subsequent send - we have sent some data;
            %% return the remaining
            case Data of
                Bin when is_binary(Bin) ->
                    {error, {Reason, Bin}};
                IOVec when is_list(IOVec) ->
                    {error, {Reason, IOVec}};
                #{iov := IOVec} = _Msg ->
                    {error, {Reason, IOVec}}
            end
    end.


%% ---------------------------------------------------------------------------
%%

-doc(#{since => <<"OTP 22.0">>}).
-doc """
Send data on a socket.

With argument `Dest`; equivalent to
[`sendto(Socket, Data, Dest, [], infinity)`](`sendto/5`).

With argument `Cont`; equivalent to
[`sendto(Socket, Data, Cont, infinity)`](`sendto/4`) *since OTP 24.0*.
""".
-spec sendto(Socket :: socket(), Data :: iodata(), Cont | Dest) -> Result when
      Cont :: select_info(),
      Dest :: sockaddr(),
      Result :: 'ok'
              | {'ok', RestData}
              | {'error', Reason}
              | {'error', {Reason, RestData}},
      RestData :: binary(),
      Reason     :: posix() | 'closed' | invalid().

sendto(Socket, Data, ?SELECT_INFO(_, _) = Cont) ->
    sendto(Socket, Data, Cont, ?ESOCK_SENDTO_TIMEOUT_DEFAULT);
sendto(Socket, Data, Dest) ->
    sendto(
      Socket, Data, Dest,
      ?ESOCK_SENDTO_FLAGS_DEFAULT, ?ESOCK_SENDTO_TIMEOUT_DEFAULT).


-doc(#{since => <<"OTP 22.0">>}).
-doc """
Send data on a socket.

With arguments `Dest` and `TimeoutOrHandle`; equivalent to
[`sendto(Socket, Data, Dest, [], TimeoutOrHandle)`](`sendto/5`).

With arguments `Dest` and `Flags`; equivalent to
[`sendto(Socket, Data, Dest, Flags, infinity)`](`sendto/5`).

With arguments `Cont` and `TimeoutOrHandle`; `Cont` must be
the [`SelectInfo`](`t:select_info/0`) from the previous
[`sendto/3,4,5`](`sendto/3`) call and the send is continued with
preprocessed send parameters in the `SelectInfo`.
Using this argument variant avoids for example having o validate
and encode message flags in every call but the first.
*(Since OTP 24.0)*

See the last argument (argument 5) of `sendto/5` for
an explanation of `TimeoutOrHandle`.
""".

-spec sendto(Socket :: socket(), Data :: iodata(),
             Dest :: sockaddr(), Flags ::  [msg_flag() | integer()]) -> dynamic();
            (Socket :: socket(), Data :: iodata(),
             Cont :: select_info(), Timeout :: timeout() | 'nowait' | Handle :: select_handle()) -> dynamic();
            (Socket :: socket(), Data :: iodata(),
             Dest :: sockaddr(), Timeout :: timeout() | 'nowait' | Handle :: select_handle() | completion_handle()) -> dynamic().

sendto(Socket, Data, Dest, Flags) when is_list(Flags) ->
    sendto(Socket, Data, Dest, Flags, ?ESOCK_SENDTO_TIMEOUT_DEFAULT);
sendto(
  ?socket(SockRef) = Socket, Data,
  ?SELECT_INFO(SelectTag, _) = Cont, Timeout)
  when is_reference(SockRef) ->
    case SelectTag of
        {sendto, ContData} ->
            case Data of
                Bin when is_binary(Bin) ->
                    sendto_timeout_cont(SockRef, Bin, ContData, Timeout);
                [Bin] when is_binary(Bin) ->
                    sendto_timeout_cont(SockRef, Bin, ContData, Timeout);
                IOV when is_list(IOV) ->
                    try erlang:list_to_binary(IOV) of
                        Bin ->
                            sendto_timeout_cont(
                              SockRef, Bin, ContData, Timeout)
                    catch
                        error : badarg ->
                            erlang:error({invalid, {data, Data}})
                    end;
                _ ->
                    erlang:error(badarg, [Socket, Data, Cont, Timeout])
            end;
        _ ->
            {error, {invalid, Cont}}
    end;
sendto(Socket, Data, Dest, Timeout) ->
    sendto(Socket, Data, Dest, ?ESOCK_SENDTO_FLAGS_DEFAULT, Timeout).


-doc(#{since => <<"OTP 22.0">>}).
-doc """
Send data on a socket.

The `To` argument is the destination address where to send the data.
For a connected socket this argument is still passed to the OS call
that may ignore the address or return an error.

See `send/4` for a description of the `Flags` and `Data` arguments,
and the return values.

[](){: #sendto-infinity }

If the `Timeout` argument is `infinity`; wait for the OS to
complete the send operation (take responsibility for the data),
or return an error.

[](){: #sendto-timeout }

If the `Timeout` argument is a time-out value
(`t:non_neg_integer/0`); return `{error, timeout}`
if no data has been sent within `Timeout` millisecond,
or `{error, {timeout, RestData}}` if some data was sent
(accepted by the OS for delivery).  `RestData` is the tail of the data
that hasn't been sent.

[](){: #sendto-nowait }

If the `Handle` argument is `nowait` *(since OTP 22.1)*,
starts an [asynchronous call](#asynchronous-calls) if the operation
couldn't be completed immediately.

If the `Handle` argument is a `t:select_handle/0`,
*(since OTP 24.0)*, or on _Windows_, the equivalent
`t:completion_handle/0` *(since OTP 26.0)*, starts
an [asynchronous call](#asynchronous-calls) like for `nowait`.

See the note [Asynchronous Calls](#asynchronous-calls)
at the start of this module reference manual page.

[](){: #sendto-completion_status }

The possible values for `CompletionStatus` in the completion message are:
- **`ok`** - Complete success; The data was written in its entirety.
- **`{ok, Written}`** - Partial success; Some but not all data was written,
  but no error was reported. `Written` is the number of bytes that was written.
- **`{error, Reason}`** - An error occured and no data was sent.

After receiving a [`select` message](#async-messages);
call [`sendto/3,4`](`sendto/3`) with `SelectInfo` as the `Cont` argument,
to complete the operation.
""".
-spec sendto(Socket, Data, Dest, Flags, Timeout :: 'infinity') ->
                  'ok' |
                  {'ok', RestData} |
                  {'error', Reason} |
                  {'error', {Reason, RestData}}
                      when
      Socket     :: socket(),
      Data       :: iodata(),
      Dest       :: sockaddr(),
      Flags      :: [msg_flag() | integer()],
      RestData   :: binary(),
      Reason     :: posix() | 'closed' | invalid();

            (Socket, Data, Dest, Flags, Timeout :: non_neg_integer()) ->
                  'ok' |
                  {'ok', RestData} |
                  {'error', Reason | 'timeout'} |
                  {'error', {Reason | 'timeout', RestData}}
                      when
      Socket     :: socket(),
      Data       :: iodata(),
      Dest       :: sockaddr(),
      Flags      :: [msg_flag() | integer()],
      RestData   :: binary(),
      Reason     :: posix() | 'closed' | invalid();

            (Socket, Data, Dest, Flags, 'nowait' | Handle) ->
                  'ok' |
                  {'ok', RestData} |
                  {'select', SelectInfo} |
                  {'select', {SelectInfo, RestData}} |
                  {'completion', CompletionInfo} |
                  {'error', Reason}
                      when
      Socket         :: socket(),
      Data           :: iodata(),
      Dest           :: sockaddr(),
      Flags          :: [msg_flag() | integer()],
      Handle         :: select_handle() | completion_handle(),
      RestData       :: binary(),
      SelectInfo     :: select_info(),
      CompletionInfo :: completion_info(),
      Reason         :: posix() | 'closed' | invalid().


sendto(?socket(SockRef), Data, Dest, Flags, Timeout)
  when is_reference(SockRef), is_binary(Data), is_list(Flags) ->
    %%
    case deadline(Timeout) of
        invalid ->
            erlang:error({invalid, {timeout, Timeout}});
        nowait ->
            SelectHandle = make_ref(),
            sendto_nowait(SockRef, Data, Dest, Flags, SelectHandle);
        handle ->
            Handle = Timeout,
            sendto_nowait(SockRef, Data, Dest, Flags, Handle);
        Deadline ->
            HasWritten = false,
            sendto_deadline(SockRef, Data, Dest, Flags, Deadline, HasWritten)
    end;
sendto(?socket(SockRef) = Socket, [Bin], Dest, Flags, Timeout)
  when is_reference(SockRef), is_binary(Bin) ->
    sendto(Socket, Bin, Dest, Flags, Timeout);
sendto(?socket(SockRef) = Socket, Data, Dest, Flags, Timeout)
  when is_reference(SockRef), is_list(Data) ->
    try erlang:list_to_binary(Data) of
        Bin ->
            sendto(Socket, Bin, Dest, Flags, Timeout)
    catch
        error : badarg ->
            erlang:error({invalid, {data, Data}})
    end;
sendto(Socket, Data, Dest, Flags, Timeout) ->
    erlang:error(badarg, [Socket, Data, Dest, Flags, Timeout]).

sendto_timeout_cont(SockRef, Bin, Cont, Timeout) ->
    case deadline(Timeout) of
        invalid ->
            erlang:error({invalid, {timeout, Timeout}});
        nowait ->
            SelectHandle = make_ref(),
            sendto_nowait_cont(SockRef, Bin, Cont, SelectHandle);
        handle ->
            Handle = Timeout,
            sendto_nowait_cont(SockRef, Bin, Cont, Handle);
        Deadline ->
            HasWritten = false,
            sendto_deadline_cont(SockRef, Bin, Cont, Deadline, HasWritten)
    end.

sendto_nowait(SockRef, Bin, To, Flags, Handle) ->
    send_common_nowait_result(
      Handle, sendto,
      prim_socket:sendto(SockRef, Bin, To, Flags, Handle)).

sendto_nowait_cont(SockRef, Bin, Cont, Handle) ->
    send_common_nowait_result(
      Handle, sendto,
      prim_socket:sendto(SockRef, Bin, Cont, Handle)).

sendto_deadline(SockRef, Bin, To, Flags, Deadline, HasWritten) ->
    Handle = make_ref(),
    send_common_deadline_result(
       SockRef, Bin, Handle, Deadline, HasWritten,
       sendto, fun sendto_deadline_cont/5,
       prim_socket:sendto(SockRef, Bin, To, Flags, Handle)).

sendto_deadline_cont(SockRef, Bin, Cont, Deadline, HasWritten) ->
    Handle = make_ref(),
    send_common_deadline_result(
       SockRef, Bin, Handle, Deadline, HasWritten,
       sendto, fun sendto_deadline_cont/5,
       prim_socket:sendto(SockRef, Bin, Cont, Handle)).


%% ---------------------------------------------------------------------------
%%
%% The only part of the msg_send() that *must* exist (a connected
%% socket need not specify the addr field) is the iov.
%% The ctrl field is optional, and the addr and flags are not
%% used when sending.
%%

-doc(#{since => <<"OTP 22.0">>}).
-doc "Equivalent to [`sendmsg(Socket, Msg, [], infinity)`](`sendmsg/4`).".
-spec sendmsg(Socket, Msg) -> Result when
      Socket :: socket(),
      Msg :: msg_send() | erlang:iovec(),
      Result :: dynamic().


sendmsg(Socket, Msg) ->
    sendmsg(Socket, Msg,
            ?ESOCK_SENDMSG_FLAGS_DEFAULT, ?ESOCK_SENDMSG_TIMEOUT_DEFAULT).


-doc(#{since => <<"OTP 22.0">>}).
-doc """
Send data and control messages on a socket.

With arguments `Msg` and `Timeout`; equivalent to
[`sendmsg(Socket, Msg, [], Timeout)`](`sendmsg/4`).

With arguments `Msg` and `Flags`; equivalent to
[`sendmsg(Socket, Msg, Flags, infinity)`](`sendmsg/4`).

With arguments `Data` and `Cont`; equivalent to
[`sendmsg(Socket, Data, Cont, infinity)`](`sendmsg/4`) *since OTP 24.0*.
""".
-spec sendmsg(Socket :: socket(), Msg :: msg_send(), Flags :: list())
             -> dynamic();
             (Socket :: socket(), Data :: msg_send() | erlang:iovec(), Cont :: select_info())
             -> dynamic();
             (Socket :: socket(), Msg :: msg_send(), Timeout :: infinity)
             -> dynamic().

sendmsg(Socket, Msg, Flags) when is_list(Flags) ->
    sendmsg(Socket, Msg, Flags, ?ESOCK_SENDMSG_TIMEOUT_DEFAULT);
sendmsg(Socket, Data, Cont) when is_tuple(Cont) ->
    sendmsg(Socket, Data, Cont, ?ESOCK_SENDMSG_TIMEOUT_DEFAULT);
sendmsg(Socket, Msg, Timeout) ->
    sendmsg(Socket, Msg, ?ESOCK_SENDMSG_FLAGS_DEFAULT, Timeout).


-doc(#{since => <<"OTP 22.0">>}).
-doc """
Send data and control messages on a socket.

The argument `Msg` is a map that contains the data to be sent
under the key `iov` as an`t:erlang:iovec/0` (list of `t:binary/0`).
It may also contain the destination address under the key `addr`,
which is mandatory if the socket isn't connected.  If the socket
_is_ connected it is best to not have an `addr` key since
the platform may regard that as an error (or ignore it).
Under the key `ctrl` there may be a list of protocol and platform dependent
control messages (a.k.a ancillary data, a.k.a control information)
to send.

[](){: #sendmsg-iov }

The message data is given to the platform's network layer as an
I/O vector without copying the content. If the number of elements
in the I/O vector is larger than allowed on the platform (reported
in the [`iov_max`](`t:info/0`) field from `info/0`), on a socket of
[type `stream`](`t:type/0`) the send is iterated over all elements,
but for other socket types the call fails.

See `send/4` for a description of the `Flags` argument
and the return values.

> #### Note {: .info }
>
> On Windows, this function can only be used with datagram and raw sockets.

[](){: #sendmsg-infinity }

If the `Timeout` argument is `infinity`; wait for the OS to
complete the send operation (take responsibility for the data),
or return an error.

[](){: #sendmsg-timeout }

If the `Timeout` argument is a time-out value
(`t:non_neg_integer/0`); return `{error, timeout}`
if no data has been sent within `Timeout` millisecond,
or `{error, {timeout, RestData}}` if some data was sent
(accepted by the OS for delivery).  `RestData` is the tail of the data
that hasn't been sent.

[](){: #sendmsg-nowait }

If the `Handle` argument is `nowait` *(since OTP 22.1)*,
starts an [asynchronous call](#asynchronous-calls) if the operation
couldn't be completed immediately.

If the `Handle` argument is a `t:select_handle/0`,
*(since OTP 24.0)*, or on _Windows_, the equivalent
`t:completion_handle/0` *(since OTP 26.0)*, starts
an [asynchronous call](#asynchronous-calls) like for `nowait`.

See the note [Asynchronous Calls](#asynchronous-calls)
at the start of this module reference manual page.

[](){: #sendmsg-completion_status }

The possible values for `CompletionStatus` in the completion message are:
- **`ok`** - Complete success; The data was written in its entirety.
- **`{ok, Written}`** - Partial success; Some but not all data was written,
  but no error was reported. `Written` is the number of bytes that was written.
- **`{error, Reason}`** - An error occured and no data was sent.

After receiving a [`select` message](#async-messages);
call [`sendmsg/3,4`](`sendmsg/3`) with `SelectInfo` as the `Cont` argument,
to complete the operation.

[](){: #sendmsg-cont }

With the arguments `Data` and [`Cont`](`t:select_info/0`),
continues the send operation.  `Cont` should be
the [`SelectInfo`](`t:select_info/0`) returned from the previous
[`sendmsg/2,3,4`](`sendmsg/2`) call.

`Data` can be a [`Msg`](`t:msg_send/0`) `t:map/0`
where only the key `iov` is used, or an `t:erlang:iovec/0`.
""".
-spec sendmsg(Socket, Msg, Flags, Timeout :: 'infinity') ->
          'ok' |
          {'ok', RestData} |
          {'error', Reason} |
          {'error', {Reason, RestData}}
              when
      Socket     :: socket(),
      Msg        :: msg_send(),
      Flags      :: [msg_flag() | integer()],
      RestData   :: erlang:iovec(),
      Reason     :: posix() | 'closed' | invalid();

             (Socket, Msg, Flags, Timeout :: non_neg_integer()) ->
          'ok' |
          {'ok', RestData} |
          {'error', Reason | 'timeout'} |
          {'error', {Reason | 'timeout', RestData}}
              when
      Socket     :: socket(),
      Msg        :: msg_send(),
      Flags      :: [msg_flag() | integer()],
      RestData   :: erlang:iovec(),
      Reason     :: posix() | 'closed' | invalid();

             (Socket, Msg, Flags, 'nowait' | Handle) ->
                  'ok' |
                  {'ok', RestData} |
                  {'select', SelectInfo} |
                  {'select', {SelectInfo, RestData}} |
                  {'completion', CompletionInfo} |
                  {'error', Reason} |
                  {'error', {Reason, RestData}}
                      when
      Socket         :: socket(),
      Msg            :: msg_send(),
      Flags          :: [msg_flag() | integer()],
      Handle         :: select_handle() | completion_handle(),
      RestData       :: erlang:iovec(),
      SelectInfo     :: select_info(),
      CompletionInfo :: completion_info(),
      Reason         :: posix() | 'closed' | invalid();

             (Socket, Data, Cont, Timeout :: 'infinity') ->
          'ok' |
          {'ok', RestData} |
          {'error', Reason} |
          {'error', {Reason, RestData}}
              when
      Socket     :: socket(),
      Data       :: msg_send() | erlang:iovec(),
      Cont       :: select_info(),
      RestData   :: erlang:iovec(),
      Reason     :: posix() | 'closed' | invalid();

             (Socket, Data, Cont, Timeout :: non_neg_integer()) ->
          'ok' |
          {'ok', RestData} |
          {'error', Reason | 'timeout'} |
          {'error', {Reason | 'timeout', RestData}}
              when
      Socket     :: socket(),
      Data       :: msg_send() | erlang:iovec(),
      Cont       :: select_info(),
      RestData   :: erlang:iovec(),
      Reason     :: posix() | 'closed' | invalid();

             (Socket, Data, Cont, 'nowait' | Handle) ->
                  'ok' |
                  {'ok', RestData} |
                  {'select', SelectInfo} |
                  {'select', {SelectInfo, RestData}} |
                  {'completion', CompletionInfo} |
                  {'error', Reason} |
                  {'error', {Reason, RestData}}
                      when
      Socket         :: socket(),
      Data           :: msg_send() | erlang:iovec(),
      Cont           :: select_info(),
      Handle         :: select_handle(),
      RestData       :: erlang:iovec(),
      SelectInfo     :: select_info(),
      CompletionInfo :: completion_info(),
      Reason         :: posix() | 'closed' | invalid().

sendmsg(
  ?socket(SockRef) = Socket, RestData,
  ?SELECT_INFO(SelectTag, _) = Cont, Timeout) ->
    %%
    case SelectTag of
        {sendmsg, ContData} ->
            case RestData of
                #{iov := IOV} ->
                    sendmsg_timeout_cont(SockRef, IOV, ContData, Timeout);
                IOV when is_list(IOV) ->
                    sendmsg_timeout_cont(SockRef, IOV, ContData, Timeout);
                _ ->
                    erlang:error(badarg, [Socket, RestData, Cont, Timeout])
            end;
        _ ->
            {error, {invalid, Cont}}
    end;
sendmsg(?socket(SockRef), #{iov := IOV} = Msg, Flags, Timeout)
  when is_reference(SockRef), is_list(Flags) ->
    case deadline(Timeout) of
        invalid ->
            erlang:error({invalid, {timeout, Timeout}});
        nowait ->
            Handle = make_ref(),
            sendmsg_nowait(SockRef, Msg, Flags, Handle, IOV);
        handle ->
            Handle = Timeout,
            sendmsg_nowait(SockRef, Msg, Flags, Handle, IOV);
        Deadline ->
            HasWritten = false,
            sendmsg_deadline(SockRef, Msg, Flags, Deadline, HasWritten, IOV)
    end;
sendmsg(Socket, Msg, Flags, Timeout) ->
    erlang:error(badarg, [Socket, Msg, Flags, Timeout]).

sendmsg_timeout_cont(SockRef, RestData, Cont, Timeout) ->
    case deadline(Timeout) of
        invalid ->
            erlang:error({invalid, {timeout, Timeout}});
        nowait ->
            SelectHandle = make_ref(),
            sendmsg_nowait_cont(SockRef, RestData, Cont, SelectHandle);
        handle ->
            SelectHandle = Timeout,
            sendmsg_nowait_cont(SockRef, RestData, Cont, SelectHandle);
        Deadline ->
            HasWritten = false,
            sendmsg_deadline_cont(
              SockRef, RestData, Cont, Deadline, HasWritten)
    end.

sendmsg_nowait(SockRef, Msg, Flags, Handle, IOV) ->
    send_common_nowait_result(
      Handle, sendmsg,
      prim_socket:sendmsg(SockRef, Msg, Flags, Handle, IOV)).

sendmsg_nowait_cont(SockRef, RestData, Cont, SelectHandle) ->
    send_common_nowait_result(
      SelectHandle, sendmsg,
      prim_socket:sendmsg(SockRef, RestData, Cont, SelectHandle)).

sendmsg_deadline(SockRef, Msg, Flags, Deadline, HasWritten, IOV) ->
    Handle = make_ref(),
    send_common_deadline_result(
      SockRef, IOV, Handle, Deadline, HasWritten,
      sendmsg, fun sendmsg_deadline_cont/5,
      prim_socket:sendmsg(SockRef, Msg, Flags, Handle, IOV)).

sendmsg_deadline_cont(SockRef, Data, Cont, Deadline, HasWritten) ->
    SelectHandle = make_ref(),
    send_common_deadline_result(
      SockRef, Data, SelectHandle, Deadline, HasWritten,
      sendmsg, fun sendmsg_deadline_cont/5,
      prim_socket:sendmsg(SockRef, Data, Cont, SelectHandle)).


%% ---------------------------------------------------------------------------
%%
%%

-doc(#{equiv => sendv(Socket, IOV, infinity)}).
-doc(#{since => <<"OTP 27.0">>}).
-spec sendv(Socket, IOV) ->
          'ok' |
          {'ok', RestIOV} |
          {'error', Reason} |
          {'error', {Reason, RestIOV}}
              when
      Socket  :: socket(),
      IOV     :: erlang:iovec(),
      RestIOV :: erlang:iovec(),
      Reason  :: posix() | 'closed' | invalid().

sendv(Socket, IOV) ->
    sendv(Socket, IOV, ?ESOCK_SENDV_TIMEOUT_DEFAULT).


-doc """
Send `t:erlang:iovec/0` data on a connected socket.

See [`sendmsg/4`](#sendmsg-iov) about how the [`IOV`](`t:erlang:iovec/0`)
data is handled towards the platform's network layer.

The return value indicates the result from the platform's network layer:

- **`ok`** - All data has been accepted by the OS for delivery.

- **`{ok, RestIOV}`** - Some but not all data was accepted,
  but no error was reported (partially successful send).  `RestIOV`
  is the tail of `IOV` that wasn't accepted.

- **`{error, Reason}`** - An error has been reported and no data
  was accepted for delivery.  [`Reason :: posix/0`](`t:posix/0`)
  is what the platform's network layer reported.  `closed` means
  that this socket library was informed that the socket was closed,
  and `t:invalid/0` means that this socket library found
  an argument to be invalid.

- **`{error, {Reason, RestIOV}}`** -  - An error was reported but before that
  some data was accepted for delivery. `RestIOV` is the tail of `IOV`
  that wasn't accepted. See `{error, Reason}` above.

[](){: #sendv-infinity }

If the `Timeout` argument is `infinity`; wait for the OS to
complete the send operation (take responsibility for the data),
or return an error.

[](){: #sendv-timeout }

If the `Timeout` argument is a time-out value
(`t:non_neg_integer/0`); return `{error, timeout}`
if no data has been sent within `Timeout` millisecond,
or `{error, {timeout, RestIOV}}` if some data was sent
(accepted by the OS for delivery).  `RestIOV` is the tail of the data
that hasn't been sent.

[](){: #sendv-nowait }

If the `Handle` argument is `nowait`,
starts an [asynchronous call](#asynchronous-calls) if the operation
couldn't be completed immediately.

If the `Handle` argument is a `t:select_handle/0`,
or on _Windows_, the equivalent `t:completion_handle/0`, starts
an [asynchronous call](#asynchronous-calls) like for `nowait`.

See the note [Asynchronous Calls](#asynchronous-calls)
at the start of this module reference manual page.

[](){: #sendv-completion_status }

The possible values for `CompletionStatus` in the completion message are:
- **`ok`** - Complete success; The I/O vector was written in its entirety.
- **`{ok, Written}`** - Partial success; Some but not all data was written,
  but no error was reported. `Written` is the number of bytes that was written.
  [`rest_iov(Written, IOV)`](`rest_iov/2`) can be used to calculate the rest
  I/O vector (from the original IOV).
- **`{error, Reason}`** - An error occured and no data was sent.

[](){: #sendv-cont }

With the argument [`Cont`](`t:select_info/0`), equivalent to
[`sendv(Socket, IOV, Cont, infinity)`](`sendv/4`).
""".
-doc(#{since => <<"OTP 27.0">>}).
-spec sendv(Socket, IOV, Timeout :: 'infinity') ->
          'ok' |
          {'ok', RestIOV} |
          {'error', Reason} |
          {'error', {Reason, RestIOV}}
              when
      Socket     :: socket(),
      IOV        :: erlang:iovec(),
      RestIOV    :: erlang:iovec(),
      Reason     :: posix() | 'closed' | invalid();

             (Socket, IOV, Timeout :: non_neg_integer()) ->
          'ok' |
          {'ok', RestIOV} |
          {'error', Reason} |
          {'error', {Reason, RestIOV}}
              when
      Socket  :: socket(),
      IOV     :: erlang:iovec(),
      RestIOV :: erlang:iovec(),
      Reason  :: posix() | 'closed' | invalid() | 'timeout';

           (Socket, IOV, 'nowait' | Handle) ->
          'ok' |
          {'ok', RestIOV} |
          {'select', SelectInfo} |
          {'select', {SelectInfo, RestIOV}} |
          {'completion', CompletionInfo} |
          {'completion', {CompletionInfo, RestIOV}} |
          {'error', Reason} |
          {'error', {Reason, RestIOV}}
              when
      Socket         :: socket(),
      IOV            :: erlang:iovec(),
      Handle         :: select_handle() | completion_handle(),
      RestIOV        :: erlang:iovec(),
      SelectInfo     :: select_info(),
      CompletionInfo :: completion_info(),
      Reason         :: posix() | 'closed' | invalid();

           (Socket, IOV, Cont) ->
          'ok' |
          {'ok', RestIOV} |
          {'error', Reason} |
          {'error', {Reason, RestIOV}}
              when
      Socket  :: socket(),
      IOV     :: erlang:iovec(),
      Cont    :: select_info(),
      RestIOV :: erlang:iovec(),
      Reason  :: posix() | 'closed' | invalid().

sendv(?socket(SockRef) = Socket, IOV,
      ?SELECT_INFO(SelectTag, _) = Cont)
  when is_reference(SockRef) ->
    case SelectTag of
        {sendv, _} -> % We do not use ContData here
            sendv_timeout_cont(SockRef, IOV, ?ESOCK_SENDV_TIMEOUT_DEFAULT);
        _ ->
            erlang:error(badarg, [Socket, IOV, Cont])
    end;
sendv(?socket(SockRef), IOV, Timeout)
  when is_reference(SockRef) ->
    case deadline(Timeout) of
        invalid ->
            erlang:error({invalid, {timeout, Timeout}});
        nowait ->
            Handle = make_ref(),
            sendv_nowait(SockRef, IOV, Handle);
        handle ->
            Handle = Timeout,
            sendv_nowait(SockRef, IOV, Handle);
        Deadline ->
            sendv_deadline(SockRef, IOV, Deadline)
    end;
sendv(Socket, IOV, Timeout) ->
    erlang:error(badarg, [Socket, IOV, Timeout]).

-doc """
Send data on a connected socket, continuation.

Continues sending data on a connected socket.
`Cont` is the [`SelectInfo`](`t:select_info/0`) returned from
the previous [`sendv/2,3`](`sendv/2`) call.
`IOV` should be the rest data that wasn't sent.

See [asynchronous calls](#asynchronous-calls) about continuing
unfinished calls.

See `sendv/3` about the return values.
""".

-spec sendv(Socket, IOV, Cont, Timeout :: 'infinity') ->
          'ok' |
          {'ok', RestIOV} |
          {'error', Reason} |
          {'error', {Reason, RestIOV}}
              when
      Socket     :: socket(),
      IOV        :: erlang:iovec(),
      Cont       :: select_info(),
      RestIOV    :: erlang:iovec(),
      Reason     :: posix() | 'closed' | invalid();

           (Socket, IOV, Cont, Timeout :: non_neg_integer()) ->
          'ok' |
          {'ok', RestIOV} |
          {'error', Reason} |
          {'error', {Reason | RestIOV}}
              when
      Socket     :: socket(),
      IOV        :: erlang:iovec(),
      Cont       :: select_info(),
      RestIOV    :: erlang:iovec(),
      Reason     :: posix() | 'closed' | invalid() | 'timeout';

(Socket, IOV, Cont, 'nowait' | SelectHandle ) ->
          'ok' |
          {'ok', RestIOV} |
          {'select', SelectInfo} |
          {'select', {SelectInfo, RestIOV}} |
          {'error', Reason} |
          {'error', {Reason, RestIOV}}
              when
      Socket         :: socket(),
      IOV            :: erlang:iovec(),
      Cont           :: select_info(),
      SelectHandle   :: select_handle(),
      RestIOV        :: erlang:iovec(),
      SelectInfo     :: select_info(),
      Reason         :: posix() | 'closed' | invalid().

-doc(#{since => <<"OTP 27.0">>}).
sendv(?socket(SockRef) = _Socket, IOV,
      ?SELECT_INFO(SelectTag, _) = Cont, Timeout)
  when is_reference(SockRef) andalso is_list(IOV) ->
    %%
    case SelectTag of
        {sendv, _} -> % We do not use ContData here
            sendv_timeout_cont(SockRef, IOV, Timeout);
        _ ->
            {error, {invalid, Cont}}
    end;
sendv(Socket, IOV, Cont, Timeout) ->
    erlang:error(badarg, [Socket, IOV, Cont, Timeout]).


sendv_timeout_cont(SockRef, RestIOV, Timeout) ->
    case deadline(Timeout) of
        invalid ->
            erlang:error({invalid, {timeout, Timeout}});
        nowait ->
            SelectHandle = make_ref(),
            sendv_nowait_cont(SockRef, RestIOV, SelectHandle);
        handle ->
            SelectHandle = Timeout,
            sendv_nowait_cont(SockRef, RestIOV, SelectHandle);
        Deadline ->
            HasWritten = false,
            sendv_deadline_cont(
              SockRef, RestIOV, undefined, Deadline, HasWritten)
    end.

sendv_nowait(SockRef, IOV, Handle) ->
    send_common_nowait_result(
      Handle, sendv,
      prim_socket:sendv(SockRef, IOV, Handle)).

sendv_nowait_cont(SockRef, RestIOV, SelectHandle) ->
    send_common_nowait_result(
      SelectHandle, sendv,
      prim_socket:sendv(SockRef, RestIOV, SelectHandle)).

sendv_deadline(SockRef, IOV, Deadline) ->
    Handle     = make_ref(),
    HasWritten = false,
    send_common_deadline_result(
      SockRef, IOV, Handle, Deadline, HasWritten,
      sendv, fun sendv_deadline_cont/5,
      prim_socket:sendv(SockRef, IOV, Handle)).

sendv_deadline_cont(SockRef, IOV, _undefined, Deadline, HasWritten) ->
    SelectHandle = make_ref(),
    send_common_deadline_result(
      SockRef, IOV, SelectHandle, Deadline, HasWritten,
      sendv, fun sendv_deadline_cont/5,
      prim_socket:sendv(SockRef, IOV, SelectHandle)).


%% ===========================================================================
%%
%% rest_iov - Utility function for sendv usage
%%

<<<<<<< HEAD
-doc(#{since => "OTP @OTP-19661@"}).
=======
-doc(#{since => "OTP 28.0.2"}).
>>>>>>> d04f6a0b
-doc """
Calculate the rest I/O vector after a partially successful sendv
(CompletionStatus was {ok, Written}).
""".
-spec rest_iov(Written, IOV) -> RestIOV when
      Written :: non_neg_integer(),
      IOV     :: erlang:iovec(),
      RestIOV :: erlang:iovec().

rest_iov(Written, IOV) ->
    prim_socket:rest_iov(Written, IOV).


%% ===========================================================================
%%
%% sendfile - send a file on a socket
%%

-doc(#{since => <<"OTP 24.0">>}).
-doc """
Send a file on a socket.

Equivalent to
[`sendfile(Socket, FileHandle_or_Continuation, 0, 0, infinity)`](`sendfile/5`).
""".
-spec sendfile(Socket, FileHandle | Continuation) -> dynamic() when
      Socket       :: socket(),
      FileHandle   :: file:fd(),
      Continuation :: select_info().

sendfile(Socket, FileHandle_Cont) ->
    sendfile(Socket, FileHandle_Cont, 0, 0, infinity).

-doc(#{since => <<"OTP 24.0">>}).
-doc """
Send a file on a socket.

Equivalent to
[`sendfile(Socket, FileHandle_or_Continuation, 0, 0, Timeout_or_Handle)`](`sendfile/5`).
""".
-spec sendfile(Socket,
               FileHandle | Continuation,
               Timeout | Handle) -> dynamic() when
      Socket       :: socket(),
      FileHandle   :: file:fd(),
      Continuation :: select_info(),
      Timeout      :: 'infinity' | non_neg_integer(),
      Handle       :: 'nowait' | select_handle().
sendfile(Socket, FileHandle_Cont, Timeout_Handle) ->
    sendfile(Socket, FileHandle_Cont, 0, 0, Timeout_Handle).

-doc(#{since => <<"OTP 24.0">>}).
-doc """
Send a file on a socket.

Equivalent to
[`sendfile(Socket, FileHandle_or_Continuation, Offset, Count, infinity)`](`sendfile/5`).
""".
-spec sendfile(Socket,
               FileHandle | Continuation,
               Offset, Count) -> dynamic() when
      Socket       :: socket(),
      FileHandle   :: file:fd(),
      Continuation :: select_info(),
      Offset       :: integer(),
      Count        :: non_neg_integer().

sendfile(Socket, FileHandle_Cont, Offset, Count) ->
    sendfile(Socket, FileHandle_Cont, Offset, Count, infinity).


-doc """
Send a file on a socket.

> #### Note {: .info }
> This function unsupported on Windows.

The `FileHandle` argument must refer to an open raw file
as described in `file:open/2`.

The `Offset` argument is the file offset to start reading from.
The default offset is `0`.

The `Count` argument is the number of bytes to transfer
from `FileHandle` to `Socket`. If `Count = 0` (the default)
the transfer stops at the end of file.

The return value indicates the result from the platform's network layer:

- **`{ok, BytesSent}`** - The transfer completed successfully after `BytesSent`
  bytes of data.

- **`{error, Reason}`** - An error has been reported and no data
  was transferred. [`Reason :: posix/0`](`t:posix/0`)
  is what the platform's network layer reported.  `closed` means
  that this socket library was informed that the socket was closed,
  and `t:invalid/0` means that this socket library found
  an argument to be invalid.

- **`{error, {Reason, BytesSent}}`** - An error has been reported
  but before that some data was transferred. See `{error, Reason}`
  and `{ok, BytesSent}` above.

[](){: #sendfile-infinity }

If the `Timeout` argument is `infinity`; wait for the OS to
complete the send operation (take responsibility for the data),
or return an error.

[](){: #sendfile-timeout }

If the `Timeout` argument is a time-out value
(`t:non_neg_integer/0`); return `{error, timeout}`
if no data has been sent within `Timeout` millisecond,
or `{error, {timeout, BytesSent}}` if some but not all data was sent
(accepted by the OS for delivery).

[](){: #sendfile-nowait }

If the `Handle` argument is `nowait`,
starts an [asynchronous call](#asynchronous-calls) if the operation
couldn't be completed immediately.

If the `Handle` argument is a `t:select_handle/0`, starts
an [asynchronous call](#asynchronous-calls) like for `nowait`.

See the note [Asynchronous Calls](#asynchronous-calls)
at the start of this module reference manual page.

After receiving a [`select` message](#async-messages);
call [`sendfile/2,3,4,5`](`sendfile/2`)
with `SelectInfo` as the `Continuation` argument,
to complete the operation.

[](){: #sendfile-cont }

If the function is called with a `Continuation` argument, that is;
the [`SelectInfo`](`t:select_info/0`) from the previous
`sendfile/5` call; the transfer is continued with
preprocessed parameters in the `SelectInfo`.

The `Offset` and maybe `Count` arguments will probably
need to be updated between continuation calls.
""".
-doc(#{since => <<"OTP 24.0">>}).
-spec sendfile(Socket, FileHandle | Continuation,
               Offset, Count, Timeout :: 'infinity') ->
          {'ok', BytesSent} |
          {'error', Reason} |
          {'error', {Reason, BytesSent}}
              when
      Socket       :: socket(),
      FileHandle   :: file:fd(),
      Continuation :: select_info(),
      Offset       :: integer(),
      Count        :: non_neg_integer(),
      BytesSent    :: non_neg_integer(),
      Reason       :: posix() | 'closed' | invalid();

              (Socket, FileHandle | Continuation, Offset, Count,
               Timeout :: non_neg_integer()) ->
          {'ok', BytesSent} |
          {'error', Reason} |
          {'error', {Reason, BytesSent}}
              when
      Socket       :: socket(),
      FileHandle   :: file:fd(),
      Continuation :: select_info(),
      Offset       :: integer(),
      Count        :: non_neg_integer(),
      BytesSent    :: non_neg_integer(),
      Reason       :: posix() | 'closed' | invalid() | 'timeout';

              (Socket, FileHandle | Continuation,
               Offset, Count, 'nowait' | SelectHandle :: select_handle()) ->
          {'ok', BytesSent} |
          {'select', SelectInfo} |
          {'select', {SelectInfo, BytesSent}} |
          {'error', Reason}
              when
      Socket       :: socket(),
      FileHandle   :: file:fd(),
      Continuation :: select_info(),
      Offset       :: integer(),
      Count        :: non_neg_integer(),
      BytesSent    :: non_neg_integer(),
      SelectInfo   :: select_info(),
      Reason       :: posix() | 'closed' | invalid().

sendfile(
  ?socket(SockRef) = Socket, FileHandle_Cont, Offset, Count, Timeout)
  when is_integer(Offset), is_integer(Count), 0 =< Count ->
    %%
    case FileHandle_Cont of
        #file_descriptor{module = Module} = FileHandle ->
            GetFRef = internal_get_nif_resource,
            try Module:GetFRef(FileHandle) of
                FRef ->
                    State = {FRef, Offset, Count},
                    sendfile_int(SockRef, State, Timeout)
            catch
                %% We could just crash here, since the caller
                %% maybe broke the API and did not provide
                %% a raw file as FileHandle, i.e GetFRef
                %% is not implemented in Module;
                %% but instead handle that nicely
                Class : Reason : Stacktrace
                  when Class =:= error, Reason =:= undef ->
                    case Stacktrace of
                        [{Module, GetFRef, Args, _} | _]
                          when Args =:= 1;        % Arity 1
                               tl(Args) =:= [] -> % Arity 1
                            erlang:error(
                              badarg,
                              [Socket, FileHandle_Cont,
                               Offset, Count, Timeout]);
                        _ -> % Re-raise
                            erlang:raise(Class, Reason, Stacktrace)
                    end
            end;
        ?SELECT_INFO(SelectTag, _) = Cont ->
            case SelectTag of
                {sendfile, FRef} ->
                    State = {FRef, Offset, Count},
                    sendfile_int(SockRef, State, Timeout);
                sendfile ->
                    State = {Offset, Count},
                    sendfile_int(SockRef, State, Timeout);
                _ ->
                    {error, {invalid, Cont}}
            end;
        _ ->
            erlang:error(
              badarg, [Socket, FileHandle_Cont, Offset, Count, Timeout])
    end;
sendfile(Socket, FileHandle_Cont, Offset, Count, Timeout) ->
    erlang:error(
      badarg, [Socket, FileHandle_Cont, Offset, Count, Timeout]).

sendfile_int(SockRef, State, Timeout) ->
    case deadline(Timeout) of
        invalid ->
            erlang:error({invalid, {timeout, Timeout}});
        nowait ->
            SelectHandle = make_ref(),
            sendfile_nowait(SockRef, State, SelectHandle);
        handle ->
            SelectHandle = Timeout,
            sendfile_nowait(SockRef, State, SelectHandle);
        Deadline ->
            BytesSent = 0,
            sendfile_deadline(SockRef, State, BytesSent, Deadline)
    end.


-compile({inline, [prim_socket_sendfile/3]}).
prim_socket_sendfile(SockRef, {FRef, Offset, Count}, SelectHandle) ->
    %% Start call
    prim_socket:sendfile(SockRef, FRef, Offset, Count, SelectHandle);
prim_socket_sendfile(SockRef, {Offset, Count}, SelectHandle) ->
    %% Continuation call
    prim_socket:sendfile(SockRef, Offset, Count, SelectHandle).

sendfile_nowait(SockRef, State, SelectHandle) ->
    case prim_socket_sendfile(SockRef, State, SelectHandle) of
        select ->
            %% Can only happen when we are enqueued after
            %% a send in progress so BytesSent is 0;
            %% wait for continuation and later repeat start call
            {FRef, _Offset, _Count} = State,
            {select, ?SELECT_INFO({sendfile, FRef}, SelectHandle)};
        {select, BytesSent} ->
            {select, {?SELECT_INFO(sendfile, SelectHandle), BytesSent}};
        %%
        Result ->
            Result
    end.

sendfile_deadline(SockRef, State, BytesSent_0, Deadline) ->
    SelectHandle = make_ref(),
    case prim_socket_sendfile(SockRef, State, SelectHandle) of
        select ->
            %% Can only happen when we are enqueued after
            %% a send in progress so BytesSent is 0;
            %% wait for continuation and repeat start call
            Timeout = timeout(Deadline),
            receive
                ?socket_msg(_Socket, select, SelectHandle) ->
                    sendfile_deadline(
                      SockRef, State, BytesSent_0, Deadline);
                ?socket_msg(_Socket, abort, {SelectHandle, Reason}) ->
                    {error, Reason}
            after Timeout ->
                    _ = cancel(SockRef, sendfile, SelectHandle),
                    {error, timeout}
            end;
        {select, BytesSent} ->
            %% Partial send success; wait for continuation
            Timeout = timeout(Deadline),
            BytesSent_1 = BytesSent_0 + BytesSent,
            receive
                ?socket_msg(_Socket, select, SelectHandle) ->
                    sendfile_deadline(
                      SockRef,
                      sendfile_next(BytesSent, State),
                      BytesSent_1, Deadline);
                ?socket_msg(_Socket, abort, {SelectHandle, Reason}) ->
                    {error, {Reason, BytesSent_1}}
            after Timeout ->
                    _ = cancel(SockRef, sendfile, SelectHandle),
                    {error, {timeout, BytesSent_1}}
            end;
        {error, _} = Result when tuple_size(State) =:= 3 ->
            Result;
        {error, Reason} when tuple_size(State) =:= 2 ->
            {error, {Reason, BytesSent_0}};
        {ok, BytesSent} ->
            {ok, BytesSent_0 + BytesSent}
    end.

sendfile_next(BytesSent, {_FRef, Offset, Count}) ->
    sendfile_next(BytesSent, Offset, Count);
sendfile_next(BytesSent, {Offset, Count}) ->
    sendfile_next(BytesSent, Offset, Count).
%%
sendfile_next(BytesSent, Offset, Count) ->
    {Offset + BytesSent,
     if
         Count =:= 0 ->
             0;
         BytesSent < Count ->
             Count - BytesSent
     end}.

%% ===========================================================================
%%
%% recv, recvfrom, recvmsg - receive a message from a socket
%%
%% Description:
%% There is a special case for the argument Length. If its set to zero (0),
%% it means "give me everything you have".
%%
%% Returns: {ok, Binary} | {error, Reason}
%% Binary  - The received data as a binary
%% Reason  - The error reason:
%%              timeout | {timeout, AccData} |
%%              posix() | {posix(), AccData} |
%%              atom()  | {atom(), AccData}
%% AccData - The data (as a binary) that we did manage to receive
%%           before the timeout.
%%
%% Arguments:
%% Socket  - The socket to read from.
%% Length  - The number of bytes to read.
%% Flags   - A list of "options" for the read.
%% Timeout - Time-out in milliseconds.

-doc(#{since => <<"OTP 22.0">>}).
-doc """
Equivalent to [`recv(Socket, 0, [], infinity)`](`recv/4`).
""".
-spec recv(Socket :: socket()) -> dynamic().

recv(Socket) ->
    recv(Socket, 0, ?ESOCK_RECV_FLAGS_DEFAULT, ?ESOCK_RECV_TIMEOUT_DEFAULT).

-doc(#{since => <<"OTP 22.0">>}).
-doc """
Receive data on a connected socket.

With argument `Length`; equivalent to
[`recv(Socket, Length, [], infinity)`](`recv/4`).

With argument `Flags`; equivalent to
[`recv(Socket, 0, Flags, infinity)`](`recv/4`) *(since OTP 24.0)*.
""".
-spec recv(Socket :: socket(), Flags :: [msg_flag() | integer()]) -> dynamic();
          (Socket :: socket(), Length :: non_neg_integer()) -> dynamic().

recv(Socket, Flags) when is_list(Flags) ->
    recv(Socket, 0, Flags, ?ESOCK_RECV_TIMEOUT_DEFAULT);
recv(Socket, Length) when is_integer(Length), 0 =< Length ->
    recv(Socket, Length,
         ?ESOCK_RECV_FLAGS_DEFAULT, ?ESOCK_RECV_TIMEOUT_DEFAULT);
recv(Socket, Length) ->
    error(badarg, [Socket, Length]).

-doc(#{since => <<"OTP 22.0">>}).
-doc """
Receive data on a connected socket.

With arguments `Length` and `Flags`; equivalent to
[`recv(Socket, Length, Flags, infinity)`](`recv/4`).

With arguments `Length` and `TimeoutOrHandle`; equivalent to
[`recv(Socket, Length, [], TimeoutOrHandle)`](`recv/4`).
`TimeoutOrHandle :: nowait` has been allowed *since OTP 22.1*.
`TimeoutOrHandle :: Handle` has been allowed *since OTP 24.0*.

With arguments `Flags` and `TimeoutOrHandle`; equivalent to
[`recv(Socket, 0, Flags, TimeoutOrHandle)`](`recv/4`)
*(since OTP 24.0)*.
""".
-spec recv(Socket, Flags, TimeoutOrHandle) -> dynamic() when
      Socket :: socket(),
      Flags :: [msg_flag() | integer()],
      TimeoutOrHandle :: timeout() | 'nowait' | select_handle() | completion_handle();
          (Socket :: socket(), Length :: non_neg_integer(), Flags :: [msg_flag() | integer()])
          -> dynamic();
          (Socket :: socket(), Length :: non_neg_integer(), TimeoutOrHandle) -> dynamic() when
      TimeoutOrHandle :: timeout() | 'nowait' | select_handle() | completion_handle().

recv(Socket, Flags, TimeoutOrHandle) when is_list(Flags) ->
    recv(Socket, 0, Flags, TimeoutOrHandle);
recv(Socket, Length, Flags) when is_list(Flags) ->
    recv(Socket, Length, Flags, ?ESOCK_RECV_TIMEOUT_DEFAULT);
recv(Socket, Length, TimeoutOrHandle) ->
    recv(Socket, Length, ?ESOCK_RECV_FLAGS_DEFAULT, TimeoutOrHandle).

-doc(#{since => <<"OTP 22.0">>}).
-doc """
Receive data on a connected socket.

The argument `Length` specifies the size of the receive buffer.
Packet oriented sockets truncate the packet if the size is too small.

If `Length == 0`; a default buffer size is used, which can be set by
[`socket:setopt(Socket, {otp,recvbuf}, BufSz)`](`setopt/3`).

For a socket of [type `stream`](`t:type/0`), when a `Timeout` argument
is used, the operation iterates until `Length` bytes has been received,
or the operation times out.  If `Length == 0` all readily available
data is returned.

On a `select` system, when the default receive buffer size option
[`{otp,recvbuf}`](`t:otp_socket_option/0`) special value `{N,BufSize}`
is used, `N` limits how many `BufSize` buffers that may be received
in a tight loop before the receive operation returns.  The option value
`{1,BufSize}` is equivalent to just specifying a size value `BufSize`.

The message `Flags` may be symbolic `t:msg_flag/0`s and/or
`t:integer/0`s as in the platform's appropriate header files.
The values of all symbolic flags and integers are or:ed together.

When there is a socket error this function returns `{error, Reason}`,
or if some data arrived before the error; `{error, {Reason, Data}}`
(can only happen for a socket of [type `stream`](`t:type/0`)).

[](){: #recv-infinity }

If the `Timeout` argument is `infinity`; waits for the data to arrive.
For a socket of [type `stream`](`t:type/0`) this call
won't return until _all_ requested data can be delivered,
or if "all available" was requested when the first data chunk arrives,
or if the OS reports an error for the operation.

[](){: #recv-timeout }

If the `Timeout` argument is a time-out value
(`t:non_neg_integer/0`); return `{error, timeout}`
if no data has arrived after `Timeout` milliseconds,
or `{error, {timeout, Data}}` if some but not enough data
has been received on a socket of [type `stream`](`t:type/0`) with Length > 0.
It *can* also return directly with `{ok, Data}` ([type `dgram`](`t:type/0`)).

`Timeout = 0` only polls the OS receive call and doesn't
engage the Asynchronous Calls mechanisms.  If no data
is immediately available `{error, timeout} is returned.
`On a socket of type [`stream`](`t:type/0`), `{error, {timeout, Data}}`
is returned if there is an insufficient amount of data immediately available.

[](){: #recv-nowait }

If the `Handle` argument is `nowait` *(since OTP 22.1)*,
starts an [asynchronous call](#asynchronous-calls) if the operation
couldn't be completed immediately.

If the `Handle` argument is a `t:select_handle/0`,
*(since OTP 24.0)*, or on _Windows_, the equivalent
`t:completion_handle/0` *(since OTP 26.0)*, starts
an [asynchronous call](#asynchronous-calls) like for `nowait`.

See the note [Asynchronous Calls](#asynchronous-calls)
at the start of this module reference manual page.

[](){: #recv-completion_status }

The possible values for `CompletionStatus` in the completion message are:
- **`{ok, Data}`** - Complete success; All requested data was read.
- **`{more, Data}`** - Partial success; Some, but not all, data was read.
- **`{error, Reason}`** - An error occured and no data was read.

On `select` systems, for a socket of type [`stream`](`t:type/0`),
if `Length > 0` and there is some but not enough data available,
this function will return [`{select, {SelectInfo, Data}}`](`t:select_info/0`)
with partial `Data`.  A repeated call to complete the operation
may need an updated `Length` argument.

On `select` systems, if the option
[`{otp, select_read}`](`t:otp_socket_option/0`) is set,
[`{select_read, {SelectInfo, Data}}`](`t:select_info/0`)
is returned instead of `{ok, Data}` and a new asynchronous
receive operation has been initiated, which can be seen
as an automatic [nowait](#recv-nowait) call whenever
a receive operation is completed.
""".
-spec recv(Socket, Length, Flags, Timeout :: 'infinity') ->
          {'ok', Data} |
          {'error', Reason} |
          {'error', {Reason, Data}} when
      Socket  :: socket(),
      Length  :: non_neg_integer(),
      Flags   :: [msg_flag() | integer()],
      Data    :: binary(),
      Reason  :: posix() | 'closed' | invalid();

          (Socket, Length, Flags, Timeout :: non_neg_integer()) ->
          {'ok', Data} |
          {'error', Reason} |
          {'error', {Reason, Data}} when
      Socket :: socket(),
      Length :: non_neg_integer(),
      Flags  :: [msg_flag() | integer()],
      Data   :: binary(),
      Reason :: posix() | 'closed' | invalid() | 'timeout';

          (Socket, Length, Flags, 'nowait' | Handle) ->
          {'ok', Data} |
          {'select', SelectInfo} |
          {'select', {SelectInfo, Data}} |
          {'select_read', {SelectInfo, Data}} |
          {'completion', CompletionInfo} |
          {'error', Reason} when
      Socket         :: socket(),
      Length         :: non_neg_integer(),
      Flags          :: [msg_flag() | integer()],
      Handle         :: select_handle() | completion_handle(),
      Data           :: binary(),
      SelectInfo     :: select_info(),
      CompletionInfo :: completion_info(),
      Reason         :: posix() | 'closed' | invalid().


recv(?socket(SockRef), Length, Flags, Timeout)
  when is_reference(SockRef),
       is_integer(Length), Length >= 0,
       is_list(Flags) ->
    case deadline(Timeout) of
        invalid ->
            erlang:error({invalid, {timeout, Timeout}});
        nowait ->
            Handle = make_ref(),
            recv_nowait(SockRef, Length, Flags, Handle);
        handle ->
            Handle = Timeout,
            recv_nowait(SockRef, Length, Flags, Handle);
        zero ->
            recv_zero(SockRef, Length, Flags, []);
        Deadline ->
            recv_deadline(SockRef, Length, Flags, Deadline, [])
    end;
recv(Socket, Length, Flags, Timeout) ->
    erlang:error(badarg, [Socket, Length, Flags, Timeout]).

%% NIF return values:
%%
%% When Timeout = zero:
%%
%% ok              -> Would block - no data immediately available
%% {ok, Bin}       -> This is all data immediately available,
%%                    and it is less than requested or less than
%%                    the default buffer size,
%%                    or it is a stream socket with request 0
%%                    (any length) that filled the default buffer size
%%                    but hit the max buffer count which in a way
%%                    also is less than requested,
%%                    or it is the requested (or default) amount of data.
%% {more, Bin}     -> This is a stream socket with request 0
%%                    (any length) that filled the default buffer size
%%                    but hasn't hit the max buffer count so there is
%%                    a good chance more data is immediately available.
%% {error, Reason} -> Error
%%
%% When Timeout = ref():
%%
%% {ok, Bin}       -> This is the requested (or default) amount of data.
%% {more, Bin}     -> This is a stream socket with request 0
%%                    (any length) that filled the default buffer size
%%                    but hasn't hit the max buffer count so there is
%%                    a good chance more data is immediately available.
%% {error, Reason} -> Error
%%
%% select          -> Would block - no data immediately available,
%%                    socket added to VM select set.
%% {select, Bin}   -> Would block - stream socket incomplete data,
%%                    socket added to VM select set.  This is the data
%%                    that was immediately available.
%% completion      -> Would block - no data immediately available,
%%                    socket added to VM select set.  The requested
%%                    amount of data will be delivered in a message.

%% deadline(Timeout = 0) -> zero
recv_zero(SockRef, Length, Flags, Buf) ->
    case prim_socket:recv(SockRef, Length, Flags, zero) of
        {more, Bin} -> % Type == stream, Length == 0, default buffer filled
            recv_zero(SockRef, Length, Flags, [Bin | Buf]);
        {ok, Bin} -> % All requested data
            {ok, condense_buffer(Bin, Buf)};
        {error, Reason} ->
            recv_error(Reason, Buf);
        timeout when Buf =:= [] ->
            {error, timeout};
        timeout ->
            %% We have gotten some {more,_} before so it is
            %% a stream socket and Length =:= 0
            {ok, condense_buffer(Buf)};
        {timeout, Bin} ->
            %% Stream socket with Length > 0 and not all data
            recv_error(timeout, [Bin | Buf])
    end.

recv_nowait(SockRef, Length, Flags, Handle) ->
    case prim_socket:recv(SockRef, Length, Flags, Handle) of
        {more, Bin} -> % Type = stream, Length = 0, default buffer filled
            recv_zero(SockRef, Length, Flags, [Bin]);
        {ok, _} = OK -> % All requested data
            OK;
        {error, _} = Error ->
            Error;
        completion ->
            %% The caller will get a completion message (with the
            %% result) when the data arrives. *No* further action
            %% is required.
            {completion, ?COMPLETION_INFO(recv, Handle)};
        {Select, Bin} % New recv operation in progress
          when Select =:= select;        % Incomplete data
               Select =:= select_read -> % Final data
            {Select, {?SELECT_INFO(recv, Handle), Bin}};
        select -> %% No data
            %% The caller will get a select message when there
            %% might be data to read
            {select, ?SELECT_INFO(recv, Handle)}
    end.

%% prim_socket:recv(_, AskedFor, _, zero|Handle)
%%
%% if got 0, type == STREAM                             -> {error, closed}
%% if got full buffer ->
%%     if asked for 0, type == STREAM ->
%%         if rNum =< rNumCnt                           -> {ok, Bin}
%%         else rNumCnt < rNum                          -> {more, Bin}
%%         end
%%     else asked for N; type != STREAM                 -> {ok, Bin}
%%     end
%% else got less than buffer ->
%%     if asked for N, type == STREAM ->
%%         if Timeout zero ->                           -> {timeout, Bin}
%%         else nowait Handle ->                        -> {select, Bin}
%%     else type != STREAM; asked for 0 ->              -> {ok, Bin}
%%     end
%% else got no data and would block ->
%%     if Timeout zero ->                               -> timeout
%%     else nowait Handle                               -> select
%%     end
%% else read error                                      -> {error, _}
%% end

recv_deadline(SockRef, Length, Flags, Deadline, Buf) ->
    Handle = make_ref(),
    case prim_socket:recv(SockRef, Length, Flags, Handle) of
        {more, Bin} when (Length =:= 0) ->
            %% There may be more data available
            %% - repeat unless time's up
            %%
            %% Not on Windows:
            %% Do not yet use the rNum and rNumCnt fields,
            %% so cannot break the read loop, and will therefor
            %% never return '{more, Bin}' in this case!
            %%
            %% Type = stream, Length = 0, default buffer filled
            %%
            %% Note that Buf "should" be empty in this case, but
            %% just in case...
            recv_zero(SockRef, Length, Flags, [Bin | Buf]);

        %% This next two cases are Windows only
        {more, Bin} when (Length =:= byte_size(Bin)) ->
            %% We got the last chunk
            {ok, condense_buffer([Bin | Buf])};
        {more, Bin} 
          when (Length > byte_size(Bin)) ->
            %% There may be more data available
            %% - repeat unless time's up
            Timeout = timeout(Deadline),
            if
                0 < Timeout ->
                    %% Recv more
                    recv_deadline(
                      SockRef, Length-byte_size(Bin),
		      Flags, Deadline, [Bin | Buf]);
                true ->
                    {ok, condense_buffer([Bin | Buf])}
            end;

        %%
        {ok, _Bin} = OK when Buf =:= [] -> %% All data
            OK;
        {ok, Bin} ->
            {ok, condense_buffer(Bin, Buf)};

        %%
        {error, Reason} ->
            recv_error(Reason, Buf);

        %%
        completion ->
            %% There is nothing just now, but we will be notified when the
            %% data has been read (with a completion message).
            Timeout = timeout(Deadline),
            receive
                %% On Windows we are *always* done when we get {ok, Bin}
                %% If we should/can read more, the result is {more, Bin}
                ?socket_msg(?socket(SockRef), completion,
                            {Handle, {ok, Bin}}) ->
                    {ok, condense_buffer([Bin | Buf])};

                %% Do we actually (currently) ever get this when Length =:= 0?
                %% Future proofing?
                %% This actually depends on the nif to stop reading
                %% (stop returning 'more').
                ?socket_msg(?socket(SockRef), completion,
			    {Handle, {more, Bin}}) when (Length =:= 0) ->
		    if
			0 < Timeout ->
			    %% Recv more
			    recv_deadline(
			      SockRef, Length, Flags,
			      Deadline, [Bin | Buf]);
			true ->
			    {error, {timeout, condense_buffer([Bin | Buf])}}
		    end;
                %% We got the last chunk
                ?socket_msg(?socket(SockRef), completion,
			    {Handle, {more, Bin}})
                  when (Length =:= byte_size(Bin)) ->
                    {ok, condense_buffer([Bin | Buf])};

                %% Just another chunk, but not the last
                ?socket_msg(?socket(SockRef), completion,
			    {Handle, {more, Bin}}) ->
		    if
			0 < Timeout ->
			    %% Recv more
			    recv_deadline(
			      SockRef, Length - byte_size(Bin), Flags,
			      Deadline, [Bin | Buf]);
			true ->
			    {error, {timeout, condense_buffer([Bin | Buf])}}
		    end;

                ?socket_msg(?socket(SockRef), completion,
                            {Handle, {error, Reason}}) ->
                    recv_error(Reason, Buf);

                ?socket_msg(_Socket, abort, {Handle, Reason}) ->
                    recv_error(Reason, Buf)

            after Timeout ->
                    _ = cancel(SockRef, recv, Handle),
                    recv_error(timeout, Buf)
            end;

        %%
        {select_read, Bin} -> %% All data, new recv operation in progress
            _ = cancel(SockRef, recv, Handle),
            {ok, condense_buffer(Bin, Buf)};
        %%
        Select %% select | {select, Bin} %% No data or incomplete
          when Select =:= select;
               tuple_size(Select) =:= 2, element(1, Select) =:= select ->
            {Length_1, Buf_1} =
                if
                    Select =:= select ->
                        {Length, Buf};
                    true ->
                        Bin = element(2, Select),
                        {Length - byte_size(Bin), [Bin | Buf]}
                end,
            %%
            %% There is nothing just now, but we will be notified
            %% with a select message when there is something to recv
            Timeout = timeout(Deadline),
            receive
                ?socket_msg(?socket(SockRef), select, Handle) ->
                    if
                        0 < Timeout ->
                            %% Retry
                            recv_deadline(
                              SockRef, Length_1, Flags, Deadline, Buf_1);
                        true ->
                            recv_error(timeout, Buf_1)
                    end;
                ?socket_msg(_Socket, abort, {Handle, Reason}) ->
                    recv_error(Reason, Buf_1)
            after Timeout ->
                    _ = cancel(SockRef, recv, Handle),
                    recv_error(timeout, Buf_1)
            end
    end.

recv_error(Reason, []) ->
    {error, Reason};
recv_error(Reason, Buf) when is_list(Buf) ->
    {error, {Reason, condense_buffer(Buf)}}.

%% Condense buffer into a Binary
%%
-compile({inline, [condense_buffer/1, condense_buffer/2]}).
condense_buffer([]) -> <<>>;
condense_buffer([Bin]) when is_binary(Bin) -> Bin;
condense_buffer(Buffer) ->
    iolist_to_binary(lists:reverse(Buffer)).

condense_buffer(Bin, []) -> Bin;
condense_buffer(Bin, Buffer) when is_binary(Bin) ->
    iolist_to_binary(lists:reverse(Buffer, [Bin])).

%% ---------------------------------------------------------------------------
%%
%% With recvfrom we get messages, which means that regardless of how
%% much we want to read, we return when we get a message.
%% The MaxSize argument basically defines the size of our receive
%% buffer. By setting the size to zero (0), we use the configured
%% size (see setopt).
%% It may be impossible to know what (buffer) size is appropriate
%% "in advance", and in those cases it may be convenient to use the
%% (recv) 'peek' flag. When this flag is provided the message is *not*
%% "consumed" from the underlying (OS) buffers, so another recvfrom call
%% is needed, possibly with a then adjusted buffer size.
%%

-doc(#{since => <<"OTP 22.0">>}).
-doc "Equivalent to [`recvfrom(Socket, 0, [], infinity)`](`recvfrom/4`).".
-spec recvfrom(Socket :: socket()) -> dynamic().

recvfrom(Socket) ->
    recvfrom(
      Socket, 0, ?ESOCK_RECV_FLAGS_DEFAULT, ?ESOCK_RECV_TIMEOUT_DEFAULT).

-doc(#{since => <<"OTP 22.0">>}).
-doc """
Receive a message on a socket.

With argument `BufSz`; equivalent to
[`recvfrom(Socket, BufSz, [], infinity)`](`recvfrom/4`).

With argument `Flags`; equivalent to
[`recvfrom(Socket, 0, Flags, infinity)`](`recvfrom/4`) *(since OTP 24.0)*.
""".
-spec recvfrom(Socket :: socket(), Flags :: list()) -> dynamic();
              (Socket :: socket(), BufSz :: non_neg_integer()) -> dynamic().

recvfrom(Socket, Flags) when is_list(Flags) ->
    recvfrom(Socket, 0, Flags, ?ESOCK_RECV_TIMEOUT_DEFAULT);
recvfrom(Socket, BufSz) when is_integer(BufSz), 0 =< BufSz ->
    recvfrom(Socket, BufSz,
             ?ESOCK_RECV_FLAGS_DEFAULT,
             ?ESOCK_RECV_TIMEOUT_DEFAULT);
recvfrom(Socket, BufSz) ->
    erlang:error(badarg, [Socket, BufSz]).

-doc(#{since => <<"OTP 22.0">>}).
-doc """
Receive a message on a socket.

With arguments `BufSz` and `Flags`; equivalent to
[`recvfrom(Socket, BufSz, Flags, infinity)`](`recvfrom/4`).

With arguments `BufSz` and `TimeoutOrHandle`; equivalent to
[`recvfrom(Socket, BufSz, [], TimeoutOrHandle)`](`recvfrom/4`).

With arguments `Flags` and `TimeoutOrHandle`; equivalent to
[`recvfrom(Socket, 0, Flags, TimeoutOrHandle)`](`recvfrom/4`)

`TimeoutOrHandle :: 'nowait'` has been allowed *since OTP 22.1*.

`TimeoutOrHandle :: Handle` has been allowed *since OTP 24.0*.
""".
-spec recvfrom(Socket :: socket(), Flags :: [msg_flag() | integer()],
               TimeoutOrHandle :: dynamic())
              -> dynamic();
              (Socket :: socket(), BufSz :: non_neg_integer(), Flags :: [msg_flag() | integer()])
              -> dynamic();
              (Socket :: socket(), BufSz :: non_neg_integer(), TimeoutOrHandle) -> dynamic() when
      TimeoutOrHandle :: timeout() | 'nowait' | select_handle() | completion_handle().

recvfrom(Socket, Flags, TimeoutOrHandle) when is_list(Flags) ->
    recvfrom(Socket, 0, Flags, TimeoutOrHandle);
recvfrom(Socket, BufSz, Flags) when is_list(Flags) ->
    recvfrom(Socket, BufSz, Flags, ?ESOCK_RECV_TIMEOUT_DEFAULT);
recvfrom(Socket, BufSz, TimeoutOrHandle) ->
    recvfrom(Socket, BufSz, ?ESOCK_RECV_FLAGS_DEFAULT, TimeoutOrHandle).

-doc(#{since => <<"OTP 22.0">>}).
-doc """
Receive a message on a socket.

This function is intended primarily for sockets that are not connection
oriented such as type [`dgram`](`t:type/0`) or [`seqpacket`](`t:type/0`)
where messages may arrive from different source addresses.

Argument `BufSz` specifies the number of bytes for the receive buffer.
If the buffer size is too small, the message will be truncated.

If `BufSz` is `0`, a default buffer size is used, which can be set by
[`socket:setopt(Socket, {otp,recvbuf}, BufSz)`](`setopt/3`).

If there is no known appropriate buffer size, it may be possible
to use the receive [message flag](`t:msg_flag/0`) `peek`.
When this flag is used, the message is _not_ "consumed" from
the underlying buffers, so another `recvfrom/1,2,3,4` call
is needed, possibly with an adjusted buffer size.

The message `Flags` may be symbolic `t:msg_flag/0`s and/or
`t:integer/0`s, as in the platform's appropriate header files.
The values of all symbolic flags and integers are or:ed together.

[](){: #recvfrom-infinity }

If the `Timeout` argument is `infinity`; waits for a message
to arrive, or for a socket error.

[](){: #recvfrom-timeout }

If the `Timeout` argument is a time-out value
(`t:non_neg_integer/0`); returns `{error, timeout}`
if no message has arrived after `Timeout` milliseconds.

`Timeout = 0` only polls the OS receive call and doesn't
engage the Asynchronous Calls mechanisms.  If no message
is immediately available `{error, timeout}` is returned.

[](){: #recvfrom-nowait }

If the `Handle` argument is `nowait` *(since OTP 22.1)*,
starts an [asynchronous call](#asynchronous-calls) if the operation
couldn't be completed immediately.

If the 'Handle' argument is a `t:select_handle/0`,
*(since OTP 24.0)*, or on _Windows_, the equivalent
`t:completion_handle/0` *(since OTP 26.0)*,
starts an [asynchronous call](#asynchronous-calls) like for `nowait`.

See the note [Asynchronous Calls](#asynchronous-calls)
at the start of this module reference manual page.

[](){: #recvfrom-completion_status }

The possible values for `CompletionStatus` in the completion message are:
- **`{ok, {Source, Data}}`** - Success.
- **`{error, Reason}`** - An error occured and no data was read.
""".
-spec recvfrom(Socket, BufSz, Flags, Timeout :: 'infinity') ->
          {'ok', {Source, Data}} |
          {'error', Reason} when
      Socket  :: socket(),
      BufSz   :: non_neg_integer(),
      Flags   :: [msg_flag() | integer()],
      Source  :: sockaddr_recv(),
      Data    :: binary(),
      Reason  :: posix() | 'closed' | invalid();

              (Socket, BufSz, Flags, Timeout :: non_neg_integer()) ->
          {'ok', {Source, Data}} |
          {'error', Reason} when
      Socket  :: socket(),
      BufSz   :: non_neg_integer(),
      Flags   :: [msg_flag() | integer()],
      Source  :: sockaddr_recv(),
      Data    :: binary(),
      Reason  :: posix() | 'closed' | invalid() | 'timeout';

              (Socket, BufSz, Flags, 'nowait' | Handle) ->
          {'ok', {Source, Data}} |
          {'select', SelectInfo} |
          {'select_read', {SelectInfo, {Source, Data}}} |
          {'completion', CompletionInfo} |
          {'error', Reason} when
      Socket         :: socket(),
      BufSz          :: non_neg_integer(),
      Flags          :: [msg_flag() | integer()],
      Handle         :: select_handle() | completion_handle(),
      Source         :: sockaddr_recv(),
      Data           :: binary(),
      SelectInfo     :: select_info(),
      CompletionInfo :: completion_info(),
      Reason         :: posix() | 'closed' | invalid().

recvfrom(?socket(SockRef), BufSz, Flags, Timeout)
  when is_reference(SockRef),
       is_integer(BufSz), 0 =< BufSz,
       is_list(Flags) ->
    case deadline(Timeout) of
        invalid ->
            erlang:error({invalid, {timeout, Timeout}});
        nowait ->
            Handle = make_ref(),
            recvfrom_nowait(SockRef, BufSz, Handle, Flags);
        handle ->
            Handle = Timeout,
            recvfrom_nowait(SockRef, BufSz, Handle, Flags);
        zero ->
            case prim_socket:recvfrom(SockRef, BufSz, Flags, zero) of
                timeout ->
                    {error, timeout};
                Result ->
                    recvfrom_result(Result)
            end;
        Deadline ->
            recvfrom_deadline(SockRef, BufSz, Flags, Deadline)
    end;
recvfrom(Socket, BufSz, Flags, Timeout) ->
    erlang:error(badarg, [Socket, BufSz, Flags, Timeout]).

recvfrom_nowait(SockRef, BufSz, Handle, Flags) ->
    case prim_socket:recvfrom(SockRef, BufSz, Flags, Handle) of
        {select_read = Tag,  Source_Data} ->
            {Tag, {?SELECT_INFO(recvfrom, Handle), Source_Data}};
        select = Tag ->
            {Tag, ?SELECT_INFO(recvfrom, Handle)};
        completion = Tag ->
            {Tag, ?COMPLETION_INFO(recvfrom, Handle)};
        Result ->
            recvfrom_result(Result)
    end.

recvfrom_deadline(SockRef, BufSz, Flags, Deadline) ->
    Handle = make_ref(),
    case prim_socket:recvfrom(SockRef, BufSz, Flags, Handle) of
        {select_read, Source_Data} ->
            _ = cancel(SockRef, recvfrom, Handle),
            {ok, Source_Data};

        select ->
            %% There is nothing just now, but we will be notified when there
            %% is something to read (a select message).
            Timeout = timeout(Deadline),
            receive
                ?socket_msg(?socket(SockRef), select, Handle) ->
                    recvfrom_deadline(SockRef, BufSz, Flags, Deadline);
                ?socket_msg(_Socket, abort, {Handle, Reason}) ->
                    {error, Reason}
            after Timeout ->
                    _ = cancel(SockRef, recvfrom, Handle),
                    {error, timeout}
            end;

        completion ->
            %% There is nothing just now, but we will be notified when there
            %% is something to read (a completion message).
            Timeout = timeout(Deadline),
            receive
                ?socket_msg(?socket(SockRef), completion,
                            {Handle, CompletionStatus}) ->
                    recvfrom_result(CompletionStatus);
                ?socket_msg(_Socket, abort, {Handle, Reason}) ->
                    {error, Reason}
            after Timeout ->
                    _ = cancel(SockRef, recvfrom, Handle),
                    {error, timeout}
            end;

        Result ->
            recvfrom_result(Result)
    end.

recvfrom_result(Result) ->
    case Result of
        {ok, {_Source, _NewData}} = OK ->
            OK;
        {error, _Reason} = ERROR ->
            ERROR
    end.


%% ---------------------------------------------------------------------------
%%

-doc(#{since => <<"OTP 22.0">>}).
-doc "Equivalent to [`recvmsg(Socket, 0, 0, [], infinity)`](`recvmsg/5`).".
-spec recvmsg(Socket :: socket()) -> dynamic().

recvmsg(Socket) ->
    recvmsg(Socket, 0, 0,
            ?ESOCK_RECV_FLAGS_DEFAULT, ?ESOCK_RECV_TIMEOUT_DEFAULT).


-doc(#{since => <<"OTP 22.0">>}).
-doc """
Receive a message on a socket.

With argument `Flags`; equivalent to
[`recvmsg(Socket, 0, 0, Flags, infinity)`](`recvmsg/5`).

With argument `TimeoutOrHandle`; equivalent to
[`recvmsg(Socket, 0, 0, [], TimeoutOrHandle)`](`recvmsg/5`).

`TimeoutOrHandle :: nowait` has been allowed *since OTP 22.1*.

`TimeoutOrHandle :: Handle` has been allowed *since OTP 24.0*.
""".
-spec recvmsg(Socket :: socket(), Flags :: list()) -> dynamic();
             (Socket :: socket(), TimeoutOrHandle) -> dynamic() when
      TimeoutOrHandle :: timeout() | 'nowait' | Handle,
      Handle :: select_handle() | completion_handle().

recvmsg(Socket, Flags) when is_list(Flags) ->
    recvmsg(Socket, 0, 0, Flags, ?ESOCK_RECV_TIMEOUT_DEFAULT);
recvmsg(Socket, TimeoutOrHandle) ->
    recvmsg(Socket, 0, 0, ?ESOCK_RECV_FLAGS_DEFAULT, TimeoutOrHandle).


-doc(#{since => <<"OTP 22.0">>}).
-doc """
Receive a message on a socket.

With arguments  `Flags`; equivalent to
[`recvmsg(Socket, 0, 0, Flags, infinity)`](`recvmsg/5`).

With argument `TimeoutOrHandle`; equivalent to
[`recvmsg(Socket, 0, 0, [], TimeoutOrHandle)`](`recvmsg/5`).

`TimeoutOrHandle :: nowait` has been allowed *since OTP 22.1*.

`TimeoutOrHandle :: Handle` has been allowed *since OTP 24.0*.
""".
-spec recvmsg(Socket :: dynamic(), Flags :: list(), TimeoutOrHandle :: dynamic())
             -> dynamic();
             (Socket :: dynamic(), BufSz :: integer(), CtrlSz :: integer())
             -> dynamic().

recvmsg(Socket, Flags, TimeoutOrHandle) when is_list(Flags) ->
    recvmsg(Socket, 0, 0, Flags, TimeoutOrHandle);
recvmsg(Socket, BufSz, CtrlSz) when is_integer(BufSz), is_integer(CtrlSz) ->
    recvmsg(Socket, BufSz, CtrlSz,
            ?ESOCK_RECV_FLAGS_DEFAULT, ?ESOCK_RECV_TIMEOUT_DEFAULT);
recvmsg(Socket, BufSz, CtrlSz) ->
    error(badarg, [Socket, BufSz, CtrlSz]).

-doc(#{since => <<"OTP 24.0">>}).
-doc """
Equivalent to
[`recvmsg(Socket, BufSz, CtrlSz, [], TimeoutOrHandle)`](`recvmsg/5`).
""".
-spec recvmsg(
        Socket :: socket(), BufSz :: non_neg_integer(), CtrlSz :: non_neg_integer(),
        TimeoutOrHandle :: dynamic())
             -> dynamic().

recvmsg(Socket, BufSz, CtrlSz, TimeoutOrHandle) ->
    recvmsg(
      Socket, BufSz, CtrlSz, ?ESOCK_RECV_FLAGS_DEFAULT, TimeoutOrHandle).


-doc(#{since => <<"OTP 22.0">>}).
-doc """
Receive a message on a socket.

This function receives a data message with control messages
as well as its source address.

Arguments `BufSz` and `CtrlSz` specifies the number of bytes for the
receive buffer and the control message buffer. If the buffer size(s)
is(are) too small, the message and/or control message list will be truncated.

If `BufSz` is `0`, a default buffer size is used, which can be set by
[`socket:setopt(Socket, {otp,recvbuf}, BufSz)`](`setopt/3`).
The same applies to `CtrlSz` and
[`socket:setopt(Socket, {otp,recvctrlbuf}, CtrlSz)`](`setopt/3`).

If there is no known appropriate buffer size, it may be possible
to use the receive [message flag](`t:msg_flag/0`) `peek`.
When this flag is used, the message is _not_ "consumed" from
the underlying buffers, so another `recvfrom/1,2,3,4` call
is needed, possibly with an adjusted buffer size.

The message `Flags` may be symbolic `t:msg_flag/0`s and/or
`t:integer/0`s, as in the platform's appropriate header files.
The values of all symbolic flags and integers are or:ed together.

[](){: #recvmsg-infinity }

If the `Timeout` argument is `infinity`; waits for the message
to arrive, or for a socket error.

[](){: #recvmsg-timeout }

If the `Timeout` argument is a time-out value
(`t:non_neg_integer/0`); return `{error, timeout}`
if no message has arrived after `Timeout` milliseconds.

`Timeout = 0` only polls the OS receive call and doesn't
engage the Asynchronous Calls mechanisms.  If no message
is immediately available `{error, timeout}` is returned.

[](){: #recvmsg-nowait }

If the `Handle` argument is `nowait` *(since OTP 22.1)*,
starts an [asynchronous call](#asynchronous-calls) if the operation
couldn't be completed immediately.

If the 'Handle' argument is a `t:select_handle/0`,
*(since OTP 24.0)*, or on _Windows_, the equivalent
`t:completion_handle/0` *(since OTP 26.0)*,
starts an [asynchronous call](#asynchronous-calls) like for `nowait`.

See the note [Asynchronous Calls](#asynchronous-calls)
at the start of this module reference manual page.

[](){: #recvmsg-completion_status }

The possible values for `CompletionStatus` in the completion message are:
- **`{ok, Msg}`** - Success.
- **`{error, Reason}`** - An error occured and no data was read.
""".
-spec recvmsg(Socket, BufSz, CtrlSz, Flags, Timeout :: 'infinity') ->
          {'ok', Msg} |
          {'error', Reason} when
      Socket  :: socket(),
      BufSz   :: non_neg_integer(),
      CtrlSz  :: non_neg_integer(),
      Flags   :: [msg_flag() | integer()],
      Msg     :: msg_recv(),
      Reason  :: posix() | 'closed' | invalid();

             (Socket, BufSz, CtrlSz, Flags, Timeout :: non_neg_integer()) ->
          {'ok', Msg} |
          {'error', Reason} when
      Socket  :: socket(),
      BufSz   :: non_neg_integer(),
      CtrlSz  :: non_neg_integer(),
      Flags   :: [msg_flag() | integer()],
      Msg     :: msg_recv(),
      Reason  :: posix() | 'closed' | invalid() | 'timeout';

             (Socket, BufSz, CtrlSz, Flags, 'nowait' | Handle) ->
          {'ok', Msg} |
          {'select', SelectInfo} |
          {'select_read', {SelectInfo, Msg}} |
          {'completion', CompletionInfo} |
          {'error', Reason} when
      Socket        :: socket(),
      BufSz          :: non_neg_integer(),
      CtrlSz         :: non_neg_integer(),
      Handle         :: select_handle() | completion_handle(),
      Flags          :: [msg_flag() | integer()],
      Msg            :: msg_recv(),
      SelectInfo     :: select_info(),
      CompletionInfo :: completion_info(),
      Reason         :: posix() | 'closed' | invalid().

recvmsg(?socket(SockRef), BufSz, CtrlSz, Flags, Timeout)
  when is_reference(SockRef),
       is_integer(BufSz), 0 =< BufSz,
       is_integer(CtrlSz), 0 =< CtrlSz,
       is_list(Flags) ->
    case deadline(Timeout) of
        invalid ->
            erlang:error({invalid, {timeout, Timeout}});
        nowait ->
            Handle = make_ref(),
            recvmsg_nowait(SockRef, BufSz, CtrlSz, Flags, Handle);
        handle ->
            Handle = Timeout,
            recvmsg_nowait(SockRef, BufSz, CtrlSz, Flags, Handle);
        zero ->
            case prim_socket:recvmsg(SockRef, BufSz, CtrlSz, Flags, zero) of
                timeout = Tag ->
                    {error, Tag};
                Result ->
                    recvmsg_result(Result)
            end;
        Deadline ->
            recvmsg_deadline(SockRef, BufSz, CtrlSz, Flags, Deadline)
    end;
recvmsg(Socket, BufSz, CtrlSz, Flags, Timeout) ->
    erlang:error(badarg, [Socket, BufSz, CtrlSz, Flags, Timeout]).

recvmsg_nowait(SockRef, BufSz, CtrlSz, Flags, Handle)  ->
    case prim_socket:recvmsg(SockRef, BufSz, CtrlSz, Flags, Handle) of
        {select_read = Tag, Msg} ->
            {Tag, {?SELECT_INFO(recvmsg, Handle), Msg}};
        select = Tag ->
            {Tag, ?SELECT_INFO(recvmsg, Handle)};
        completion = Tag ->
            {Tag, ?COMPLETION_INFO(recvmsg, Handle)};
        Result ->
            recvmsg_result(Result)
    end.

recvmsg_deadline(SockRef, BufSz, CtrlSz, Flags, Deadline)  ->
    Handle = make_ref(),
    case prim_socket:recvmsg(SockRef, BufSz, CtrlSz, Flags, Handle) of
        {select_read, Msg} ->
            _ = cancel(SockRef, recvmsg, Handle),
            {ok, Msg};

        select = Tag ->
            %% There is nothing just now, but we will be notified when there
            %% is something to read (a select message).
            Timeout = timeout(Deadline),
            receive
                ?socket_msg(?socket(SockRef), Tag, Handle) ->
                    recvmsg_deadline(
                      SockRef, BufSz, CtrlSz, Flags, Deadline);
                ?socket_msg(_Socket, abort, {Handle, Reason}) ->
                    {error, Reason}
            after Timeout ->
                    _ = cancel(SockRef, recvmsg, Handle),
                    {error, timeout}
            end;

        completion = Tag ->
            %% There is nothing just now, but we will be notified when there
            %% is something to read (a completion message).
            Timeout = timeout(Deadline),
            receive
                ?socket_msg(?socket(SockRef), Tag,
                            {Handle, CompletionStatus}) ->
                    recvmsg_result(CompletionStatus);
                ?socket_msg(_Socket, abort, {Handle, Reason}) ->
                    {error, Reason}
            after Timeout ->
                    _ = cancel(SockRef, recvmsg, Handle),
                    {error, timeout}
            end;

        Result ->
            recvmsg_result(Result)
    end.

recvmsg_result(Result) ->
    %% ?DBG([{result, Result}]),
    case Result of
        {ok, _Msg} = OK ->
            OK;
        {error, _Reason} = ERROR ->
            ERROR
    end.


%% ===========================================================================
%%
%% close - close a file descriptor
%%
%% Closing a socket is a two stage rocket (because of linger).
%% We need to perform the actual socket close while in BLOCKING mode.
%% But that would hang the entire VM, so what we do is divide the
%% close in two steps:
%% 1) prim_socket:nif_close + the socket_stop (nif) callback function
%%    This is for everything that can be done safely NON-BLOCKING.
%% 2) prim_socket:nif_finalize_close which is executed by a *dirty* scheduler
%%    Before we call the socket close function, we set the socket
%%    BLOCKING. Thereby linger is handled properly.

-doc(#{since => <<"OTP 22.0">>}).
-doc """
Close a socket.

> #### Note {: .info }
>
> Note that for `Protocol = tcp` (see `open/3`), although
> TCP guarantees that when the other side sees the stream close
> all data that we sent before closing has been delivered,
> there is no way for us to know that the other side got all data
> and the stream close.  All kinds of network and OS issues
> may obliterate that.
>
> To get such a guarantee we need to implement an in-band acknowledge
> protocol on the connection, or we can use the [`shutdown`](`shutdown/2`)
> function to signal that no more data will be sent and then wait
> for the other end to close the socket.  Then we will see our read side
> getting a socket close.  In this way we implement a small
> acknowledge protocol using `shutdown/2`.  The other side cannot
> know that we ever saw the socket close, but in a client/server
> scenario that is often not relevant.
""".
-spec close(Socket) -> 'ok' | {'error', Reason} when
      Socket :: socket(),
      Reason :: posix() | 'closed' | 'timeout'.

close(?socket(SockRef))
  when is_reference(SockRef) ->
    case prim_socket:close(SockRef) of
        ok ->
            prim_socket:finalize_close(SockRef);
        {ok, CloseRef} ->
            %% We must wait for the socket_stop callback function to
            %% complete its work
            receive
                ?socket_msg(?socket(SockRef), close, CloseRef) ->
                    prim_socket:finalize_close(SockRef)
            end;
        {error, _} = ERROR ->
            ERROR
    end;
close(Socket) ->
    erlang:error(badarg, [Socket]).



%% ===========================================================================
%%
%% shutdown - shut down part of a full-duplex connection
%%

-doc(#{since => <<"OTP 22.0">>}).
-doc "Shut down all or part of a full-duplex connection.".
-spec shutdown(Socket, How) -> 'ok' | {'error', Reason} when
      Socket :: socket(),
      How    :: 'read' | 'write' | 'read_write',
      Reason :: posix() | 'closed'.

shutdown(?socket(SockRef), How)
  when is_reference(SockRef) ->
    prim_socket:shutdown(SockRef, How);
shutdown(Socket, How) ->
    erlang:error(badarg, [Socket, How]).


%% ===========================================================================
%%
%% setopt - manipulate individual properties of a socket
%%
%% What properties are valid depend on what kind of socket it is
%% (domain, type and protocol)
%% If its an "invalid" option (or value), we should not crash but return some
%% useful error...
%%
%% <KOLLA>
%%
%% WE NEED TO MAKE SURE THAT THE USER DOES NOT MAKE US BLOCKING
%% AS MUCH OF THE CODE EXPECTS TO BE NON-BLOCKING!!
%%
%% </KOLLA>

-doc(#{since => <<"OTP 24.0">>}).
-doc """
Set a socket option.

Set an OS protocol level option, or an `otp` pseudo protocol level option.
The latter level is this module's implementation level above
the OS protocol levels.

See the type [otp_socket_option() ](`t:otp_socket_option/0`)
for a description of the `otp` protocol level.

See the type `t:socket_option/0` for which OS protocol level options
that this implementation knows about, how they are related to OS option names,
and if there are known peculiarities with any of them.

What options that are valid depends on the OS, and on the kind of socket
(`t:domain/0`,`t:type/0` and `t:protocol/0`).  See the type
`t:socket_option()` and the
[socket options ](socket_usage.md#socket_options) chapter
in the User's Guide for more info.

> #### Note {: .info }
>
> Not all options are valid, nor possible to set, on all platforms. That is,
> even if this `socket` implementation  support an option; it doesn't mean
> that the underlying OS does.
""".
-spec setopt(Socket, SocketOption, Value) ->
          ok | {'error', invalid() | 'closed'}
              when
      Socket       :: socket(),
      SocketOption :: {Level :: 'otp', Opt :: otp_socket_option()},
      Value        :: dynamic();

            (Socket, SocketOption, Value) ->
          ok | {'error', posix() | invalid() | 'closed'}
              when
      Socket       :: socket(),
      SocketOption :: socket_option(),
      Value        :: dynamic().

setopt(?socket(SockRef), SocketOption, Value)
  when is_reference(SockRef) ->
    prim_socket:setopt(SockRef, SocketOption, Value);
setopt(Socket, SocketOption, Value) ->
    erlang:error(badarg, [Socket, SocketOption, Value]).


%% Backwards compatibility
-doc(#{since => <<"OTP 22.0">>}).
-doc """
Set a socket option _(backwards compatibility function)_.

Equivalent to [`setopt(Socket, {Level, Opt}, Value)`](`setopt/3`),
or as a special case if `Opt = NativeOpt ::` `t:integer/0`
and `Value =` `t:binary/0` equivalent to
[`setopt_native(Socket, {Level, NativeOpt}, ValueSpec)`](`setopt_native/3`).

Use `setopt/3` or `setopt_native/3` instead to handle
the option level and name as a single term, and to make the
difference between known options and native options clear.
""".
-spec setopt(socket(), Level :: term(), Opt :: term(), Value :: term()) -> _.

setopt(Socket, Level, NativeOpt, Value)
  when is_integer(NativeOpt), is_binary(Value) ->
    setopt_native(Socket, {Level,NativeOpt}, Value);
setopt(Socket, Level, Opt, Value) ->
    setopt(Socket, {Level,Opt}, Value).


-doc(#{since => <<"OTP 24.0">>}).
-doc """
Set a "native" socket option.

Sets a socket option that may be unknown to our implementation, or that has a
type not compatible with our implementation, that is; in "native mode".

If `Value` is an `t:integer/0` it will be used as a `C` type `(int)`,
if it is a `t:boolean/0` it will be used as a `C` type `(int)`
with the `C` implementations values for `false` or `true`,
and if it is a `t:binary/0` its content and size will be used
as the option value.

The socket option may be specified with an ordinary
`t:socket_option/0` tuple, with a symbolic `Level` as
`{`[`Level :: level/0`](`t:level/0`)`, `[`NativeOpt :: integer/0`](`t:integer/0`)`}`,
or with integers for both `NativeLevel` and `NativeOpt` as
`{`[`NativeLevel :: integer/0`](`t:integer/0`)`, `[`NativeOpt :: integer/0`](`t:integer/0`)`}`.

If an option is valid depends both on the platform and on
what kind of socket it is (`t:domain/0`, `t:type/0` and `t:protocol/0`).

The integer values for `NativeLevel` and `NativeOpt` as well as the `Value`
encoding has to be deduced from the header files for the running system.
""".
-spec setopt_native(Socket, Option, Value) ->
          'ok' | {'error', posix() | invalid() | 'closed'}
              when
      Socket :: socket(),
      Option ::
        socket_option() | {Level, NativeOpt} | {NativeLevel, NativeOpt},
      Value       :: native_value(),
      Level       :: level(),
      NativeLevel :: integer(),
      NativeOpt   :: integer().

setopt_native(?socket(SockRef), SocketOption, Value)
  when is_reference(SockRef) ->
    prim_socket:setopt_native(SockRef, SocketOption, Value);
setopt_native(Socket, SocketOption, Value) ->
    erlang:error(badarg, [Socket, SocketOption, Value]).


%% ===========================================================================
%%
%% getopt - retrieve individual properties of a socket
%%
%% What properties are valid depend on what kind of socket it is
%% (domain, type and protocol).
%% If its an "invalid" option, we should not crash but return some
%% useful error...
%%
%% When specifying level as an integer, and therefore using "native mode",
%% we should make it possible to specify common types instead of the
%% value size. Example: int | bool | {string, pos_integer()} | non_neg_integer()
%%

-doc(#{since => <<"OTP 24.0">>}).
-doc """
Get the value of a socket option.

Gets the value of an OS protocol level socket option, or from
the `otp` pseudo protocol level, which is this module's
implementation level above the OS protocol levels.

See the type [otp_socket_option() ](`t:otp_socket_option/0`)
for a description of the `otp` protocol level.

See the type `t:socket_option/0` for which OS protocol level options
that this implementation knows about, how they are related to OS option names,
and if there are known peculiarities with any of them.

What options that are valid depends on the OS, and on the kind of socket
(`t:domain/0`,`t:type/0` and `t:protocol/0`).  See the type
`t:socket_option()` and the
[socket options ](socket_usage.md#socket_options) chapter
in the User's Guide for more info.

> #### Note {: .info }
>
> Not all options are valid, nor possible to get, on all platforms. That is,
> even if this `socket` implementation  support an option; it doesn't mean
> that the underlying OS does.
""".
-spec getopt(socket(),
             SocketOption ::
               {Level :: 'otp',
                Opt :: otp_socket_option()}) ->
                    {'ok', Value :: term()} |
                    {'error', invalid() | 'closed'};
            (socket(),
             SocketOption :: socket_option()) ->
                    {'ok', Value :: term()} |
                    {'error', posix() | invalid() | 'closed'}.

getopt(?socket(SockRef), SocketOption)
  when is_reference(SockRef) ->
    prim_socket:getopt(SockRef, SocketOption).

%% Backwards compatibility
-doc(#{since => <<"OTP 22.0">>}).
-doc """
Get a socket option _(backwards compatibility function)_.

Equivalent to [`getopt(Socket, {Level, Opt})`](`getopt/2`),
or as a special case if
`Opt = {NativeOpt :: `[`integer/0`](`t:integer/0`)`, ValueSpec}`
equivalent to
[`getopt_native(Socket, {Level, NativeOpt}, ValueSpec)`](`getopt_native/3`).

Use `getopt/2` or `getopt_native/3` instead to handle
the option level and name as a single term, and to make the
difference between known options and native options clear.
""".
-spec getopt(Socket :: term(), Level :: term(), Opt :: term()) -> _.
getopt(Socket, Level, {NativeOpt, ValueSpec})
  when is_integer(NativeOpt) ->
    getopt_native(Socket, {Level,NativeOpt}, ValueSpec);
getopt(Socket, Level, Opt) ->
    getopt(Socket, {Level,Opt}).

-doc(#{since => <<"OTP 24.0">>}).
-doc """
Get a "native" socket option.

Gets a socket option that may be unknown to our implementation, or that has a
type not compatible with our implementation, that is; in "native mode".

The socket option may be specified with an ordinary
[`socket_option()` ](`t:socket_option/0`) tuple, with a known
[`Level = level()` ](`t:level/0`) and an integer `NativeOpt`,
or with both an integer `NativeLevel` and `NativeOpt`.

How to decode the option value has to be specified either with `ValueType`,
by specifying the `ValueSize` for a `t:binary/0` that will contain the fetched
option value, or by specifying a `t:binary/0` `ValueSpec` that will be copied
to a buffer for the `getsockopt()` call to write the value in which will be
returned as a new `t:binary/0`.

If `ValueType` is `integer` a `C` type `(int)` will be fetched, if it is
`boolean` a `C` type `(int)` will be fetched and converted into a `t:boolean/0`
according to the `C` implementation's notion about true and false.

If an option is valid depends both on the platform and on
what kind of socket it is (`t:domain/0`, `t:type/0` and `t:protocol/0`).

The integer values for `NativeLevel` and `NativeOpt` as well as the `Value`
encoding has to be deduced from the header files for the running system.
""".
-spec getopt_native(socket(),
                    SocketOption ::
                      socket_option() |
                      {Level :: level() | (NativeLevel :: integer()),
                       NativeOpt :: integer()},
                    ValueType :: 'integer') ->
          {'ok', Value :: integer()} |
          {'error', posix() | invalid() | 'closed'};
                   (socket(),
                    SocketOption ::
                      socket_option() |
                      {Level :: level() | (NativeLevel :: integer()),
                       NativeOpt :: integer()},
                    ValueType :: 'boolean') ->
          {'ok', Value :: boolean()} |
          {'error', posix() | invalid() | 'closed'};
                   (socket(),
                    SocketOption ::
                      socket_option() |
                      {Level :: level() | (NativeLevel :: integer()),
                       NativeOpt :: integer()},
                    ValueSize :: non_neg_integer()) ->
          {'ok', Value :: binary()} |
          {'error', posix() | invalid() | 'closed'};
                   (socket(),
                    SocketOption ::
                      socket_option() |
                      {Level :: level() | (NativeLevel :: integer()),
                       NativeOpt :: integer()},
                    ValueSpec :: binary()) ->
          {'ok', Value :: binary()} |
          {'error', posix() | invalid() | 'closed'}.
%% Compare ValueType, ValueSpec and ValueSize to native_value()
%% which are the types valid to setopt_native

getopt_native(?socket(SockRef), SocketOption, ValueSpec) ->
    prim_socket:getopt_native(SockRef, SocketOption, ValueSpec).


%% ===========================================================================
%%
%% sockname - return the current address of the socket.
%%
%%

-doc(#{since => <<"OTP 22.0">>}).
-doc """
Get the socket's address.

Returns the address to which the socket is currently bound.
If the bind address had the wildcard port `0`,
the address returned by this function contains the ephemeral port
selected by the OS.
""".
-spec sockname(Socket :: socket()) ->
          {'ok', SockAddr} | {'error', Reason} when
      SockAddr :: sockaddr_recv(),
      Reason   :: posix() | 'closed'.

sockname(?socket(SockRef))
  when is_reference(SockRef) ->
    prim_socket:sockname(SockRef);
sockname(Socket) ->
    erlang:error(badarg, [Socket]).


%% ===========================================================================
%%
%% peername - return the address of the peer *connected* to the socket.
%%
%%

-doc(#{since => <<"OTP 22.0">>}).
-doc """
Return the remote address of a socket.

Returns the address of the connected peer, that is,
the remote end of the socket.
""".
-spec peername(Socket :: socket()) ->
          {'ok', SockAddr} | {'error', Reason} when
      SockAddr :: sockaddr_recv(),
      Reason   :: posix() | 'closed'.

peername(?socket(SockRef))
  when is_reference(SockRef) ->
    prim_socket:peername(SockRef);
peername(Socket) ->
    erlang:error(badarg, [Socket]).



%% ===========================================================================
%%
%% ioctl - control device - get requests
%%
%%

-doc(#{since => <<"OTP 24.2">>}).
-doc """
Set socket (device) parameters.

This function retrieves a specific parameter, according to
the `GetRequest` argument.

- **`gifconf`** - Get a list of interface (transport layer) addresses.

  Result; a list of `t:map/0`s, one for each interface,
  with its name and address.

- **`nread`** - Get the number of bytes immediately available for reading
  *(since OTP 26.1)*.

  Result; the number of bytes, `t:integer/0`.

- **`nwrite`** - Get the number of bytes in the send queue
  *(since OTP 26.1)*.

  Result; the number of bytes, `t:integer/0`.

- **`nspace`** - Get the free space in the send queue
  *(since OTP 26.1)*.

  Result; the number of bytes, `t:integer/0`.

- **`atmark`** - Test if there is OOB (out-of-bound) data waiting to be read
  *(since OTP 26.1)*.

  Result; a `t:boolean/0`.

- **`tcp_info`** - Get miscellaneous TCP related information for a
  _connected_ socket *(since OTP 26.1)*.

  Result; a `t:map/0` with information items as key-value pairs.

> #### Note {: .info }
>
> Not all requests are supported by all platforms.
> To see if a ioctl request is supported on the current platform:
>
> ```erlang
> 	    Request = nread,
> 	    true = socket:is_supported(ioctl_requests, Request),
> 	    :
> ```
""".
-spec ioctl(Socket, GetRequest :: 'gifconf') ->
          {'ok', IFConf :: [#{name := string, addr := sockaddr()}]} |
          {'error', Reason} when
      Socket :: socket(),
      Reason :: posix() | 'closed';

           (Socket, GetRequest :: 'nread' | 'nwrite' | 'nspace') ->
          {'ok', NumBytes :: non_neg_integer()} | {'error', Reason} when
      Socket :: socket(),
      Reason :: posix() | 'closed';

           (Socket, GetRequest :: 'atmark') ->
          {'ok', Available :: boolean()} | {'error', Reason} when
      Socket :: socket(),
      Reason :: posix() | 'closed';

           (Socket, GetRequest :: 'tcp_info') ->
          {'ok', Info :: map()} | {'error', Reason} when
      Socket :: socket(),
      Reason :: posix() | 'closed'.

%% gifconf | nread | nwrite | nspace | atmark |
%% {gifaddr, string()} | {gifindex, string()} | {gifname, integer()}
ioctl(?socket(SockRef), gifconf = GetRequest) ->
    prim_socket:ioctl(SockRef, GetRequest);
ioctl(?socket(SockRef), GetRequest) when (nread =:= GetRequest) orelse
                                         (nwrite =:= GetRequest) orelse
                                         (nspace =:= GetRequest) ->
    prim_socket:ioctl(SockRef, GetRequest);
ioctl(?socket(SockRef), GetRequest) when (atmark =:= GetRequest) ->
    prim_socket:ioctl(SockRef, GetRequest);
ioctl(Socket, GetRequest) when (tcp_info =:= GetRequest) ->
    ioctl(Socket, GetRequest, 0);
ioctl(Socket, GetRequest) ->
    erlang:error(badarg, [Socket, GetRequest]).

%% -spec ioctl(Socket, GetRequest, Index) -> {'ok', Name} | {'error', Reason} when
%%       Socket     :: socket(),
%%       GetRequest :: 'gifname',
%%       Index      :: integer(),
%%       Name       :: string(),
%%       Reason     :: posix() | 'closed';
%%            (Socket, GetRequest, Name) -> {'ok', Index} | {'error', Reason} when
%%       Socket     :: socket(),
%%       GetRequest :: 'gifindex',
%%       Name       :: string(),
%%       Index      :: integer(),
%%       Reason     :: posix() | 'closed';
%%            (Socket, GetRequest, Name) -> {'ok', Addr} | {'error', Reason} when
%%       Socket     :: socket(),
%%       GetRequest :: 'gifaddr',
%%       Name       :: string(),
%%       Addr       :: sockaddr(),
%%       Reason     :: posix() | 'closed';
%%            (Socket, GetRequest, Name) -> {'ok', DestAddr} | {'error', Reason} when
%%       Socket      :: socket(),
%%       GetRequest  :: 'gifdstaddr',
%%       Name        :: string(),
%%       DestAddr    :: sockaddr(),
%%       Reason      :: posix() | 'closed';
%%            (Socket, GetRequest, Name) -> {'ok', BroadcastAddr} | {'error', Reason} when
%%       Socket        :: socket(),
%%       GetRequest    :: 'gifbrdaddr',
%%       Name          :: string(),
%%       BroadcastAddr :: sockaddr(),
%%       Reason        :: posix() | 'closed';
%%            (Socket, GetRequest, Name) -> {'ok', Netmask} | {'error', Reason} when
%%       Socket     :: socket(),
%%       GetRequest :: 'gifnetmask',
%%       Name       :: string(),
%%       Netmask    :: sockaddr(),
%%       Reason     :: posix() | 'closed';
%%            (Socket, GetRequest, Name) -> {'ok', HWAddr} | {'error', Reason} when
%%       Socket     :: socket(),
%%       GetRequest :: 'gifhwaddr',
%%       Name       :: string(),
%%       HWAddr     :: sockaddr(),
%%       Reason     :: posix() | 'closed';
%%            (Socket, GetRequest, Name) -> {'ok', GenAddr} | {'error', Reason} when
%%       Socket     :: socket(),
%%       GetRequest :: 'genaddr',
%%       Name       :: string(),
%%       GenAddr    :: binary(),
%%       Reason     :: posix() | 'closed';
%%            (Socket, GetRequest, Name) -> {'ok', MTU} | {'error', Reason} when
%%       Socket     :: socket(),
%%       GetRequest :: 'gifmtu',
%%       Name       :: string(),
%%       MTU        :: integer(),
%%       Reason     :: posix() | 'closed';
%%            (Socket, GetRequest, Name) -> {'ok', TransmitQLen} | {'error', Reason} when
%%       Socket       :: socket(),
%%       GetRequest   :: 'giftxqlen',
%%       Name         :: string(),
%%       TransmitQLen :: integer(),
%%       Reason       :: posix() | 'closed';
%%            (Socket, GetRequest, Name) -> {'ok', Flags} | {'error', Reason} when
%%       Socket     :: socket(),
%%       GetRequest :: 'gifflags',
%%       Name       :: string(),
%%       Flags      :: [ioctl_device_flag() | integer()],
%%       Reason     :: posix() | 'closed';
%%            (Socket, GetRequest, Name) -> {'ok', DevMap} | {'error', Reason} when
%%       Socket     :: socket(),
%%       GetRequest :: 'gifmap',
%%       Name       :: string(),
%%       DevMap     :: ioctl_device_map(),
%%       Reason     :: posix() | 'closed'.

-doc(#{since => <<"OTP 24.2">>}).
-doc """
Get or set socket (device) parameters.

[](){: #ioctl-get }

This function retrieves a specific parameter, according to
one of the following `GetRequest` arguments. The third argument is
the (lookup) "key", identifying the interface, for most requests
the name of the interface as a `t:string/0`.
Also, see the note above.

- **`gifname`** - Get the name of the interface with the specified index
  (`t:integer/0`).

  Result; the name of the interface, `t:string/0`.

- **`gifindex`** - Get the index of the interface with the specified name.

  Result; the interface index, `t:integer/0`.

- **`gifaddr`** - Get the address of the interface with the specified name.

  Result; the address of the interface, `t:sockaddr/0`.

- **`gifdstaddr`** - Get the destination address of the point-to-point
  interface with the specified name.

  Result; the destination address of the interface, `t:sockaddr/0`.

- **`gifbrdaddr`** - Get the broadcast address of the interface with the
  specified name.

  Result; broadcast address of the interface, `t:sockaddr/0`.

- **`gifnetmask`** - Get the network mask of the interface with
  the specified name.

  Result; the network mask of the interface, `t:sockaddr/0`.

- **`gifhwaddr` | `genaddr`** - Get the hardware address for the interface with the
  specified name.

  Result; the hardware address of the interface, `t:sockaddr/0` | `t:binary/0`.
  The family field contains the 'ARPHRD' device type (or an integer).

- **`gifmtu`** - Get the MTU (Maximum Transfer Unit) for the interface with the
  specified name.

  Result; MTU of the interface, `t:integer/0`.

- **`giftxqlen`** - Get the transmit queue length of the interface with the
  specified name.

  Result; transmit queue length of the interface, `t:integer/0`.

- **`gifflags`** - Get the active flag word of the interface
  with the specified name.

  Result; the active flag word of the interface, is a list of
  `t:ioctl_device_flag/0` `|` `t:integer( )`.

[](){: #ioctl-set }

With the following `SetRequest` argument this function sets
the `Value` for the request parameter *(since OTP 26.1)*.

- **`rcvall`** - Enables (or disables) a socket to receive all IPv4 or IPv6
  packages passing through a network interface.

  The `Socket` has to be one of:

  - **An IPv4 socket** - Created with the address
    [domain `inet`](`t:domain/0`), socket [type `raw`](`t:type/0`)
    and [protocol `ip`](`t:protocol/0`).

  - **An IPv6 socket** - Created with the address
    [domain `inet6`](`t:domain/0`), socket [type `raw`](`t:type/0`)
    and [protocol `ipv6`](`t:protocol/0`).

  The socket must also be bound to an (explicit) local IPv4 or IPv6 interface
  (`any` isn't allowed).

  Setting this IOCTL requires elevated privileges.

With the following `SetRequest` arguments this function sets
the `Value` for the request parameter *(since OTP 26.1)*.

- **`rcvall_igmpmcall`** - Enables (or disables) a socket to receive IGMP
  multicast IP traffic, _without_ receiving any other IP traffic.

  The socket has to be created with the address
  [domain `inet`](`t:domain/0`), socket [type `raw`](`t:type/0`)
  and [protocol `igmp`](`t:protocol/0`).

  The socket must also be bound to an (explicit) local interface
  (`any` isn't allowed).

  The receive buffer must be sufficiently large.

  Setting this IOCTL requires elevated privileges.

- **`rcvall_mcall`** - Enables (or disables) a socket to receive all multicast
  IP traffic (as in; all IP packets destined for IP addresses in the range
  224.0.0.0 to 239.255.255.255).

  The socket has to be created with the address
  [domain `inet`](`t:domain/0`), socket [type `raw`](`t:type/0`)
  and [protocol `udp`](`t:protocol/0`).

  The socket must also be bound to an (explicit) local interface
  (`any` isn't allowed), And bound to port `0`.

  The receive buffer must be sufficiently large.

  Setting this IOCTL requires elevated privileges.
""".
-spec ioctl(Socket, GetRequest, NameOrIndex) -> {'ok', Result} | {'error', Reason} when
      Socket      :: socket(),
      GetRequest  :: 'gifname' | 'gifindex' |
                     'gifaddr' | 'gifdstaddr' | 'gifbrdaddr' |
                     'gifnetmask' | 'gifhwaddr' | 'genaddr' |
                     'gifmtu' | 'giftxqlen' | 'gifflags' |
		     'tcp_info',
      NameOrIndex :: string() | integer(),
      Result      :: dynamic(),
      Reason      :: posix() | 'closed';
	   (Socket, SetRequest, Value) -> ok | {'error', Reason} when
      Socket     :: socket(),
      SetRequest :: 'rcvall',
      Value      :: off | on | iplevel,
      Reason     :: posix() | 'closed';
	   (Socket, SetRequest, Value) -> ok | {'error', Reason} when
      Socket     :: socket(),
      SetRequest :: 'rcvall_igmpmcast' | 'rcvall_mcast',
      Value      :: off | on,
      Reason     :: posix() | 'closed'.

ioctl(?socket(SockRef), gifname = GetRequest, Index)
  when is_integer(Index) ->
    prim_socket:ioctl(SockRef, GetRequest, Index);
ioctl(?socket(SockRef), gifindex = GetRequest, Name)
  when is_list(Name) ->
    prim_socket:ioctl(SockRef, GetRequest, Name);
ioctl(?socket(SockRef), gifaddr = GetRequest, Name)
  when is_list(Name) ->
    prim_socket:ioctl(SockRef, GetRequest, Name);
ioctl(?socket(SockRef), gifdstaddr = GetRequest, Name)
  when is_list(Name) ->
    prim_socket:ioctl(SockRef, GetRequest, Name);
ioctl(?socket(SockRef), gifbrdaddr = GetRequest, Name)
  when is_list(Name) ->
    prim_socket:ioctl(SockRef, GetRequest, Name);
ioctl(?socket(SockRef), gifnetmask = GetRequest, Name)
  when is_list(Name) ->
    prim_socket:ioctl(SockRef, GetRequest, Name);
ioctl(?socket(SockRef), gifmtu = GetRequest, Name)
  when is_list(Name) ->
    prim_socket:ioctl(SockRef, GetRequest, Name);
ioctl(?socket(SockRef), gifhwaddr = GetRequest, Name)
  when is_list(Name) ->
    prim_socket:ioctl(SockRef, GetRequest, Name);
ioctl(?socket(SockRef), genaddr = GetRequest, Name)
  when is_list(Name) ->
    prim_socket:ioctl(SockRef, GetRequest, Name);
ioctl(?socket(SockRef), giftxqlen = GetRequest, Name)
  when is_list(Name) ->
    prim_socket:ioctl(SockRef, GetRequest, Name);
ioctl(?socket(SockRef), gifflags = GetRequest, Name)
  when is_list(Name) ->
    prim_socket:ioctl(SockRef, GetRequest, Name);
ioctl(?socket(SockRef), gifmap = GetRequest, Name)
  when is_list(Name) ->
    prim_socket:ioctl(SockRef, GetRequest, Name);

ioctl(?socket(SockRef), tcp_info = GetRequest, Version)
  when (Version =:= 0) ->
    prim_socket:ioctl(SockRef, GetRequest, Version);

ioctl(?socket(SockRef), rcvall = SetRequest, Value)
  when (Value =:= off) orelse
       (Value =:= on)  orelse
       (Value =:= iplevel) ->
    prim_socket:ioctl(SockRef, SetRequest, Value);
ioctl(?socket(SockRef), SetRequest, Value)
  when ((SetRequest =:= rcvall_igmpmcast) orelse
        (SetRequest =:= rcvall_mcast)) andalso
       ((Value =:= off) orelse
        (Value =:= on)) ->
    prim_socket:ioctl(SockRef, SetRequest, Value);

ioctl(Socket, Request, Arg) ->
    erlang:error(badarg, [Socket, Request, Arg]).


-doc(#{since => <<"OTP 24.2">>}).
-doc """
Set socket (device) parameters.

This function sets a specific parameter, according to the `SetRequest`
argument. The `Name` argument is the name of the interface,
and the `Value` argument is the value to set.

These operations require elevated privileges.

- **`sifflags`** - Set the the active flag word, `#{Flag => boolean()}`, of the
  interface with the specified name.

  Each flag to be changed should be added to the value `t:map/0`,
  with the value `true` if the `Flag` should be set and `false`
  if the flag should be cleared.

- **`sifaddr`** - Set the address, `t:sockaddr/0`, of the interface with the
  specified name.

- **`sifdstaddr`** - Set the destination address, `t:sockaddr/0`, of a
  point-to-point interface with the specified name.

- **`sifbrdaddr`** - Set the broadcast address, `t:sockaddr/0`,
of the interface with the specified name.

- **`sifnetmask`** - Set the network mask, `t:sockaddr/0`, of the interface
  with the specified name.

- **`sifhwaddr`** - Set the hardware address, `t:sockaddr/0`,
of the interface with the specified name.

- **`sifmtu`** - Set the MTU (Maximum Transfer Unit), `t:integer/0`,
  for the interface with the specified name.

- **`siftxqlen`** - Set the transmit queue length, `t:integer/0`,
  of the interface with the specified name.
""".
-spec ioctl(Socket, SetRequest, Name, Value) -> 'ok' | {'error', Reason} when
      Socket     :: socket(),
      SetRequest :: 'sifflags' |
                    'sifaddr' | 'sifdstaddr' | 'sifbrdaddr' |
                    'sifnetmask' | 'sifhwaddr' |
                    'sifmtu' | 'siftxqlen',
      Name       :: string(),
      Value      :: dynamic(),
      Reason     :: posix() | 'closed'.

ioctl(?socket(SockRef), sifflags = SetRequest, Name, Flags)
  when is_list(Name) andalso is_map(Flags) ->
    prim_socket:ioctl(SockRef, SetRequest, Name, Flags);
ioctl(?socket(SockRef), sifaddr = SetRequest, Name, Addr)
  when is_list(Name) andalso is_map(Addr) ->
    prim_socket:ioctl(SockRef, SetRequest, Name, prim_socket:enc_sockaddr(Addr));
ioctl(?socket(SockRef), sifdstaddr = SetRequest, Name, DstAddr)
  when is_list(Name) andalso is_map(DstAddr) ->
    prim_socket:ioctl(SockRef, SetRequest, Name, prim_socket:enc_sockaddr(DstAddr));
ioctl(?socket(SockRef), sifbrdaddr = SetRequest, Name, BrdAddr)
  when is_list(Name) andalso is_map(BrdAddr) ->
    prim_socket:ioctl(SockRef, SetRequest, Name, prim_socket:enc_sockaddr(BrdAddr));
ioctl(?socket(SockRef), sifnetmask = SetRequest, Name, NetMask)
  when is_list(Name) andalso is_map(NetMask) ->
    prim_socket:ioctl(SockRef, SetRequest, Name, prim_socket:enc_sockaddr(NetMask));
ioctl(?socket(SockRef), sifhwaddr = SetRequest, Name, HWAddr)
  when is_list(Name) andalso is_map(HWAddr) ->
    prim_socket:ioctl(SockRef, SetRequest, Name, prim_socket:enc_sockaddr(HWAddr));
ioctl(?socket(SockRef), sifmtu = SetRequest, Name, MTU)
  when is_list(Name) andalso is_integer(MTU) ->
    prim_socket:ioctl(SockRef, SetRequest, Name, MTU);
ioctl(?socket(SockRef), siftxqlen = SetRequest, Name, QLen)
  when is_list(Name) andalso is_integer(QLen) ->
    prim_socket:ioctl(SockRef, SetRequest, Name, QLen);
ioctl(Socket, SetRequest, Arg1, Arg2) ->
    erlang:error(badarg, [Socket, SetRequest, Arg1, Arg2]).


%% ===========================================================================
%%
%% cancel - cancel an operation resulting in a select
%%
%% A call to accept, recv/recvfrom/recvmsg and send/sendto/sendmsg
%% can result in a select if they are called with the Timeout argument
%% set to nowait. This is indicated by the return of the select-info.
%% Such a operation can be canceled by calling this function.
%%

-doc(#{since => <<"OTP 22.1">>}).
-doc """
Cancel an asynchronous call in progress.

Call this function to cancel an [asynchronous call](#asynchronous-calls)
in progress, that is; it returned a value containing
a `t:completion_info/0` or `t:select_info/0`.

See the note [Asynchronous Calls](#asynchronous-calls)
at the start of this module reference manual page.

If another process tries an operation of the same basic type
(`accept/1` | `send/2` | `recv/2`) it will be enqueued and notified
through a [`select` or `completion` message](#async-messages)
when the current operation and all enqueued before it has been completed.
If the current operation is canceled by this function it is treated
as a completed operation; the process first in queue is notified.

If [`SelectInfo`](`t:select_info/0`) `|`
[`CompletionInfo`](`t:completion_info/0`) does not match
an operation in progress for the calling process, this function returns
`{error, {invalid, SelectInfo | CompletionInfo}}`.
""".
-spec cancel(Socket, SelectInfo | CompletionInfo)->
          'ok' | {'error', Reason} when
      Socket         :: socket(),
      SelectInfo     :: select_info(),
      CompletionInfo :: completion_info(),
      Reason         :: 'closed' | invalid().

cancel(?socket(SockRef), ?SELECT_INFO(SelectTag, SelectHandle) = SelectInfo)
  when is_reference(SockRef) ->
    case SelectTag of
        {Op, _} when is_atom(Op) ->
            ok;
        Op when is_atom(Op) ->
            ok
    end,
    case cancel(SockRef, Op, SelectHandle) of
        ok ->
            ok;
        invalid ->
            {error, {invalid, SelectInfo}};
        Result ->
            Result
    end;
cancel(?socket(SockRef),
       ?COMPLETION_INFO(CompletionTag, CompletionHandle) = CompletionInfo)
  when is_reference(SockRef) ->
    case CompletionTag of
        {Op, _} when is_atom(Op) ->
            ok;
        Op when is_atom(Op) ->
            ok
    end,
    case cancel(SockRef, Op, CompletionHandle) of
        ok ->
            ok;
        invalid ->
            {error, {invalid, CompletionInfo}};
        Result ->
            Result
    end;
cancel(Socket, Info) ->
    erlang:error(badarg, [Socket, Info]).


cancel(SockRef, Op, Handle) ->
    case prim_socket:cancel(SockRef, Op, Handle) of
        select_sent ->
            _ = flush_select_msg(SockRef, Handle),
            _ = flush_abort_msg(SockRef, Handle),
            ok;
        not_found ->
            _ = flush_completion_msg(SockRef, Handle),
            _ = flush_abort_msg(SockRef, Handle),
            invalid;
        Result ->
            %% Since we do not actually know if we are using
            %% select or completion here, so flush both...
            _ = flush_select_msg(SockRef, Handle),
            _ = flush_completion_msg(SockRef, Handle),
            _ = flush_abort_msg(SockRef, Handle),
	    %% ?DBG([{op, Op}, {result, Result}]),
            Result
    end.

flush_select_msg(SockRef, Ref) ->
    receive
        ?socket_msg(?socket(SockRef), select, Ref) ->
            ok
    after 0 ->
            ok
    end.

flush_completion_msg(SockRef, Ref) ->
    receive
        ?socket_msg(?socket(SockRef), completion, {Ref, Result}) ->
            Result
    after 0 ->
            ok
    end.

flush_abort_msg(SockRef, Ref) ->
    receive
        ?socket_msg(?socket(SockRef), abort, {Ref, Reason}) ->
            Reason
    after 0 ->
            ok
    end.


%% ===========================================================================
%%
%% Misc utility functions
%%
%% ===========================================================================

deadline(Timeout) ->
    case Timeout of
        nowait ->
            Timeout;
        infinity ->
            Timeout;
        Handle when is_reference(Handle) ->
            handle;
        0 ->
            zero;
        _ when is_integer(Timeout), 0 < Timeout ->
            timestamp() + Timeout;
        _ ->
            invalid
    end.

timeout(Deadline) ->
    case Deadline of
        %% nowait | handle shall not be passed here
        %%
        infinity ->
            Deadline;
        zero ->
            0;
        _ ->
            Now = timestamp(),
            if
                Deadline > Now ->
                    Deadline - Now;
                true ->
                    0
            end
    end.

timestamp() ->
    erlang:monotonic_time(milli_seconds).


f(F, A) ->
    lists:flatten(io_lib:format(F, A)).

%% mq() ->
%%     pi(messages).

%% pi(Item) ->
%%     {Item, Val} = process_info(self(), Item),
%%     Val.

%% formatted_timestamp() ->
%%     format_timestamp(os:timestamp()).

%% format_timestamp(Now) ->
%%     N2T = fun(N) -> calendar:now_to_local_time(N) end,
%%     format_timestamp(Now, N2T, true).

%% format_timestamp({_N1, _N2, N3} = N, N2T, true) ->
%%     FormatExtra = ".~.2.0w",
%%     ArgsExtra   = [N3 div 10000],
%%     format_timestamp(N, N2T, FormatExtra, ArgsExtra);
%% format_timestamp({_N1, _N2, _N3} = N, N2T, false) ->
%%     FormatExtra = "",
%%     ArgsExtra   = [],
%%     format_timestamp(N, N2T, FormatExtra, ArgsExtra).

%% format_timestamp(N, N2T, FormatExtra, ArgsExtra) ->
%%     {Date, Time}   = N2T(N),
%%     {YYYY,MM,DD}   = Date,
%%     {Hour,Min,Sec} = Time,
%%     FormatDate =
%%         io_lib:format("~.4w-~.2.0w-~.2.0w ~.2.0w:~.2.0w:~.2.0w" ++ FormatExtra,
%%                       [YYYY, MM, DD, Hour, Min, Sec] ++ ArgsExtra),
%%     lists:flatten(FormatDate).

%% %% p(F) ->
%% %%     p(F, []).

%% p(F, A) ->
%%     p(get(sname), F, A).

%% p(undefined, F, A) ->
%%     p("***", F, A);
%% p(SName, F, A) ->
%%     TS = formatted_timestamp(),
%%     io:format(user,"[~s][~s,~p] " ++ F ++ "~n", [TS, SName, self()|A]),
%%     io:format("[~s][~s,~p] " ++ F ++ "~n", [TS, SName, self()|A]).<|MERGE_RESOLUTION|>--- conflicted
+++ resolved
@@ -4652,11 +4652,7 @@
 %% rest_iov - Utility function for sendv usage
 %%
 
-<<<<<<< HEAD
--doc(#{since => "OTP @OTP-19661@"}).
-=======
 -doc(#{since => "OTP 28.0.2"}).
->>>>>>> d04f6a0b
 -doc """
 Calculate the rest I/O vector after a partially successful sendv
 (CompletionStatus was {ok, Written}).
