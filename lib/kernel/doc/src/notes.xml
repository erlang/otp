--- conflicted
+++ resolved
@@ -31,8 +31,6 @@
   </header>
   <p>This document describes the changes made to the Kernel application.</p>
 
-<<<<<<< HEAD
-=======
 <section><title>Kernel 8.1.2</title>
 
     <section><title>Fixed Bugs and Malfunctions</title>
@@ -52,7 +50,6 @@
 
 </section>
 
->>>>>>> 0706178d
 <section><title>Kernel 8.1.1</title>
 
     <section><title>Fixed Bugs and Malfunctions</title>
