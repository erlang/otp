--- conflicted
+++ resolved
@@ -31,16 +31,11 @@
   </header>
   <p>This document describes the changes made to the Kernel application.</p>
 
-<<<<<<< HEAD
 <section><title>Kernel 7.3</title>
-=======
-<section><title>Kernel 6.5.2.2</title>
->>>>>>> 171f509f
-
-    <section><title>Fixed Bugs and Malfunctions</title>
-      <list>
-        <item>
-<<<<<<< HEAD
+
+    <section><title>Fixed Bugs and Malfunctions</title>
+      <list>
+        <item>
           <p>
 	    The range check for compression pointers in DNS encoding
 	    was faulty, which caused incorrect label compression
@@ -65,8 +60,6 @@
 	    Own Id: OTP-17209 Aux Id: PR-3039 </p>
         </item>
         <item>
-=======
->>>>>>> 171f509f
 	    <p>When running Xref in the <c>modules</c> mode, the
 	    Debugger application would show up as a depency for the
 	    Kernel applications.</p>
@@ -76,7 +69,6 @@
       </list>
     </section>
 
-<<<<<<< HEAD
 
     <section><title>Improvements and New Features</title>
       <list>
@@ -676,8 +668,22 @@
       </list>
     </section>
 
-=======
->>>>>>> 171f509f
+</section>
+
+<section><title>Kernel 6.5.2.2</title>
+
+    <section><title>Fixed Bugs and Malfunctions</title>
+      <list>
+        <item>
+	    <p>When running Xref in the <c>modules</c> mode, the
+	    Debugger application would show up as a depency for the
+	    Kernel applications.</p>
+          <p>
+	    Own Id: OTP-17223 Aux Id: GH-4546, PR-4554 </p>
+        </item>
+      </list>
+    </section>
+
 </section>
 
 <section><title>Kernel 6.5.2.1</title>
