<?xml version="1.0" encoding="utf-8" ?>
<!DOCTYPE erlref SYSTEM "erlref.dtd">

<erlref>
  <header>
    <copyright>
      <year>1996</year><year>2021</year>
      <holder>Ericsson AB. All Rights Reserved.</holder>
    </copyright>
    <legalnotice>
      Licensed under the Apache License, Version 2.0 (the "License");
      you may not use this file except in compliance with the License.
      You may obtain a copy of the License at
 
          http://www.apache.org/licenses/LICENSE-2.0

      Unless required by applicable law or agreed to in writing, software
      distributed under the License is distributed on an "AS IS" BASIS,
      WITHOUT WARRANTIES OR CONDITIONS OF ANY KIND, either express or implied.
      See the License for the specific language governing permissions and
      limitations under the License.
    
    </legalnotice>

    <title>net_kernel</title>
    <prepared>Claes Wikstrom</prepared>
    <docno>1</docno>
    <date>1996-09-10</date>
    <rev>A</rev>
  </header>
  <module since="">net_kernel</module>
  <modulesummary>Erlang networking kernel.</modulesummary>
  <description>
    <p>The net kernel is a system process, registered as
      <c>net_kernel</c>, which must be operational for distributed Erlang
      to work. The purpose of this process is to implement parts of
      the BIFs <c>spawn/4</c> and <c>spawn_link/4</c>, and to provide 
      monitoring of the network.</p>
    <p>An Erlang node is started using command-line flag
      <c>-name</c> or <c>-sname</c>:</p>
     <pre>
$ <input>erl -sname foobar</input></pre>
    <p>It is also possible to call <c>net_kernel:start([{name, foobar}])</c>
      directly from the normal Erlang shell prompt:</p>
    <pre>
1> <input>net_kernel:start([{name, foobar}, {name_type, shortnames}]).</input>
{ok,&lt;0.64.0>}
(foobar@gringotts)2></pre>
    <p>If the node is started with command-line flag <c>-sname</c>,
      the node name is <c>foobar@Host</c>, where <c>Host</c> is
      the short name of the host (not the fully qualified domain name).
      If started with flag <c>-name</c>, the node name is <c>foobar@Host</c>,
      where <c>Host</c> is the fully qualified domain name.
      For more information, see
      <seecom marker="erts:erl"><c>erl</c></seecom>.</p>
    <p>Normally, connections are established automatically when
      another node is referenced. This functionality can be disabled
      by setting Kernel configuration parameter
      <c>dist_auto_connect</c> to <c>never</c>, see
      <seeapp marker="kernel_app"><c>kernel(6)</c></seeapp>. In this case,
      connections must be established explicitly by calling
      <seemfa marker="#connect_node/1"><c>connect_node/1</c></seemfa>.</p>
    <p>Which nodes that are allowed to communicate with each other is handled
      by the magic cookie system, see section
      <seeguide marker="system/reference_manual:distributed">Distributed Erlang</seeguide>
      in the Erlang Reference Manual.</p>
    <warning>
      <p>
        Starting a distributed node without also specifying
        <seecom marker="erts:erl#proto_dist"><c>-proto_dist inet_tls</c></seecom>
        will expose the node to attacks that may give the attacker
        complete access to the node and in extension the cluster.
        When using un-secure distributed nodes, make sure that the
        network is configured to keep potential attackers out.
        See the <seeguide marker="ssl:ssl_distribution">
        Using SSL for Erlang Distribution</seeguide> User's Guide
        for details on how to setup a secure distributed node.
      </p>
    </warning>
  </description>

  <funcs>
    <func>
      <name name="allow" arity="1" since=""/>
      <fsummary>Permit access to a specified set of nodes</fsummary>
      <desc>
        <p>Permits access to the specified set of nodes.</p>
        <p>Before the first call to <c>allow/1</c>, any node with the correct
          cookie can be connected. When <c>allow/1</c> is called, a list
          of allowed nodes is established. Any access attempts made from (or to)
          nodes not in that list will be rejected.</p>
        <p>Subsequent calls to <c>allow/1</c> will add the specified nodes
          to the list of allowed nodes. It is not possible to remove nodes
          from the list.</p>
        <p>Returns <c>error</c> if any element in <c><anno>Nodes</anno></c> is not
          an atom.</p>
      </desc>
    </func>

    <func>
      <name name="connect_node" arity="1" since=""/>
      <fsummary>Establish a connection to a node.</fsummary>
      <desc>
        <p>Establishes a connection to <c><anno>Node</anno></c>. Returns
          <c>true</c> if a connection was established or was already
	  established or if <c><anno>Node</anno></c> is the local node
	  itself. Returns <c>false</c> if the connection attempt failed, and
	  <c>ignored</c> if the local node is not alive.</p>
      </desc>
    </func>

    <func>
      <name name="get_net_ticktime" arity="0" since=""/>
      <fsummary>Get <c>net_ticktime</c>.</fsummary>
      <desc>
        <p>Returns currently used net tick time in seconds. For more information
        see the
        <seeapp marker="kernel_app#net_ticktime"><c>net_ticktime</c></seeapp>
        <c>kernel(6)</c> parameter.</p>

        <p>Defined return values (<c><anno>Res</anno></c>):</p>
        <taglist>
          <tag><c><anno>NetTicktime</anno></c></tag>
          <item><p><c>net_ticktime</c> is <c><anno>NetTicktime</anno></c>
            seconds.</p></item>
          <tag><c>{ongoing_change_to, <anno>NetTicktime</anno>}</c></tag>
          <item><p><c>net_kernel</c> is currently changing
            <c>net_ticktime</c> to <c><anno>NetTicktime</anno></c>
            seconds.</p></item>
          <tag><c>ignored</c></tag>
          <item><p>The local node is not alive.</p></item>
        </taglist>
      </desc>
    </func>

    <func>
      <name name="getopts" arity="2" since="OTP 19.1"/>
      <fsummary>Get distribution socket options.</fsummary>
      <desc>
        <p>Get one or more options for the distribution socket
	connected to <c><anno>Node</anno></c>.</p>
        <p>If <c><anno>Node</anno></c> is a connected node
	the return value is the same as from
	<seemfa marker="inet#getopts/2"><c>inet:getopts(Sock, Options)</c></seemfa>
	where <c>Sock</c> is the distribution socket for <c><anno>Node</anno></c>.</p>
	<p>Returns <c>ignored</c> if the local node is not alive or
	<c>{error, noconnection}</c> if <c><anno>Node</anno></c> is not connected.</p>
      </desc>
    </func>

    <func>
      <name name="monitor_nodes" arity="1" since=""/>
      <name name="monitor_nodes" arity="2" since=""/>
      <fsummary>Subscribe to node status change messages.</fsummary>
      <desc>
        <p>The calling process subscribes or unsubscribes to node
          status change messages. A <c>nodeup</c> message is delivered
          to all subscribing processes when a new node is connected, and
          a <c>nodedown</c> message is delivered when a node is
          disconnected.</p>
        <p>If <c><anno>Flag</anno></c> is <c>true</c>, a new subscription is
          started. If <c><anno>Flag</anno></c> is <c>false</c>, all previous
          subscriptions started with the same <c><anno>Options</anno></c>
          are stopped. Two
          option lists are considered the same if they contain the same
          set of options.</p>
        <p>As from Kernel version 2.11.4, and ERTS version
          5.5.4, the following is guaranteed:</p>
        <list type="bulleted">
          <item><p><c>nodeup</c> messages are delivered before delivery
            of any message from the remote node passed through the
            newly established connection.</p></item>
          <item><p><c>nodedown</c> messages are not delivered until all
            messages from the remote node that have been passed
            through the connection have been delivered.</p></item>
        </list>
        <p>Notice that this is <em>not</em> guaranteed for Kernel
          versions before 2.11.4.</p>
        <p>As from Kernel version 2.11.4, subscriptions can also be
          made before the <c>net_kernel</c> server is started, that is,
          <c>net_kernel:monitor_nodes/[1,2]</c> does not return
          <c>ignored</c>.</p>
        <p>As from Kernel version 2.13, and ERTS version
          5.7, the following is guaranteed:</p>
        <list type="bulleted">
          <item><p><c>nodeup</c> messages are delivered after the
	    corresponding node appears in results from
	    <c>erlang:nodes/X</c>.</p></item>
          <item><p><c>nodedown</c> messages are delivered after the
	    corresponding node has disappeared in results from
	    <c>erlang:nodes/X</c>.</p></item>
        </list>
        <p>Notice that this is <em>not</em> guaranteed for Kernel
          versions before 2.13.</p>
        <p>The format of the node status change messages depends on
          <c><anno>Options</anno></c>. If <c><anno>Options</anno></c> is
          <c>[]</c>, which is the default, the format is as follows:</p>
        <code type="none">
{nodeup, Node} | {nodedown, Node}
  Node = node()</code>
        <p>If <c><anno>Options</anno></c> is not <c>[]</c>, the format is
          as follows:</p>
        <code type="none">
{nodeup, Node, InfoList} | {nodedown, Node, InfoList}
  Node = node()
  InfoList = [{Tag, Val}]</code>
        <p><c>InfoList</c> is a list of tuples. Its contents depends on
          <c><anno>Options</anno></c>, see below.</p>
        <p>Also, when <c>OptionList == []</c>, only visible nodes, that
          is, nodes that appear in the result of
          <seemfa marker="erts:erlang#nodes/0"><c>erlang:nodes/0</c></seemfa>,
          are monitored.</p>
        <p><c><anno>Option</anno></c> can be any of the following:</p>
        <taglist>
          <tag><c>{node_type, NodeType}</c></tag>
          <item>
            <p>Valid values for <c>NodeType</c>:</p>
            <taglist>
              <tag><c>visible</c></tag>
              <item><p>Subscribe to node status change messages for visible
               nodes only. The tuple <c>{node_type, visible}</c> is
               included in <c>InfoList</c>.</p></item>
              <tag><c>hidden</c></tag>
              <item><p>Subscribe to node status change messages for hidden
               nodes only. The tuple <c>{node_type, hidden}</c> is
               included in <c>InfoList</c>.</p></item>
              <tag><c>all</c></tag>
              <item><p>Subscribe to node status change messages for both
               visible and hidden nodes. The tuple
               <c>{node_type, visible | hidden}</c> is included in
               <c>InfoList</c>.</p></item>
            </taglist>
          </item>
          <tag><c>nodedown_reason</c></tag>
          <item>
            <p>The tuple <c>{nodedown_reason, Reason}</c> is included in
              <c>InfoList</c> in <c>nodedown</c> messages.</p>
            <p>
	      <c>Reason</c> can, depending on which
	      distribution module or process that is used be any term,
	      but for the standard TCP distribution module it is
	      any of the following:
	    </p>
            <taglist>
              <tag><c>connection_setup_failed</c></tag>
              <item><p>The connection setup failed (after <c>nodeup</c>
                messages were sent).</p></item>
              <tag><c>no_network</c></tag>
              <item><p>No network is available.</p></item>
              <tag><c>net_kernel_terminated</c></tag>
              <item><p>The <c>net_kernel</c> process terminated.</p></item>
              <tag><c>shutdown</c></tag>
              <item><p>Unspecified connection shutdown.</p></item>
              <tag><c>connection_closed</c></tag>
              <item><p>The connection was closed.</p></item>
              <tag><c>disconnect</c></tag>
              <item><p>The connection was disconnected (forced from the
                current node).</p></item>
              <tag><c>net_tick_timeout</c></tag>
              <item><p>Net tick time-out.</p></item>
              <tag><c>send_net_tick_failed</c></tag>
              <item><p>Failed to send net tick over the connection.</p></item>
              <tag><c>get_status_failed</c></tag>
              <item><p>Status information retrieval from the <c>Port</c>
                holding the connection failed.</p></item>
            </taglist>
          </item>
        </taglist>
      </desc>
    </func>

    <func>
      <name name="set_net_ticktime" arity="1" since=""/>
      <name name="set_net_ticktime" arity="2" since=""/>
      <fsummary>Set <c>net_ticktime</c>.</fsummary>
      <desc>
        <p>Sets <c>net_ticktime</c> (see
          <seeapp marker="kernel_app"><c>kernel(6)</c></seeapp>) to
          <c><anno>NetTicktime</anno></c> seconds.
          <c><anno>TransitionPeriod</anno></c> defaults to <c>60</c>.</p>
        <p>Some definitions:</p>
        <taglist>
          <tag>Minimum transition traffic interval (<c>MTTI</c>)</tag>
          <item><p><c>minimum(<anno>NetTicktime</anno>,
            PreviousNetTicktime)*1000 div 4</c> milliseconds.</p></item>
          <tag>Transition period</tag>
          <item><p>The time of the least number of consecutive <c>MTTI</c>s
            to cover <c><anno>TransitionPeriod</anno></c> seconds following
            the call to <c>set_net_ticktime/2</c> (that is,
            ((<c><anno>TransitionPeriod</anno>*1000 - 1) div MTTI + 1)*MTTI</c>
            milliseconds).</p></item>
        </taglist>
        <p>If
          <c><![CDATA[NetTicktime < PreviousNetTicktime]]></c>,
          the <c>net_ticktime</c> change is done at the end of
          the transition period; otherwise at the beginning. During
          the transition period, <c>net_kernel</c> ensures that
          there is outgoing traffic on all connections at least
          every <c>MTTI</c> millisecond.</p>
        <note>
          <p>The <c>net_ticktime</c> changes must be initiated on all
            nodes in the network (with the same <c><anno>NetTicktime</anno></c>)
            before the end of any transition period on any node;
            otherwise connections can erroneously be disconnected.</p>
        </note>
        <p>Returns one of the following:</p>
        <taglist>
          <tag><c>unchanged</c></tag>
          <item>
            <p><c>net_ticktime</c> already has the value of
              <c><anno>NetTicktime</anno></c> and is left unchanged.</p>
          </item>
          <tag><c>change_initiated</c></tag>
          <item>
            <p><c>net_kernel</c> initiated the change of
              <c>net_ticktime</c> to <c><anno>NetTicktime</anno></c>
              seconds.</p>
          </item>
          <tag><c>{ongoing_change_to, <anno>NewNetTicktime</anno>}</c></tag>
          <item>
            <p>The request is <em>ignored</em> because
              <c>net_kernel</c> is busy changing <c>net_ticktime</c> to
              <c><anno>NewNetTicktime</anno></c> seconds.</p>
          </item>
        </taglist>
      </desc>
    </func>

    <func>
      <name name="setopts" arity="2" since="OTP 19.1"/>
      <fsummary>Set distribution socket options.</fsummary>
      <desc>
        <p>Set one or more options for distribution sockets.
	Argument <c><anno>Node</anno></c> can be either one node name
	or the atom <c>new</c> to affect the distribution sockets of all
	future connected nodes.</p>
        <p>The return value is the same as from
	<seemfa marker="inet#setopts/2"><c>inet:setopts/2</c></seemfa>
	or <c>{error, noconnection}</c> if <c><anno>Node</anno></c> is not
	a connected node or <c>new</c>.</p>
	<p>If <c><anno>Node</anno></c> is <c>new</c> the <c><anno>Options</anno></c>
	will then also be added to kernel configration parameters
	<seeapp marker="kernel:kernel_app#inet_dist_listen_options">inet_dist_listen_options</seeapp>
	and
	<seeapp marker="kernel:kernel_app#inet_dist_connect_options">inet_dist_connect_options</seeapp>.</p>
	<p>Returns <c>ignored</c> if the local node is not alive.</p>
      </desc>
    </func>

    <func>
      <name name="start" arity="1" clause_i="1" since="OTP @OTP-17905@"/>
      <fsummary>Turn an Erlang runtime system into a distributed node.</fsummary>
      <desc>
        <p>
          Turns a non-distributed node into a distributed node by
          starting <c>net_kernel</c> and other necessary processes.
        </p>
        <p>Currently supported <c><anno>Arg</anno></c>s:</p>
        <taglist>
          <tag><c>{name, <anno>Name</anno>}</c></tag>
          <item><p>
            The name of the node. This argument is mandatory.
          </p></item>
          <tag><c>{name_type, <anno>Name</anno>}</c></tag>
          <item><p>
            Determines the host name part of the node name. If
            <c><anno>Name</anno></c> equals <c>longnames</c>,
            fully qualified domain names will be used which
            also is the default. If <c><anno>Name</anno></c>
            equals <c>shortnames</c>, only the short name of
            the host will be used.
          </p></item>
          <tag><c>{net_ticktime, <anno>NetTickTime</anno>}</c></tag>
          <item><p>
            <i>Net tick time</i> to use in seconds. Defaults to the value of the
            <seeapp marker="kernel_app#net_ticktime"><c>net_ticktime</c></seeapp>
            <c>kernel(6)</c> parameter. For more information about <i>net tick
            time</i>, see the <c>kernel</c> parameter. However, note that if the
            value of the <c>kernel</c> parameter is invalid, it will silently be
            replaced by a valid value, but if an invalid
            <c><anno>NetTickTime</anno></c> value is passed as argument to this
            function, the call will fail.
          </p></item>
          <tag><c>{net_tickintensity, <anno>NetTickIntensity</anno>}</c></tag>
          <item><p>
            <i>Net tick intensity</i> to use. Defaults to the value of the
            <seeapp marker="kernel_app#net_tickintensity"><c>net_tickintensity</c></seeapp>
            <c>kernel(6)</c> parameter. For more information about <i>net tick
            intensity</i>, see the <c>kernel</c> parameter. However, note that if
            the value of the <c>kernel</c> parameter is invalid, it will silently
            be replaced by a valid value, but if an invalid
            <c><anno>NetTickIntensity</anno></c> value is passed as argument to
            this function, the call will fail.
          </p></item>
        </taglist>
      </desc>
    </func>
    <func>
      <name name="start" arity="1" clause_i="2" since=""/>
      <fsummary>Turn an Erlang runtime system into a distributed node.</fsummary>
      <desc>
<<<<<<< HEAD
        <p>Turns a non-distributed node into a distributed node by
          starting <c>net_kernel</c> and other necessary processes.</p>
        <p>Notice that the argument is a list with exactly one, two, or
          three arguments. <c>NameType</c> defaults to <c>longnames</c>
          and <c>Ticktime</c> to <c>15000</c>.
        </p>
        <p>
          If <c>Name</c> is set to <em><c>undefined</c></em> the distribution
          will be started to request a dynamic node name from the first node it
          connects to. See <seeguide marker="system/reference_manual:distributed#dyn_node_name">
          Dynamic Node Name</seeguide>.
        </p>
=======
        <warning><p>
          <c>start(<anno>DeprecatedArgs</anno>)</c> is deprecated.
          Use <seemfa marker="#start/1"><c>start(Args)</c></seemfa>
          instead.
        </p></warning>
        <p>
          Turns a non-distributed node into a distributed node by
          starting <c>net_kernel</c> and other necessary processes.
        </p>
        <p>
          <c><anno>DeprecatedArgs</anno></c> can only be exactly one of
          the following lists (order is imporant):
        </p>
        <taglist>
          <tag><c>[<anno>Name</anno>]</c></tag>
          <item>
            <p>
              The same as <c>net_kernel:start([<anno>Name</anno>,
              longnames, 15000])</c>.
            </p>
          </item>
          <tag><c>[<anno>Name</anno>, <anno>NameType</anno>]</c></tag>
          <item>
            <p>
              The same as <c>net_kernel:start([<anno>Name</anno>,
              <anno>NameType</anno>, 15000])</c>.
            </p>
          </item>
          <tag><c>[<anno>Name</anno>, <anno>NameType</anno>,
                   <anno>TickTime</anno>]</c></tag>
          <item>
            <p>
              The same as <seemfa marker="#start/1">
              <c>net_kernel:start([{name, <anno>Name</anno>},
              {name_type, <anno>NameType</anno>},
              {net_ticktime, ((<anno>TickTime</anno>*4-1) div 1000) + 1},
              {net_tickintensity, 4}])</c></seemfa>.
              Note that <c><anno>TickTime</anno></c> is <i>not</i> the same
              as net tick time expressed in milliseconds.
              <c><anno>TickTime</anno></c> is the time between ticks when
              net tick intensity equals <c>4</c>.
            </p>
          </item>
        </taglist>
>>>>>>> 5c3fb0f9
      </desc>
    </func>

    <func>
      <name name="stop" arity="0" since=""/>
      <fsummary>Turn a node into a non-distributed Erlang runtime system.</fsummary>
      <desc>
        <p>Turns a distributed node into a non-distributed node. For
          other nodes in the network, this is the same as the node
          going down. Only possible when the net kernel was started using
          <seemfa marker="#start/1"><c>start/1</c></seemfa>,
          otherwise <c>{error, not_allowed}</c> is returned. Returns
          <c>{error, not_found}</c> if the local node is not alive.</p>
      </desc>
    </func>
  </funcs>
</erlref>
<|MERGE_RESOLUTION|>--- conflicted
+++ resolved
@@ -359,7 +359,11 @@
         <taglist>
           <tag><c>{name, <anno>Name</anno>}</c></tag>
           <item><p>
-            The name of the node. This argument is mandatory.
+            The name of the node. This argument is mandatory. If <c>Name</c> is
+            set to <em><c>undefined</c></em> the distribution will be started to
+            request a dynamic node name from the first node it connects to. See
+            <seeguide marker="system/reference_manual:distributed#dyn_node_name">
+              Dynamic Node Name</seeguide>.
           </p></item>
           <tag><c>{name_type, <anno>Name</anno>}</c></tag>
           <item><p>
@@ -399,20 +403,6 @@
       <name name="start" arity="1" clause_i="2" since=""/>
       <fsummary>Turn an Erlang runtime system into a distributed node.</fsummary>
       <desc>
-<<<<<<< HEAD
-        <p>Turns a non-distributed node into a distributed node by
-          starting <c>net_kernel</c> and other necessary processes.</p>
-        <p>Notice that the argument is a list with exactly one, two, or
-          three arguments. <c>NameType</c> defaults to <c>longnames</c>
-          and <c>Ticktime</c> to <c>15000</c>.
-        </p>
-        <p>
-          If <c>Name</c> is set to <em><c>undefined</c></em> the distribution
-          will be started to request a dynamic node name from the first node it
-          connects to. See <seeguide marker="system/reference_manual:distributed#dyn_node_name">
-          Dynamic Node Name</seeguide>.
-        </p>
-=======
         <warning><p>
           <c>start(<anno>DeprecatedArgs</anno>)</c> is deprecated.
           Use <seemfa marker="#start/1"><c>start(Args)</c></seemfa>
@@ -457,7 +447,6 @@
             </p>
           </item>
         </taglist>
->>>>>>> 5c3fb0f9
       </desc>
     </func>
 
