<?xml version="1.0" encoding="utf-8" ?>
<!DOCTYPE erlref SYSTEM "erlref.dtd">

<erlref>
  <header>
    <copyright>
      <year>1996</year><year>2018</year>
      <holder>Ericsson AB. All Rights Reserved.</holder>
    </copyright>
    <legalnotice>
      Licensed under the Apache License, Version 2.0 (the "License");
      you may not use this file except in compliance with the License.
      You may obtain a copy of the License at
 
          http://www.apache.org/licenses/LICENSE-2.0

      Unless required by applicable law or agreed to in writing, software
      distributed under the License is distributed on an "AS IS" BASIS,
      WITHOUT WARRANTIES OR CONDITIONS OF ANY KIND, either express or implied.
      See the License for the specific language governing permissions and
      limitations under the License.
    
    </legalnotice>

    <title>net_kernel</title>
    <prepared>Claes Wikstrom</prepared>
    <docno>1</docno>
    <date>1996-09-10</date>
    <rev>A</rev>
  </header>
  <module since="">net_kernel</module>
  <modulesummary>Erlang networking kernel.</modulesummary>
  <description>
    <p>The net kernel is a system process, registered as
      <c>net_kernel</c>, which must be operational for distributed Erlang
      to work. The purpose of this process is to implement parts of
      the BIFs <c>spawn/4</c> and <c>spawn_link/4</c>, and to provide 
      monitoring of the network.</p>
    <p>An Erlang node is started using command-line flag
      <c>-name</c> or <c>-sname</c>:</p>
     <pre>
$ <input>erl -sname foobar</input></pre>
    <p>It is also possible to call <c>net_kernel:start([{name, foobar}])</c>
      directly from the normal Erlang shell prompt:</p>
    <pre>
1> <input>net_kernel:start([{name, foobar}, {name_type, shortnames}]).</input>
{ok,&lt;0.64.0>}
(foobar@gringotts)2></pre>
    <p>If the node is started with command-line flag <c>-sname</c>,
      the node name is <c>foobar@Host</c>, where <c>Host</c> is
      the short name of the host (not the fully qualified domain name).
      If started with flag <c>-name</c>, the node name is <c>foobar@Host</c>,
      where <c>Host</c> is the fully qualified domain name.
      For more information, see
      <seecom marker="erts:erl"><c>erl</c></seecom>.</p>
    <p>Normally, connections are established automatically when
      another node is referenced. This functionality can be disabled
      by setting Kernel configuration parameter
      <c>dist_auto_connect</c> to <c>never</c>, see
      <seeapp marker="kernel_app"><c>kernel(6)</c></seeapp>. In this case,
      connections must be established explicitly by calling
      <seemfa marker="#connect_node/1"><c>connect_node/1</c></seemfa>.</p>
    <p>Which nodes that are allowed to communicate with each other is handled
      by the magic cookie system, see section
      <seeguide marker="system/reference_manual:distributed">Distributed Erlang</seeguide>
      in the Erlang Reference Manual.</p>
    <warning>
      <p>
        Starting a distributed node without also specifying
        <seecom marker="erts:erl#proto_dist"><c>-proto_dist inet_tls</c></seecom>
        will expose the node to attacks that may give the attacker
        complete access to the node and in extension the cluster.
        When using un-secure distributed nodes, make sure that the
        network is configured to keep potential attackers out.
        See the <seeguide marker="ssl:ssl_distribution">
        Using SSL for Erlang Distribution</seeguide> User's Guide
        for details on how to setup a secure distributed node.
      </p>
    </warning>
  </description>

  <funcs>
    <func>
      <name name="allow" arity="1" since=""/>
      <fsummary>Permit access to a specified set of nodes</fsummary>
      <desc>
        <p>Permits access to the specified set of nodes.</p>
        <p>Before the first call to <c>allow/1</c>, any node with the correct
          cookie can be connected. When <c>allow/1</c> is called, a list
          of allowed nodes is established. Any access attempts made from (or to)
          nodes not in that list will be rejected.</p>
        <p>Subsequent calls to <c>allow/1</c> will add the specified nodes
          to the list of allowed nodes. It is not possible to remove nodes
          from the list.</p>
        <p>Returns <c>error</c> if any element in <c><anno>Nodes</anno></c> is not
          an atom.</p>
      </desc>
    </func>

    <func>
      <name name="connect_node" arity="1" since=""/>
      <fsummary>Establish a connection to a node.</fsummary>
      <desc>
        <p>Establishes a connection to <c><anno>Node</anno></c>. Returns
          <c>true</c> if a connection was established or was already
	  established or if <c><anno>Node</anno></c> is the local node
	  itself. Returns <c>false</c> if the connection attempt failed, and
	  <c>ignored</c> if the local node is not alive.</p>
      </desc>
    </func>

    <func>
      <name name="get_net_ticktime" arity="0" since=""/>
      <fsummary>Get <c>net_ticktime</c>.</fsummary>
      <desc>
<<<<<<< HEAD
        <p>Gets <c>net_ticktime</c> (see
          <seeapp marker="kernel_app"><c>kernel(6)</c></seeapp>).</p>
=======
        <p>Returns currently used net tick time in seconds. For more information
        see the
        <seealso marker="kernel_app#net_ticktime"><c>net_ticktime</c></seealso>
        <c>kernel(6)</c> parameter.</p>

>>>>>>> 8b3309fc
        <p>Defined return values (<c><anno>Res</anno></c>):</p>
        <taglist>
          <tag><c><anno>NetTicktime</anno></c></tag>
          <item><p><c>net_ticktime</c> is <c><anno>NetTicktime</anno></c>
            seconds.</p></item>
          <tag><c>{ongoing_change_to, <anno>NetTicktime</anno>}</c></tag>
          <item><p><c>net_kernel</c> is currently changing
            <c>net_ticktime</c> to <c><anno>NetTicktime</anno></c>
            seconds.</p></item>
          <tag><c>ignored</c></tag>
          <item><p>The local node is not alive.</p></item>
        </taglist>
      </desc>
    </func>

    <func>
      <name name="getopts" arity="2" since="OTP 19.1"/>
      <fsummary>Get distribution socket options.</fsummary>
      <desc>
        <p>Get one or more options for the distribution socket
	connected to <c><anno>Node</anno></c>.</p>
        <p>If <c><anno>Node</anno></c> is a connected node
	the return value is the same as from
	<seemfa marker="inet#getopts/2"><c>inet:getopts(Sock, Options)</c></seemfa>
	where <c>Sock</c> is the distribution socket for <c><anno>Node</anno></c>.</p>
	<p>Returns <c>ignored</c> if the local node is not alive or
	<c>{error, noconnection}</c> if <c><anno>Node</anno></c> is not connected.</p>
      </desc>
    </func>

    <func>
      <name name="monitor_nodes" arity="1" since=""/>
      <name name="monitor_nodes" arity="2" since=""/>
      <fsummary>Subscribe to node status change messages.</fsummary>
      <desc>
        <p>The calling process subscribes or unsubscribes to node
          status change messages. A <c>nodeup</c> message is delivered
          to all subscribing processes when a new node is connected, and
          a <c>nodedown</c> message is delivered when a node is
          disconnected.</p>
        <p>If <c><anno>Flag</anno></c> is <c>true</c>, a new subscription is
          started. If <c><anno>Flag</anno></c> is <c>false</c>, all previous
          subscriptions started with the same <c><anno>Options</anno></c>
          are stopped. Two
          option lists are considered the same if they contain the same
          set of options.</p>
        <p>As from Kernel version 2.11.4, and ERTS version
          5.5.4, the following is guaranteed:</p>
        <list type="bulleted">
          <item><p><c>nodeup</c> messages are delivered before delivery
            of any message from the remote node passed through the
            newly established connection.</p></item>
          <item><p><c>nodedown</c> messages are not delivered until all
            messages from the remote node that have been passed
            through the connection have been delivered.</p></item>
        </list>
        <p>Notice that this is <em>not</em> guaranteed for Kernel
          versions before 2.11.4.</p>
        <p>As from Kernel version 2.11.4, subscriptions can also be
          made before the <c>net_kernel</c> server is started, that is,
          <c>net_kernel:monitor_nodes/[1,2]</c> does not return
          <c>ignored</c>.</p>
        <p>As from Kernel version 2.13, and ERTS version
          5.7, the following is guaranteed:</p>
        <list type="bulleted">
          <item><p><c>nodeup</c> messages are delivered after the
	    corresponding node appears in results from
	    <c>erlang:nodes/X</c>.</p></item>
          <item><p><c>nodedown</c> messages are delivered after the
	    corresponding node has disappeared in results from
	    <c>erlang:nodes/X</c>.</p></item>
        </list>
        <p>Notice that this is <em>not</em> guaranteed for Kernel
          versions before 2.13.</p>
        <p>The format of the node status change messages depends on
          <c><anno>Options</anno></c>. If <c><anno>Options</anno></c> is
          <c>[]</c>, which is the default, the format is as follows:</p>
        <code type="none">
{nodeup, Node} | {nodedown, Node}
  Node = node()</code>
        <p>If <c><anno>Options</anno></c> is not <c>[]</c>, the format is
          as follows:</p>
        <code type="none">
{nodeup, Node, InfoList} | {nodedown, Node, InfoList}
  Node = node()
  InfoList = [{Tag, Val}]</code>
        <p><c>InfoList</c> is a list of tuples. Its contents depends on
          <c><anno>Options</anno></c>, see below.</p>
        <p>Also, when <c>OptionList == []</c>, only visible nodes, that
          is, nodes that appear in the result of
          <seemfa marker="erts:erlang#nodes/0"><c>erlang:nodes/0</c></seemfa>,
          are monitored.</p>
        <p><c><anno>Option</anno></c> can be any of the following:</p>
        <taglist>
          <tag><c>{node_type, NodeType}</c></tag>
          <item>
            <p>Valid values for <c>NodeType</c>:</p>
            <taglist>
              <tag><c>visible</c></tag>
              <item><p>Subscribe to node status change messages for visible
               nodes only. The tuple <c>{node_type, visible}</c> is
               included in <c>InfoList</c>.</p></item>
              <tag><c>hidden</c></tag>
              <item><p>Subscribe to node status change messages for hidden
               nodes only. The tuple <c>{node_type, hidden}</c> is
               included in <c>InfoList</c>.</p></item>
              <tag><c>all</c></tag>
              <item><p>Subscribe to node status change messages for both
               visible and hidden nodes. The tuple
               <c>{node_type, visible | hidden}</c> is included in
               <c>InfoList</c>.</p></item>
            </taglist>
          </item>
          <tag><c>nodedown_reason</c></tag>
          <item>
            <p>The tuple <c>{nodedown_reason, Reason}</c> is included in
              <c>InfoList</c> in <c>nodedown</c> messages.</p>
            <p>
	      <c>Reason</c> can, depending on which
	      distribution module or process that is used be any term,
	      but for the standard TCP distribution module it is
	      any of the following:
	    </p>
            <taglist>
              <tag><c>connection_setup_failed</c></tag>
              <item><p>The connection setup failed (after <c>nodeup</c>
                messages were sent).</p></item>
              <tag><c>no_network</c></tag>
              <item><p>No network is available.</p></item>
              <tag><c>net_kernel_terminated</c></tag>
              <item><p>The <c>net_kernel</c> process terminated.</p></item>
              <tag><c>shutdown</c></tag>
              <item><p>Unspecified connection shutdown.</p></item>
              <tag><c>connection_closed</c></tag>
              <item><p>The connection was closed.</p></item>
              <tag><c>disconnect</c></tag>
              <item><p>The connection was disconnected (forced from the
                current node).</p></item>
              <tag><c>net_tick_timeout</c></tag>
              <item><p>Net tick time-out.</p></item>
              <tag><c>send_net_tick_failed</c></tag>
              <item><p>Failed to send net tick over the connection.</p></item>
              <tag><c>get_status_failed</c></tag>
              <item><p>Status information retrieval from the <c>Port</c>
                holding the connection failed.</p></item>
            </taglist>
          </item>
        </taglist>
      </desc>
    </func>

    <func>
      <name name="set_net_ticktime" arity="1" since=""/>
      <name name="set_net_ticktime" arity="2" since=""/>
      <fsummary>Set <c>net_ticktime</c>.</fsummary>
      <desc>
        <p>Sets <c>net_ticktime</c> (see
          <seeapp marker="kernel_app"><c>kernel(6)</c></seeapp>) to
          <c><anno>NetTicktime</anno></c> seconds.
          <c><anno>TransitionPeriod</anno></c> defaults to <c>60</c>.</p>
        <p>Some definitions:</p>
        <taglist>
          <tag>Minimum transition traffic interval (<c>MTTI</c>)</tag>
          <item><p><c>minimum(<anno>NetTicktime</anno>,
            PreviousNetTicktime)*1000 div 4</c> milliseconds.</p></item>
          <tag>Transition period</tag>
          <item><p>The time of the least number of consecutive <c>MTTI</c>s
            to cover <c><anno>TransitionPeriod</anno></c> seconds following
            the call to <c>set_net_ticktime/2</c> (that is,
            ((<c><anno>TransitionPeriod</anno>*1000 - 1) div MTTI + 1)*MTTI</c>
            milliseconds).</p></item>
        </taglist>
        <p>If
          <c><![CDATA[NetTicktime < PreviousNetTicktime]]></c>,
          the <c>net_ticktime</c> change is done at the end of
          the transition period; otherwise at the beginning. During
          the transition period, <c>net_kernel</c> ensures that
          there is outgoing traffic on all connections at least
          every <c>MTTI</c> millisecond.</p>
        <note>
          <p>The <c>net_ticktime</c> changes must be initiated on all
            nodes in the network (with the same <c><anno>NetTicktime</anno></c>)
            before the end of any transition period on any node;
            otherwise connections can erroneously be disconnected.</p>
        </note>
        <p>Returns one of the following:</p>
        <taglist>
          <tag><c>unchanged</c></tag>
          <item>
            <p><c>net_ticktime</c> already has the value of
              <c><anno>NetTicktime</anno></c> and is left unchanged.</p>
          </item>
          <tag><c>change_initiated</c></tag>
          <item>
            <p><c>net_kernel</c> initiated the change of
              <c>net_ticktime</c> to <c><anno>NetTicktime</anno></c>
              seconds.</p>
          </item>
          <tag><c>{ongoing_change_to, <anno>NewNetTicktime</anno>}</c></tag>
          <item>
            <p>The request is <em>ignored</em> because
              <c>net_kernel</c> is busy changing <c>net_ticktime</c> to
              <c><anno>NewNetTicktime</anno></c> seconds.</p>
          </item>
        </taglist>
      </desc>
    </func>

    <func>
      <name name="setopts" arity="2" since="OTP 19.1"/>
      <fsummary>Set distribution socket options.</fsummary>
      <desc>
        <p>Set one or more options for distribution sockets.
	Argument <c><anno>Node</anno></c> can be either one node name
	or the atom <c>new</c> to affect the distribution sockets of all
	future connected nodes.</p>
        <p>The return value is the same as from
	<seemfa marker="inet#setopts/2"><c>inet:setopts/2</c></seemfa>
	or <c>{error, noconnection}</c> if <c><anno>Node</anno></c> is not
	a connected node or <c>new</c>.</p>
	<p>If <c><anno>Node</anno></c> is <c>new</c> the <c><anno>Options</anno></c>
	will then also be added to kernel configration parameters
	<seeapp marker="kernel:kernel_app#inet_dist_listen_options">inet_dist_listen_options</seeapp>
	and
	<seeapp marker="kernel:kernel_app#inet_dist_connect_options">inet_dist_connect_options</seeapp>.</p>
	<p>Returns <c>ignored</c> if the local node is not alive.</p>
      </desc>
    </func>

    <func>
      <name name="start" arity="1" clause_i="1" since="OTP @OTP-17905@"/>
      <fsummary>Turn an Erlang runtime system into a distributed node.</fsummary>
      <desc>
        <p>
          Turns a non-distributed node into a distributed node by
          starting <c>net_kernel</c> and other necessary processes.
        </p>
        <p>Currently supported <c><anno>Arg</anno></c>s:</p>
        <taglist>
          <tag><c>{name, <anno>Name</anno>}</c></tag>
          <item><p>
            The name of the node. This argument is mandatory.
          </p></item>
          <tag><c>{name_type, <anno>Name</anno>}</c></tag>
          <item><p>
            Determines the host name part of the node name. If
            <c><anno>Name</anno></c> equals <c>longnames</c>,
            fully qualified domain names will be used which
            also is the default. If <c><anno>Name</anno></c>
            equals <c>shortnames</c>, only the short name of
            the host will be used.
          </p></item>
          <tag><c>{net_ticktime, <anno>NetTickTime</anno>}</c></tag>
          <item><p>
            <i>Net tick time</i> to use in seconds. Defaults to the value of the
            <seealso marker="kernel_app#net_ticktime"><c>net_ticktime</c></seealso>
            <c>kernel(6)</c> parameter. For more information about <i>net tick
            time</i>, see the <c>kernel</c> parameter. However, note that if the
            value of the <c>kernel</c> parameter is invalid, it will silently be
            replaced by a valid value, but if an invalid
            <c><anno>NetTickTime</anno></c> value is passed as argument to this
            function, the call will fail.
          </p></item>
          <tag><c>{net_tickintensity, <anno>NetTickIntensity</anno>}</c></tag>
          <item><p>
            <i>Net tick intensity</i> to use. Defaults to the value of the
            <seealso marker="kernel_app#net_tickintensity"><c>net_tickintensity</c></seealso>
            <c>kernel(6)</c> parameter. For more information about <i>net tick
            intensity</i>, see the <c>kernel</c> parameter. However, note that if
            the value of the <c>kernel</c> parameter is invalid, it will silently
            be replaced by a valid value, but if an invalid
            <c><anno>NetTickIntensity</anno></c> value is passed as argument to
            this function, the call will fail.
          </p></item>
        </taglist>
      </desc>
    </func>
    <func>
      <name name="start" arity="1" clause_i="2" since=""/>
      <fsummary>Turn an Erlang runtime system into a distributed node.</fsummary>
      <desc>
        <warning><p>
          <c>start(<anno>DeprecatedArgs</anno>)</c> is deprecated.
          Use <seealso marker="#start/1"><c>start(Args)</c></seealso>
          instead.
        </p></warning>
        <p>
          Turns a non-distributed node into a distributed node by
          starting <c>net_kernel</c> and other necessary processes.
        </p>
        <p>
          <c><anno>DeprecatedArgs</anno></c> can only be exactly one of
          the following lists (order is imporant):
        </p>
        <taglist>
          <tag><c>[<anno>Name</anno>]</c></tag>
          <item>
            <p>
              The same as <c>net_kernel:start([<anno>Name</anno>,
              longnames, 15000])</c>.
            </p>
          </item>
          <tag><c>[<anno>Name</anno>, <anno>NameType</anno>]</c></tag>
          <item>
            <p>
              The same as <c>net_kernel:start([<anno>Name</anno>,
              <anno>NameType</anno>, 15000])</c>.
            </p>
          </item>
          <tag><c>[<anno>Name</anno>, <anno>NameType</anno>,
                   <anno>TickTime</anno>]</c></tag>
          <item>
            <p>
              The same as <seealso marker="#start/1">
              <c>net_kernel:start([{name, <anno>Name</anno>},
              {name_type, <anno>NameType</anno>},
              {net_ticktime, ((<anno>TickTime</anno>*4-1) div 1000) + 1},
              {net_tickintensity, 4}])</c></seealso>.
              Note that <c><anno>TickTime</anno></c> is <i>not</i> the same
              as net tick time expressed in milliseconds.
              <c><anno>TickTime</anno></c> is the time between ticks when
              net tick intensity equals <c>4</c>.
            </p>
          </item>
        </taglist>
      </desc>
    </func>

    <func>
      <name name="stop" arity="0" since=""/>
      <fsummary>Turn a node into a non-distributed Erlang runtime system.</fsummary>
      <desc>
        <p>Turns a distributed node into a non-distributed node. For
          other nodes in the network, this is the same as the node
          going down. Only possible when the net kernel was started using
          <seemfa marker="#start/1"><c>start/1</c></seemfa>,
          otherwise <c>{error, not_allowed}</c> is returned. Returns
          <c>{error, not_found}</c> if the local node is not alive.</p>
      </desc>
    </func>
  </funcs>
</erlref>
<|MERGE_RESOLUTION|>--- conflicted
+++ resolved
@@ -113,16 +113,11 @@
       <name name="get_net_ticktime" arity="0" since=""/>
       <fsummary>Get <c>net_ticktime</c>.</fsummary>
       <desc>
-<<<<<<< HEAD
-        <p>Gets <c>net_ticktime</c> (see
-          <seeapp marker="kernel_app"><c>kernel(6)</c></seeapp>).</p>
-=======
         <p>Returns currently used net tick time in seconds. For more information
         see the
-        <seealso marker="kernel_app#net_ticktime"><c>net_ticktime</c></seealso>
+        <seeapp marker="kernel_app#net_ticktime"><c>net_ticktime</c></seeapp>
         <c>kernel(6)</c> parameter.</p>
 
->>>>>>> 8b3309fc
         <p>Defined return values (<c><anno>Res</anno></c>):</p>
         <taglist>
           <tag><c><anno>NetTicktime</anno></c></tag>
@@ -378,7 +373,7 @@
           <tag><c>{net_ticktime, <anno>NetTickTime</anno>}</c></tag>
           <item><p>
             <i>Net tick time</i> to use in seconds. Defaults to the value of the
-            <seealso marker="kernel_app#net_ticktime"><c>net_ticktime</c></seealso>
+            <seeapp marker="kernel_app#net_ticktime"><c>net_ticktime</c></seeapp>
             <c>kernel(6)</c> parameter. For more information about <i>net tick
             time</i>, see the <c>kernel</c> parameter. However, note that if the
             value of the <c>kernel</c> parameter is invalid, it will silently be
@@ -389,7 +384,7 @@
           <tag><c>{net_tickintensity, <anno>NetTickIntensity</anno>}</c></tag>
           <item><p>
             <i>Net tick intensity</i> to use. Defaults to the value of the
-            <seealso marker="kernel_app#net_tickintensity"><c>net_tickintensity</c></seealso>
+            <seeapp marker="kernel_app#net_tickintensity"><c>net_tickintensity</c></seeapp>
             <c>kernel(6)</c> parameter. For more information about <i>net tick
             intensity</i>, see the <c>kernel</c> parameter. However, note that if
             the value of the <c>kernel</c> parameter is invalid, it will silently
@@ -406,7 +401,7 @@
       <desc>
         <warning><p>
           <c>start(<anno>DeprecatedArgs</anno>)</c> is deprecated.
-          Use <seealso marker="#start/1"><c>start(Args)</c></seealso>
+          Use <seemfa marker="#start/1"><c>start(Args)</c></seemfa>
           instead.
         </p></warning>
         <p>
@@ -436,11 +431,11 @@
                    <anno>TickTime</anno>]</c></tag>
           <item>
             <p>
-              The same as <seealso marker="#start/1">
+              The same as <seemfa marker="#start/1">
               <c>net_kernel:start([{name, <anno>Name</anno>},
               {name_type, <anno>NameType</anno>},
               {net_ticktime, ((<anno>TickTime</anno>*4-1) div 1000) + 1},
-              {net_tickintensity, 4}])</c></seealso>.
+              {net_tickintensity, 4}])</c></seemfa>.
               Note that <c><anno>TickTime</anno></c> is <i>not</i> the same
               as net tick time expressed in milliseconds.
               <c><anno>TickTime</anno></c> is the time between ticks when
