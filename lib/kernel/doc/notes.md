--- conflicted
+++ resolved
@@ -23,7 +23,6 @@
 
 This document describes the changes made to the Kernel application.
 
-<<<<<<< HEAD
 ## Kernel 10.3.1
 
 ### Fixed Bugs and Malfunctions
@@ -209,7 +208,7 @@
 [PR-8670]: https://github.com/erlang/otp/pull/8670
 [PR-9334]: https://github.com/erlang/otp/pull/9334
 [PR-9604]: https://github.com/erlang/otp/pull/9604
-=======
+
 ## Kernel 10.2.7.2
 
 ### Fixed Bugs and Malfunctions
@@ -235,7 +234,6 @@
   Own Id: OTP-19670 Aux Id: [PR-9930]
 
 [PR-9930]: https://github.com/erlang/otp/pull/9930
->>>>>>> ccff5995
 
 ## Kernel 10.2.7.1
 
