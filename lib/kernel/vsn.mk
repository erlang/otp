--- conflicted
+++ resolved
@@ -1,8 +1,4 @@
-<<<<<<< HEAD
-KERNEL_VSN = 10.3.1
-=======
 KERNEL_VSN = 10.3.2
->>>>>>> d04f6a0b
 
 # %CopyrightBegin%
 #
