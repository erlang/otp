--- conflicted
+++ resolved
@@ -56,7 +56,6 @@
 end_per_testcase(TestCase, Config) ->
     ct_test_support:end_per_testcase(TestCase, Config).
 
-<<<<<<< HEAD
 suite() -> [{ct_hooks,[ts_install_cth]}].
 
 all() -> 
@@ -68,37 +67,7 @@
      skip_group_testcase, topgroup, subgroup, skip_subgroup,
      subgroup_all_testcases, skip_subgroup_all_testcases,
      subgroup_testcase, skip_subgroup_testcase,
-     sub_skipped_by_top, testcase_in_multiple_groups].
-
-groups() -> 
-    [].
-
-init_per_group(_GroupName, Config) ->
-	Config.
-
-end_per_group(_GroupName, Config) ->
-	Config.
-
-=======
-all(doc) ->
-    ["Run smoke tests of Common Test."];
-
-all(suite) ->
-    [
-     all_suites, skip_all_suites,
-     suite, skip_suite,
-     all_testcases, skip_all_testcases,
-     testcase, skip_testcase,
-     all_groups, skip_all_groups,
-     group, skip_group,
-     group_all_testcases, skip_group_all_testcases,
-     group_testcase, skip_group_testcase,
-     topgroup,
-     subgroup, skip_subgroup,
-     subgroup_all_testcases, skip_subgroup_all_testcases,
-     subgroup_testcase, skip_subgroup_testcase,
-     sub_skipped_by_top,
-     testcase_in_multiple_groups,
+     sub_skipped_by_top, testcase_in_multiple_groups,
      order_of_tests_in_multiple_dirs_no_merge_tests,
      order_of_tests_in_multiple_suites_no_merge_tests,
      order_of_suites_in_multiple_dirs_no_merge_tests,
@@ -112,9 +81,16 @@
      order_of_tests_in_multiple_suites_with_skip_no_merge_tests,
      order_of_tests_in_multiple_suites_with_skip,
      all_plus_one_tc_no_merge_tests,
-     all_plus_one_tc
-    ].
->>>>>>> d66d7ad9
+     all_plus_one_tc].
+
+groups() -> 
+    [].
+
+init_per_group(_GroupName, Config) ->
+	Config.
+
+end_per_group(_GroupName, Config) ->
+	Config.
 
 %%--------------------------------------------------------------------
 %% TEST CASES
