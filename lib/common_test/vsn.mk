--- conflicted
+++ resolved
@@ -1,5 +1 @@
-<<<<<<< HEAD
-COMMON_TEST_VSN = 1.26
-=======
-COMMON_TEST_VSN = 1.26.1
->>>>>>> b83df13e
+COMMON_TEST_VSN = 1.26.1