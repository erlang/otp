<?xml version="1.0" encoding="utf-8" ?>
<!DOCTYPE chapter SYSTEM "chapter.dtd">

<chapter>
  <header>
    <copyright>
      <year>2004</year><year>2018</year>
      <holder>Ericsson AB. All Rights Reserved.</holder>
    </copyright>
    <legalnotice>
      Licensed under the Apache License, Version 2.0 (the "License");
      you may not use this file except in compliance with the License.
      You may obtain a copy of the License at
 
          http://www.apache.org/licenses/LICENSE-2.0

      Unless required by applicable law or agreed to in writing, software
      distributed under the License is distributed on an "AS IS" BASIS,
      WITHOUT WARRANTIES OR CONDITIONS OF ANY KIND, either express or implied.
      See the License for the specific language governing permissions and
      limitations under the License.

    </legalnotice>

    <title>Common Test Release Notes</title>
    <prepared>Peter Andersson</prepared>
    <responsible>Peter Andersson</responsible>
    <docno></docno>
    <approved></approved>
    <checked></checked>
    <date>2007-12-01</date> 
    <rev>A</rev>
    <file>notes.xml</file>
    </header>

<<<<<<< HEAD
<section><title>Common_Test 1.17.1</title>

    <section><title>Improvements and New Features</title>
      <list>
        <item>
          <p>
	    OTP internal test improvements.</p>
          <p>
	    Own Id: OTP-15716</p>
        </item>
      </list>
    </section>

</section>

<section><title>Common_Test 1.17</title>
=======
<section><title>Common_Test 1.15.4.2</title>
>>>>>>> 22a55c40

    <section><title>Fixed Bugs and Malfunctions</title>
      <list>
        <item>
          <p>
<<<<<<< HEAD
	    A bug caused <c>ct:encrypt_config_file/3</c> and
	    <c>ct:decrypt_config_file/3</c> to fail with
	    <c>badmatch</c> if input parameter <c>KeyOrFile</c> was
	    <c>{key,string()}</c>. This is now corrected.</p>
          <p>
	    Own Id: OTP-15540</p>
        </item>
        <item>
          <p>
	    The status of a test case which failed with timetrap
	    timeout in <c>end_per_testcase</c> could not be modified
	    by returning <c>{fail,Reason}</c> from a
	    <c>post_end_per_testcase</c> hook function. This is now
	    corrected.</p>
          <p>
	    Own Id: OTP-15584 Aux Id: ERIERL-282 </p>
=======
	    The test result when a hook function fails is in general
	    the same as if the function that the hook is associated
	    with fails. For example, if <c>post_init_per_testcase</c>
	    fails the result is that the test case is skipped, as is
	    the case when <c>init_per_testcase</c> fails.This,
	    however, was earlier not true for timetrap timeouts or
	    other error situations where the process running the hook
	    function was killed. This is now corrected, so the error
	    handling should be the same no matter how the hook
	    function fails.</p>
          <p>
	    *** POTENTIAL INCOMPATIBILITY ***</p>
          <p>
	    Own Id: OTP-15717 Aux Id: ERIERL-334 </p>
        </item>
        <item>
          <p>
	    In some rare cases, when two common_test nodes used the
	    same log directory, a timing problem could occur which
	    caused common_test to crash because it's log cache file
	    was unexpectedly empty. This is now corrected.</p>
          <p>
	    Own Id: OTP-15758 Aux Id: ERIERL-342 </p>
>>>>>>> 22a55c40
        </item>
      </list>
    </section>


    <section><title>Improvements and New Features</title>
      <list>
        <item>
          <p>
<<<<<<< HEAD
	    A new variant of the <c>newline</c> option to
	    <c>ct_telnet:cmd/3</c> and <c>ct_telnet:send/3</c> is
	    added, which allows to specify a string to append as
	    newline indicator on a command. By default, the value is
	    "\n", but in some cases it is required to be "\r\n",
	    which this option allows.</p>
          <p>
	    A faulty regular expression given as parameter to
	    <c>ct_telnet:expect/2,3</c> would earlier crash and look
	    like an internal error in common_test. A better error
	    indication is now given, but the test case will still
	    fail.</p>
          <p>
	    Own Id: OTP-15229 Aux Id: ERIERL-203 </p>
        </item>
        <item>
          <p>
	    Since the yang RFC allows more than one top element of
	    config data in an <c>edit-config</c> element,
	    <c>ct_netconfc:edit_config/3,4,5</c> can now take a list
	    of XML elements.</p>
          <p>
	    Own Id: OTP-15298</p>
        </item>
      </list>
    </section>

</section>

<section><title>Common_Test 1.16.1</title>

    <section><title>Fixed Bugs and Malfunctions</title>
      <list>
        <item>
          <p>
	    The Logger handler cth_log_redirect earlier called the
	    report callback (report_cb) before calling the logger
	    formatter. In some cases this would fail, since
	    cth_log_redirect could not handle report callbacks with
	    two arguments. This is now corrected, so only the
	    formatter will call the report callback.</p>
          <p>
	    Own Id: OTP-15307</p>
        </item>
      </list>
    </section>

</section>

<section><title>Common_Test 1.16</title>

    <section><title>Improvements and New Features</title>
      <list>
        <item>
	    <p>Use the compiler option <c>nowarn_export_all</c> to
	    disable <c>export_all</c> warnings when automatically
	    compiling test suites.</p>
          <p>
	    Own Id: OTP-14810</p>
        </item>
        <item>
          <p>
	    Use uri_string module instead of http_uri.</p>
          <p>
	    Own Id: OTP-14902</p>
=======
	    Two new common_test hook functions are introduced:</p>
          <p>
	    <c>post_groups/2</c>, which is called after
	    <c>Suite:groups/0</c><br/> <c>post_all/3</c>, which is
	    called after <c>Suite:all/0</c></p>
          <p>
	    These functions allow modifying the return values from
	    the <c>groups/0</c> and <c>all/0</c> functions,
	    respectively.</p>
          <p>
	    A new term, <c>{testcase,TestCase,RepeatProperties}</c>
	    is now also allowed in the return from <c>all/0</c>. This
	    can be used for repeating a single test case a specific
	    number of times, or until it fails or succeeds once.</p>
          <p>
	    Own Id: OTP-14746 Aux Id: ERIERL-143 </p>
        </item>
        <item>
          <p>
	    OTP internal test improvements.</p>
          <p>
	    Own Id: OTP-15716</p>
>>>>>>> 22a55c40
        </item>
      </list>
    </section>

</section>

<section><title>Common_Test 1.15.4.1</title>

    <section><title>Fixed Bugs and Malfunctions</title>
      <list>
        <item>
          <p>
	    The status of a test case which failed with timetrap
	    timeout in <c>end_per_testcase</c> could not be modified
	    by returning <c>{fail,Reason}</c> from a
	    <c>post_end_per_testcase</c> hook function. This is now
	    corrected.</p>
          <p>
	    Own Id: OTP-15584 Aux Id: ERIERL-282 </p>
        </item>
      </list>
    </section>

</section>

<section><title>Common_Test 1.15.4.0.1</title>

    <section><title>Fixed Bugs and Malfunctions</title>
      <list>
        <item>
          <p>
	    The status of a test case which failed with timetrap
	    timeout in <c>end_per_testcase</c> could not be modified
	    by returning <c>{fail,Reason}</c> from a
	    <c>post_end_per_testcase</c> hook function. This is now
	    corrected.</p>
          <p>
	    Own Id: OTP-15584 Aux Id: ERIERL-282 </p>
        </item>
      </list>
    </section>

</section>

<section><title>Common_Test 1.15.4</title>

    <section><title>Fixed Bugs and Malfunctions</title>
      <list>
        <item>
          <p>
	    Fixed problem with 'skip_groups' in combination with 'all
	    suites' option in test specification.</p>
          <p>
	    Own Id: OTP-14953</p>
        </item>
      </list>
    </section>

</section>

<section><title>Common_Test 1.15.3</title>

    <section><title>Improvements and New Features</title>
      <list>
        <item>
          <p>
	    A new function, <c>ct:remaining_test_procs/0</c>, returns
	    the identity of test- and group leader processes that are
	    still running at the time of the call.</p>
          <p>
	    Own Id: OTP-13832</p>
        </item>
        <item>
          <p>
	    A "latest test result" link is now displayed in the
	    footer of each test index page, which performs a jump to
	    the most recently generated test index. This is useful
	    for making quick comparisons of results between test runs
	    without having to traverse the log file tree.</p>
          <p>
	    Own Id: OTP-14281</p>
        </item>
      </list>
    </section>

</section>

<section><title>Common_Test 1.15.2</title>

    <section><title>Improvements and New Features</title>
      <list>
        <item>
          <p>
	    General Unicode improvements.</p>
          <p>
	    Own Id: OTP-14462</p>
        </item>
      </list>
    </section>

</section>

<section><title>Common_Test 1.15.1</title>

    <section><title>Fixed Bugs and Malfunctions</title>
      <list>
        <item>
          <p>
	    In OTP-20.0, the behavior of c, make, and ct_make was
	    changed so that in some cases the beam files by default
	    would be written to the directory where the source files
	    were found. This is now changed back to the old behavior
	    so beam files are by default written to current
	    directory.</p>
          <p>
	    Own Id: OTP-14489 Aux Id: ERL-438 </p>
        </item>
      </list>
    </section>

</section>

<section><title>Common_Test 1.15</title>

    <section><title>Fixed Bugs and Malfunctions</title>
      <list>
        <item>
          <p>
	    Errors in the documentation for user HTML stylesheets
	    have been corrected.</p>
          <p>
	    Own Id: OTP-14332 Aux Id: seq13299 </p>
        </item>
        <item>
	    <p>Internal code change: Calls to <c>catch</c> followed
	    by a call to <c>erlang:get_stacktrace/0</c> has been
	    rewritten to use <c>try</c> instead of <c>catch</c> to
	    make the code future-proof.</p>
          <p>
	    Own Id: OTP-14400</p>
        </item>
      </list>
    </section>


    <section><title>Improvements and New Features</title>
      <list>
        <item>
	    <p>The <c>ct_slave</c> modules now handle nodenames in
	    the same way as nodenames passed to <c>-sname</c>. That
	    means <c>ct_slave:start('b@127.0.0.1').</c> will now
	    work.</p>
          <p>
	    Own Id: OTP-13806</p>
        </item>
        <item>
          <p>
	    Added the new option, <c>keep_logs</c>. If setting the
	    value for this option to an integer, N, common_test will
	    remove all ct_run.* directories in the current log
	    directory, except the N newest.</p>
          <p>
	    Own Id: OTP-14179</p>
        </item>
        <item>
          <p>
	    The existing <c>ct_netconfc:open/1,2</c> opens an SSH
	    connection with one SSH channel realizing one Netconf
	    session. To allow testing of multiple sessions over the
	    same SSH connection, the following functions are added to
	    <c>ct_netconfc</c>:</p>
          <p>
	    * <c>connect/1,2</c> - establish an SSH connection *
	    <c>disconnect/1</c> - close the given SSH connection *
	    <c>session/1,2,3</c> - open an ssh channel on the given
	    connection and send 'hello' to start a Netconf session</p>
          <p>
	    Own Id: OTP-14284</p>
        </item>
        <item>
	    <p> Miscellaneous updates due to atoms containing
	    arbitrary Unicode characters. </p>
          <p>
	    Own Id: OTP-14285</p>
        </item>
        <item>
          <p>
	    The function ct_ssh:shell/2,3 is added.</p>
          <p>
	    Own Id: OTP-14415 Aux Id: seq13315 </p>
        </item>
      </list>
    </section>

</section>

<section><title>Common_Test 1.14</title>

    <section><title>Fixed Bugs and Malfunctions</title>
      <list>
        <item>
	    <p>The following corrections and improvements are done in
	    the common_test hook handling:</p> <list> <item> <p>An
	    extra argument, <c>Suite</c>, is added as the first
	    argument to each of the following hook callback
	    functions:</p> <list>
	    <item><c>pre_init_per_group</c></item>
	    <item><c>post_init_per_group</c></item>
	    <item><c>pre_end_per_group</c></item>
	    <item><c>post_end_per_group</c></item>
	    <item><c>pre_init_per_testcase</c></item>
	    <item><c>post_init_per_testcase</c></item>
	    <item><c>pre_end_per_testcase</c></item>
	    <item><c>post_end_per_testcase</c></item>
	    <item><c>on_tc_fail</c></item>
	    <item><c>on_tc_skip</c></item> </list> <p>For backwards
	    compatibility, if the new function is not exported from a
	    hook callback module, <c>common_test</c> will fall back
	    to the old interface and call the function without the
	    <c>Suite</c> argument.</p> </item> <item> <p>If either
	    <c>init_per_suite</c> or <c>end_per_suite</c> exists, but
	    not the other, then the non-existing function will be
	    reported as failed with reason <c>undef</c> in the test
	    log. The same goes for <c>init/end_per_group</c>. This
	    has always been a requirement according to the user's
	    guide, but now <c>common_test</c> is more explicit in the
	    report.</p> </item> <item> <p>If <c>init_per_suite</c>
	    was exported from a test suite, but not
	    <c>end_per_suite</c>, then <c>pre/post_end_per_suite</c>
	    was called with <c>Suite=ct_framework</c> instead of the
	    correct suite name. This is now corrected.</p> </item>
	    <item> <p>If <c>end_per_group</c> was exported from a
	    suite, but not <c>init_per_group</c>, then
	    <c>end_per_group</c> was never called. This is now
	    corrected.</p> </item> <item> <p>Tests that were skipped
	    before calling <c>pre_init_per_*</c> got faulty calls to
	    the corresponding <c>post_init_per_*</c>. E.g. if a test
	    was skipped because <c>suite/0</c> failed, then
	    <c>post_init_per_suite</c> would be called even though
	    <c>pre_init_per_suite</c> and <c>init_per_suite</c> were
	    not called. This is now corrected so a <c>post_*</c>
	    callback will never be called unless the corresponding
	    <c>pre_*</c> callback has been called first.</p> </item>
	    <item> <p>Tests that were skipped before or in
	    <c>init_per_testcase</c> got faulty calls to
	    <c>pre_end_per_testcase</c> and
	    <c>post_end_per_testcase</c>. This is now corrected so
	    <c>pre/post_end_per_testcase</c> are not called when
	    <c>end_per_testcase</c> is not called.</p> </item> <item>
	    <p>If an exit signal causes the test case process to die
	    while running <c>init_per_testcase</c>, the case was
	    earlier reported as failed with reason <c>{skip,...}</c>.
	    This is now corrected so the case will be marked as
	    skipped.</p> </item> <item> <p>If an exist signal causes
	    the test case process to die while running
	    <c>end_per_testcase</c>, the case was earlier marked as
	    failed. This is now corrected so the status of the test
	    case is not changed - there is only a warning added to
	    the comment field.</p> </item> <item> <p>If a test case
	    was skipped because of option
	    <c>{force_stop,skip_rest}</c> or because of a failed
	    sequence, then no <c>tc_start</c> event would be sent,
	    only <c>tc_done</c>. This is now corrected so both events
	    are sent.</p> </item> <item> <p>When skipping or failing
	    in a configuration function, the configuration function
	    itself would get <c>{auto_skipped,Reason}</c>,
	    <c>{skipped,Reason}</c> or <c>{failed,Reason}</c> in the
	    hook callbacks <c>on_tc_skip</c> or <c>on_tc_fail</c>.
	    The other test cases that were skipped as a result of
	    this would only get <c>Reason</c> in <c>on_tc_skip</c>.
	    This is now corrected so even the configuration function
	    that caused the skip/fail will only get <c>Reason</c> in
	    the hook callback.</p> </item> </list>
          <p>
	    Own Id: OTP-10599 Aux Id: kunagi-344 [255] </p>
        </item>
        <item>
          <p>
	    When a test case was skipped by a <c>skip_cases</c>
	    statement in a test spec, then <c>cth_surefire</c> would
	    erroneously mark the previous test case as skipped in the
	    xml report. The actually skipped test case would not be
	    present in the xml report at all. This is now corrected.</p>
          <p>
	    Own Id: OTP-14129 Aux Id: seq13244 </p>
        </item>
        <item>
	    <p>The <c>multiply_timetraps</c> and
	    <c>scale_timetraps</c> options did not work with test
	    specifications, which has been corrected.</p>
          <p>
	    Own Id: OTP-14210</p>
        </item>
      </list>
    </section>


    <section><title>Improvements and New Features</title>
      <list>
        <item>
          <p>
	    ct_testspec:get_tests/1 is added. This is used by rebar3
	    to get all directories that must be compiled when running
	    tests from testspec - instead of implementing testspec
	    parsing in rebar3.</p>
          <p>
	    Own Id: OTP-14132</p>
        </item>
      </list>
    </section>

</section>

<section><title>Common_Test 1.13</title>

    <section><title>Fixed Bugs and Malfunctions</title>
      <list>
        <item>
          <p>
	    Some types of printouts to screen during test runs
	    (including <c>ct:print/1,2,3,4</c>) used the local
	    <c>user</c> process as IO device and these printouts
	    would not be visible when e.g. running tests via a shell
	    on a remote node. A default Common Test group leader
	    process has been introduced to solve the problem. This
	    process routes printouts to the group leader of the
	    starting process, if available, otherwise to <c>user</c>.</p>
          <p>
	    Own Id: OTP-13973 Aux Id: ERL-279 </p>
        </item>
        <item>
          <p>
	    Some Common Test processes, that act as I/O group leaders
	    for test cases, would not terminate as expected at the
	    end of test runs. This error has been corrected.</p>
          <p>
	    Own Id: OTP-14026 Aux Id: ERL-287 </p>
        </item>
        <item>
          <p>
	    The logging verbosity feature was incorrectly documented.
	    The default verbosity levels for test runs is e.g. not 50
	    (<c>?STD_VERBOSITY</c>), but 100 (<c>?MAX_VERBOSITY</c>).
	    Also, some of the examples had errors and flaws. The
	    corresponding chapter (5.18) in the User's Guide has been
	    updated.</p>
          <p>
	    Own Id: OTP-14044 Aux Id: seq13223 </p>
        </item>
      </list>
    </section>


    <section><title>Improvements and New Features</title>
      <list>
        <item>
          <p>
	    A feature to let the user specify headings to log
	    printouts has been added. The heading is specified as
	    <c>{heading,string()}</c> in the <c>Opts</c> list
	    argument to <c>ct:pal/3,4,5</c>, <c>ct:print/3,4,5</c>,
	    or <c>ct:log/3,4,5</c>. If the heading option is omitted,
	    the category name, or <c>"User"</c>, is used as the
	    heading instead.</p>
          <p>
	    Own Id: OTP-14043 Aux Id: seq13226 </p>
        </item>
      </list>
    </section>

</section>

<section><title>Common_Test 1.12.3</title>

    <section><title>Fixed Bugs and Malfunctions</title>
      <list>
        <item>
          <p>
	    If the telnet server would pause during transmission of a
	    line of text before terminating the line, the
	    <c>ct_telnet:expect/3</c> function would print the line
	    twice in the test case HTML log. This problem has been
	    fixed.</p>
          <p>
	    Own Id: OTP-13730 Aux Id: seq13135 </p>
        </item>
        <item>
          <p>
	    The functions <c>ct:set_verbosity/2</c> and
	    <c>ct:get_verbosity/1</c> have been added in order to
	    make it possible for test cases, CT Hooks, or test
	    framework functions, to modify and read verbosity levels
	    for logging.</p>
          <p>
	    Own Id: OTP-13841</p>
        </item>
        <item>
	    <p><c>make</c> (tools) and <c>ct_make</c> (common_test)
	    would crash if an Erlang source file contained a
	    <c>-warning()</c> directive.</p>
          <p>
	    Own Id: OTP-13855</p>
        </item>
      </list>
    </section>

</section>

<section><title>Common_Test 1.12.2</title>

    <section><title>Fixed Bugs and Malfunctions</title>
      <list>
        <item>
          <p>
	    The following modules were missing in
	    common_test.app.src: ct_groups, ct_property_test,
	    ct_release_test, ct_webtool, ct_webtool_sup,
	    test_server_gl. They have now been added.</p>
          <p>
	    Own Id: OTP-13475</p>
        </item>
        <item>
          <p>
	    Common Test printed incorrect timestamps for received
	    error reports.</p>
          <p>
	    Own Id: OTP-13615 Aux Id: seq13124 </p>
        </item>
      </list>
    </section>

</section>

<section><title>Common_Test 1.12.1</title>

    <section><title>Fixed Bugs and Malfunctions</title>
      <list>
        <item>
          <p>
	    The <c>nodelay</c> option used to be enabled
	    (<c>true</c>) by default for sockets opened by the Common
	    Test telnet client. This appeared to cause communication
	    problems with telnet servers on some systems, and
	    therefore the option is no longer used. Its value may
	    instead be specified in the telnet connection settings.
	    See the man page for <c>ct_telnet</c> for details. Please
	    note that the interface function <c>connect</c> in
	    <c>unix_telnet</c> has been updated with an extra
	    argument and is now <c>unix_telnet:connect/7</c>.</p>
          <p>
	    Own Id: OTP-13462 Aux Id: seq13077 </p>
        </item>
        <item>
          <p>
	    Fix bug in cth_surefire: When a pre_init_per_suite hook
	    fails before reaching the
	    cth_surefire:pre_init_per_suite, cth_surefire produced
	    incorrect XML.</p>
          <p>
	    Own Id: OTP-13513</p>
        </item>
        <item>
          <p>
	    The <c>ct:get_timetrap_info/0</c> function has been
	    updated to return more information about timetrap
	    scaling.</p>
          <p>
	    Own Id: OTP-13535</p>
        </item>
        <item>
          <p>
	    A problem with stylesheet HTML tags getting incorrectly
	    escaped by Common Test has been corrected.</p>
          <p>
	    Own Id: OTP-13536</p>
        </item>
        <item>
          <p>
	    The <c>ct_run</c> start flag <c>-no_esc_chars</c> and
	    <c>ct:run_test/1</c> start option <c>{esc_chars,Bool}</c>
	    have been introduced to make it possible to disable
	    automatic escaping of characters. Automatic escaping of
	    special HTML characters printed with <c>io:format/1,2</c>
	    and <c>ct:pal/1,2,3,4</c> was introduced in Common Test
	    1.12. The new flag/option may be used to disable this
	    feature for backwards compatibility reasons. (The option
	    is also supported in test specifications).</p>
          <p>
	    Own Id: OTP-13537</p>
        </item>
      </list>
    </section>

</section>

<section><title>Common_Test 1.12</title>

    <section><title>Fixed Bugs and Malfunctions</title>
      <list>
        <item>
          <p>
	    This update fixes the problem with generic printouts in
	    the html log file not having special characters escaped.
	    Printouts made with <c>io:format/2</c> and
	    <c>ct:pal/2</c> will now get special characters escaped
	    automatically. Common Test will not attempt to escape
	    characters printed with <c>ct:log/2</c> since it is
	    assumed that the user may want to print html tagged data
	    using this function. A new function, <c>ct:log/5</c>, has
	    been added, which offers optional escaping of characters.
	    The latter function may also be used to print text to the
	    log without headers and CSS class wrapping (analogue to
	    <c>io:format/2</c>).</p>
          <p>
	    Own Id: OTP-13003 Aux Id: seq13005 </p>
        </item>
        <item>
          <p>
	    Commit 4cf832f1ad163f5b25dd8a6f2d314c169c23c82f
	    erroneously removed logging of open and close of netconf
	    connections. This is now corrected.</p>
          <p>
	    Own Id: OTP-13386</p>
        </item>
        <item>
          <p>
	    The directory to which nodes started with
	    <c>test_server:start_node/3</c> writes their
	    erl_crash.dump is changed. The crashdumps were earlier
	    written to the directory of test_server.beam, but in
	    later versions of Microsoft Windows this is no longer
	    writable (even for administrators). The framework
	    (common_test) log directory is now used instead.</p>
          <p>
	    Own Id: OTP-13388</p>
        </item>
      </list>
    </section>


    <section><title>Improvements and New Features</title>
      <list>
        <item>
          <p>
	    This update makes it possible to specify multiple
	    instances of the same group or test case in one test
	    specification term in order to repeat execution. Example:
	    <c>{groups, "./", my_SUITE, [my_group, my_group], {cases,
	    all}}, or {cases, "./", my_SUITE, [my_tc, my_tc,
	    my_tc]}.</c></p>
          <p>
	    Own Id: OTP-13241 Aux Id: seq12979 </p>
        </item>
        <item>
          <p>
	    Two new CT hook functions have been added:
	    <c>post_init_per_testcase/4</c> and
	    <c>pre_end_per_testcase/3</c>. With these hook functions,
	    it is possible to perform arbitrary actions (including
	    modifications of test execution, test state and results)
	    immediately before and after the execution of the test
	    case.</p>
          <p>
	    Own Id: OTP-13242 Aux Id: seq12991 </p>
        </item>
        <item>
          <p>
	    The <c>ct_netconfc</c> was earlier very restrictive as to
	    which SSH options the user could set. This is now
	    changed, and any SSH option is now allowed. The netconf
	    client will simply pass on any option, which it does not
	    recognize, to SSH.</p>
          <p>
	    Own Id: OTP-13338 Aux Id: seq13053,seq13069 </p>
        </item>
      </list>
    </section>

</section>

<section><title>Common_Test 1.11.2</title>

    <section><title>Fixed Bugs and Malfunctions</title>
      <list>
        <item>
          <p>
	    If a ssh package contained more than one netconf end tag,
	    then the second end tag was never detected in
	    ct_netconfc:handle_data. Instead it was included in the
	    XML data given to the xmerl parser, which then failed.
	    The problem was introduced by OTP-13007, and has now been
	    corrected.</p>
          <p>
	    Own Id: OTP-13323</p>
        </item>
      </list>
    </section>

</section>

<section><title>Common_Test 1.11.1</title>

    <section><title>Fixed Bugs and Malfunctions</title>
      <list>
        <item>
          <p>
	    When data from the netconf server was split into many ssh
	    packages, the netconf client performed really bad. This
	    is now improved.</p>
          <p>
	    Own Id: OTP-13007</p>
        </item>
        <item>
          <p>
	    In ct_netconfc, if a timer expired 'at the same time' as
	    the server sent the rpc-reply, the timeout message might
	    already be in the client's message queue when the client
	    removed the timer ref from its 'pending' list. This
	    caused a crash in the client since the timer ref could no
	    longer be found when handling the timeout message. This
	    problem is now fixed by always flushing the timeout
	    message from the message queue when canceling a timer.</p>
          <p>
	    Own Id: OTP-13008</p>
        </item>
        <item>
          <p>
	    The error logger handler ct_conn_log_h did not respect
	    the 'silent' option, and tried to print to an undefined
	    file descriptor. This has been corrected.</p>
          <p>
	    Own Id: OTP-13035</p>
        </item>
        <item>
          <p>
	    If the user would let the test run proceed after test
	    suite compilation failure, Common Test did not set the
	    exit status to indicate failure as expected. This has
	    been corrected. Also, the 'abort_if_missing_suites'
	    option now makes Common Test abort the test run without
	    asking the user if compilation fails, even if access to
	    stdin/stdout exists.</p>
          <p>
	    Own Id: OTP-13173 Aux Id: seq12978 </p>
        </item>
        <item>
          <p>
	    With the Common Test 'create_priv_dir' start option set
	    to 'auto_per_tc', the name of the priv directory for a
	    configuration function could clash with the name of the
	    priv directory for a test case, which would cause Test
	    Server failure. This error has been corrected.</p>
          <p>
	    Own Id: OTP-13181</p>
        </item>
      </list>
    </section>

</section>

<section><title>Common_Test 1.11</title>

    <section><title>Fixed Bugs and Malfunctions</title>
      <list>
        <item>
          <p>
	    The status of an aborted test due to test suite
	    compilation error has changed from 'auto_skipped' to
	    'failed'. This affects both the textual log file, event
	    handling and CT hook callbacks. The logging of
	    compilation failures has also been improved, especially
	    in the case of multiple test suites failing compilation.</p>
          <p>
	    Own Id: OTP-10816</p>
        </item>
        <item>
          <p>
	    The Test Server source code parser (erl2html2) failed to
	    handle the macro tuple in the syntax tree returned by
	    epp_dodger. This error has been corrected.</p>
          <p>
	    Own Id: OTP-12740</p>
        </item>
        <item>
	    <p>New options to make it possible to specify ssh_port in
	    a .spec file: [{node_start, [{ssh_port, 9999}]}].</p>
	    <p>And also to specify additional ssh options like paths
	    to public-key files: [{node_start, [{ssh_opts,
	    [{user_dir, "/home/shrek/e2/"}]}]}].</p>
          <p>
	    Own Id: OTP-12809</p>
        </item>
      </list>
    </section>


    <section><title>Improvements and New Features</title>
      <list>
        <item>
          <p>
	    Earlier there was no way to add optional parameters like
	    default-operation to an edit-config request sent with
	    ct_netconfc:edit_config/3,4, you had to use
	    ct_netconfc:send_rpc/2,3. For simplicity and completion,
	    a new optional argument, OptParams, is now added to the
	    edit_config function.</p>
          <p>
	    Own Id: OTP-10446 Aux Id: kunagi-266 [177] </p>
        </item>
        <item>
          <p>
	    When running OTP tests using the ts interface, it is now
	    possible to specify so called test categories per OTP
	    application. A test category is represented by a CT test
	    specification and defines an arbitrary subset of existing
	    test suites, groups and cases. Examples of test
	    categories are 'smoke' (smoke tests) and 'bench'
	    (benchmarks). (Call ts:help() for more info). Also,
	    functions for reading terms from the current test
	    specification during test, ct:get_testspec_terms/0 and
	    ct:get_testspec_terms/1, have been implemented.</p>
          <p>
	    Own Id: OTP-11962</p>
        </item>
        <item>
          <p>
	    Obsolete scripts and make file operations have been
	    removed and the installation chapter in the Common Test
	    User's Guide has been updated.</p>
          <p>
	    Own Id: OTP-12421</p>
        </item>
        <item>
          <p>
	    The 'keep_alive' interval has been reduced to 8 seconds,
	    which is two seconds shorter than the default
	    'idle_timeout' value for ct_telnet:expect/3. This way,
	    the telnet server receives a NOP message (which might
	    trigger an action) before the operation times out. Also
	    the TCP option 'nodelay' has been enabled per default for
	    all telnet connections, in order to reduce the risk for
	    communication timeouts.</p>
          <p>
	    Own Id: OTP-12678 Aux Id: seq12818 </p>
        </item>
        <item>
          <p>
	    When the ct_run program is executed without any flags,
	    "-dir ." is now used as default start flag. Similarly,
	    the option {dir,"."} is used by ct:run_test/1 if called
	    with an empty list. Also, the help text (ct_run -help)
	    has been updated, as well as the Running Tests chapter in
	    the Common Test User's Guide.</p>
          <p>
	    Own Id: OTP-12684 Aux Id: seq12865 </p>
        </item>
      </list>
    </section>

</section>

<section><title>Common_Test 1.10.1</title>

    <section><title>Fixed Bugs and Malfunctions</title>
      <list>
        <item>
          <p>
	    A fault in the Common Test logger process, that caused
	    the application to crash when running on a long name
	    node, has been corrected.</p>
          <p>
	    Own Id: OTP-12643</p>
        </item>
        <item>
          <p>
	    A 'wait_for_prompt' option in ct_telnet:expect/3 has been
	    introduced which forces the function to not return until
	    a prompt string has been received, even if other expect
	    patterns have already been found.</p>
          <p>
	    Own Id: OTP-12688 Aux Id: seq12818 </p>
        </item>
        <item>
          <p>
	    If the last expression in a test case causes a timetrap
	    timeout, the stack trace is ignored and not printed to
	    the test case log file. This happens because the
	    {Suite,TestCase,Line} info is not available in the stack
	    trace in this scenario, due to tail call elimination.
	    Common Test has been modified to handle this situation by
	    inserting a {Suite,TestCase,last_expr} tuple in the
	    correct place and printing the stack trace as expected.</p>
          <p>
	    Own Id: OTP-12697 Aux Id: seq12848 </p>
        </item>
        <item>
          <p>
	    Fixed a buffer problem in ct_netconfc which could cause
	    that some messages where buffered forever.</p>
          <p>
	    Own Id: OTP-12698 Aux Id: seq12844 </p>
        </item>
        <item>
          <p>
	    The VTS mode in Common Test has been modified to use a
	    private version of the Webtool application (ct_webtool).</p>
          <p>
	    Own Id: OTP-12704 Aux Id: OTP-10922 </p>
        </item>
        <item>
          <p>
	    Add possibility to add user capabilities in
	    <c>ct_netconfc:hello/3</c>.</p>
          <p>
	    Own Id: OTP-12707 Aux Id: seq12846 </p>
        </item>
      </list>
    </section>

</section>

<section><title>Common_Test 1.10</title>

    <section><title>Fixed Bugs and Malfunctions</title>
      <list>
        <item>
          <p>
	    The tests overview file, index.html, did not always get
	    updated correctly after a new test run. This was because
	    of a bug in the Common Test log cache mechanism which has
	    now been corrected.</p>
          <p>
	    Own Id: OTP-11400</p>
        </item>
        <item>
          <p>
	    When a successful test case returns, Common Test should,
	    according to the documentation, send a tc_done event to
	    the event handlers with Result = ok in the data field.
	    However, Common Test sets Result to the return value of
	    the test case instead. Common Test has been modified now
	    to comply with the documentation.</p>
          <p>
	    *** POTENTIAL INCOMPATIBILITY ***</p>
          <p>
	    Own Id: OTP-12279 Aux Id: seq12737, OTP-12531 </p>
        </item>
        <item>
          <p>
	    A ct_telnet:expect/3 call could never be aborted before
	    an idle_timeout, even if total_timeout had been set to a
	    lower value (i.e. a shorter time). This problem has been
	    fixed.</p>
          <p>
	    Own Id: OTP-12335</p>
        </item>
        <item>
          <p>
	    The undocumented return value {skipped,Reason} from
	    config functions and test cases was handled
	    inconsistently. Test cases were e.g. reported as
	    "skipped" to CT Hook functions, but "successful" to event
	    handlers. Now, the above return value is consistently
	    handled the same way as {skip,Reason} and this has also
	    been documented.</p>
          <p>
	    *** POTENTIAL INCOMPATIBILITY ***</p>
          <p>
	    Own Id: OTP-12359 Aux Id: seq12760 </p>
        </item>
        <item>
          <p>
	    The Erlang source code to HTML generator would sometimes
	    fail because epp:parse_erl_form/1 could not find and
	    expand required macros in included header files. The
	    problem has been solved by making sure common_test always
	    passes the full include path to epp. Also, a bug that
	    could cause erl_syntax:revert/1 to fail because of a
	    badly formed syntax tree has been corrected.</p>
          <p>
	    Own Id: OTP-12419</p>
        </item>
        <item>
          <p>
	    A missing group option in the ct_run help text has been
	    added.</p>
          <p>
	    Own Id: OTP-12433 Aux Id: seq12788 </p>
        </item>
        <item>
          <p>
	    Printouts by means of ct:log/2/3 or ct:pal/2/3 from the
	    hook functions on_tc_fail/2 and on_tc_skip/2 would (quite
	    unexpectedly) end up in the "unexpected i/o" log file
	    instead of in the test case log file. This behaviour has
	    been changed so that now, all printouts (including stdio
	    printouts) from these hook functions will be routed to
	    the test case log file.</p>
          <p>
	    Own Id: OTP-12468</p>
        </item>
        <item>
          <p>
	    ct_netconfc:action/3 will now - if the return type is
	    void - accept an RPC reply on the form
	    {ok,[simple_xml()]}, and in this event return only the
	    atom ok.</p>
          <p>
	    Own Id: OTP-12491 Aux Id: seq12797 </p>
        </item>
        <item>
          <p>
	    OTP-11971 erroneously changed the handling of relative
	    paths for incl_dirs specified in the cover spec file.
	    This is now corrected so these are expected to be
	    relative to the directory where the cover spec file
	    itself is stored</p>
          <p>
	    Own Id: OTP-12498 Aux Id: OTP-11971 </p>
        </item>
        <item>
          <p>
	    Some test cases have been updated to use ct:sleep/1
	    instead of timer:sleep/1. The reason being that the sleep
	    times need to be scaled to compensate for slow execution
	    (e.g. when cover is running).</p>
          <p>
	    Own Id: OTP-12574</p>
        </item>
      </list>
    </section>


    <section><title>Improvements and New Features</title>
      <list>
        <item>
          <p>
	    Common Test now exports a function,
	    ct:get_event_mgr_ref/0, that returns the name of the
	    Common Test event manager. This makes it possible to plug
	    in event handlers to the event manager while tests are
	    running (using the gen_event API).</p>
          <p>
	    Own Id: OTP-12506 Aux Id: seq12802 </p>
        </item>
        <item>
          <p>
	    When a test case (or configuration function) fails
	    because of an exit signal from a linked process, Common
	    Test previously passed only the reason for process
	    termination to the CT post hook functions and the event
	    handlers (in the tc_done event). This has been changed so
	    that now the tuple {'EXIT',ReasonForProcessTermination}
	    is passed instead. This makes it much easier in the CT
	    post hook functions to distinguish a failure of this sort
	    from other types of errors and from the return value of a
	    successful test case.</p>
          <p>
	    *** POTENTIAL INCOMPATIBILITY ***</p>
          <p>
	    Own Id: OTP-12531 Aux Id: OTP-12279 </p>
        </item>
        <item>
          <p>
	    A new feature has been introduced in ct_telnet:get_data/1
	    that makes it possible to automatically poll the telnet
	    connection in case an incomplete string (one that has not
	    yet been terminated by a newline) remains in the receive
	    buffer. The polling is controlled by two new telnet
	    config values, which are documented in the ct_telnet
	    reference manual. The polling mechanism is disabled by
	    default (making the get_data/1 function backwards
	    compatible).</p>
          <p>
	    Own Id: OTP-12627</p>
        </item>
      </list>
    </section>

</section>

<section><title>Common_Test 1.9</title>

    <section><title>Fixed Bugs and Malfunctions</title>
      <list>
        <item>
          <p>
	    The source code to html code generator in Test Server
	    (and Common Test) would fail to generate anchors in the
	    html code for functions with non-expandable macros,
	    resulting in bad html links to such functions. This
	    correction lets the code generator ignore macros that
	    can't be expanded (i.e. not pre-process them), so that
	    correct anchors will always be produced.</p>
          <p>
	    Own Id: OTP-11766 Aux Id: seq12556 </p>
        </item>
        <item>
          <p>
	    OTP-11971 erroneously changed the handling of relative
	    paths (import/export files) specified in the cover spec
	    file. This is now corrected so these are expected to be
	    relative to the directory where the cover spec file
	    itself is stored.</p>
          <p>
	    Own Id: OTP-12031</p>
        </item>
        <item>
          <p>
	    Common Test would sometimes crash while trying to print
	    large amounts of SASL reports to log on a computer with a
	    slow file system. This problem (due to an error in IO
	    message buffering in ct_logs) has been fixed.</p>
          <p>
	    Own Id: OTP-12159</p>
        </item>
        <item>
          <p>
	    The common_test telnet client, ct_telnet and friends, had
	    some unstable test cases. Some of these were caused by
	    the unix_telnet callback sending an extra newline after
	    sending the password. This caused the sever to send an
	    extra prompt back which confused the tests. The extra
	    newline is no longer sent.</p>
          <p>
	    Also, debug printouts and logging from the telnet client
	    is improved, and some test cases are slightly modified in
	    order to stabilize the test.</p>
          <p>
	    Own Id: OTP-12329</p>
        </item>
        <item>
          <p>
	    ct_netconfc did not expect the return value
	    {error,timeout} from ssh_connection:subsystem/4. This has
	    been corrected.</p>
          <p>
	    Own Id: OTP-12334</p>
        </item>
      </list>
    </section>


    <section><title>Improvements and New Features</title>
      <list>
        <item>
          <p>
	    A new option, <c>{newline,boolean()}</c> is added to all
	    functions in <c>ct_telnet</c> that send data (command
	    strings) to the telnet server. By default,
	    <c>ct_telnet</c> adds a newline to all command strings,
	    and by setting the new option to <c>false</c> this
	    behavior is turned off.</p>
          <p>
	    Own Id: OTP-12252 Aux Id: seq12730 </p>
        </item>
        <item>
          <p>
	    Distribute <c>autoconf</c> helpers to applications at
	    build time instead of having multiple identical copies
	    committed in the repository.</p>
          <p>
	    Own Id: OTP-12348</p>
        </item>
      </list>
    </section>

</section>

<section><title>Common_Test 1.8.2</title>

    <section><title>Fixed Bugs and Malfunctions</title>
      <list>
        <item>
          <p>
	    Ticket OTP-11971 introduced a runtime dependency towards
	    test_server-3.7.1, since the interface between
	    test_server and common_test was changed. Erroneously, the
	    common_test.app file was not updated according to this.
	    This has now been corrected.</p>
          <p>
	    Own Id: OTP-12037</p>
        </item>
      </list>
    </section>


    <section><title>Improvements and New Features</title>
      <list>
        <item>
          <p>
	    Warning: this is experimental and may disappear or change
	    without previous warning.</p>
          <p>
	    Experimental support for running Quickcheck and PropEr
	    tests from common_test suites is added to common_test.
	    See the reference manual for the new module
	    <c>ct_property_testing</c>.</p>
          <p>
	    Experimental property tests are added under
	    <c>lib/{inet,ssh}/test/property_test</c>. They can be run
	    directly or from the commont_test suites
	    <c>inet/ftp_property_test_SUITE.erl</c> and
	    <c>ssh/test/ssh_property_test_SUITE.erl</c>.</p>
          <p>
	    See the code in the <c>test</c> directories and the man
	    page for details.</p>
          <p>
	    (Thanks to Tuncer Ayaz for a patch adding Triq)</p>
          <p>
	    Own Id: OTP-12119</p>
        </item>
      </list>
    </section>

</section>

<section><title>Common_Test 1.8.1</title>

    <section><title>Fixed Bugs and Malfunctions</title>
      <list>
        <item>
          <p>
	    Substrings in long telnet messages would sometimes get
	    wrongly reversed. This error has been corrected.</p>
          <p>
	    Own Id: OTP-11871 Aux Id: seq12581 </p>
        </item>
        <item>
          <p>
	    The basic_html logging mode in Common Test (for
	    compatibility with old browsers) generated HTML code with
	    unbalanced tags. This has been fixed.</p>
          <p>
	    Own Id: OTP-11917 Aux Id: seq12598 </p>
        </item>
        <item>
          <p>
	    The mechanism for running code cover analysis with
	    common_test has been improved. Earlier, if a test run
	    consisted of multiple tests, cover would be started and
	    stopped for each test. This would give "intermediate"
	    cover logs available from the "Coverage log" link on the
	    test suite result pages. To accumulate cover data over
	    all tests, the 'export' option had to be used in the
	    cover spec file. This was not well documented, and the
	    functionality was quite confusing.</p>
          <p>
	    Using the 'nodes' option in the cover spec file would
	    fail when the test run consisted of multiple tests, since
	    the specified nodes would only be included in the cover
	    analysis of the first test.</p>
          <p>
	    The repeated compilation and analysis of the same modules
	    was also very time consuming.</p>
          <p>
	    To overcome these problems, ct will now only cover
	    compile and analyze modules once per test run, i.e. once
	    for each cover spec file. The log file is available via a
	    new button on the top level index page. The old "Coverage
	    log" links on the test suite result pages still exist,
	    but they all point to the same log containing the
	    accumulated result.</p>
          <p>
	    Own Id: OTP-11971</p>
        </item>
        <item>
          <p>
	    If multiple tests would run simultaneously on different
	    Erlang nodes, writing their logs to the same directory,
	    then there would often be entries in the all_runs.html
	    log file showing incomplete results (all zeroes) upon
	    completion. This problem was caused by a bug in the
	    Common Test log cache mechanism, which has been fixed.</p>
          <p>
	    Own Id: OTP-11988 Aux Id: seq12611 </p>
        </item>
      </list>
    </section>

</section>

<section><title>Common_Test 1.8</title>

    <section><title>Fixed Bugs and Malfunctions</title>
      <list>
        <item>
          <p>
	    The error generated if a test case process received an
	    exit from a linked process while executing
	    init_per_testcase/2, was handled incorrectly by Common
	    Test. The problem has been solved, and Common Test now
	    reports this type of error correctly, with proper error
	    reason and exit location as well.</p>
          <p>
	    Own Id: OTP-11643</p>
        </item>
        <item>
          <p>
	    Running a parallel test case group with two or more
	    instances of the same test case would result in identical
	    log file names, and one test case instance would
	    overwrite the log file of another. This problem has been
	    solved.</p>
          <p>
	    Own Id: OTP-11644</p>
        </item>
        <item>
          <p>
	    Application upgrade (appup) files are corrected for the
	    following applications: </p>
          <p>
	    <c>asn1, common_test, compiler, crypto, debugger,
	    dialyzer, edoc, eldap, erl_docgen, et, eunit, gs, hipe,
	    inets, observer, odbc, os_mon, otp_mibs, parsetools,
	    percept, public_key, reltool, runtime_tools, ssh,
	    syntax_tools, test_server, tools, typer, webtool, wx,
	    xmerl</c></p>
          <p>
	    A new test utility for testing appup files is added to
	    test_server. This is now used by most applications in
	    OTP.</p>
          <p>
	    (Thanks to Tobias Schlager)</p>
          <p>
	    Own Id: OTP-11744</p>
        </item>
        <item>
          <p>
	    The <c>cth_surefire</c> hook would crash in
	    <c>pre_init_per_suite/3</c> if a previous hook returned
	    <c>{skip,Reason}</c> or <c>{fail,Reason}</c> instead of a
	    <c>Config</c> list. This error has been corrected, and
	    <c>cth_surefire</c> will now simply propagate the
	    received <c>InitData</c> value instead.</p>
          <p>
	    Own Id: OTP-11811</p>
        </item>
        <item>
          <p>
	    Specs of return values are corrected for
	    <c>ct_netconfc:get/2,3</c>,
	    <c>ct_netconfc:get_config/3,4</c>,
	    <c>ct_netconfc:action/2,3</c>,
	    <c>ct_netconfc:send_rpc/2,3</c> and
	    <c>ct_netconfc:send/2,3</c>.</p>
          <p>
	    Own Id: OTP-11834 Aux Id: seq12574 </p>
        </item>
      </list>
    </section>


    <section><title>Improvements and New Features</title>
      <list>
        <item>
          <p>
	    ct_telnet can now log all communication taking place
	    during a telnet session. Previously, only information
	    about ct_telnet operations and commands, as well as
	    explicitly requested data from the server, was logged.</p>
          <p>
	    Furthermore, a logging mechanism based on an Error Logger
	    event handler and a dedicated Common Test hook,
	    <c>cth_conn_log</c>, now makes it possible to print data
	    for individual connections to separate log files. Please
	    see the <c>ct_telnet</c> reference manual for more
	    information and examples.</p>
          <p>
	    Important note: A new argument, <c>ConnName</c> has been
	    added to the <c>unix_telnet:connect/5</c> callback
	    function. This forces users that use private ct_telnet
	    callback modules to update their code according to
	    <c>unix_telnet:connect/6</c>. Please see the
	    <c>unix_telnet</c> reference manual and source code
	    module for details.</p>
          <p>
	    Own Id: OTP-11440 Aux Id: seq12457 </p>
        </item>
        <item>
          <p>
	    A new timeout option has been introduced for the
	    <c>ct_telnet:expect/3</c> function. With
	    <c>{total_timeout,Time}</c> it's possible to set a time
	    limit for the complete expect operation. After
	    <c>Time</c> milliseconds, <c>expect/3</c> returns
	    <c>{error,timeout}</c>. The default value used if
	    <c>total_timeout</c> is not specified, is infinity (i.e.
	    no time limit). Please see the <c>ct_telnet</c> reference
	    manual for more information.</p>
          <p>
	    Own Id: OTP-11689</p>
        </item>
        <item>
          <p>
	    Some function specs are corrected or moved and some edoc
	    comments are corrected in order to allow use of edoc.
	    (Thanks to Pierre Fenoll)</p>
          <p>
	    Own Id: OTP-11702</p>
        </item>
        <item>
          <p>
	    Test case group name information has been added to the
	    data sent with <c>tc_user_skip</c> and
	    <c>tc_auto_skip</c> event messages, as well as the data
	    passed in calls to the CT Hook functions
	    <c>on_tc_skip/3</c> and <c>on_tc_fail/3</c>. The
	    modification only affects the function name
	    element/argument. This value remains an atom if the test
	    case in question does not belong to a test case group.
	    Otherwise a tuple <c>{FuncName,GroupName}</c>
	    (<c>{atom(),atom()}</c>) is passed instead.</p>
          <p>
	    Note that this change may (depending on the patterns used
	    for matching) require modifications of user event
	    handlers and hook modules. Please see the Event Handling
	    chapter in the Common Test User's Guide, and the
	    reference manual for <c>ct_hooks</c>, for details.</p>
          <p>
	    Note also that the Test Server framework callback
	    function <c>report/2</c> has been modified. This change
	    only affects users with test frameworks interfacing Test
	    Server rather than Common Test. See the
	    <c>test_server_ctrl</c> reference manual for details.</p>
          <p>
	    *** POTENTIAL INCOMPATIBILITY ***</p>
          <p>
	    Own Id: OTP-11732 Aux Id: seq12541 </p>
        </item>
        <item>
          <p>
	    If Common Test can't prompt the user to abort or continue
	    the test run when one or more test suites fail to
	    compile, a new option,
	    <c>{abort_if_missing_suites,Bool}</c>, can be used to
	    specify whether it should proceed with the test run, or
	    stop execution. The default value of <c>Bool</c> is
	    <c>false</c> (i.e. to proceed even if suites are
	    missing).</p>
          <p>
	    Own Id: OTP-11769</p>
        </item>
      </list>
    </section>


    <section><title>Known Bugs and Problems</title>
      <list>
        <item>
          <p>
	    common_test: Fix problems reported by Dialyzer.</p>
          <p>
	    Own Id: OTP-11525</p>
        </item>
      </list>
    </section>

</section>

<section><title>Common_Test 1.7.4</title>

    <section><title>Fixed Bugs and Malfunctions</title>
      <list>
        <item>
          <p>
	    Return values from group and testcase info functions are
	    now properly checked, and associated test cases are auto
	    skipped if a return value is invalid.</p>
          <p>
	    Own Id: OTP-10631 Aux Id: kunagi-345 [256] </p>
        </item>
        <item>
	    <p>The way Common Test handles skipping of test cases has
	    been updated. In previous versions, returning
	    <c>{skip,Reason}</c> from a configuration function (such
	    as init_per_suite or init_per_group), resulted in all
	    affected test cases getting skipped with status
	    <c>auto_skipped</c>. This was inappropriate, since this
	    status is supposed to be used to inform that Common Test
	    has taken the initiative to skip something (e.g. a test
	    case group if init_per_group failed). Therefore, in this
	    version of Common Test, whenever the user skips a suite,
	    group, or individual test case (by means of a
	    configuration function or test specification term), the
	    affected test cases get the status <c>user_skipped</c>
	    instead.</p> <p>This update has meant a few changes that
	    may affect Common Test users in various ways:</p> <list>
	    <item>The test results and statistics will be affected,
	    which is important to know when running regression tests
	    and comparing results to previous test runs.</item>
	    <item>Users that read or parse the textual log file
	    <c>suite.log</c> will notice that an auto skipped
	    function is now reported as <c>auto_skipped</c> rather
	    than <c>skipped</c> as before.</item> <item>When
	    <c>require</c> fails in an info function (such as suite/0
	    or group/1), all affected configuration functions and
	    test cases are marked as <c>auto_skipped</c>.</item>
	    <item>If Common Test detects an error in the test suite
	    (such as e.g. an invalid all/0 function), all affected
	    configuration functions and test cases are marked as
	    <c>auto_skipped</c>.</item> <item>If a repeated test run
	    session reaches a deadline with <c>force_stop</c>
	    enabled, all remaining test cases are marked as
	    <c>auto_skipped</c> rather than <c>user_skipped</c> as
	    before.</item> <item>The event messages that Common Test
	    generates during test runs have been affected by this
	    update. For details see OTP-11524.</item> </list>
          <p>
	    Own Id: OTP-11305 Aux Id: OTP-11524 </p>
        </item>
        <item>
          <p>
	    Returning {skip, Reason} from a pre_end_per_group/3 user
	    hook function would result in an exit in the Common Test
	    cth_log_redirect hook. This problem has been solved.</p>
          <p>
	    Own Id: OTP-11409 Aux Id: seq12446 </p>
        </item>
        <item>
          <p>
	    When the netconf server did not respond to the
	    close-session request, the call to
	    ct_netconfc:close_session/2 would hang forever waiting
	    for the netconf client to terminate. This has been
	    corrected. The client will now always terminate (and take
	    down the connection) if the close-session request times
	    out.</p>
          <p>
	    Own Id: OTP-11478</p>
        </item>
      </list>
    </section>


    <section><title>Improvements and New Features</title>
      <list>
        <item>
          <p>
	    Fix cth_log_redirect.erl to fulfill gen_event behaviour.
	    Thanks to Roberto Aloi.</p>
          <p>
	    Own Id: OTP-11401</p>
        </item>
        <item>
          <p>
	    The first argument of the CT hook callback function
	    <c>on_tc_skip/3</c> has been modified. When this function
	    is called for <c>init_per_group</c> or
	    <c>end_per_group</c>, the value of the first argument is
	    now <c>{init_per_group,GroupName}</c> or
	    <c>{end_per_group,GroupName}</c>.</p>
          <p>
	    Own Id: OTP-11523</p>
        </item>
        <item>
	    <p>The following modifications have been made to the
	    event messages that Common Test sends during test
	    execution:</p> <list> <item>For the <c>tc_auto_skip</c>
	    event, the value of the <c>Func</c> element has changed
	    from <c>end_per_group</c> to
	    <c>{end_per_group,GroupName}</c>.</item> <item>When
	    <c>require</c> fails in an info function, such as suite/0
	    or group/1, the init configuration function is now
	    reported as <c>auto_skipped</c> intead of <c>skipped</c>,
	    with the <c>tc_done</c> event.</item> <item>When
	    <c>require</c> fails in an info function because of a
	    configuration name already in use, the <c>tc_done</c>
	    event now reports the error with a tuple (of size 2)
	    tagged <c>failed</c> instead of <c>skipped</c>.</item>
	    </list> <p>Please see the Event Handling chapter in the
	    Common Test User's Guide for reference. </p>
          <p>
	    Own Id: OTP-11524 Aux Id: OTP-11305 </p>
        </item>
      </list>
    </section>

</section>

<section><title>Common_Test 1.7.3</title>

    <section><title>Fixed Bugs and Malfunctions</title>
      <list>
        <item>
          <p>
	    Documentation is added for ct_netconfc:send and
	    ct_netconfc:send_rpc.</p>
          <p>
	    Own Id: OTP-11132</p>
        </item>
        <item>
          <p>
	    ct_netconfc:create_subscription only allowed one XML
	    element inside the 'filter' element. According to RFC5277
	    it should be allowed to add any number of elements inside
	    the filter, so this is now corrected.</p>
          <p>
	    Own Id: OTP-11166</p>
        </item>
        <item>
          <p>
	    The error handler installed by the Common Test hook
	    cth_log_redirect did not respond to init:stop/1/2. This
	    has been corrected.</p>
          <p>
	    Own Id: OTP-11175 Aux Id: seq12356 </p>
        </item>
        <item>
          <p>
	    Calling ct:pal/2 or ct:print/2 when Common Test was not
	    running, would cause an exit. This has been changed and
	    the string is now simply printed to stdout instead.</p>
          <p>
	    Own Id: OTP-11176</p>
        </item>
        <item>
          <p>
	    Fixed problem with the cth_log_redirect hook making calls
	    to an undefined function in ct_logs.</p>
          <p>
	    Own Id: OTP-11238</p>
        </item>
        <item>
          <p>
	    When running tests with the 'repeat' option, the Common
	    Test utility process did not always terminate quickly
	    enough after a test run, causing the start of the next
	    run to fail. A monitor is now used to ensure termination
	    of the utility process after each test run.</p>
          <p>
	    Own Id: OTP-11244 Aux Id: seq12396 </p>
        </item>
        <item>
          <p>
	    Test Server installed an error handler (test_server_h)
	    only to be able to write the name of the current test
	    case to stdout whenever it received an error- or progress
	    report. This functionality was not useful and has been
	    removed. The built-in Common Test hook, cth_log_redirect,
	    has instead been improved to now also tag all error- and
	    progress reports in the log with suite-, group-, and/or
	    test case name.</p>
          <p>
	    Own Id: OTP-11263 Aux Id: seq12251 </p>
        </item>
      </list>
    </section>


    <section><title>Improvements and New Features</title>
      <list>
        <item>
          <p>
	    A new log, the "Pre- and Post Test I/O Log", has been
	    introduced, which makes it possible to capture error- and
	    progress reports, as well as printouts made with ct:log/2
	    and ct:pal/2, before and after a test run. (Some minor
	    improvements of the logging system have been made at the
	    same time). Links to the new log are found on the Common
	    Test Framework Log page. The Common Test User's Guide has
	    been updated with information about the new log and also
	    with a new section on how to synchronize external
	    applications with Common Test by means of the CT Hook
	    init and terminate functions.</p>
          <p>
	    Own Id: OTP-11272</p>
        </item>
      </list>
    </section>

</section>

<section><title>Common_Test 1.7.2</title>

    <section><title>Fixed Bugs and Malfunctions</title>
      <list>
        <item>
          <p>
	    A design flaw in the generic connection handling in
	    Common Test made it impossible to implement a connection
	    handler that could map multiple connection names (i.e.
	    configuration variable aliases) to single connection
	    pids. This problem has been solved.</p>
          <p>
	    Own Id: OTP-10126 Aux Id: kunagi-178 [89] </p>
        </item>
        <item>
          <p>
	    If a telnet connection is hanging, then a call to
	    ct_telnet:close/1 will time out after 5 seconds and the
	    connection process is brutally killed. In some cases the
	    connection would not be unregistered and attempts at
	    opening a new connection with the same name would make
	    common_test try to reuse the same connection since it
	    believed that it was still alive. This has been corrected
	    - a killed connection is now always unregistered.</p>
          <p>
	    Own Id: OTP-10648 Aux Id: seq12212 </p>
        </item>
        <item>
          <p>
	    Test performance has been improved by means of a cache
	    for the top level HTML index logs (all_runs.html and
	    index.html, in the logdir directory). This solves
	    problems with slow start up times and test execution
	    times increasing with the number of ct_run directories
	    stored in logdir. The cached index entries are stored in
	    RAM during test execution and are saved to file in logdir
	    (for faster start up times) whenever a test run finishes.</p>
          <p>
	    Own Id: OTP-10855</p>
        </item>
        <item>
          <p>
	    Testing of the test specification functionality has been
	    improved and a couple of minor bugs have been discovered
	    and corrected.</p>
          <p>
	    Own Id: OTP-10857</p>
        </item>
        <item>
          <p>
	    Links to the top level index files in some HTML footers
	    had disappeared. This error has been corrected. Also, a
	    problem with the suite overview log file not being closed
	    properly has been solved.</p>
          <p>
	    Own Id: OTP-11046</p>
        </item>
        <item>
          <p>
	    Common Test would, in case of timetrap error, print a
	    warning in the log if end_per_testcase wasn't implemented
	    in the suite, even though it's an optional function. This
	    printout has been removed.</p>
          <p>
	    Own Id: OTP-11052</p>
        </item>
      </list>
    </section>


    <section><title>Improvements and New Features</title>
      <list>
        <item>
          <p>
	    If it could not be decided which test case a certain log
	    printout belonged to, the common test framework log was
	    earlier used. Such printouts are now instead sent to
	    unexpected_io.log.html in test_server so that there is
	    only one place to look for "missing" printouts.</p>
          <p>
	    Own Id: OTP-10494 Aux Id: kunagi-319 [230] </p>
        </item>
        <item>
          <p>
	    Make cover smarter about finding source from beam.</p>
          <p>
	    In particular, search using the source path in
	    module_info if the current heuristic fails.</p>
          <p>
	    Own Id: OTP-10902</p>
        </item>
        <item>
          <p>
	    Add a variant of ct_slave:start/2 that starts a node with
	    specified options on the local host.</p>
          <p>
	    Own Id: OTP-10920</p>
        </item>
        <item>
          <p>
	    Integrate elliptic curve contribution from Andreas
	    Schultz </p>
          <p>
	    In order to be able to support elliptic curve cipher
	    suites in SSL/TLS, additions to handle elliptic curve
	    infrastructure has been added to public_key and crypto.</p>
          <p>
	    This also has resulted in a rewrite of the crypto API to
	    gain consistency and remove unnecessary overhead. All OTP
	    applications using crypto has been updated to use the new
	    API.</p>
          <p>
	    Impact: Elliptic curve cryptography (ECC) offers
	    equivalent security with smaller key sizes than other
	    public key algorithms. Smaller key sizes result in
	    savings for power, memory, bandwidth, and computational
	    cost that make ECC especially attractive for constrained
	    environments.</p>
          <p>
	    Own Id: OTP-11009</p>
        </item>
        <item>
	    <p> Postscript files no longer needed for the generation
	    of PDF files have been removed. </p>
          <p>
	    Own Id: OTP-11016</p>
        </item>
        <item>
          <p>
	    A link is added from the red error printout in a test
	    case log (for a failed test case) to the full error
	    description at the end of the log. The reason for this is
	    that the error description in the red field is sometimes
	    truncated at 50 characters in order to keep the log as
	    short and easy to read as possible.</p>
          <p>
	    Own Id: OTP-11044 Aux Id: seq12304 </p>
        </item>
        <item>
          <p>
	    A new option 'no_prompt_check' is added to
	    ct_telnet:expect/3. If this option is used, ct_telnet
	    will not wait for a prompt or a newline before attempting
	    to match the given pattern.</p>
          <p>
	    Own Id: OTP-11095</p>
        </item>
      </list>
    </section>

</section>

<section><title>Common_Test 1.7.1</title>

    <section><title>Fixed Bugs and Malfunctions</title>
      <list>
        <item>
          <p>
	    If an event handler installed in the CT Master event
	    manager took too long to respond during the termination
	    phase, CT Master crashed because of a timeout after 5
	    secs. This would leave the system in a bad state. The
	    problem has been solved by means of a 30 min timeout
	    value and if CT Master gets a timeout after that time, it
	    now kills the event manager and shuts down properly.</p>
          <p>
	    Own Id: OTP-10634 Aux Id: kunagi-347 [258] </p>
        </item>
        <item>
          <p>
	    Printing with any of the ct printout functions from an
	    event handler installed by Common Test, would cause a
	    deadlock. This problem has been solved.</p>
          <p>
	    Own Id: OTP-10826 Aux Id: seq12250 </p>
        </item>
        <item>
          <p>
	    Using the force_stop flag/option to interrupt a test run
	    caused a crash in Common Test. This problem has been
	    solved.</p>
          <p>
	    Own Id: OTP-10832</p>
        </item>
      </list>
    </section>


    <section><title>Improvements and New Features</title>
      <list>
        <item>
          <p>
	    Removed depricated run_test program, use ct_run instead.</p>
          <p>
	    *** POTENTIAL INCOMPATIBILITY ***</p>
          <p>
	    Own Id: OTP-9052</p>
        </item>
      </list>
    </section>


    <section><title>Known Bugs and Problems</title>
      <list>
        <item>
          <p>
	    Test case execution time increases with size of test run.</p>
          <p>
	    Own Id: OTP-10855</p>
        </item>
      </list>
    </section>

</section>

<section><title>Common_Test 1.7</title>

    <section><title>Fixed Bugs and Malfunctions</title>
      <list>
        <item>
          <p>
	    Severe errors detected by <c>test_server</c> (e.g. if log
	    files directories cannot be created) will now be reported
	    to <c>common_test</c> and noted in the <c>common_test</c>
	    logs.</p>
          <p>
	    Own Id: OTP-9769 Aux Id: kunagi-202 [113] </p>
        </item>
        <item>
          <p>
	    The earlier undocumented cross cover feature for
	    accumulating cover data over multiple tests has now been
	    fixed and documented.</p>
          <p>
	    Own Id: OTP-9870 Aux Id: kunagi-206 [117] </p>
        </item>
        <item>
          <p>
	    If a busy test case generated lots of error messages,
	    cth_log_redirect:post_end_per_testcase would crash with a
	    timeout while waiting for the error logger to finish
	    handling all error reports. The default timer was 5
	    seconds. This has now been extended to 5 minutes.</p>
          <p>
	    Own Id: OTP-10040 Aux Id: kunagi-173 [84] </p>
        </item>
        <item>
	    <p>When a test case failed because of a timetrap time
	    out, the <c>Config</c> data for the case was lost in the
	    following call to <c>end_per_testcase/2</c>, and also in
	    calls to the CT Hook function
	    <c>post_end_per_testcase/4</c>. This problem has been
	    solved and the <c>Config</c> data is now correctly passed
	    to the above functions after a timetrap timeout
	    failure.</p>
          <p>
	    Own Id: OTP-10070 Aux Id: kunagi-175 [86] </p>
        </item>
        <item>
          <p>
	    Some calls to deprecated and removed functions in snmp
	    are removed from ct_snmp.</p>
          <p>
	    Own Id: OTP-10088 Aux Id: kunagi-176 [87] </p>
        </item>
        <item>
	    <p>In test_server, the same process would supervise the
	    currently running test case and be group leader (and IO
	    server) for the test case. Furthermore, when running
	    parallel test cases, new temporary supervisor/group
	    leader processes were spawned and the process that was
	    group leader for sequential test cases would not be
	    active. That would lead to several problems:</p>
	    <p>* Processes started by init_per_suite will inherit the
	    group leader of the init_per_suite process (and that
	    group leader would not process IO requests when parallel
	    test cases was running). If later a parallel test case
	    caused such a processto print using (for example)
	    io:format/2, the calling would hang.</p>
	    <p>* Similarly, if a process was spawned from a parallel
	    test case, it would inherit the temporary group leader
	    for that parallel test case. If that spawned process
	    later - when the group of parallel tests have finished -
	    attempted to print something, its group leader would be
	    dead and there would be <c>badarg</c> exception.</p>
	    <p>Those problems have been solved by having group
	    leaders separate from the processes that supervises the
	    test cases, and keeping temporary group leader process
	    for parallel test cases alive until no more process in
	    the system use them as group leaders.</p>
	    <p>Also, a new <c>unexpected_io.log</c> log file
	    (reachable from the summary page of each test suite) has
	    been introduced. All unexpected IO will be printed into
	    it(for example, IO to a group leader for a parallel test
	    case that has finished).</p>
          <p>
	    Own Id: OTP-10101 Aux Id: OTP-10125 </p>
        </item>
        <item>
          <p>
	    Some bugfixes in <c>ct_snmp:</c></p>
	    <list> <item> ct_snmp will now use the value of the
	    'agent_vsns' config variable when setting the 'variables'
	    parameter to snmp application agent configuration.
	    Earlier this had to be done separately - i.e. the
	    supported versions had to be specified twice. </item>
	    <item> Snmp application failed to write notify.conf since
	    ct_snmp gave the notify type as a string instead of an
	    atom. This has been corrected. </item> </list>
          <p>
	    Own Id: OTP-10432</p>
        </item>
        <item>
          <p>
	    Some bugfixes in <c>ct_snmp</c>:</p>
	    <list> <item> Functions <c>register_users/2</c>,
	    <c>register_agents/2</c> and <c>register_usm_users/2</c>,
	    and the corresponding <c>unregister_*/1</c> functions
	    were not executable. These are corrected/rewritten.
	    </item> <item> Function <c>update_usm_users/2</c> is
	    removed, and an unregister function is added instead.
	    Update can now be done with unregister_usm_users and then
	    register_usm_users. </item> <item> Functions
	    <c>unregister_*/2</c> are added, so specific
	    users/agents/usm users can be unregistered. </item>
	    <item> Function <c>unload_mibs/1</c> is added for
	    completeness. </item> <item> Overriding configuration
	    files did not work, since the files were written in
	    priv_dir instead of in the configuration dir
	    (priv_dir/conf). This has been corrected. </item> <item>
	    Arguments to <c>register_usm_users/2</c> were faulty
	    documented. This has been corrected. </item> </list>
          <p>
	    Own Id: OTP-10434 Aux Id: kunagi-264 [175] </p>
        </item>
        <item>
          <p>
	    Faulty exported specs in common test has been corrected
	    to <c>ct_netconfc:hook_options/0</c> and
	    <c>inet:hostname/0</c></p>
          <p>
	    Own Id: OTP-10601</p>
        </item>
        <item>
          <p>
	    The netconf client in common_test did not adjust the
	    window after receiving data. Due to this, the client
	    stopped receiving data after a while. This has been
	    corrected.</p>
          <p>
	    Own Id: OTP-10646</p>
        </item>
      </list>
    </section>


    <section><title>Improvements and New Features</title>
      <list>
        <item>
	    <p>It is now possible to let a test specification include
	    other test specifications. Included specs can either be
	    joined with the source spec (and all other joined specs),
	    resulting in one single test run, or they can be executed
	    in separate test runs. Also, a start flag/option,
	    <c>join_specs</c>, has been introduced, to be used in
	    combination with the <c>spec</c> option. With
	    <c>join_specs</c>, Common Test can be told to either join
	    multiple test specifications, or run them separately.
	    Without <c>join_specs</c>, the latter behaviour is
	    default. Note that this is a change compared to earlier
	    versions of Common Test, where specifications could only
	    be joined. More information can be found in the Running
	    Tests chapter in the User's Guide (see the Test
	    Specifications section).</p>
          <p>
	    *** POTENTIAL INCOMPATIBILITY ***</p>
          <p>
	    Own Id: OTP-9881 Aux Id: kunagi-350 [261] </p>
        </item>
        <item>
          <p>
	    The <c>ct_slave:start/3</c> function now supports an
	    <c>{env,[{Var,Value}]}</c> option to extend environment
	    for the slave node.</p>
          <p>
	    Own Id: OTP-10469 Aux Id: kunagi-317 [228] </p>
        </item>
        <item>
	    <p> Some examples overflowing the width of PDF pages have
	    been corrected. </p>
          <p>
	    Own Id: OTP-10665</p>
        </item>
        <item>
          <p>
	    Update common test modules to handle unicode:</p> <list>
	    <item> Use UTF-8 encoding for all HTML files, except the
	    HTML version of the test suite generated with
	    erl2html2:convert, which will have the same encoding as
	    the original test suite (.erl) file. </item> <item>
	    Encode link targets in HTML files with
	    test_server_ctrl:uri_encode/1. </item> <item> Use unicode
	    modifier 't' with ~s when appropriate. </item> <item> Use
	    unicode:characters_to_list and
	    unicode:characters_to_binary for conversion between
	    binaries and strings instead of binary_to_list and
	    list_to_binary. </item> </list>
          <p>
	    Own Id: OTP-10783</p>
        </item>
      </list>
    </section>


    <section><title>Known Bugs and Problems</title>
      <list>
        <item>
          <p>
	    CT drops error reason when groups/0 crashes.</p>
          <p>
	    Own Id: OTP-10631 Aux Id: kunagi-345 [256] </p>
        </item>
        <item>
          <p>
	    Event handler on a ct_master node causes hanging.</p>
          <p>
	    Own Id: OTP-10634 Aux Id: kunagi-347 [258] </p>
        </item>
        <item>
          <p>
	    CT fails to open telnet conn after a timetrap timeout.</p>
          <p>
	    Own Id: OTP-10648 Aux Id: seq12212 </p>
        </item>
      </list>
    </section>

</section>

<section><title>Common_Test 1.6.3.1</title>

    <section><title>Known Bugs and Problems</title>
      <list>
        <item>
          <p>
	    The following corrections/changes are done in the
	    cth_surefire hook:</p>
	    <list> <item> Earlier there would always be a
	    'properties' element under the 'testsuites' element. This
	    would exist even if there were no 'property' element
	    inside it. This has been changed so if there are no
	    'property' elements to display, then there will not be a
	    'properties' element either. </item> <item> The XML file
	    will now (unless other is specified) be stored in the top
	    log directory. Earlier, the default directory would be
	    the current working directory for the erlang node, which
	    would mostly, but not always, be the top log directory.
	    </item> <item> The 'hostname' attribute in the
	    'testsuite' element would earlier never have the correct
	    value. This has been corrected. </item> <item> The
	    'errors' attribute in the 'testsuite' element would
	    earlier display the number of failed testcases. This has
	    been changed and will now always have the value 0, while
	    the 'failures' attribute will show the number of failed
	    testcases. </item> <item> A new attribute 'skipped' is
	    added to the 'testsuite' element. This will display the
	    number of skipped testcases. These would earlier be
	    included in the number of failed test cases. </item>
	    <item> The total number of tests displayed by the 'tests'
	    attribute in the 'testsuite' element would earlier
	    include init/end_per_suite and init/end_per_group. This
	    is no longer the case. The 'tests' attribute will now
	    only count "real" test cases. </item> <item> Earlier,
	    auto skipped test cases would have no value in the 'log'
	    attribute. This is now corrected. </item> <item> A new
	    attributes 'log' is added to the 'testsuite' element.
	    </item> <item> A new option named 'url_base' is added for
	    this hook. If this option is used, a new attribute named
	    'url' will be added to the 'testcase' and 'testsuite'
	    elements. </item> </list>
          <p>
	    Own Id: OTP-10589</p>
        </item>
      </list>
    </section>

</section>

<section><title>Common_Test 1.6.3</title>

    <section><title>Fixed Bugs and Malfunctions</title>
      <list>
        <item>
          <p>
	    The ct:run_test/1 option 'config' only worked with a
	    single config file, not a list of files. This has been
	    fixed.</p>
          <p>
	    Own Id: OTP-10495</p>
        </item>
        <item>
          <p>
	    ct_netconfc:close_session sometimes returned
	    {error,closed} because the ssh connection was closed
	    (from the server side) before the rpc-reply was received
	    by the client. This is normal and can not be helped. It
	    has been corrected so the return will be 'ok' in this
	    case. Other error situations will still give
	    {error,Reason}.</p>
          <p>
	    Own Id: OTP-10510 Aux Id: kunagi-320 [231] </p>
        </item>
        <item>
          <p>
	    ct_netconfc:close_session sometimes returned
	    {error,closed} or (if the connection was named)
	    {error,{process_down,Pid,normal}} because the ssh
	    connection was closed (from the server side) before the
	    rpc-reply was received by the client. This is normal and
	    can not be helped. It has been corrected so the return
	    will be 'ok' in this situation.</p>
          <p>
	    Own Id: OTP-10570</p>
        </item>
        <item>
          <p>
	    Fix bug where ct:require of same name with same config
	    would return name_in_use.</p>
          <p>
	    Own Id: OTP-10572</p>
        </item>
      </list>
    </section>


    <section><title>Improvements and New Features</title>
      <list>
        <item>
          <p>
	    A new test case group search functionality has been
	    implemented that makes Common Test search automatically
	    through the group definitions tree (the return value of
	    groups/0) and create tests for all paths of nested groups
	    that match the specification. It also allows for
	    specifying unique paths to sub groups in order to avoid
	    execution of unwanted tests. This new feature can be used
	    whenever starting a test run by means of the ct_run
	    program, the ct:run_test/1 API function, or a Test
	    Specification. Details can be found in the Test Case
	    Group Execution section in the Running Tests chapter.</p>
          <p>
	    Own Id: OTP-10466 Aux Id: kunagi-276 [187] </p>
        </item>
      </list>
    </section>


    <section><title>Known Bugs and Problems</title>
      <list>
        <item>
          <p>
	    Restore Config data if lost when test case fails.</p>
          <p>
	    Own Id: OTP-10070 Aux Id: kunagi-175 [86] </p>
        </item>
        <item>
          <p>
	    IO server error in test_server.</p>
          <p>
	    Own Id: OTP-10125 Aux Id: OTP-10101, kunagi-177 [88] </p>
        </item>
        <item>
          <p>
	    Faulty connection handling in common_test.</p>
          <p>
	    Own Id: OTP-10126 Aux Id: kunagi-178 [89] </p>
        </item>
      </list>
    </section>

</section>

<section><title>Common_Test 1.6.2.1</title>

    <section><title>Fixed Bugs and Malfunctions</title>
      <list>
        <item>
          <p>
	    The interactive mode (ct_run -shell) would not start
	    properly. This error has been fixed.</p>
          <p>
	    Own Id: OTP-10414</p>
        </item>
      </list>
    </section>

</section>

<section><title>Common_Test 1.6.2</title>

    <section><title>Fixed Bugs and Malfunctions</title>
      <list>
        <item>
          <p>
	    If a CT hook function caused a crash, this could in some
	    situations cause Common Test to terminate due to an
	    illegal IO operation. This error has been corrected.</p>
          <p>
	    Own Id: OTP-10050 Aux Id: seq12039 </p>
        </item>
        <item>
          <p>
	    The Common Test documentation states that timetraps are
	    never active during execution of CT hook functions. This
	    was only true for post hook functions, not for pre hook
	    functions. The code for CT hooks has been modified to
	    behave according to the documentation.</p>
          <p>
	    Own Id: OTP-10069</p>
        </item>
        <item>
          <p>
	    If a CT hook function would call the exit/1 or throw/1
	    BIF (possibly indirectly, e.g. as a result of a timeout
	    in gen_server:call/3), Common Test would hang. This
	    problem has been fixed.</p>
          <p>
	    Own Id: OTP-10072 Aux Id: seq12053 </p>
        </item>
        <item>
          <p>
	    The documentation has been updated with information about
	    how to deal with chaining of hooks which return
	    fail/skip.</p>
          <p>
	    Own Id: OTP-10077 Aux Id: seq12048 </p>
        </item>
        <item>
          <p>
	    When ct_hooks called the id/1 functions of multiple
	    hooks, it would reverse the order of the hooks and call
	    the proceeding init/2 calls in the wrong order. This has
	    been fixed.</p>
          <p>
	    Own Id: OTP-10135</p>
        </item>
        <item>
          <p>
	    The surefire hook now correctly handles autoskipped
	    initialization and test functions.</p>
          <p>
	    Own Id: OTP-10158</p>
        </item>
        <item>
          <p>
	    The ct:get_status/0 function failed to report status if a
	    parallel test case group was running at the time of the
	    call. This has been fixed and the return value for the
	    function has been updated. Please see the ct reference
	    manual for details.</p>
          <p>
	    Own Id: OTP-10172</p>
        </item>
      </list>
    </section>


    <section><title>Improvements and New Features</title>
      <list>
        <item>
          <p>
	    The support for "silent connections" has been updated to
	    include ssh. Also, a silent_connections term has been
	    added to the set of test specification terms.</p>
          <p>
	    Own Id: OTP-9625 Aux Id: seq11918 </p>
        </item>
        <item>
          <p>
	    It is now possible to specify an arbitrarily large tuple
	    as the requires config data when using require and
	    ct:get_config. See the ct:get_config and ct:require
	    reference manual pages for details about which keys are
	    allowed.</p>
          <p>
	    This change introduces a backwards incompatability in the
	    <c>ct:require/2</c> interface. Previously when doing
	    <c>ct:require(a_name,{key,subkey})</c>, a_name would be
	    associated with key. This has been changed to that
	    <c>a_name</c> is associated with <c>subkey</c>. This
	    change also effects using <c>require</c> in an
	    suite/group/testcase info function.</p>
          <p>
	    *** POTENTIAL INCOMPATIBILITY ***</p>
          <p>
	    Own Id: OTP-9626 Aux Id: seq11920 </p>
        </item>
        <item>
          <p>
	    The ct_run program now sets the OS process exit status
	    before it ends. Value 0 indicates a successful test
	    result, 1 indicates one or more failed or auto-skipped
	    test cases, and 2 indicates test execution failure.</p>
          <p>
	    Own Id: OTP-9865 Aux Id: OTP-10087 </p>
        </item>
        <item>
          <p>
	    It is now possible to sort the HTML tables by clicking on
	    the header elements. In order to reset a sorted table,
	    the browser window should simply be refreshed. This
	    feature requires that the browser supports javascript,
	    and has javascript execution enabled. If the 'ct_run
	    -basic_html' flag is used, no javascript code is included
	    in the generated HTML code.</p>
          <p>
	    Own Id: OTP-9896 Aux Id: seq12034, OTP-9835 </p>
        </item>
        <item>
          <p>
	    A netconf client, ct_netconfc, is added to common_test.
	    It supports basic netconf functionality over SSH. In
	    order to allow testing of both success and failure cases,
	    it is intentionally written to allow non-standard
	    behavior.</p>
          <p>
	    Own Id: OTP-10025</p>
        </item>
        <item>
          <p>
	    The test specification term {define,Constant,Value} has
	    been introduced, which makes it possible to replace
	    constant names (atom()) with values (term()) in arbitrary
	    test specification terms. The 'define' makes the (now
	    deprecated) 'alias' term obsolete. More details,
	    including examples, can be found in the Test
	    Specifications chapter in the Common Test User's Guide.</p>
          <p>
	    Own Id: OTP-10049</p>
        </item>
        <item>
          <p>
	    Verbosity levels for log printouts has been added. This
	    makes it possible to specify preferred verbosity for
	    different categories of log printouts, as well as general
	    printouts (such as standard IO), to allow control over
	    which strings get printed and which get ignored. New
	    versions of the Common Test logging functions, ct:log,
	    ct:pal and ct:print, have been introduced, with a new
	    Importance argument added. The Importance value is
	    compared to the verbosity level at runtime. More
	    information can be found in the chapter about Logging in
	    the Common Test User's Guide.</p>
          <p>
	    Own Id: OTP-10067 Aux Id: seq12050 </p>
        </item>
        <item>
          <p>
	    The return values of ct:run_test/1 and ct:run_testspec/1
	    have been changed from an uninformative 'ok' (independent
	    of the test outcome) to a value,
	    {Ok,Failed,{UserSkipped,AutoSkipped}} (all integers),
	    that presents the final test case result, or a value,
	    {error,Reason}, that informs about fatal test execution
	    failure. See details in the reference manual for ct.</p>
          <p>
	    Own Id: OTP-10087 Aux Id: OTP-9865 </p>
        </item>
        <item>
          <p>
	    The test specification syntax has been updated with new
	    and missing terms, such as 'define', 'verbosity',
	    'auto_compile', 'stylesheet', 'silent_connections',
	    'basic_html' and 'release_shell'. See the Test
	    Specification chapter in the Common Test User's Guide for
	    details.</p>
          <p>
	    Own Id: OTP-10089 Aux Id: OTP-10049 </p>
        </item>
        <item>
          <p>
	    It is now possible to pause execution of a test case, by
	    calling the ct:break/1/2 function. Execution is resumed
	    with a call to ct:continue/0/1. Break/continue also works
	    for test cases executing in parallel. See the ct
	    reference manual for details.</p>
          <p>
	    Own Id: OTP-10127</p>
        </item>
        <item>
          <p>
	    It is now possible to send user defined events from a
	    testcase which will be picked up by the installed event
	    handler.</p>
          <p>
	    Own Id: OTP-10157</p>
        </item>
        <item>
          <p>
	    A new start option, release_shell, for ct:run_test/1, has
	    been added, which makes Common Test release the shell
	    process after the test suite compilation phase is
	    finished. For details, see the Running Tests chapter in
	    the User's Guide.</p>
          <p>
	    Own Id: OTP-10248 Aux Id: OTP-10127 </p>
        </item>
      </list>
    </section>

</section>

<section><title>Common_Test 1.6.1</title>

    <section><title>Fixed Bugs and Malfunctions</title>
      <list>
        <item>
          <p>
	    Common Test adds the test suite directories to the code
	    path before executing the tests. These directories should
	    also be removed from the code path at the end of the test
	    run, which, prior to this fix, was not performed.</p>
          <p>
	    Own Id: OTP-9595</p>
        </item>
        <item>
          <p>
	    An entry is now created in the index.html file (i.e. the
	    overview file for the test run) for each repeated test
	    during a test run. This was previously not the case. Note
	    that in the top level (logdir) index file, however, only
	    the last test result is listed. For example, given the
	    test spec:
	    [{merge_tests,false},{dirs,"test1"},{dirs,"test1"}]. In
	    the index file for the test run (under
	    Logdir/ct_run.Node.Date.Time), both tests are listed. In
	    the top level index file (under Logdir), only the last
	    test is listed (one has to find the previous results
	    through the all_runs.html file).</p>
          <p>
	    Own Id: OTP-9634 Aux Id: seq11924 </p>
        </item>
        <item>
          <p>
	    After a test case timeout or abortion, the
	    end_per_testcase function executes on a new dedicated
	    process. The group leader for this process should be set
	    to the IO server for the test case, which was not done
	    properly. The result of this error was that no warnings
	    about end_per_testcase failing or timing out were ever
	    printed in the test case log. Also, help functions such
	    as e.g. test_server:stop_node/1, attempting to
	    synchronize with the IO server, would hang. The fault has
	    been corrected.</p>
          <p>
	    Own Id: OTP-9666</p>
        </item>
        <item>
          <p>
	    The ct:get_status/0 function would cause the calling
	    process to receive 'DOWN' messages if no tests were
	    running at the time of the call. This bug has been fixed.</p>
          <p>
	    Own Id: OTP-9830 Aux Id: seq11975 </p>
        </item>
        <item>
          <p>
	    A deadlock situation could occur if Common Test is
	    forwarding error_handler printouts to Test Server at the
	    same time a new test case is starting. This error has
	    been fixed.</p>
          <p>
	    Own Id: OTP-9894</p>
        </item>
        <item>
          <p>
	    A link to the ct_run program is now created, as expected,
	    in the installation bin directory (default
	    /usr/local/bin) during 'make install'.</p>
          <p>
	    Own Id: OTP-9898</p>
        </item>
        <item>
          <p>
	    Using the repeat, duration or until option with
	    ct:run_test/1, would cause an infinite loop. This has
	    been fixed.</p>
          <p>
	    Own Id: OTP-9899</p>
        </item>
        <item>
          <p>
	    Two or more test cases executing in parallel and printing
	    to screen at the same time with ct:pal/2/3 or
	    ct:print/2/3 could write into each other's "slots" and
	    create a mess of mixed strings. In order to avoid this,
	    only a single IO message is now ever sent per printout
	    call.</p>
          <p>
	    Own Id: OTP-9900 Aux Id: OTP-9904 </p>
        </item>
        <item>
          <p>
	    When a test case was killed because of a timetrap
	    timeout, the current location (suite, case and line) was
	    not printed correctly in the log files. This has been
	    corrected.</p>
          <p>
	    Own Id: OTP-9930 Aux Id: seq12002 </p>
        </item>
        <item>
          <p>
	    The wrong exit location was printed in the log file when
	    ct:fail/1 or ct_fail/2 was called.</p>
          <p>
	    Own Id: OTP-9933 Aux Id: seq12002 </p>
        </item>
        <item>
          <p>
	    Test Server and Common Test would add new error handlers
	    with each test run and fail to remove previously added
	    ones. In the case of Test Server, this would only happen
	    if SASL was not running on the test node. This has been
	    fixed.</p>
          <p>
	    Own Id: OTP-9941 Aux Id: seq12009 </p>
        </item>
        <item>
          <p>
	    If a test case process was terminated due to an exit
	    signal from a linked process, Test Server failed to
	    report the correct name of the suite and case to the
	    framework. This has been corrected.</p>
          <p>
	    Own Id: OTP-9958 Aux Id: OTP-9855 </p>
        </item>
        <item>
          <p>
	    When starting a test with ct_run and adding a directory
	    to the code path using -pa or -pz (preceding -erl_args),
	    Common Test would delete any existing directory in the
	    code path with the same base name (see
	    filename:basename/1) as the directory being added. This
	    has been fixed.</p>
          <p>
	    Own Id: OTP-9964</p>
        </item>
        <item>
          <p>
	    If passing two or more directories with the same base
	    name (see filename:basename/1) to Common Test with ct_run
	    -pa, only one of the directories would actually be added.</p>
          <p>
	    Own Id: OTP-9975 Aux Id: seq12019 </p>
        </item>
        <item>
          <p>
	    Configuration data required by the group info function
	    was deleted before the call to post_end_per_group, which
	    made it impossible for the hook function to read and use
	    the data in question. This has been fixed.</p>
          <p>
	    Own Id: OTP-9989</p>
        </item>
        <item>
          <p>
	    Disabling built-in hooks in a test specification was
	    ignored, this has now been fixed.</p>
          <p>
	    Own Id: OTP-10009</p>
        </item>
        <item>
          <p>
	    Various typographical errors corrected in documentation
	    for common_test, driver, erl_driver and windows
	    installation instructions. (Thanks to Tuncer Ayaz)</p>
          <p>
	    Own Id: OTP-10037</p>
        </item>
      </list>
    </section>


    <section><title>Improvements and New Features</title>
      <list>
        <item>
          <p>
	    A new optional feature has been introduced that enables
	    Common Test to generate priv_dir directory names that are
	    unique for each test case or config function. The name of
	    the option/flag is 'create_priv_dir' and it can be set to
	    value 'auto_per_run' (which is the default, existing,
	    behaviour), or 'auto_per_tc' or 'manual_per_tc'. If
	    'auto_per_tc' is used, Test Server creates a dedicated
	    priv_dir automatically for each test case (which can be
	    very expensive in case of many and/or repeated cases). If
	    'manual_per_tc' is used, the user needs to create the
	    priv_dir explicitly by calling the new function
	    ct:make_priv_dir/0.</p>
          <p>
	    Own Id: OTP-9659 Aux Id: seq11930 </p>
        </item>
        <item>
          <p>
	    A column for test case group name has been added to the
	    suite overview HTML log file.</p>
          <p>
	    Own Id: OTP-9730 Aux Id: seq11952 </p>
        </item>
        <item>
          <p>
	    It is now possible to use the post_end_per_testcase CT
	    hook function to print a comment for a test case in the
	    overview log file, even if the test case gets killed by a
	    timetrap or unknown exit signal, or if the
	    end_per_testcase function times out.</p>
          <p>
	    Own Id: OTP-9855 Aux Id: seq11979 </p>
        </item>
        <item>
          <p>
	    The pre- and post CT hook functions are now always called
	    for all configuration functions, even for configuration
	    functions that are not implemented in the test suite.</p>
          <p>
	    Own Id: OTP-9880 Aux Id: seq11993 </p>
        </item>
        <item>
          <p>
	    Common Test will now print error information (with a time
	    stamp) in the test case log file immediately when a test
	    case fails. This makes it easier to see when, in time,
	    the fault actually occured, and aid the job of locating
	    relevant trace and debug printouts in the log.</p>
          <p>
	    Own Id: OTP-9904 Aux Id: seq11985, OTP-9900 </p>
        </item>
        <item>
          <p>
	    Test Server has been modified to check the SASL
	    errlog_type parameter when receiving an error logger
	    event, so that it doesn't print reports of type that the
	    user has disabled.</p>
          <p>
	    Own Id: OTP-9955 Aux Id: seq12013 </p>
        </item>
        <item>
          <p>
	    The test specification term 'skip_groups' was implemented
	    in Common Test v1.6. It was never documented however,
	    which has now been attended to. Please see the Test
	    Specifications chapter in the User's Guide for
	    information.</p>
          <p>
	    Own Id: OTP-9972</p>
        </item>
        <item>
          <p>
	    The Common Test Master has been updated to use a CSS
	    style sheet for the html log files.</p>
          <p>
	    Own Id: OTP-9973</p>
        </item>
        <item>
          <p>
	    If the init_per_group/2 and end_per_group/2 functions are
	    not implemented in the test suite, Common Test calls it's
	    own local init- and end functions - previously named
	    ct_init_per_group/2 and ct_end_per_group/2 - when a group
	    is executed. These functions have been renamed
	    init_per_group/2 and end_per_group/2 respectively. Note
	    that this may affect any user event handler identifying
	    events by the old names.</p>
          <p>
	    *** POTENTIAL INCOMPATIBILITY ***</p>
          <p>
	    Own Id: OTP-9986 Aux Id: OTP-9992 </p>
        </item>
        <item>
          <p>
	    By specifying a user defined function ({M,F,A} or fun) as
	    timetrap value, either by means of an info function or by
	    calling ct:timetrap/1, it is now possible to set a
	    timetrap that will be triggered when the user function
	    returns.</p>
          <p>
	    Own Id: OTP-9988 Aux Id: OTP-9501, seq11894 </p>
        </item>
        <item>
          <p>
	    If the optional configuration functions init_per_suite/1
	    and end_per_suite/1 are not implemented in the test
	    suite, local Common Test versions of these functions are
	    called instead, and will be displayed in the overview log
	    file. Any printouts made by the pre- or
	    post_init_per_suite and pre- or post_end_per_suite hook
	    functions are saved in the log files for these functions.</p>
          <p>
	    Own Id: OTP-9992</p>
        </item>
        <item>
          <p>
	    A hook has been added to common test which outputs
	    surefire XML for usage together with CI tools such as
	    Jenkins. To enable the hook pass '-ct_hooks cth_surefire'
	    to ct_run. See the CTH documentation for more details.</p>
          <p>
	    Own Id: OTP-9995</p>
        </item>
      </list>
    </section>

</section>

<section><title>Common_Test 1.6</title>

    <section><title>Improvements and New Features</title>
      <list>
        <item>
          <p>
	    A Getting Started chapter has been added to the Common
	    Test User's Guide.</p>
          <p>
	    Own Id: OTP-9156</p>
        </item>
        <item>
          <p>
	    The test case group info function has been implemented in
	    Common Test. Before execution of a test case group, a
	    call is now made to <c>TestSuite:group(GroupName)</c>.
	    The function returns a list of test properties, e.g. to
	    specify timetrap values, require configuration data, etc
	    (analogue to the test suite- and test case info
	    function). The scope of the properties set by
	    <c>group(GroupName)</c> is all test cases and sub-groups
	    of group <c>GroupName</c>.</p>
          <p>
	    Own Id: OTP-9235</p>
        </item>
        <item>
          <p>
	    Common Test hooks are now in a final supported version.
	    The Common Test hooks allow you to abstract out
	    initialization behaviour that is common to multiple test
	    suites into one place and also extend the behaviour of a
	    suite without changing the suite itself. For more
	    information see the Common Test user's guide.</p>
          <p>
	    Own Id: OTP-9449</p>
        </item>
        <item>
          <p>
	    A new built-in common test hook has been added which
	    captures error_logger and SASL event and prints them in
	    the testcase log. To disable this (and any other built-in
	    hooks) pass 'enable_builtin_hooks false' to common test.</p>
          <p>
	    Own Id: OTP-9543</p>
        </item>
        <item>
          <p>
	    Common Test now calls info functions also for the
	    <c>init/end_per_suite/1</c> and
	    <c>init/end_per_group/2</c> configuration functions.
	    These can be used e.g. to set timetraps and require
	    external configuration data relevant only for the
	    configuration functions in question (without affecting
	    properties set for groups and test cases in the suite).
	    The info function for <c>init/end_per_suite(Config)</c>
	    is <c>init/end_per_suite()</c>, and for
	    <c>init/end_per_group(GroupName,Config)</c> it's
	    <c>init/end_per_group(GroupName)</c>. Info functions can
	    not be used with <c>init/end_per_testcase(TestCase,
	    Config)</c>, since these configuration functions execute
	    on the test case process and will use the same properties
	    as the test case (i.e. properties set by the test case
	    info function, <c>TestCase()</c>).</p>
          <p>
	    Own Id: OTP-9569</p>
        </item>
        <item>
          <p>
	    It's now possible to read the full name of the test case
	    log file during execution. One way to do this is to
	    lookup it up as value of the key <c>tc_logfile</c> in the
	    test case <c>Config</c> list (which means it can also be
	    read by a pre- or post Common Test hook function). The
	    data is also sent with the event
	    <c>#event{name=tc_logfile,data={{Suite,Func},LogFileName}}</c>,
	    and can be read by any installed event handler.</p>
          <p>
	    Own Id: OTP-9676 Aux Id: seq11941 </p>
        </item>
        <item>
          <p>
	    The look of the HTML log files generated by Common Test
	    and Test Server has been improved (and made easier to
	    customize) by means of a CSS file.</p>
          <p>
	    Own Id: OTP-9706</p>
        </item>
        <item>
          <p>
	    Functions ct:fail(Format, Args) and ct:comment(Format,
	    Args) have been added in order to make printouts of
	    formatted error and comment strings easier (no need for
	    the user to call io_lib:format/2 explicitly).</p>
          <p>
	    Own Id: OTP-9709 Aux Id: seq11951 </p>
        </item>
        <item>
          <p>
	    The order in which ct hooks are executed for cleanup
	    hooks (i.e. *_end_per_* hooks) has been reversed.</p>
          <p>
	    *** POTENTIAL INCOMPATIBILITY ***</p>
          <p>
	    Own Id: OTP-9774 Aux Id: seq11913 </p>
        </item>
        <item>
          <p>
	    Printouts to stdout may be captured during test case
	    execution. This is useful in order to e.g. read and parse
	    tty printouts from the SUT during test case execution (if
	    necessary, say, to determine the outcome of the test).
	    The capturing session is started with
	    <c>ct:capture_start/0</c>, and stopped with
	    <c>ct:capture_stop/0</c>. The list of buffered strings is
	    read and purged with <c>ct:capture_get/0/1</c>. It's
	    possible to filter out printouts made with
	    <c>ct:log/2/3</c> and <c>ct:pal/2/3</c> from the captured
	    list of strings. This is done by calling
	    <c>capture_get/1</c> with a list of log categories to
	    exclude.</p>
          <p>
	    Own Id: OTP-9775</p>
        </item>
        <item>
          <p>
	    The syntax for specifying test case groups in the all/0
	    list has been extended to include execution properties
	    for both groups and sub-groups. The properties specified
	    in all/0 for a group overrides the properties specified
	    in the group declaration (in groups/0). The main purpose
	    of this extension is to make it possible to run the same
	    set of tests, but with different properties, without
	    having to declare copies of the group in question. Also,
	    the same syntax may be used in test specifications in
	    order to change properties of groups at the time of
	    execution, without having to edit the test suite. Please
	    see the User's Guide for details and examples.</p>
          <p>
	    Own Id: OTP-9809 Aux Id: OTP-9235 </p>
        </item>
      </list>
    </section>


    <section><title>Known Bugs and Problems</title>
      <list>
        <item>
          <p>
	    Fix problems in CT/TS due to line numbers in exceptions.</p>
          <p>
	    Own Id: OTP-9203</p>
        </item>
      </list>
    </section>

</section>

<section><title>Common_Test 1.5.5</title>

    <section><title>Fixed Bugs and Malfunctions</title>
      <list>
        <item>
          <p>
	    An error in how comments are colored in the test suite
	    overview html log file has been corrected. As result, a
	    new framework callback function, format_comment/1, has
	    been introduced.</p>
          <p>
	    Own Id: OTP-9237</p>
        </item>
        <item>
          <p>
	    Automatically generated init- and end-configuration
	    functions for test case groups caused incorrect execution
	    order of test cases. This has been corrected.</p>
          <p>
	    Own Id: OTP-9369</p>
        </item>
        <item>
          <p>
	    If multiple directories were specified with the 'logdir'
	    flag/option, Common Test would crash. This has been fixed
	    so that an error is properly reported instead.</p>
          <p>
	    Own Id: OTP-9370</p>
        </item>
        <item>
          <p>
	    If ct:log/2 was called with bad arguments, this could
	    cause the Common Test IO handling process to crash. This
	    fault has been corrected.</p>
          <p>
	    Own Id: OTP-9371 Aux Id: OTP-8933 </p>
        </item>
        <item>
          <p>
	    A bug has been fixed that made Test Server call the
	    end_tc/3 framework function with an incorrect module name
	    as first argument.</p>
          <p>
	    Own Id: OTP-9379 Aux Id: seq11863 </p>
        </item>
        <item>
          <p>
	    If a timetrap timeout occured during execution of of a
	    function in a lib module (i.e. a function called directly
	    or indirectly from a test case), the Suite argument in
	    the end_tc/3 framework callback function would not
	    correctly contain the name of the test suite, but the lib
	    module. (This would only happen if the lib module was
	    compiled with ct.hrl included). This error has been
	    solved.</p>
          <p>
	    Own Id: OTP-9398</p>
        </item>
        <item>
          <p>
	    Corrections of the vts mode. It will now report errors
	    (about e.g. incorrect config files) instead of crashing
	    or hanging. Furthermore, the requirement that the test
	    directory name must have a "_test" suffix has been
	    removed. Also, a workaround has been implemented for the
	    limitation that the file browser (in many web browsers)
	    will only return the basic file name, not the full
	    directory path (which made it impossible to have config
	    files in other directories than the main test directory).</p>
          <p>
	    Own Id: OTP-9429</p>
        </item>
        <item>
          <p>
	    Add a proplist() type</p>
          <p>
	    Recently I was adding specs to an API and found that
	    there is no canonical proplist() type defined. (Thanks to
	    Ryan Zezeski)</p>
          <p>
	    Own Id: OTP-9499</p>
        </item>
        <item>
          <p>
	    It is now possible to use the 'step' flag/option to run
	    the debugger for test suites that contain test case
	    groups. This previously caused Common Test to crash. If
	    'step config' is specified, breakpoints are now also
	    automatically set on init_per_group and end_per_group.
	    Note that breakpoints are always set automatically on
	    test case functions and this is true also for grouped
	    cases.</p>
          <p>
	    Own Id: OTP-9518 Aux Id: OTP-8933 </p>
        </item>
        <item>
          <p>
	    The test index page was not refreshed at the start of
	    each test suite which made it impossible to follow test
	    execution by means of refreshing the browser window (no
	    links to follow). This has been fixed.</p>
          <p>
	    Own Id: OTP-9520 Aux Id: OTP-8933 </p>
        </item>
        <item>
          <p>
	    If a test suite would start with a test case group
	    defined without the init_per_group/2 and end_per_group/2
	    function, init_per_suite/1 would not execute initially
	    and logging of the test run would fail. This error has
	    been fixed.</p>
          <p>
	    Own Id: OTP-9584</p>
        </item>
        <item>
          <p>
	    The "Missing Suites" link from the top level index page
	    was incorrect and has been fixed.</p>
          <p>
	    Own Id: OTP-9592</p>
        </item>
      </list>
    </section>


    <section><title>Improvements and New Features</title>
      <list>
        <item>
          <p>
	    Various corrections and updates to improve the handling
	    and reporting of errors.</p>
          <p>
	    Own Id: OTP-8933</p>
        </item>
        <item>
          <p>
	    The dir and suite start option can now be used in
	    combination. E.g. executing my_SUITE in directory
	    my_tests can either be specified as "ct_run -suite
	    my_tests/my_SUITE" or as "ct_run -dir my_tests -suite
	    my_SUITE". Furthermore, the specification:
	    ct:run_test([{suite,["./my_SUITE"]},{testcase,t1}]) is
	    now interpreted as
	    ct:run_test([{suite,"./my_SUITE"},{testcase,t1}]), i.e.
	    only testcase t1 in test suite my_SUITE - not all cases -
	    will be executed.</p>
          <p>
	    Own Id: OTP-9155</p>
        </item>
        <item>
          <p>
	    A new option, 'logopts', has been introduced, to make it
	    possible to modify some aspects of the logging behaviour
	    in Common Test (or Test Server). For example, whenever an
	    io printout is made, test_server adds newline (\n) to the
	    end of the output string. This may not always be a
	    preferred action and can therefore be disabled by means
	    of "ct_run ... -logopts no_nl" (or ct:run_test([...,
	    {logopts,[no_nl]}])). A new framework callback function,
	    get_logopts/0, has been introduced (see the ct_framework
	    module for details).</p>
          <p>
	    Own Id: OTP-9372 Aux Id: OTP-9396 </p>
        </item>
        <item>
          <p>
	    A new option, 'logopts', has been introduced, to make it
	    possible to modify some aspects of the logging behaviour
	    in Common Test (or Test Server). For example, if the html
	    version of the test suite source code should not be
	    generated during the test run (and consequently be
	    unavailable in the log file system), the feature may be
	    disabled by means of "ct_run ... -logopts no_src" (or
	    ct:run_test([..., {logopts,[no_src]}])). A new framework
	    callback function, get_logopts/0, has been introduced
	    (see the ct_framework module for details).</p>
          <p>
	    Own Id: OTP-9396 Aux Id: seq11869, OTP-9372 </p>
        </item>
        <item>
          <p>
	    CT Hooks can now be assigned a priority. The priority of
	    a CTH determines when it should execute in relation to
	    other CTHs. The CTH with the lowest priority will be
	    executed first, CTHs with equal priority will be executed
	    in the order which they were installed.</p>
          <p>
	    Own Id: OTP-9445</p>
        </item>
        <item>
          <p>
	    It is now possible to use a tuple {M,F,A}, or a fun, as
	    timetrap specification in the suite info function or test
	    case info functions. The function must return a valid
	    timeout value, as documented in the common_test man page
	    and in the User's Guide.</p>
          <p>
	    Own Id: OTP-9501 Aux Id: seq11894 </p>
        </item>
        <item>
          <p>
	    A new built-in common test hook has been added which
	    captures error_logger and SASL event and prints them in
	    the testcase log. To disable this (and any other built-in
	    hooks) pass 'enable_builtin_hooks false' to common test.</p>
          <p>
	    Own Id: OTP-9543</p>
        </item>
        <item>
          <p>
	    Common Test now has the possibility to have built-in
	    hooks which are started by default when any test is run.
	    To disable built-in hooks pass 'enable_builtin_hooks
	    false' to common test. See the common test hooks
	    documentation for more details.</p>
          <p>
	    Own Id: OTP-9564</p>
        </item>
      </list>
    </section>

</section>

<section><title>Common_Test 1.5.4</title>

    <section><title>Fixed Bugs and Malfunctions</title>
      <list>
        <item>
          <p>
	    It was previously not possible to use timetrap value
	    'infinity' with ct:timetrap/1. This has been fixed.</p>
          <p>
	    Own Id: OTP-9159</p>
        </item>
        <item>
          <p>
	    The Common Test VTS mode has been updated to be able to
	    report test results of suites that include test case
	    groups (when it would previously crash).</p>
          <p>
	    Own Id: OTP-9195</p>
        </item>
        <item>
          <p>
	    Common Test now refreshes the very top level index.html
	    page at the start of each individual test in a test run,
	    so that progress of the ongoing test can be tracked by
	    following the link to its overview page.</p>
          <p>
	    Own Id: OTP-9210 Aux Id: OTP-9054 </p>
        </item>
        <item>
          <p>
	    A bug that made it impossible to cancel the previous
	    timetrap when calling ct:timetrap/1 has been corrected.</p>
          <p>
	    Own Id: OTP-9233 Aux Id: OTP-9159 </p>
        </item>
        <item>
          <p>
	    Fix bug which would make cth's to not be removed when out
	    of scope when adding a cth in suite/0 and crashing in
	    pre_init_per_suite.</p>
          <p>
	    Own Id: OTP-9264</p>
        </item>
      </list>
    </section>


    <section><title>Improvements and New Features</title>
      <list>
        <item>
          <p>
	    It is now possible to return a tuple {fail,Reason} from
	    init_per_testcase/2. The result is that the associated
	    test case gets logged as failed without ever executing.</p>
          <p>
	    Own Id: OTP-9160 Aux Id: seq11502 </p>
        </item>
        <item>
          <p>
	    Common Test now accepts, but ignores, empty test case
	    group specifications.</p>
          <p>
	    Own Id: OTP-9161</p>
        </item>
      </list>
    </section>

</section>

<section><title>Common_Test 1.5.3</title>

    <section><title>Fixed Bugs and Malfunctions</title>
      <list>
        <item>
          <p>
	    Added an option to test specs which allow the execution
	    of tests as is, instead of doing merging of tests on the
	    same "level". See the merge_tests directive the test
	    specification documentation.</p>
          <p>
	    Own Id: OTP-9026 Aux Id: seq11768 </p>
        </item>
      </list>
    </section>


    <section><title>Improvements and New Features</title>
      <list>
        <item>
          <p>
	    Alpha release of Common Test Hooks (CTH). CTHs allow the
	    users of common test to abtract out common behaviours
	    from test suites in a much more elegant and flexible way
	    than was possible before. Note that the addition of this
	    feature may introduce minor changes in the undocumented
	    behaviour of the interface inbetween common_test and
	    test_server.</p>
          <p>
	    *** POTENTIAL INCOMPATIBILITY ***</p>
          <p>
	    Own Id: OTP-8851</p>
        </item>
      </list>
    </section>

</section>

<section><title>Common_Test 1.5.2</title>

    <section><title>Fixed Bugs and Malfunctions</title>
      <list>
        <item>
          <p>
	    Updated ct:get_status documentation to describe
	    no_tests_running return value.</p>
          <p>
	    Own Id: OTP-8895 Aux Id: seq11701 </p>
        </item>
        <item>
          <p>
	    Fixed race condition test failures in the test suites
	    testing common test's parallel groups feature.</p>
          <p>
	    Own Id: OTP-8921</p>
        </item>
        <item>
          <p>
	    The include directive of testspecs now work when used on
	    a remote node.</p>
          <p>
	    Own Id: OTP-8935 Aux Id: seq11731 </p>
        </item>
      </list>
    </section>


    <section><title>Improvements and New Features</title>
      <list>
        <item>
          <p>
	    ct:parse_table can now handle multiline sql rows</p>
          <p>
	    Own Id: OTP-8907 Aux Id: seq11702 </p>
        </item>
        <item>
          <p>
	    The run_test executable has been renamed to the less
	    generic ct_run to better work with other applications.
	    run_test will remain until R16B at which point it will be
	    removed.</p>
          <p>
	    Own Id: OTP-8936</p>
        </item>
      </list>
    </section>

</section>

<section><title>Common_Test 1.5.1</title>

    <section><title>Fixed Bugs and Malfunctions</title>
      <list>
        <item>
          <p>
	    Returning {return_group_result,failed} from end_per_group
	    in a group that is part of a sequence, did not cause the
	    proceeding cases (or groups) to get skipped. This has
	    been fixed.</p>
          <p>
	    Own Id: OTP-8753 Aux Id: seq11644 </p>
        </item>
        <item>
          <p>
	    ct:install now works as the documentation describes.</p>
          <p>
	    Own Id: OTP-8818 Aux Id: seq-11666 </p>
        </item>
      </list>
    </section>


    <section><title>Improvements and New Features</title>
      <list>
        <item>
          <p>
	    Common Test has been updated to handle start options and
	    test specification terms for test case groups (and test
	    cases in groups). Also, an option named 'label', has been
	    added that associates the test run with a name that
	    Common Test prints in the overview HTML logs.</p>
          <p>
	    Own Id: OTP-8725 Aux Id: OTP-8727 </p>
        </item>
        <item>
          <p>
	    Andrey Pampukha has been added to the AUTHORS file. Thank
	    you Andrey for your work on configuration data handling,
	    Large Scale Testing improvements, and other useful
	    updates and fixes.</p>
          <p>
	    Own Id: OTP-8803</p>
        </item>
        <item>
          <p>
	    The Configuration Data chapter in the User's Guide has
	    been updated.</p>
          <p>
	    Own Id: OTP-8804</p>
        </item>
        <item>
          <p>
	    Milliseconds are now included in timestamps in Common
	    Test log entries. (Thanks to Tomas Johansson.)</p>
          <p>
	    Own Id: OTP-8808</p>
        </item>
      </list>
    </section>

</section>

<section><title>Common_Test 1.5</title>

    <section><title>Fixed Bugs and Malfunctions</title>
      <list>
        <item>
          <p>
	    Process calls using monitors in Common Test would not
	    clear the inbox of remaining DOWN messages. This has been
	    fixed.</p>
          <p>
	    Own Id: OTP-8621 Aux Id: seq11560 </p>
        </item>
      </list>
    </section>


    <section><title>Improvements and New Features</title>
      <list>
        <item>
          <p>
	    It is now possible for the user to provide specific
	    callback modules that handle test configuration data, so
	    that data on arbitray form can be accessed (e.g. by
	    reading files or by communicating with a configuration
	    server process). Two default callback modules have been
	    introduced in Common Test: ct_config_plain and
	    ct_config_xml. The former is used to handle the
	    traditional Common Test configuration files (with terms
	    on key-value tuple form) and the latter to handle
	    configuration data on XML representation.</p>
          <p>
	    Own Id: OTP-8485</p>
        </item>
        <item>
          <p>
	    It is now possible to execute test suites that are not
	    necessarily available on the local file system, but have
	    been loaded on the test node in advance (e.g. sent as
	    binaries from a remote node and loaded by RPC). A
	    requirement is that the no_auto_compile (or
	    {auto_compile,false}) parameter has been set.</p>
          <p>
	    Own Id: OTP-8490 Aux Id: seq11500 </p>
        </item>
        <item>
          <p>
	    Test Server will now call the end_per_testcase/2 function
	    even if the test case has been terminated explicitly
	    (with abort_current_testcase/1), or after a timetrap
	    timeout. Under these circumstances the return value of
	    end_per_testcase is completely ignored. Therefore the
	    function will not be able to change the reason for test
	    case termination by returning {fail,Reason}, nor will it
	    be able to save data with {save_config,Data}.</p>
          <p>
	    Own Id: OTP-8500 Aux Id: seq11521 </p>
        </item>
        <item>
          <p>
	    It is now possible to use the test specification term
	    'init' to start Common Test nodes automatically, as well
	    as have initial function calls evaluated on the nodes. A
	    default callback module for the 'init' term, ct_slave,
	    has been introduced to enable Common Test Master to
	    perform host login and node startup operations over ssh.</p>
          <p>
	    Own Id: OTP-8570</p>
        </item>
        <item>
          <p>
	    The run_test script has been replaced by a program (with
	    the same name) which can be executed without explicit
	    installation. The start flags are the same as for the
	    legacy start script.</p>
          <p>
	    Own Id: OTP-8650</p>
        </item>
        <item>
          <p>
	    Previously, a repeat property of a test case group
	    specified the number of times the group should be
	    repeated after the main test run. I.e. {repeat,N} would
	    case the group to execute 1+N times. To be consistent
	    with the behaviour of the run_test repeat option, this
	    has been changed. N now specifies the absolute number of
	    executions instead.</p>
          <p>
	    Own Id: OTP-8689 Aux Id: seq11502 </p>
        </item>
        <item>
          <p>
	    With the run_test -erl_args option, it's possible to
	    divide the options on the run_test command line into ones
	    that Common Test should process (those preceding
	    -erl_args, and ones it should ignore (those succeeding
	    -erl_args). Options preceding -erl_args that Common Test
	    doesn't recognize are also ignored (i.e. the same
	    behaviour as earlier versions of Common Test).</p>
          <p>
	    Own Id: OTP-8690 Aux Id: OTP-8650 </p>
        </item>
        <item>
          <p>
	    Directories added with -pa or -pz in the pre-erl_args
	    part of the run_test command line will be converted from
	    relative to absolute, this to avoid problems loading user
	    modules when Common Test switches working directory
	    during the test run.</p>
          <p>
	    Own Id: OTP-8691 Aux Id: OTP-8650 </p>
        </item>
        <item>
          <p>
	    The timetrap handling has been made more user
	    controllable by means of new start options and new ct
	    interface functions. With the 'multiply_timetraps' start
	    option, it's possible to specify a value which all
	    timetrap timeout values get multiplied by. This is useful
	    e.g. to extend the timetraps temporarily while running
	    cover or trace. The 'scale_timetraps' start option
	    switches on or off the Test Server timetrap scaling
	    feature (which tries to detect if the tests may benefit
	    from extended timetraps, e.g. due to running certain test
	    tools, and performs the scaling automatically).
	    Furthermore, the ct:timetrap/1 function has been
	    introduced, which makes it possible to set/reset
	    timetraps during test execution. Also, a ct:sleep/1
	    function is now available, which takes the timetrap
	    parameters into account when calculating the time to
	    suspend the process.</p>
          <p>
	    Own Id: OTP-8693</p>
        </item>
        <item>
          <p>
	    A new run_test start option, event_handler_init, has been
	    added that takes a start argument which gets passed to
	    the init function of the event handler.</p>
          <p>
	    Own Id: OTP-8694</p>
        </item>
      </list>
    </section>

</section>

<section><title>Common_Test 1.4.7</title>

    <section><title>Fixed Bugs and Malfunctions</title>
      <list>
        <item>
          <p>
	    The auto compilation feature of Common Test did not
	    recognize if a header file included in a test suite was
	    modified (if the dir start flag/option was used). This
	    has been fixed.</p>
          <p>
	    Own Id: OTP-8396 Aux Id: seq11488, OTP-8311 </p>
        </item>
      </list>
    </section>


    <section><title>Improvements and New Features</title>
      <list>
        <item>
          <p>
	    The tc_status value in the Config list for a test case
	    that has failed because of a timetrap timeout, has
	    changed from {tc_status,timeout} to
	    {tc_status,timetrap_timeout}.</p>
          <p>
	    Own Id: OTP-8302</p>
        </item>
        <item>
	    <p>The documentation is now possible to build in an open
	    source environment after a number of bugs are fixed and
	    some features are added in the documentation build
	    process. </p>
	    <p>- The arity calculation is updated.</p>
	    <p>- The module prefix used in the function names for
	    bif's are removed in the generated links so the links
	    will look like
	    "http://www.erlang.org/doc/man/erlang.html#append_element-2"
	    instead of
	    "http://www.erlang.org/doc/man/erlang.html#erlang:append_element-2".</p>
	    <p>- Enhanced the menu positioning in the html
	    documentation when a new page is loaded.</p>
	    <p>- A number of corrections in the generation of man
	    pages (thanks to Sergei Golovan)</p>
	    <p>- The legal notice is taken from the xml book file so
	    OTP's build process can be used for non OTP
	    applications.</p>
          <p>
	    Own Id: OTP-8343</p>
        </item>
        <item>
          <p>
	    It is now possible to include the <c>ct.hrl</c> using the
	    -include_lib directive. (Thanks to Fred Hebert.)</p>
          <p>
	    Own Id: OTP-8379</p>
        </item>
        <item>
          <p>
	    The telnet client in Common Test sent [IAC,DO,NOP] to the
	    server in attempt to keep the connection alive. This is
	    not a valid sequence according to the standard, and some
	    telnet servers would terminate the connection because of
	    it. The client has been changed to send [IAC,NOP] every
	    10 secs instead, which should be a valid sequence. The
	    client does not negotiate this type of "keep alive"
	    message with the server, and if it causes problems, the
	    user may disable the keep alive feature by adding
	    {keep_alive,false} to the telnet configuration data for
	    the server/connection. Please see the ct_telnet and
	    unix_telnet manual pages for details.</p>
          <p>
	    Own Id: OTP-8450 Aux Id: OTP-8311 </p>
        </item>
      </list>
    </section>

</section>

<section><title>Common_Test 1.4.6</title>

    <section><title>Fixed Bugs and Malfunctions</title>
      <list>
        <item>
          <p>
	    If the init_per_testcase/2 function fails, the test case
	    now gets marked and counted as auto skipped, not user
	    skipped (which would previously happen).</p>
          <p>
	    Own Id: OTP-8289</p>
        </item>
      </list>
    </section>


    <section><title>Improvements and New Features</title>
      <list>
        <item>
          <p>
	    The documentation is now built with open source tools
	    (xsltproc and fop) that exists on most platforms. One
	    visible change is that the frames are removed.</p>
          <p>
	    Own Id: OTP-8201</p>
        </item>
        <item>
          <p>
	    For a failed test case, the tc_done event is supposed to
	    report info on the form {failed,Error}. Only Error was
	    reported, however, which has now been fixed.</p>
          <p>
	    Own Id: OTP-8235 Aux Id: seq-11414 </p>
        </item>
        <item>
          <p>
	    It is now possible to fail a test case from the
	    end_per_testcase/2 function, by returning {fail,Reason}.</p>
          <p>
	    Own Id: OTP-8284</p>
        </item>
        <item>
          <p>
	    It is now possible to fail a test case by having the
	    end_tc/3 framework function return {fail,Reason} for the
	    test case.</p>
          <p>
	    Own Id: OTP-8285</p>
        </item>
        <item>
          <p>
	    The test_server framework API (e.g. the end_tc/3
	    function) has been modified. See the test_server_ctrl
	    documentation for details.</p>
          <p>
	    Own Id: OTP-8286 Aux Id: OTP-8285, OTP-8287 </p>
        </item>
        <item>
          <p>
	    Various updates of the test events have been implemented.
	    The data field for some events, such as tc_done and
	    tc_auto_skip has been modified to make pattern matching
	    on the data easier and more consistent. Also the order in
	    which some events are received has been altered. E.g. the
	    tc_auto_skip event for a test case now comes after the
	    tc_done for the failed configuration function (not
	    before) which makes more sense. Note that no new events
	    have been added and that the event record remains
	    unchanged.</p>
          <p>
	    Own Id: OTP-8287 Aux Id: OTP-8235 </p>
        </item>
        <item>
          <p>
	    The marquee used for test names on the all_runs.html page
	    has been removed on request. Note that the test name
	    field has the full text string in a title tag, which is
	    displayed when hovering the mouse pointer over it (i.e.
	    if the web browser supports title tags).</p>
          <p>
	    Own Id: OTP-8288</p>
        </item>
        <item>
          <p>
	    It is now possible to refresh the top level index files
	    in an arbitrary log directory by specifying a
	    {refresh_logs,LogDir} tuple in the ct:run_test/1 options
	    list. Also the -refresh_logs flag for the run_test script
	    has been extended to take an optional LogDir argument,
	    i.e. -refresh_logs [LogDir]. If no LogDir is specified,
	    current working directory is assumed, unless the log
	    directory is set with the -logdir flag.</p>
          <p>
	    Own Id: OTP-8290</p>
        </item>
        <item>
          <p>
	    It was previously required that test suites were located
	    under a test object (or OTP application) sub-directory
	    named "test" (or under a directory named
	    "&lt;testobject&gt;_test"). This has been changed so that
	    Common Test now looks for suites primarily in a test
	    sub-directory only if the directory exists. Otherwise it
	    will assume the suites are stored in the same directory
	    the user specifies with e.g. the 'dir' start flag/option.</p>
          <p>
	    Own Id: OTP-8294</p>
        </item>
      </list>
    </section>

</section>

<section><title>Common_Test 1.4.5</title>

    <section><title>Fixed Bugs and Malfunctions</title>
      <list>
        <item>
          <p>
	    The Common Test logger process crashed if a test case in
	    a sequence (declared with sequences/0) failed. This fault
	    has been corrected.</p>
          <p>
	    Own Id: OTP-8089 Aux Id: seq11334 </p>
        </item>
      </list>
    </section>


    <section><title>Improvements and New Features</title>
      <list>
        <item>
          <p>
	    Various updates and fixes in Common Test and Test Server.</p>
          <p>
	    Own Id: OTP-8045 Aux Id: OTP-8089,OTP-8105,OTP-8163 </p>
        </item>
        <item>
          <p>
	    Errors in coverage data collection and analysis were
	    difficult to detect. The logging has been improved so
	    that more information about e.g. imported and missing
	    modules is printed to the html log files.</p>
          <p>
	    Own Id: OTP-8163 Aux Id: seq11374 </p>
        </item>
        <item>
          <p>
	    The Common Test HTML overview pages have been improved.
	    It is now possible to see if a test case has been skipped
	    explicitly or because a configuration function has
	    failed. Also, the history page (all_runs.html) now has
	    scrolling text displaying the test names. The old format
	    (showing names as a truncated string) can still be
	    generated by means of the flag/option 'basic_html'.</p>
          <p>
	    Own Id: OTP-8177</p>
        </item>
      </list>
    </section>

</section>

<section><title>Common_Test 1.4.2</title>

    <section><title>Improvements and New Features</title>
      <list>
        <item>
          <p>
	    Various corrections and improvements of Common Test and
	    Test Server.</p>
          <p>
	    Own Id: OTP-7981</p>
        </item>
      </list>
    </section>

</section>

<section><title>Common_Test 1.4.1</title>

    <section><title>Improvements and New Features</title>
      <list>
        <item>
          <p>
	    Minor updates and corrections.</p>
          <p>
	    Own Id: OTP-7897</p>
        </item>
      </list>
    </section>

</section>

<section><title>Common_Test 1.4</title>

    <section><title>Improvements and New Features</title>
      <list>
        <item>
          <p>
	    A support client module for SSH and SFTP, ct_ssh, has
	    been introduced in Common Test.</p>
          <p>
	    Own Id: OTP-7838</p>
        </item>
        <item>
          <p>
	    Test case groups have been introduced. With this feature
	    it's possible to execute groups (possibly nested) of test
	    cases, each group wrapped with a call to function
	    init_per_group/2 and end_per_group/2. Group definitions
	    are done by means of the new call-back function groups/0,
	    which should return a list of definitions. A group
	    definition contains a name tag, a list of properties and
	    a list of test cases (including possible nested group
	    definitions). The properties make it possible to execute
	    test cases in parallel, in sequence and in shuffled
	    order. It is also possible to repeat test cases according
	    to different criterias. The properties can be combined,
	    making it possible to e.g. repeat a conf case a certain
	    number of times and execute the test cases in different
	    (random) order every time. Available properties are:
	    parallel, sequence, shuffle, repeat, repeat_until_all_ok,
	    repeat_until_any_ok, repeat_until_any_fail and
	    repeat_until_all_fail. Please see the Common Test User's
	    Guide for details.</p>
          <p>
	    Own Id: OTP-7839 Aux Id: OTP-7511 </p>
        </item>
        <item>
          <p>
	    It is now possible to use DES3 encrypted configuration
	    files with Common Test.</p>
          <p>
	    Own Id: OTP-7842 Aux Id: OTP-7838 </p>
        </item>
        <item>
          <p>
	    In previous versions of Common Test, only one FTP
	    connection could be opened per configuration target name.
	    This has been updated so that multiple connections may be
	    opened. The possibility to use named connections is still
	    supported.</p>
          <p>
	    Own Id: OTP-7853 Aux Id: OTP-7838 </p>
        </item>
        <item>
          <p>
	    The Erlang mode for Emacs has been updated with new and
	    modified skeletons for Common Test and TS. Syntax for
	    test case groups in Common Test (and conf cases with
	    properties in TS) has been added and a new minimal Common
	    Test suite skeleton has been introduced.</p>
          <p>
	    Own Id: OTP-7856</p>
        </item>
      </list>
    </section>

</section>

<section><title>Common_Test 1.3.6</title>

    <section><title>Fixed Bugs and Malfunctions</title>
      <list>
        <item>
          <p>
            When running a test which includes all suites in a test
            directory, if the auto compilation would fail for one
            suite, all following suites would be excluded from the
            test. This was an unwanted behaviour and has been
            corrected. Now all suites will always be compiled and
            only the failing ones excluded from the test (and logged
            as missing).</p>
          <p>
            Own Id: OTP-7750 Aux Id: OTP-7803 </p>
        </item>
        <item>
          <p>
            The step functionality in Common Test (based on
            interaction with Debugger) was broken. This has been
            fixed, and some new step features have also been added.
            Please see the Common Test User's Guide for details.</p>
          <p>
            Own Id: OTP-7800 Aux Id: seq11106 </p>
        </item>
      </list>
    </section>


    <section><title>Improvements and New Features</title>
      <list>
        <item>
          <p>
            It is now possible for the user to specify include
            directories that Common Test will pass along to the
            compiler when suite and help modules are being compiled
            (which Common Test performs automatically before running
            tests).</p>
          <p>
            Own Id: OTP-7803 Aux Id: OTP-7750 </p>
        </item>
      </list>
    </section>

</section>

<section><title>Common_Test 1.3.5</title>

    <section><title>Fixed Bugs and Malfunctions</title>
      <list>
        <item>
          <p>
            If the Erlang runtime system was started without access
            to an erlang shell (e.g. -noshell), compilation errors
            would cause a crash in the Common Test application.
            Without access to a shell, Common Test can not prompt the
            user to choose to continue or abort the test session, but
            must assume that the session should proceed.</p>
          <p>
            Own Id: OTP-7749 Aux Id: seq11175, seq11180 </p>
        </item>
      </list>
    </section>


    <section><title>Improvements and New Features</title>
      <list>
        <item>
          <p>
            It is now possible for the Common Test user to disable
            the auto-compile feature. This is done by specifying the
            run_test flag -no_auto_compile, or the ct:run_test/1
            option {auto_compile,false}.</p>
          <p>
            Own Id: OTP-7663</p>
        </item>
        <item>
          <p>
            A new function, ct:get_config/3, has been added to Common
            Test that makes it possible to - if a particular config
            variable has been defined in multiple config files -
            return all matching values for the variable. The order of
            the elements in the returned list is the same as the
            specified order of the config files.</p>
          <p>
            Own Id: OTP-7758 Aux Id: seq11158 </p>
        </item>
        <item>
          <p>
            Because a telnet connection was always identified by a
            config variable alias, it was impossible to open multiple
            connections using the same telnet host data entry in the
            config file. This limitation has been removed by making
            it possible to associate a connection with handle value
            only (i.e. multiple connections may be opened using the
            same config variable). See ct_telnet:open/4 for details.</p>
          <p>
            Own Id: OTP-7781</p>
        </item>
        <item>
          <p>
            A new syntax for defining default config data values has
            been introduced. In previous versions of Common Test, to
            define and access a default value for a config variable
            (in the suite info- or test case info function), an alias
            name had to be used. With the new syntax you may define
            default values without reference to aliases, like this:
            {default_config,VarName,DefaultValue}. Please see the
            User's Guide for more info.</p>
          <p>
            Own Id: OTP-7782</p>
        </item>
        <item>
          <p>
            In previous versions of Common Test, whenever a config
            variable got associated with a name (by means of a
            require statement), the config variable name was replaced
            with the new name. This introduced unwanted dependencies
            between test cases (e.g. if one test case would introduce
            a new name, the following test cases could no longer
            access the config data by means of the original
            variable). This functionality has now been updated so
            that when new names are introduced with require, they
            become aliases (references) instead of replacements.
            Hence, config data elements can always, at any time, be
            accessed by means of the original config variable names.</p>
          <p>
            Own Id: OTP-7783</p>
        </item>
      </list>
    </section>

</section>

<section><title>Common_Test 1.3.4</title>

    <section><title>Improvements and New Features</title>
      <list>
        <item>
          <p>
	    Common Test now uses the re application instead of the
	    previous rx driver to perform regular expression matching
	    on telnet strings. Since re works on all supported
	    operating systems, it is now possible to run telnet
	    sessions also on platforms such as e.g. Windows (which
	    was not the case with the previous rx driver). Note that
	    the rx driver is obsolete from now on, and will be
	    removed from Common Test after OTP R12B.</p>
          <p>
	    Own Id: OTP-7528</p>
        </item>
      </list>
    </section>

</section>

<section><title>Common_Test 1.3.3</title>

    <section><title>Improvements and New Features</title>
      <list>
        <item>
          <p>
	    Various updates and improvements, plus some minor bug
	    fixes, have been implemented in Common Test and Test
	    Server.</p>
          <p>
	    Own Id: OTP-7112</p>
        </item>
        <item>
          <p>
	    It is now possible, by means of the new function
	    ct:abort_current_testcase/1 or
	    test_server_ctrl:abort_current_testcase/1, to abort the
	    currently executing test case.</p>
          <p>
	    Own Id: OTP-7518 Aux Id: OTP-7112 </p>
        </item>
      </list>
    </section>

</section>

<section><title>Common_Test 1.3.2</title>

    <section><title>Improvements and New Features</title>
      <list>
        <item>
          <p>
	    The configure test of the rx lib in Common Test was not
	    performed during the general OTP application
	    configuration phase. This made e.g. autoconf impossible.
	    This has been changed to correspond with the normal OTP
	    build procedure.</p>
          <p>
	    Own Id: OTP-7379</p>
        </item>
      </list>
    </section>

</section>

<section><title>Common_Test 1.3.1</title>

    <section><title>Improvements and New Features</title>
      <list>
        <item>
          <p>
	    The rx library, included with common_test, failed to
	    build on on some architectures because the -fPIC compiler
	    option was missing.</p>
          <p>
	    Own Id: OTP-7111</p>
        </item>
      </list>
    </section>

</section>

  <section><title>common_test 1.3.0</title>
  </section>
</chapter><|MERGE_RESOLUTION|>--- conflicted
+++ resolved
@@ -33,7 +33,6 @@
     <file>notes.xml</file>
     </header>
 
-<<<<<<< HEAD
 <section><title>Common_Test 1.17.1</title>
 
     <section><title>Improvements and New Features</title>
@@ -50,15 +49,11 @@
 </section>
 
 <section><title>Common_Test 1.17</title>
-=======
-<section><title>Common_Test 1.15.4.2</title>
->>>>>>> 22a55c40
 
     <section><title>Fixed Bugs and Malfunctions</title>
       <list>
         <item>
           <p>
-<<<<<<< HEAD
 	    A bug caused <c>ct:encrypt_config_file/3</c> and
 	    <c>ct:decrypt_config_file/3</c> to fail with
 	    <c>badmatch</c> if input parameter <c>KeyOrFile</c> was
@@ -75,7 +70,92 @@
 	    corrected.</p>
           <p>
 	    Own Id: OTP-15584 Aux Id: ERIERL-282 </p>
-=======
+        </item>
+      </list>
+    </section>
+
+
+    <section><title>Improvements and New Features</title>
+      <list>
+        <item>
+          <p>
+	    A new variant of the <c>newline</c> option to
+	    <c>ct_telnet:cmd/3</c> and <c>ct_telnet:send/3</c> is
+	    added, which allows to specify a string to append as
+	    newline indicator on a command. By default, the value is
+	    "\n", but in some cases it is required to be "\r\n",
+	    which this option allows.</p>
+          <p>
+	    A faulty regular expression given as parameter to
+	    <c>ct_telnet:expect/2,3</c> would earlier crash and look
+	    like an internal error in common_test. A better error
+	    indication is now given, but the test case will still
+	    fail.</p>
+          <p>
+	    Own Id: OTP-15229 Aux Id: ERIERL-203 </p>
+        </item>
+        <item>
+          <p>
+	    Since the yang RFC allows more than one top element of
+	    config data in an <c>edit-config</c> element,
+	    <c>ct_netconfc:edit_config/3,4,5</c> can now take a list
+	    of XML elements.</p>
+          <p>
+	    Own Id: OTP-15298</p>
+        </item>
+      </list>
+    </section>
+
+</section>
+
+<section><title>Common_Test 1.16.1</title>
+
+    <section><title>Fixed Bugs and Malfunctions</title>
+      <list>
+        <item>
+          <p>
+	    The Logger handler cth_log_redirect earlier called the
+	    report callback (report_cb) before calling the logger
+	    formatter. In some cases this would fail, since
+	    cth_log_redirect could not handle report callbacks with
+	    two arguments. This is now corrected, so only the
+	    formatter will call the report callback.</p>
+          <p>
+	    Own Id: OTP-15307</p>
+        </item>
+      </list>
+    </section>
+
+</section>
+
+<section><title>Common_Test 1.16</title>
+
+    <section><title>Improvements and New Features</title>
+      <list>
+        <item>
+	    <p>Use the compiler option <c>nowarn_export_all</c> to
+	    disable <c>export_all</c> warnings when automatically
+	    compiling test suites.</p>
+          <p>
+	    Own Id: OTP-14810</p>
+        </item>
+        <item>
+          <p>
+	    Use uri_string module instead of http_uri.</p>
+          <p>
+	    Own Id: OTP-14902</p>
+        </item>
+      </list>
+    </section>
+
+</section>
+
+<section><title>Common_Test 1.15.4.2</title>
+
+    <section><title>Fixed Bugs and Malfunctions</title>
+      <list>
+        <item>
+          <p>
 	    The test result when a hook function fails is in general
 	    the same as if the function that the hook is associated
 	    with fails. For example, if <c>post_init_per_testcase</c>
@@ -99,7 +179,6 @@
 	    was unexpectedly empty. This is now corrected.</p>
           <p>
 	    Own Id: OTP-15758 Aux Id: ERIERL-342 </p>
->>>>>>> 22a55c40
         </item>
       </list>
     </section>
@@ -109,73 +188,6 @@
       <list>
         <item>
           <p>
-<<<<<<< HEAD
-	    A new variant of the <c>newline</c> option to
-	    <c>ct_telnet:cmd/3</c> and <c>ct_telnet:send/3</c> is
-	    added, which allows to specify a string to append as
-	    newline indicator on a command. By default, the value is
-	    "\n", but in some cases it is required to be "\r\n",
-	    which this option allows.</p>
-          <p>
-	    A faulty regular expression given as parameter to
-	    <c>ct_telnet:expect/2,3</c> would earlier crash and look
-	    like an internal error in common_test. A better error
-	    indication is now given, but the test case will still
-	    fail.</p>
-          <p>
-	    Own Id: OTP-15229 Aux Id: ERIERL-203 </p>
-        </item>
-        <item>
-          <p>
-	    Since the yang RFC allows more than one top element of
-	    config data in an <c>edit-config</c> element,
-	    <c>ct_netconfc:edit_config/3,4,5</c> can now take a list
-	    of XML elements.</p>
-          <p>
-	    Own Id: OTP-15298</p>
-        </item>
-      </list>
-    </section>
-
-</section>
-
-<section><title>Common_Test 1.16.1</title>
-
-    <section><title>Fixed Bugs and Malfunctions</title>
-      <list>
-        <item>
-          <p>
-	    The Logger handler cth_log_redirect earlier called the
-	    report callback (report_cb) before calling the logger
-	    formatter. In some cases this would fail, since
-	    cth_log_redirect could not handle report callbacks with
-	    two arguments. This is now corrected, so only the
-	    formatter will call the report callback.</p>
-          <p>
-	    Own Id: OTP-15307</p>
-        </item>
-      </list>
-    </section>
-
-</section>
-
-<section><title>Common_Test 1.16</title>
-
-    <section><title>Improvements and New Features</title>
-      <list>
-        <item>
-	    <p>Use the compiler option <c>nowarn_export_all</c> to
-	    disable <c>export_all</c> warnings when automatically
-	    compiling test suites.</p>
-          <p>
-	    Own Id: OTP-14810</p>
-        </item>
-        <item>
-          <p>
-	    Use uri_string module instead of http_uri.</p>
-          <p>
-	    Own Id: OTP-14902</p>
-=======
 	    Two new common_test hook functions are introduced:</p>
           <p>
 	    <c>post_groups/2</c>, which is called after
@@ -198,7 +210,6 @@
 	    OTP internal test improvements.</p>
           <p>
 	    Own Id: OTP-15716</p>
->>>>>>> 22a55c40
         </item>
       </list>
     </section>
