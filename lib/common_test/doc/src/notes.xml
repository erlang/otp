<?xml version="1.0" encoding="utf-8" ?>
<!DOCTYPE chapter SYSTEM "chapter.dtd">

<chapter>
  <header>
    <copyright>
      <year>2004</year><year>2024</year>
      <holder>Ericsson AB. All Rights Reserved.</holder>
    </copyright>
    <legalnotice>
      Licensed under the Apache License, Version 2.0 (the "License");
      you may not use this file except in compliance with the License.
      You may obtain a copy of the License at
 
          http://www.apache.org/licenses/LICENSE-2.0

      Unless required by applicable law or agreed to in writing, software
      distributed under the License is distributed on an "AS IS" BASIS,
      WITHOUT WARRANTIES OR CONDITIONS OF ANY KIND, either express or implied.
      See the License for the specific language governing permissions and
      limitations under the License.

    </legalnotice>

    <title>Common Test Release Notes</title>
    <prepared>Peter Andersson</prepared>
    <responsible>Peter Andersson</responsible>
    <docno></docno>
    <approved></approved>
    <checked></checked>
    <date>2007-12-01</date> 
    <rev>A</rev>
    <file>notes.xml</file>
    </header>

<<<<<<< HEAD
<section><title>Common_Test 1.26.1</title>
=======
<section><title>Common_Test 1.22.1.3</title>
>>>>>>> e0001cd0

    <section><title>Fixed Bugs and Malfunctions</title>
      <list>
        <item>
<<<<<<< HEAD
	    <p>Fix how CT finds Erlang/OTP releases for compatability
	    testing. This functionality is only used to test
	    Erlang/OTP.</p>
          <p>
	    Own Id: OTP-18932 </p>
        </item>
      </list>
    </section>

</section>

<section><title>Common_Test 1.26</title>

    <section><title>Fixed Bugs and Malfunctions</title>
      <list>
        <item>
          <p>
	    With this change, common_test returns an error when suite
	    with a badly defined group is executed.</p>
          <p>
	    *** POTENTIAL INCOMPATIBILITY ***</p>
          <p>
	    Own Id: OTP-18728 Aux Id: PR-7487, PR-7674 </p>
        </item>
        <item>
          <p>
	    With this change, stylesheet option is applied to all
	    HTML report pages.</p>
          <p>
	    Own Id: OTP-18760</p>
        </item>
        <item>
          <p>
	    Update all &lt;tt&gt; html tags to be &lt;code&gt;
	    instead.</p>
          <p>
	    Own Id: OTP-18799 Aux Id: PR-7695 </p>
        </item>
      </list>
    </section>


    <section><title>Improvements and New Features</title>
      <list>
        <item>
          <p>
	    This change fixes docs, so that historically deprecated
	    ?config macro is no longer recommended to be used.</p>
          <p>
	    Own Id: OTP-18858 Aux Id: PR-7825 </p>
        </item>
      </list>
    </section>

</section>

<section><title>Common_Test 1.25.1</title>

    <section><title>Fixed Bugs and Malfunctions</title>
      <list>
        <item>
          <p>
	    With this change, ct_hooks manual refers to CTH execution
	    order section in user guide.</p>
          <p>
	    Own Id: OTP-14480 Aux Id: ERIERL-43, OTP-11894, PR-7455 </p>
        </item>
        <item>
          <p>
	    With this change, Config data from pre_end_per_testcase
	    hook is delivered to post_end_per_testcase callback in
	    case of testcase timetrap or linked process crash.</p>
          <p>
	    Own Id: OTP-18579 Aux Id: GH-7119 </p>
        </item>
        <item>
          <p>
	    With this change, remaining references to not supported
	    vts tool in ct_run are removed (mainly relates to docs
	    and ct_run help message).</p>
          <p>
	    Own Id: OTP-18615 Aux Id: PR-7234 </p>
        </item>
        <item>
          <p>
	    With this change, prompt search functionality in
	    ct_telnet handles unicode input.</p>
          <p>
	    Own Id: OTP-18664 Aux Id: ERIERL-959 </p>
        </item>
        <item>
          <p>
	    Expanded the documentation about how to use the
	    <c>standard_io</c>, <c>standard_error</c> and <c>user</c>
	    I/O devices.</p>
          <p>
	    Added the types <c>io:standard_io/0</c>,
	    <c>io:standard:error/0</c> and <c>io:user/0</c>.</p>
          <p>
	    Own Id: OTP-18676 Aux Id: PR-7473 GH-7459 </p>
        </item>
      </list>
    </section>

</section>

<section><title>Common_Test 1.25</title>

    <section><title>Fixed Bugs and Malfunctions</title>
      <list>
        <item>
          <p>
	    This change improves Common Test docs (CT hook example
	    code) and adds Emacs skeleton with hook code.</p>
          <p>
	    Own Id: OTP-18377 Aux Id: PR-6437 </p>
        </item>
      </list>
    </section>


    <section><title>Improvements and New Features</title>
      <list>
        <item>
          <p>
	    Updated common_test with a more robust way to fetch old
	    releases, while ignoring the current release.</p>
          <p>
	    Own Id: OTP-18259 Aux Id: PR-5924 </p>
        </item>
        <item>
          <p>
	    - re-write the XML <c>ct</c> module documentation into
	    erlang types to make Dialyzer able to catch more precise
	    errors</p>
          <p>
	    Own Id: OTP-18340</p>
        </item>
        <item>
          <p>
	    Deprecates <c>dbg:stop_clear/0</c> because it is simply a
	    function alias to <c>dbg:stop/0</c></p>
          <p>
	    Own Id: OTP-18478 Aux Id: GH-6903 </p>
        </item>
      </list>
    </section>

</section>

<section><title>Common_Test 1.24.0.2</title>

    <section><title>Fixed Bugs and Malfunctions</title>
      <list>
        <item>
	    <p>Fix how CT finds Erlang/OTP releases for compatability
	    testing. This functionality is only used to test
	    Erlang/OTP.</p>
          <p>
	    Own Id: OTP-18932 </p>
        </item>
      </list>
    </section>

</section>

<section><title>Common_Test 1.24.0.1</title>

    <section><title>Fixed Bugs and Malfunctions</title>
      <list>
        <item>
          <p>
	    With this change, prompt search functionality in
	    ct_telnet handles unicode input.</p>
          <p>
	    Own Id: OTP-18664 Aux Id: ERIERL-959 </p>
        </item>
      </list>
    </section>

</section>

<section><title>Common_Test 1.24</title>

    <section><title>Improvements and New Features</title>
      <list>
        <item>
          <p>
	    Renamed undocumented macro <c>CT_PEER/3</c> to
	    <c>CT_PEER_REL/3</c>.</p>
          <p>
	    Own Id: OTP-18460</p>
        </item>
      </list>
    </section>

</section>

<section><title>Common_Test 1.23.3</title>

    <section><title>Fixed Bugs and Malfunctions</title>
      <list>
        <item>
          <p>
	    Change timeout to infinity for gen_server calls in
	    cth_log_redirect</p>
          <p>
	    Own Id: OTP-18363 Aux Id: ERIERL-879 </p>
        </item>
      </list>
    </section>

</section>

<section><title>Common_Test 1.23.2</title>

    <section><title>Fixed Bugs and Malfunctions</title>
      <list>
        <item>
          <p>
	    Fix starting of peer nodes on old releases when the
	    compile server was active and the current Erlang
	    installation contained non-latin1 characters in its path.</p>
          <p>
	    Own Id: OTP-18255 Aux Id: PR-6314 </p>
        </item>
      </list>
    </section>

</section>

<section><title>Common_Test 1.23.1</title>

    <section><title>Fixed Bugs and Malfunctions</title>
      <list>
        <item>
          <p>
	    Fix cth_surefire to handle when a suite is not compiled
	    with <c>debug_info</c>. This bug has been present since
	    Erlang/OTP 25.0.</p>
          <p>
	    Own Id: OTP-18208 Aux Id: ERIERL-852 PR-6229 </p>
        </item>
      </list>
    </section>


    <section><title>Improvements and New Features</title>
      <list>
        <item>
          <p>
	    Common Test now preserves stack traces for throws.</p>
          <p>
	    Own Id: OTP-18138 Aux Id: GH-5719, PR-6029 </p>
        </item>
      </list>
    </section>

</section>

<section><title>Common_Test 1.23</title>

    <section><title>Fixed Bugs and Malfunctions</title>
      <list>
        <item>
          <p>
	    Fix bug when running parallel test cases and together
	    with one or more ct hooks that would cause the hook lock
	    process to crash and produce printouts in the ct logs.</p>
          <p>
	    Own Id: OTP-17881 Aux Id: PR-5581 </p>
        </item>
      </list>
    </section>


    <section><title>Improvements and New Features</title>
      <list>
        <item>
          <p>
	    Input for <c>configure</c> scripts adapted to
	    <c>autoconf</c> 2.71.</p>
          <p>
	    Own Id: OTP-17414 Aux Id: PR-4967 </p>
        </item>
        <item>
          <p>
	    Remove unused and undocumented tracer node functionality.</p>
          <p>
	    Own Id: OTP-17676 Aux Id: PR-5021 </p>
        </item>
        <item>
          <p>
	    The new module <c>peer</c> supersedes the <c>slave</c>
	    module. The <c>slave</c> module is now deprecated and
	    will be removed in OTP 27.</p>
          <p>
	    <c>peer</c> contains an extended and more robust API for
	    starting erlang nodes.</p>
          <p>
	    Own Id: OTP-17720 Aux Id: PR-5162 </p>
        </item>
        <item>
          <p>
	    The cth_surefire ct hook has been updated to include the
	    file and line number of the executed test case in the xml
	    output.</p>
          <p>
	    The performance of the hook has also been improved
	    greatly for test runs with many test cases.</p>
          <p>
	    Own Id: OTP-17882 Aux Id: PR-5581 </p>
=======
          <p>
	    With this change, the last column in common_test testcase
	    log file is modified to now show the total sum of each
	    time in the table rows, and Elapsed Time which is a clock
	    time spent to run above functions. The Elapsed Time is
	    the same time that was previously a total.</p>
          <p>
	    Own Id: OTP-18960 </p>
>>>>>>> e0001cd0
        </item>
      </list>
    </section>

</section>

<section><title>Common_Test 1.22.1.2</title>

    <section><title>Fixed Bugs and Malfunctions</title>
      <list>
        <item>
	    <p>Fix how CT finds Erlang/OTP releases for compatability
	    testing. This functionality is only used to test
	    Erlang/OTP.</p>
          <p>
	    Own Id: OTP-18932 </p>
        </item>
      </list>
    </section>

</section>

<section><title>Common_Test 1.22.1.1</title>

    <section><title>Fixed Bugs and Malfunctions</title>
      <list>
        <item>
          <p>
	    Change timeout to infinity for gen_server calls in
	    cth_log_redirect</p>
          <p>
	    Own Id: OTP-18363 Aux Id: ERIERL-879 </p>
        </item>
      </list>
    </section>

</section>

<section><title>Common_Test 1.22.1</title>

    <section><title>Fixed Bugs and Malfunctions</title>
      <list>
        <item>
          <p>
	    OTP internal test fix.</p>
          <p>
	    Own Id: OTP-17888</p>
        </item>
      </list>
    </section>

</section>

<section><title>Common_Test 1.22</title>

    <section><title>Improvements and New Features</title>
      <list>
        <item>
          <p>
	    Before this change, group handling grammar was ambiguous
	    and also group paths did not support test specs.</p>
          <p>
	    Own Id: OTP-17664 Aux Id: GH-5088, PR-5242 </p>
        </item>
        <item>
          <p>
	    Before this change, it was not possible to link to a
	    particular header entry in Common Test log. Change adds
	    right aligned anchor icons in HTML test logs.</p>
          <p>
	    Own Id: OTP-17790 Aux Id: PR-5375 </p>
        </item>
      </list>
    </section>

</section>

<section><title>Common_Test 1.21</title>

    <section><title>Improvements and New Features</title>
      <list>
        <item>
          <p>
	    Float allowed as multiply_timetraps parameter.</p>
          <p>
	    Own Id: OTP-17413 Aux Id: PR-4767 </p>
        </item>
        <item>
          <p>
	    Remove usage of legacy API macro and functions.</p>
          <p>
	    Own Id: OTP-17632 Aux Id: PR-5022 </p>
        </item>
      </list>
    </section>

</section>

<section><title>Common_Test 1.20.5</title>

    <section><title>Fixed Bugs and Malfunctions</title>
      <list>
        <item>
          <p>
	    An incoming NETCONF notification received before a call
	    to ct_netconfc:create_subscription/* caused the
	    connection process to fail with badarg. Unexpected
	    notifications are now logged in the same way as other
	    unexpected messages.</p>
          <p>
	    Own Id: OTP-17506</p>
        </item>
      </list>
    </section>


    <section><title>Improvements and New Features</title>
      <list>
        <item>
          <p>
	    Add 'receiver' option to ct_netconfc</p>
          <p>
	    To allow a destination for incoming NETCONF notifications
	    to be specified at sessions creation. Previously, a
	    caller of create_subscription/* became the destination,
	    but RFC 5277 create-subscription is no longer the only
	    way in which NETCONF notifications can be ordered.</p>
          <p>
	    Own Id: OTP-17509</p>
        </item>
      </list>
    </section>

</section>

<section><title>Common_Test 1.20.4</title>

    <section><title>Fixed Bugs and Malfunctions</title>
      <list>
        <item>
          <p>
	    Commit of generated <c>configure</c> script.</p>
          <p>
	    Own Id: OTP-17420 Aux Id: OTP-17398, GH-4821 </p>
        </item>
      </list>
    </section>

</section>

<section><title>Common_Test 1.20.3</title>

    <section><title>Fixed Bugs and Malfunctions</title>
      <list>
        <item>
          <p>
	    The option <c>release_shell</c> could crash when used
	    together with the <c>spec</c> option.</p>
          <p>
	    Own Id: OTP-16940 Aux Id: ERL-1335 </p>
        </item>
      </list>
    </section>


    <section><title>Improvements and New Features</title>
      <list>
        <item>
	    <p>The experimental HiPE application has been removed,
	    together with all related functionality in other
	    applications.</p>
          <p>
	    *** POTENTIAL INCOMPATIBILITY ***</p>
          <p>
	    Own Id: OTP-16963</p>
        </item>
        <item>
          <p>
	    Fixed warnings in code matching on underscore prefixed
	    variables.</p>
          <p>
	    Own Id: OTP-17385 Aux Id: OTP-17123 </p>
        </item>
      </list>
    </section>

</section>

<section><title>Common_Test 1.20.2.3</title>

    <section><title>Fixed Bugs and Malfunctions</title>
      <list>
        <item>
          <p>
	    OTP internal test fix.</p>
          <p>
	    Own Id: OTP-17888</p>
        </item>
      </list>
    </section>

</section>

<section><title>Common_Test 1.20.2.2</title>

    <section><title>Fixed Bugs and Malfunctions</title>
      <list>
        <item>
          <p>
	    An incoming NETCONF notification received before a call
	    to ct_netconfc:create_subscription/* caused the
	    connection process to fail with badarg. Unexpected
	    notifications are now logged in the same way as other
	    unexpected messages.</p>
          <p>
	    Own Id: OTP-17506</p>
        </item>
      </list>
    </section>


    <section><title>Improvements and New Features</title>
      <list>
        <item>
          <p>
	    Add 'receiver' option to ct_netconfc</p>
          <p>
	    To allow a destination for incoming NETCONF notifications
	    to be specified at sessions creation. Previously, a
	    caller of create_subscription/* became the destination,
	    but RFC 5277 create-subscription is no longer the only
	    way in which NETCONF notifications can be ordered.</p>
          <p>
	    Own Id: OTP-17509</p>
        </item>
      </list>
    </section>

</section>

<section><title>Common_Test 1.20.2.1</title>

    <section><title>Fixed Bugs and Malfunctions</title>
      <list>
        <item>
          <p>
	    Commit of generated <c>configure</c> script.</p>
          <p>
	    Own Id: OTP-17420 Aux Id: OTP-17398, GH-4821 </p>
        </item>
      </list>
    </section>

</section>

<section><title>Common_Test 1.20.2</title>

    <section><title>Fixed Bugs and Malfunctions</title>
      <list>
        <item>
          <p>
	    Before this change Config leaked between test groups in
	    case of a subgroup was skipped (GH-3480).</p>
          <p>
	    Own Id: OTP-17347 Aux Id: GH-3480,ERL-1439 </p>
        </item>
      </list>
    </section>

</section>

<section><title>Common_Test 1.20.1</title>

    <section><title>Fixed Bugs and Malfunctions</title>
      <list>
        <item>
          <p>
	    A race condition could cause ct_netconfc:open/* to return
	    a dysfunctional handle, resulting in errors when invoking
	    other api functions on it, and making it impossible to
	    establish a new connection to the server in question.
	    Similar symptoms were possible with open/* in modules
	    ct_ssh and ct_telnet.</p>
          <p>
	    Internal messages from common_test processes could be
	    left in the caller's message queue after a timeout when
	    invoking call/* in modules ct_netconfc and ct_ssh. An
	    internal process used by module ct_telnet could leak
	    memory due to stray messages.</p>
          <p>
	    Calls to ct_telnet:open/* and ct_telnet:get_data/1 could
	    hang indefinitely if the TCP connection to the server was
	    lost.</p>
          <p>
	    Own Id: OTP-17328 Aux Id: ERIERL-631 </p>
        </item>
      </list>
    </section>

</section>

<section><title>Common_Test 1.20</title>

    <section><title>Improvements and New Features</title>
      <list>
        <item>
          <p>
	    Various address sanitizer support.</p>
          <p>
	    Own Id: OTP-16959 Aux Id: PR-2965 </p>
        </item>
      </list>
    </section>

</section>

<section><title>Common_Test 1.19.1</title>

    <section><title>Improvements and New Features</title>
      <list>
        <item>
          <p>
	    Add behaviour for test suites</p>
          <p>
	    Own Id: OTP-17070</p>
        </item>
      </list>
    </section>

</section>

<section><title>Common_Test 1.19</title>

    <section><title>Improvements and New Features</title>
      <list>
        <item>
          <p>
	    The function <c>ct_property_test:init_tool/1</c> is added
	    for the cases when the user does not want
	    ct_property_test to compile properties. init_tool/1 can
	    be used to set the property_test_tool config value.</p>
          <p>
	    Own Id: OTP-16029 Aux Id: PR-2145 </p>
        </item>
        <item>
          <p>
	    The built-in Common Test Hook, <c>cth_log_redirect</c>,
	    has been updated to use the system <c>default</c> Logger
	    handler's configuration instead of its own. See the
	    section on <seeguide
	    marker="common_test:ct_hooks_chapter#built-in-cths">Built-in
	    Hooks</seeguide> in the Common Test User's Guide.</p>
          <p>
	    Own Id: OTP-16273</p>
        </item>
        <item>
          <p>
	    Calls of deprecated functions in the <seeguide
	    marker="crypto:new_api#the-old-api">Old Crypto
	    API</seeguide> are replaced by calls of their <seeguide
	    marker="crypto:new_api#the-new-api">substitutions</seeguide>.</p>
          <p>
	    Own Id: OTP-16346</p>
        </item>
      </list>
    </section>

</section>

<section><title>Common_Test 1.18.2.2</title>

    <section><title>Fixed Bugs and Malfunctions</title>
      <list>
        <item>
          <p>
	    OTP internal test fix.</p>
          <p>
	    Own Id: OTP-17888</p>
        </item>
      </list>
    </section>

</section>

<section><title>Common_Test 1.18.2.1</title>

    <section><title>Fixed Bugs and Malfunctions</title>
      <list>
        <item>
          <p>
	    Commit of generated <c>configure</c> script.</p>
          <p>
	    Own Id: OTP-17420 Aux Id: OTP-17398, GH-4821 </p>
        </item>
      </list>
    </section>

</section>

<section><title>Common_Test 1.18.2</title>

    <section><title>Improvements and New Features</title>
      <list>
        <item>
          <p>
	    Document incl_apps cover option</p>
          <p>
	    Own Id: OTP-16039 Aux Id: ERL-795 </p>
        </item>
        <item>
          <p>
	    The <c>ct_property_test</c> has now a report function for
	    results of stateful testing.</p>
          <p>
	    Own Id: OTP-16340</p>
        </item>
        <item>
          <p>
	    Don't hide error reasons from user</p>
          <p>
	    Own Id: OTP-16364 Aux Id: PR-2480 </p>
        </item>
      </list>
    </section>

</section>

<section><title>Common_Test 1.18.1</title>

    <section><title>Improvements and New Features</title>
      <list>
        <item>
          <p>
	    The ct_property_test logging is improved.</p>
          <p>
	    Own Id: OTP-16287</p>
        </item>
      </list>
    </section>

</section>

<section><title>Common_Test 1.18</title>

    <section><title>Fixed Bugs and Malfunctions</title>
      <list>
        <item>
          <p>
	    If a ct hook is installed in the <c>suite/0</c> function
	    in a test suite, then the hook's <c>terminate/1</c>
	    function would be called several times without it's
	    <c>init/2</c> function being called first. This is now
	    corrected.</p>
          <p>
	    Own Id: OTP-15863 Aux Id: ERIERL-370 </p>
        </item>
        <item>
          <p>
	    If <c>init_per_testcase</c> fails, the test itself is
	    skipped. According to the documentation, it should be
	    possible to change the result to failed in a hook
	    function. The only available hook function in this case
	    is <c>post_init_per_testcase</c>, but changing the return
	    value there did not affect the test case result. This is
	    now corrected.</p>
          <p>
	    Own Id: OTP-15869 Aux Id: ERIERL-350 </p>
        </item>
      </list>
    </section>


    <section><title>Improvements and New Features</title>
      <list>
        <item>
          <p>
	    Add ct_netconfc support for NETCONF 1.1 (RFC 6241). The
	    1.1 base capability can be sent in hello, and RFC 6242
	    chunk framing is applied when both client and server
	    advertise 1.1 support.</p>
          <p>
	    Own Id: OTP-15789</p>
        </item>
        <item>
          <p>
	    Correct lib_dir paths in common_tests opaque data
	    structure that is passed to ct_release_test callback
	    modules in functions upgrade_init/2, upgrade_upgraded/2
	    and upgrade_downgraded/2. The incorrect paths may cause
	    confusion when debugging although it will not cause any
	    incorrect behavior on the part of common_test as it is
	    currently not used.</p>
          <p>
	    Own Id: OTP-15934</p>
        </item>
      </list>
    </section>

</section>

<section><title>Common_Test 1.17.3</title>

    <section><title>Fixed Bugs and Malfunctions</title>
      <list>
        <item>
          <p>
	    All incorrect (that is, all) uses of "can not" has been
	    corrected to "cannot" in source code comments,
	    documentation, examples, and so on.</p>
          <p>
	    Own Id: OTP-14282 Aux Id: PR-1891 </p>
        </item>
      </list>
    </section>


    <section><title>Improvements and New Features</title>
      <list>
        <item>
	    <p> Use <c>ssh</c> instead of <c>rsh</c> as the default
	    remote shell. </p>
          <p>
	    Own Id: OTP-15633 Aux Id: PR-1787 </p>
        </item>
      </list>
    </section>

</section>

<section><title>Common_Test 1.17.2.1</title>

    <section><title>Fixed Bugs and Malfunctions</title>
      <list>
        <item>
          <p>
	    If a ct hook is installed in the <c>suite/0</c> function
	    in a test suite, then the hook's <c>terminate/1</c>
	    function would be called several times without it's
	    <c>init/2</c> function being called first. This is now
	    corrected.</p>
          <p>
	    Own Id: OTP-15863 Aux Id: ERIERL-370 </p>
        </item>
        <item>
          <p>
	    If <c>init_per_testcase</c> fails, the test itself is
	    skipped. According to the documentation, it should be
	    possible to change the result to failed in a hook
	    function. The only available hook function in this case
	    is <c>post_init_per_testcase</c>, but changing the return
	    value there did not affect the test case result. This is
	    now corrected.</p>
          <p>
	    Own Id: OTP-15869 Aux Id: ERIERL-350 </p>
        </item>
      </list>
    </section>

</section>

<section><title>Common_Test 1.17.2</title>

    <section><title>Fixed Bugs and Malfunctions</title>
      <list>
        <item>
          <p>
	    The test result when a hook function fails is in general
	    the same as if the function that the hook is associated
	    with fails. For example, if <c>post_init_per_testcase</c>
	    fails the result is that the test case is skipped, as is
	    the case when <c>init_per_testcase</c> fails.This,
	    however, was earlier not true for timetrap timeouts or
	    other error situations where the process running the hook
	    function was killed. This is now corrected, so the error
	    handling should be the same no matter how the hook
	    function fails.</p>
          <p>
	    *** POTENTIAL INCOMPATIBILITY ***</p>
          <p>
	    Own Id: OTP-15717 Aux Id: ERIERL-334 </p>
        </item>
        <item>
          <p>
	    In some rare cases, when two common_test nodes used the
	    same log directory, a timing problem could occur which
	    caused common_test to crash because it's log cache file
	    was unexpectedly empty. This is now corrected.</p>
          <p>
	    Own Id: OTP-15758 Aux Id: ERIERL-342 </p>
        </item>
      </list>
    </section>


    <section><title>Improvements and New Features</title>
      <list>
        <item>
          <p>
	    Two new common_test hook functions are introduced:</p>
          <p>
	    <c>post_groups/2</c>, which is called after
	    <c>Suite:groups/0</c><br/> <c>post_all/3</c>, which is
	    called after <c>Suite:all/0</c></p>
          <p>
	    These functions allow modifying the return values from
	    the <c>groups/0</c> and <c>all/0</c> functions,
	    respectively.</p>
          <p>
	    A new term, <c>{testcase,TestCase,RepeatProperties}</c>
	    is now also allowed in the return from <c>all/0</c>. This
	    can be used for repeating a single test case a specific
	    number of times, or until it fails or succeeds once.</p>
          <p>
	    Own Id: OTP-14746 Aux Id: ERIERL-143 </p>
        </item>
      </list>
    </section>

</section>

<section><title>Common_Test 1.17.1</title>

    <section><title>Improvements and New Features</title>
      <list>
        <item>
          <p>
	    OTP internal test improvements.</p>
          <p>
	    Own Id: OTP-15716</p>
        </item>
      </list>
    </section>

</section>

<section><title>Common_Test 1.17</title>

    <section><title>Fixed Bugs and Malfunctions</title>
      <list>
        <item>
          <p>
	    A bug caused <c>ct:encrypt_config_file/3</c> and
	    <c>ct:decrypt_config_file/3</c> to fail with
	    <c>badmatch</c> if input parameter <c>KeyOrFile</c> was
	    <c>{key,string()}</c>. This is now corrected.</p>
          <p>
	    Own Id: OTP-15540</p>
        </item>
        <item>
          <p>
	    The status of a test case which failed with timetrap
	    timeout in <c>end_per_testcase</c> could not be modified
	    by returning <c>{fail,Reason}</c> from a
	    <c>post_end_per_testcase</c> hook function. This is now
	    corrected.</p>
          <p>
	    Own Id: OTP-15584 Aux Id: ERIERL-282 </p>
        </item>
      </list>
    </section>


    <section><title>Improvements and New Features</title>
      <list>
        <item>
          <p>
	    A new variant of the <c>newline</c> option to
	    <c>ct_telnet:cmd/3</c> and <c>ct_telnet:send/3</c> is
	    added, which allows to specify a string to append as
	    newline indicator on a command. By default, the value is
	    "\n", but in some cases it is required to be "\r\n",
	    which this option allows.</p>
          <p>
	    A faulty regular expression given as parameter to
	    <c>ct_telnet:expect/2,3</c> would earlier crash and look
	    like an internal error in common_test. A better error
	    indication is now given, but the test case will still
	    fail.</p>
          <p>
	    Own Id: OTP-15229 Aux Id: ERIERL-203 </p>
        </item>
        <item>
          <p>
	    Since the yang RFC allows more than one top element of
	    config data in an <c>edit-config</c> element,
	    <c>ct_netconfc:edit_config/3,4,5</c> can now take a list
	    of XML elements.</p>
          <p>
	    Own Id: OTP-15298</p>
        </item>
      </list>
    </section>

</section>

<section><title>Common_Test 1.16.1</title>

    <section><title>Fixed Bugs and Malfunctions</title>
      <list>
        <item>
          <p>
	    The Logger handler cth_log_redirect earlier called the
	    report callback (report_cb) before calling the logger
	    formatter. In some cases this would fail, since
	    cth_log_redirect could not handle report callbacks with
	    two arguments. This is now corrected, so only the
	    formatter will call the report callback.</p>
          <p>
	    Own Id: OTP-15307</p>
        </item>
      </list>
    </section>

</section>

<section><title>Common_Test 1.16</title>

    <section><title>Improvements and New Features</title>
      <list>
        <item>
	    <p>Use the compiler option <c>nowarn_export_all</c> to
	    disable <c>export_all</c> warnings when automatically
	    compiling test suites.</p>
          <p>
	    Own Id: OTP-14810</p>
        </item>
        <item>
          <p>
	    Use uri_string module instead of http_uri.</p>
          <p>
	    Own Id: OTP-14902</p>
        </item>
      </list>
    </section>

</section>

<section><title>Common_Test 1.15.4.4</title>

    <section><title>Improvements and New Features</title>
      <list>
        <item>
          <p>
	    The ct_property_test logging is improved.</p>
          <p>
	    Own Id: OTP-16287</p>
        </item>
      </list>
    </section>

</section>

<section><title>Common_Test 1.15.4.3</title>

    <section><title>Fixed Bugs and Malfunctions</title>
      <list>
        <item>
          <p>
	    If a ct hook is installed in the <c>suite/0</c> function
	    in a test suite, then the hook's <c>terminate/1</c>
	    function would be called several times without it's
	    <c>init/2</c> function being called first. This is now
	    corrected.</p>
          <p>
	    Own Id: OTP-15863 Aux Id: ERIERL-370 </p>
        </item>
        <item>
          <p>
	    If <c>init_per_testcase</c> fails, the test itself is
	    skipped. According to the documentation, it should be
	    possible to change the result to failed in a hook
	    function. The only available hook function in this case
	    is <c>post_init_per_testcase</c>, but changing the return
	    value there did not affect the test case result. This is
	    now corrected.</p>
          <p>
	    Own Id: OTP-15869 Aux Id: ERIERL-350 </p>
        </item>
      </list>
    </section>

</section>

<section><title>Common_Test 1.15.4.2</title>

    <section><title>Fixed Bugs and Malfunctions</title>
      <list>
        <item>
          <p>
	    The test result when a hook function fails is in general
	    the same as if the function that the hook is associated
	    with fails. For example, if <c>post_init_per_testcase</c>
	    fails the result is that the test case is skipped, as is
	    the case when <c>init_per_testcase</c> fails.This,
	    however, was earlier not true for timetrap timeouts or
	    other error situations where the process running the hook
	    function was killed. This is now corrected, so the error
	    handling should be the same no matter how the hook
	    function fails.</p>
          <p>
	    *** POTENTIAL INCOMPATIBILITY ***</p>
          <p>
	    Own Id: OTP-15717 Aux Id: ERIERL-334 </p>
        </item>
        <item>
          <p>
	    In some rare cases, when two common_test nodes used the
	    same log directory, a timing problem could occur which
	    caused common_test to crash because it's log cache file
	    was unexpectedly empty. This is now corrected.</p>
          <p>
	    Own Id: OTP-15758 Aux Id: ERIERL-342 </p>
        </item>
      </list>
    </section>


    <section><title>Improvements and New Features</title>
      <list>
        <item>
          <p>
	    Two new common_test hook functions are introduced:</p>
          <p>
	    <c>post_groups/2</c>, which is called after
	    <c>Suite:groups/0</c><br/> <c>post_all/3</c>, which is
	    called after <c>Suite:all/0</c></p>
          <p>
	    These functions allow modifying the return values from
	    the <c>groups/0</c> and <c>all/0</c> functions,
	    respectively.</p>
          <p>
	    A new term, <c>{testcase,TestCase,RepeatProperties}</c>
	    is now also allowed in the return from <c>all/0</c>. This
	    can be used for repeating a single test case a specific
	    number of times, or until it fails or succeeds once.</p>
          <p>
	    Own Id: OTP-14746 Aux Id: ERIERL-143 </p>
        </item>
        <item>
          <p>
	    OTP internal test improvements.</p>
          <p>
	    Own Id: OTP-15716</p>
        </item>
      </list>
    </section>

</section>

<section><title>Common_Test 1.15.4.1</title>

    <section><title>Fixed Bugs and Malfunctions</title>
      <list>
        <item>
          <p>
	    The status of a test case which failed with timetrap
	    timeout in <c>end_per_testcase</c> could not be modified
	    by returning <c>{fail,Reason}</c> from a
	    <c>post_end_per_testcase</c> hook function. This is now
	    corrected.</p>
          <p>
	    Own Id: OTP-15584 Aux Id: ERIERL-282 </p>
        </item>
      </list>
    </section>

</section>

<section><title>Common_Test 1.15.4.0.1</title>

    <section><title>Fixed Bugs and Malfunctions</title>
      <list>
        <item>
          <p>
	    The status of a test case which failed with timetrap
	    timeout in <c>end_per_testcase</c> could not be modified
	    by returning <c>{fail,Reason}</c> from a
	    <c>post_end_per_testcase</c> hook function. This is now
	    corrected.</p>
          <p>
	    Own Id: OTP-15584 Aux Id: ERIERL-282 </p>
        </item>
      </list>
    </section>

</section>

<section><title>Common_Test 1.15.4</title>

    <section><title>Fixed Bugs and Malfunctions</title>
      <list>
        <item>
          <p>
	    Fixed problem with 'skip_groups' in combination with 'all
	    suites' option in test specification.</p>
          <p>
	    Own Id: OTP-14953</p>
        </item>
      </list>
    </section>

</section>

<section><title>Common_Test 1.15.3</title>

    <section><title>Improvements and New Features</title>
      <list>
        <item>
          <p>
	    A new function, <c>ct:remaining_test_procs/0</c>, returns
	    the identity of test- and group leader processes that are
	    still running at the time of the call.</p>
          <p>
	    Own Id: OTP-13832</p>
        </item>
        <item>
          <p>
	    A "latest test result" link is now displayed in the
	    footer of each test index page, which performs a jump to
	    the most recently generated test index. This is useful
	    for making quick comparisons of results between test runs
	    without having to traverse the log file tree.</p>
          <p>
	    Own Id: OTP-14281</p>
        </item>
      </list>
    </section>

</section>

<section><title>Common_Test 1.15.2</title>

    <section><title>Improvements and New Features</title>
      <list>
        <item>
          <p>
	    General Unicode improvements.</p>
          <p>
	    Own Id: OTP-14462</p>
        </item>
      </list>
    </section>

</section>

<section><title>Common_Test 1.15.1</title>

    <section><title>Fixed Bugs and Malfunctions</title>
      <list>
        <item>
          <p>
	    In OTP-20.0, the behavior of c, make, and ct_make was
	    changed so that in some cases the beam files by default
	    would be written to the directory where the source files
	    were found. This is now changed back to the old behavior
	    so beam files are by default written to current
	    directory.</p>
          <p>
	    Own Id: OTP-14489 Aux Id: ERL-438 </p>
        </item>
      </list>
    </section>

</section>

<section><title>Common_Test 1.15</title>

    <section><title>Fixed Bugs and Malfunctions</title>
      <list>
        <item>
          <p>
	    Errors in the documentation for user HTML stylesheets
	    have been corrected.</p>
          <p>
	    Own Id: OTP-14332 Aux Id: seq13299 </p>
        </item>
        <item>
	    <p>Internal code change: Calls to <c>catch</c> followed
	    by a call to <c>erlang:get_stacktrace/0</c> has been
	    rewritten to use <c>try</c> instead of <c>catch</c> to
	    make the code future-proof.</p>
          <p>
	    Own Id: OTP-14400</p>
        </item>
      </list>
    </section>


    <section><title>Improvements and New Features</title>
      <list>
        <item>
	    <p>The <c>ct_slave</c> modules now handle nodenames in
	    the same way as nodenames passed to <c>-sname</c>. That
	    means <c>ct_slave:start('b@127.0.0.1').</c> will now
	    work.</p>
          <p>
	    Own Id: OTP-13806</p>
        </item>
        <item>
          <p>
	    Added the new option, <c>keep_logs</c>. If setting the
	    value for this option to an integer, N, common_test will
	    remove all ct_run.* directories in the current log
	    directory, except the N newest.</p>
          <p>
	    Own Id: OTP-14179</p>
        </item>
        <item>
          <p>
	    The existing <c>ct_netconfc:open/1,2</c> opens an SSH
	    connection with one SSH channel realizing one Netconf
	    session. To allow testing of multiple sessions over the
	    same SSH connection, the following functions are added to
	    <c>ct_netconfc</c>:</p>
          <p>
	    * <c>connect/1,2</c> - establish an SSH connection *
	    <c>disconnect/1</c> - close the given SSH connection *
	    <c>session/1,2,3</c> - open an ssh channel on the given
	    connection and send 'hello' to start a Netconf session</p>
          <p>
	    Own Id: OTP-14284</p>
        </item>
        <item>
	    <p> Miscellaneous updates due to atoms containing
	    arbitrary Unicode characters. </p>
          <p>
	    Own Id: OTP-14285</p>
        </item>
        <item>
          <p>
	    The function ct_ssh:shell/2,3 is added.</p>
          <p>
	    Own Id: OTP-14415 Aux Id: seq13315 </p>
        </item>
      </list>
    </section>

</section>

<section><title>Common_Test 1.14</title>

    <section><title>Fixed Bugs and Malfunctions</title>
      <list>
        <item>
	    <p>The following corrections and improvements are done in
	    the common_test hook handling:</p> <list> <item> <p>An
	    extra argument, <c>Suite</c>, is added as the first
	    argument to each of the following hook callback
	    functions:</p> <list>
	    <item><c>pre_init_per_group</c></item>
	    <item><c>post_init_per_group</c></item>
	    <item><c>pre_end_per_group</c></item>
	    <item><c>post_end_per_group</c></item>
	    <item><c>pre_init_per_testcase</c></item>
	    <item><c>post_init_per_testcase</c></item>
	    <item><c>pre_end_per_testcase</c></item>
	    <item><c>post_end_per_testcase</c></item>
	    <item><c>on_tc_fail</c></item>
	    <item><c>on_tc_skip</c></item> </list> <p>For backwards
	    compatibility, if the new function is not exported from a
	    hook callback module, <c>common_test</c> will fall back
	    to the old interface and call the function without the
	    <c>Suite</c> argument.</p> </item> <item> <p>If either
	    <c>init_per_suite</c> or <c>end_per_suite</c> exists, but
	    not the other, then the non-existing function will be
	    reported as failed with reason <c>undef</c> in the test
	    log. The same goes for <c>init/end_per_group</c>. This
	    has always been a requirement according to the user's
	    guide, but now <c>common_test</c> is more explicit in the
	    report.</p> </item> <item> <p>If <c>init_per_suite</c>
	    was exported from a test suite, but not
	    <c>end_per_suite</c>, then <c>pre/post_end_per_suite</c>
	    was called with <c>Suite=ct_framework</c> instead of the
	    correct suite name. This is now corrected.</p> </item>
	    <item> <p>If <c>end_per_group</c> was exported from a
	    suite, but not <c>init_per_group</c>, then
	    <c>end_per_group</c> was never called. This is now
	    corrected.</p> </item> <item> <p>Tests that were skipped
	    before calling <c>pre_init_per_*</c> got faulty calls to
	    the corresponding <c>post_init_per_*</c>. E.g. if a test
	    was skipped because <c>suite/0</c> failed, then
	    <c>post_init_per_suite</c> would be called even though
	    <c>pre_init_per_suite</c> and <c>init_per_suite</c> were
	    not called. This is now corrected so a <c>post_*</c>
	    callback will never be called unless the corresponding
	    <c>pre_*</c> callback has been called first.</p> </item>
	    <item> <p>Tests that were skipped before or in
	    <c>init_per_testcase</c> got faulty calls to
	    <c>pre_end_per_testcase</c> and
	    <c>post_end_per_testcase</c>. This is now corrected so
	    <c>pre/post_end_per_testcase</c> are not called when
	    <c>end_per_testcase</c> is not called.</p> </item> <item>
	    <p>If an exit signal causes the test case process to die
	    while running <c>init_per_testcase</c>, the case was
	    earlier reported as failed with reason <c>{skip,...}</c>.
	    This is now corrected so the case will be marked as
	    skipped.</p> </item> <item> <p>If an exist signal causes
	    the test case process to die while running
	    <c>end_per_testcase</c>, the case was earlier marked as
	    failed. This is now corrected so the status of the test
	    case is not changed - there is only a warning added to
	    the comment field.</p> </item> <item> <p>If a test case
	    was skipped because of option
	    <c>{force_stop,skip_rest}</c> or because of a failed
	    sequence, then no <c>tc_start</c> event would be sent,
	    only <c>tc_done</c>. This is now corrected so both events
	    are sent.</p> </item> <item> <p>When skipping or failing
	    in a configuration function, the configuration function
	    itself would get <c>{auto_skipped,Reason}</c>,
	    <c>{skipped,Reason}</c> or <c>{failed,Reason}</c> in the
	    hook callbacks <c>on_tc_skip</c> or <c>on_tc_fail</c>.
	    The other test cases that were skipped as a result of
	    this would only get <c>Reason</c> in <c>on_tc_skip</c>.
	    This is now corrected so even the configuration function
	    that caused the skip/fail will only get <c>Reason</c> in
	    the hook callback.</p> </item> </list>
          <p>
	    Own Id: OTP-10599 Aux Id: kunagi-344 [255] </p>
        </item>
        <item>
          <p>
	    When a test case was skipped by a <c>skip_cases</c>
	    statement in a test spec, then <c>cth_surefire</c> would
	    erroneously mark the previous test case as skipped in the
	    xml report. The actually skipped test case would not be
	    present in the xml report at all. This is now corrected.</p>
          <p>
	    Own Id: OTP-14129 Aux Id: seq13244 </p>
        </item>
        <item>
	    <p>The <c>multiply_timetraps</c> and
	    <c>scale_timetraps</c> options did not work with test
	    specifications, which has been corrected.</p>
          <p>
	    Own Id: OTP-14210</p>
        </item>
      </list>
    </section>


    <section><title>Improvements and New Features</title>
      <list>
        <item>
          <p>
	    ct_testspec:get_tests/1 is added. This is used by rebar3
	    to get all directories that must be compiled when running
	    tests from testspec - instead of implementing testspec
	    parsing in rebar3.</p>
          <p>
	    Own Id: OTP-14132</p>
        </item>
      </list>
    </section>

</section>

<section><title>Common_Test 1.13</title>

    <section><title>Fixed Bugs and Malfunctions</title>
      <list>
        <item>
          <p>
	    Some types of printouts to screen during test runs
	    (including <c>ct:print/1,2,3,4</c>) used the local
	    <c>user</c> process as IO device and these printouts
	    would not be visible when e.g. running tests via a shell
	    on a remote node. A default Common Test group leader
	    process has been introduced to solve the problem. This
	    process routes printouts to the group leader of the
	    starting process, if available, otherwise to <c>user</c>.</p>
          <p>
	    Own Id: OTP-13973 Aux Id: ERL-279 </p>
        </item>
        <item>
          <p>
	    Some Common Test processes, that act as I/O group leaders
	    for test cases, would not terminate as expected at the
	    end of test runs. This error has been corrected.</p>
          <p>
	    Own Id: OTP-14026 Aux Id: ERL-287 </p>
        </item>
        <item>
          <p>
	    The logging verbosity feature was incorrectly documented.
	    The default verbosity levels for test runs is e.g. not 50
	    (<c>?STD_VERBOSITY</c>), but 100 (<c>?MAX_VERBOSITY</c>).
	    Also, some of the examples had errors and flaws. The
	    corresponding chapter (5.18) in the User's Guide has been
	    updated.</p>
          <p>
	    Own Id: OTP-14044 Aux Id: seq13223 </p>
        </item>
      </list>
    </section>


    <section><title>Improvements and New Features</title>
      <list>
        <item>
          <p>
	    A feature to let the user specify headings to log
	    printouts has been added. The heading is specified as
	    <c>{heading,string()}</c> in the <c>Opts</c> list
	    argument to <c>ct:pal/3,4,5</c>, <c>ct:print/3,4,5</c>,
	    or <c>ct:log/3,4,5</c>. If the heading option is omitted,
	    the category name, or <c>"User"</c>, is used as the
	    heading instead.</p>
          <p>
	    Own Id: OTP-14043 Aux Id: seq13226 </p>
        </item>
      </list>
    </section>

</section>

<section><title>Common_Test 1.12.3</title>

    <section><title>Fixed Bugs and Malfunctions</title>
      <list>
        <item>
          <p>
	    If the telnet server would pause during transmission of a
	    line of text before terminating the line, the
	    <c>ct_telnet:expect/3</c> function would print the line
	    twice in the test case HTML log. This problem has been
	    fixed.</p>
          <p>
	    Own Id: OTP-13730 Aux Id: seq13135 </p>
        </item>
        <item>
          <p>
	    The functions <c>ct:set_verbosity/2</c> and
	    <c>ct:get_verbosity/1</c> have been added in order to
	    make it possible for test cases, CT Hooks, or test
	    framework functions, to modify and read verbosity levels
	    for logging.</p>
          <p>
	    Own Id: OTP-13841</p>
        </item>
        <item>
	    <p><c>make</c> (tools) and <c>ct_make</c> (common_test)
	    would crash if an Erlang source file contained a
	    <c>-warning()</c> directive.</p>
          <p>
	    Own Id: OTP-13855</p>
        </item>
      </list>
    </section>

</section>

<section><title>Common_Test 1.12.2</title>

    <section><title>Fixed Bugs and Malfunctions</title>
      <list>
        <item>
          <p>
	    The following modules were missing in
	    common_test.app.src: ct_groups, ct_property_test,
	    ct_release_test, ct_webtool, ct_webtool_sup,
	    test_server_gl. They have now been added.</p>
          <p>
	    Own Id: OTP-13475</p>
        </item>
        <item>
          <p>
	    Common Test printed incorrect timestamps for received
	    error reports.</p>
          <p>
	    Own Id: OTP-13615 Aux Id: seq13124 </p>
        </item>
      </list>
    </section>

</section>

<section><title>Common_Test 1.12.1</title>

    <section><title>Fixed Bugs and Malfunctions</title>
      <list>
        <item>
          <p>
	    The <c>nodelay</c> option used to be enabled
	    (<c>true</c>) by default for sockets opened by the Common
	    Test telnet client. This appeared to cause communication
	    problems with telnet servers on some systems, and
	    therefore the option is no longer used. Its value may
	    instead be specified in the telnet connection settings.
	    See the man page for <c>ct_telnet</c> for details. Please
	    note that the interface function <c>connect</c> in
	    <c>unix_telnet</c> has been updated with an extra
	    argument and is now <c>unix_telnet:connect/7</c>.</p>
          <p>
	    Own Id: OTP-13462 Aux Id: seq13077 </p>
        </item>
        <item>
          <p>
	    Fix bug in cth_surefire: When a pre_init_per_suite hook
	    fails before reaching the
	    cth_surefire:pre_init_per_suite, cth_surefire produced
	    incorrect XML.</p>
          <p>
	    Own Id: OTP-13513</p>
        </item>
        <item>
          <p>
	    The <c>ct:get_timetrap_info/0</c> function has been
	    updated to return more information about timetrap
	    scaling.</p>
          <p>
	    Own Id: OTP-13535</p>
        </item>
        <item>
          <p>
	    A problem with stylesheet HTML tags getting incorrectly
	    escaped by Common Test has been corrected.</p>
          <p>
	    Own Id: OTP-13536</p>
        </item>
        <item>
          <p>
	    The <c>ct_run</c> start flag <c>-no_esc_chars</c> and
	    <c>ct:run_test/1</c> start option <c>{esc_chars,Bool}</c>
	    have been introduced to make it possible to disable
	    automatic escaping of characters. Automatic escaping of
	    special HTML characters printed with <c>io:format/1,2</c>
	    and <c>ct:pal/1,2,3,4</c> was introduced in Common Test
	    1.12. The new flag/option may be used to disable this
	    feature for backwards compatibility reasons. (The option
	    is also supported in test specifications).</p>
          <p>
	    Own Id: OTP-13537</p>
        </item>
      </list>
    </section>

</section>

<section><title>Common_Test 1.12</title>

    <section><title>Fixed Bugs and Malfunctions</title>
      <list>
        <item>
          <p>
	    This update fixes the problem with generic printouts in
	    the html log file not having special characters escaped.
	    Printouts made with <c>io:format/2</c> and
	    <c>ct:pal/2</c> will now get special characters escaped
	    automatically. Common Test will not attempt to escape
	    characters printed with <c>ct:log/2</c> since it is
	    assumed that the user may want to print html tagged data
	    using this function. A new function, <c>ct:log/5</c>, has
	    been added, which offers optional escaping of characters.
	    The latter function may also be used to print text to the
	    log without headers and CSS class wrapping (analogue to
	    <c>io:format/2</c>).</p>
          <p>
	    Own Id: OTP-13003 Aux Id: seq13005 </p>
        </item>
        <item>
          <p>
	    Commit 4cf832f1ad163f5b25dd8a6f2d314c169c23c82f
	    erroneously removed logging of open and close of netconf
	    connections. This is now corrected.</p>
          <p>
	    Own Id: OTP-13386</p>
        </item>
        <item>
          <p>
	    The directory to which nodes started with
	    <c>test_server:start_node/3</c> writes their
	    erl_crash.dump is changed. The crashdumps were earlier
	    written to the directory of test_server.beam, but in
	    later versions of Microsoft Windows this is no longer
	    writable (even for administrators). The framework
	    (common_test) log directory is now used instead.</p>
          <p>
	    Own Id: OTP-13388</p>
        </item>
      </list>
    </section>


    <section><title>Improvements and New Features</title>
      <list>
        <item>
          <p>
	    This update makes it possible to specify multiple
	    instances of the same group or test case in one test
	    specification term in order to repeat execution. Example:
	    <c>{groups, "./", my_SUITE, [my_group, my_group], {cases,
	    all}}, or {cases, "./", my_SUITE, [my_tc, my_tc,
	    my_tc]}.</c></p>
          <p>
	    Own Id: OTP-13241 Aux Id: seq12979 </p>
        </item>
        <item>
          <p>
	    Two new CT hook functions have been added:
	    <c>post_init_per_testcase/4</c> and
	    <c>pre_end_per_testcase/3</c>. With these hook functions,
	    it is possible to perform arbitrary actions (including
	    modifications of test execution, test state and results)
	    immediately before and after the execution of the test
	    case.</p>
          <p>
	    Own Id: OTP-13242 Aux Id: seq12991 </p>
        </item>
        <item>
          <p>
	    The <c>ct_netconfc</c> was earlier very restrictive as to
	    which SSH options the user could set. This is now
	    changed, and any SSH option is now allowed. The netconf
	    client will simply pass on any option, which it does not
	    recognize, to SSH.</p>
          <p>
	    Own Id: OTP-13338 Aux Id: seq13053,seq13069 </p>
        </item>
      </list>
    </section>

</section>

<section><title>Common_Test 1.11.2</title>

    <section><title>Fixed Bugs and Malfunctions</title>
      <list>
        <item>
          <p>
	    If a ssh package contained more than one netconf end tag,
	    then the second end tag was never detected in
	    ct_netconfc:handle_data. Instead it was included in the
	    XML data given to the xmerl parser, which then failed.
	    The problem was introduced by OTP-13007, and has now been
	    corrected.</p>
          <p>
	    Own Id: OTP-13323</p>
        </item>
      </list>
    </section>

</section>

<section><title>Common_Test 1.11.1</title>

    <section><title>Fixed Bugs and Malfunctions</title>
      <list>
        <item>
          <p>
	    When data from the netconf server was split into many ssh
	    packages, the netconf client performed really bad. This
	    is now improved.</p>
          <p>
	    Own Id: OTP-13007</p>
        </item>
        <item>
          <p>
	    In ct_netconfc, if a timer expired 'at the same time' as
	    the server sent the rpc-reply, the timeout message might
	    already be in the client's message queue when the client
	    removed the timer ref from its 'pending' list. This
	    caused a crash in the client since the timer ref could no
	    longer be found when handling the timeout message. This
	    problem is now fixed by always flushing the timeout
	    message from the message queue when canceling a timer.</p>
          <p>
	    Own Id: OTP-13008</p>
        </item>
        <item>
          <p>
	    The error logger handler ct_conn_log_h did not respect
	    the 'silent' option, and tried to print to an undefined
	    file descriptor. This has been corrected.</p>
          <p>
	    Own Id: OTP-13035</p>
        </item>
        <item>
          <p>
	    If the user would let the test run proceed after test
	    suite compilation failure, Common Test did not set the
	    exit status to indicate failure as expected. This has
	    been corrected. Also, the 'abort_if_missing_suites'
	    option now makes Common Test abort the test run without
	    asking the user if compilation fails, even if access to
	    stdin/stdout exists.</p>
          <p>
	    Own Id: OTP-13173 Aux Id: seq12978 </p>
        </item>
        <item>
          <p>
	    With the Common Test 'create_priv_dir' start option set
	    to 'auto_per_tc', the name of the priv directory for a
	    configuration function could clash with the name of the
	    priv directory for a test case, which would cause Test
	    Server failure. This error has been corrected.</p>
          <p>
	    Own Id: OTP-13181</p>
        </item>
      </list>
    </section>

</section>

<section><title>Common_Test 1.11</title>

    <section><title>Fixed Bugs and Malfunctions</title>
      <list>
        <item>
          <p>
	    The status of an aborted test due to test suite
	    compilation error has changed from 'auto_skipped' to
	    'failed'. This affects both the textual log file, event
	    handling and CT hook callbacks. The logging of
	    compilation failures has also been improved, especially
	    in the case of multiple test suites failing compilation.</p>
          <p>
	    Own Id: OTP-10816</p>
        </item>
        <item>
          <p>
	    The Test Server source code parser (erl2html2) failed to
	    handle the macro tuple in the syntax tree returned by
	    epp_dodger. This error has been corrected.</p>
          <p>
	    Own Id: OTP-12740</p>
        </item>
        <item>
	    <p>New options to make it possible to specify ssh_port in
	    a .spec file: [{node_start, [{ssh_port, 9999}]}].</p>
	    <p>And also to specify additional ssh options like paths
	    to public-key files: [{node_start, [{ssh_opts,
	    [{user_dir, "/home/shrek/e2/"}]}]}].</p>
          <p>
	    Own Id: OTP-12809</p>
        </item>
      </list>
    </section>


    <section><title>Improvements and New Features</title>
      <list>
        <item>
          <p>
	    Earlier there was no way to add optional parameters like
	    default-operation to an edit-config request sent with
	    ct_netconfc:edit_config/3,4, you had to use
	    ct_netconfc:send_rpc/2,3. For simplicity and completion,
	    a new optional argument, OptParams, is now added to the
	    edit_config function.</p>
          <p>
	    Own Id: OTP-10446 Aux Id: kunagi-266 [177] </p>
        </item>
        <item>
          <p>
	    When running OTP tests using the ts interface, it is now
	    possible to specify so called test categories per OTP
	    application. A test category is represented by a CT test
	    specification and defines an arbitrary subset of existing
	    test suites, groups and cases. Examples of test
	    categories are 'smoke' (smoke tests) and 'bench'
	    (benchmarks). (Call ts:help() for more info). Also,
	    functions for reading terms from the current test
	    specification during test, ct:get_testspec_terms/0 and
	    ct:get_testspec_terms/1, have been implemented.</p>
          <p>
	    Own Id: OTP-11962</p>
        </item>
        <item>
          <p>
	    Obsolete scripts and make file operations have been
	    removed and the installation chapter in the Common Test
	    User's Guide has been updated.</p>
          <p>
	    Own Id: OTP-12421</p>
        </item>
        <item>
          <p>
	    The 'keep_alive' interval has been reduced to 8 seconds,
	    which is two seconds shorter than the default
	    'idle_timeout' value for ct_telnet:expect/3. This way,
	    the telnet server receives a NOP message (which might
	    trigger an action) before the operation times out. Also
	    the TCP option 'nodelay' has been enabled per default for
	    all telnet connections, in order to reduce the risk for
	    communication timeouts.</p>
          <p>
	    Own Id: OTP-12678 Aux Id: seq12818 </p>
        </item>
        <item>
          <p>
	    When the ct_run program is executed without any flags,
	    "-dir ." is now used as default start flag. Similarly,
	    the option {dir,"."} is used by ct:run_test/1 if called
	    with an empty list. Also, the help text (ct_run -help)
	    has been updated, as well as the Running Tests chapter in
	    the Common Test User's Guide.</p>
          <p>
	    Own Id: OTP-12684 Aux Id: seq12865 </p>
        </item>
      </list>
    </section>

</section>

<section><title>Common_Test 1.10.1</title>

    <section><title>Fixed Bugs and Malfunctions</title>
      <list>
        <item>
          <p>
	    A fault in the Common Test logger process, that caused
	    the application to crash when running on a long name
	    node, has been corrected.</p>
          <p>
	    Own Id: OTP-12643</p>
        </item>
        <item>
          <p>
	    A 'wait_for_prompt' option in ct_telnet:expect/3 has been
	    introduced which forces the function to not return until
	    a prompt string has been received, even if other expect
	    patterns have already been found.</p>
          <p>
	    Own Id: OTP-12688 Aux Id: seq12818 </p>
        </item>
        <item>
          <p>
	    If the last expression in a test case causes a timetrap
	    timeout, the stack trace is ignored and not printed to
	    the test case log file. This happens because the
	    {Suite,TestCase,Line} info is not available in the stack
	    trace in this scenario, due to tail call elimination.
	    Common Test has been modified to handle this situation by
	    inserting a {Suite,TestCase,last_expr} tuple in the
	    correct place and printing the stack trace as expected.</p>
          <p>
	    Own Id: OTP-12697 Aux Id: seq12848 </p>
        </item>
        <item>
          <p>
	    Fixed a buffer problem in ct_netconfc which could cause
	    that some messages where buffered forever.</p>
          <p>
	    Own Id: OTP-12698 Aux Id: seq12844 </p>
        </item>
        <item>
          <p>
	    The VTS mode in Common Test has been modified to use a
	    private version of the Webtool application (ct_webtool).</p>
          <p>
	    Own Id: OTP-12704 Aux Id: OTP-10922 </p>
        </item>
        <item>
          <p>
	    Add possibility to add user capabilities in
	    <c>ct_netconfc:hello/3</c>.</p>
          <p>
	    Own Id: OTP-12707 Aux Id: seq12846 </p>
        </item>
      </list>
    </section>

</section>

<section><title>Common_Test 1.10</title>

    <section><title>Fixed Bugs and Malfunctions</title>
      <list>
        <item>
          <p>
	    The tests overview file, index.html, did not always get
	    updated correctly after a new test run. This was because
	    of a bug in the Common Test log cache mechanism which has
	    now been corrected.</p>
          <p>
	    Own Id: OTP-11400</p>
        </item>
        <item>
          <p>
	    When a successful test case returns, Common Test should,
	    according to the documentation, send a tc_done event to
	    the event handlers with Result = ok in the data field.
	    However, Common Test sets Result to the return value of
	    the test case instead. Common Test has been modified now
	    to comply with the documentation.</p>
          <p>
	    *** POTENTIAL INCOMPATIBILITY ***</p>
          <p>
	    Own Id: OTP-12279 Aux Id: seq12737, OTP-12531 </p>
        </item>
        <item>
          <p>
	    A ct_telnet:expect/3 call could never be aborted before
	    an idle_timeout, even if total_timeout had been set to a
	    lower value (i.e. a shorter time). This problem has been
	    fixed.</p>
          <p>
	    Own Id: OTP-12335</p>
        </item>
        <item>
          <p>
	    The undocumented return value {skipped,Reason} from
	    config functions and test cases was handled
	    inconsistently. Test cases were e.g. reported as
	    "skipped" to CT Hook functions, but "successful" to event
	    handlers. Now, the above return value is consistently
	    handled the same way as {skip,Reason} and this has also
	    been documented.</p>
          <p>
	    *** POTENTIAL INCOMPATIBILITY ***</p>
          <p>
	    Own Id: OTP-12359 Aux Id: seq12760 </p>
        </item>
        <item>
          <p>
	    The Erlang source code to HTML generator would sometimes
	    fail because epp:parse_erl_form/1 could not find and
	    expand required macros in included header files. The
	    problem has been solved by making sure common_test always
	    passes the full include path to epp. Also, a bug that
	    could cause erl_syntax:revert/1 to fail because of a
	    badly formed syntax tree has been corrected.</p>
          <p>
	    Own Id: OTP-12419</p>
        </item>
        <item>
          <p>
	    A missing group option in the ct_run help text has been
	    added.</p>
          <p>
	    Own Id: OTP-12433 Aux Id: seq12788 </p>
        </item>
        <item>
          <p>
	    Printouts by means of ct:log/2/3 or ct:pal/2/3 from the
	    hook functions on_tc_fail/2 and on_tc_skip/2 would (quite
	    unexpectedly) end up in the "unexpected i/o" log file
	    instead of in the test case log file. This behaviour has
	    been changed so that now, all printouts (including stdio
	    printouts) from these hook functions will be routed to
	    the test case log file.</p>
          <p>
	    Own Id: OTP-12468</p>
        </item>
        <item>
          <p>
	    ct_netconfc:action/3 will now - if the return type is
	    void - accept an RPC reply on the form
	    {ok,[simple_xml()]}, and in this event return only the
	    atom ok.</p>
          <p>
	    Own Id: OTP-12491 Aux Id: seq12797 </p>
        </item>
        <item>
          <p>
	    OTP-11971 erroneously changed the handling of relative
	    paths for incl_dirs specified in the cover spec file.
	    This is now corrected so these are expected to be
	    relative to the directory where the cover spec file
	    itself is stored</p>
          <p>
	    Own Id: OTP-12498 Aux Id: OTP-11971 </p>
        </item>
        <item>
          <p>
	    Some test cases have been updated to use ct:sleep/1
	    instead of timer:sleep/1. The reason being that the sleep
	    times need to be scaled to compensate for slow execution
	    (e.g. when cover is running).</p>
          <p>
	    Own Id: OTP-12574</p>
        </item>
      </list>
    </section>


    <section><title>Improvements and New Features</title>
      <list>
        <item>
          <p>
	    Common Test now exports a function,
	    ct:get_event_mgr_ref/0, that returns the name of the
	    Common Test event manager. This makes it possible to plug
	    in event handlers to the event manager while tests are
	    running (using the gen_event API).</p>
          <p>
	    Own Id: OTP-12506 Aux Id: seq12802 </p>
        </item>
        <item>
          <p>
	    When a test case (or configuration function) fails
	    because of an exit signal from a linked process, Common
	    Test previously passed only the reason for process
	    termination to the CT post hook functions and the event
	    handlers (in the tc_done event). This has been changed so
	    that now the tuple {'EXIT',ReasonForProcessTermination}
	    is passed instead. This makes it much easier in the CT
	    post hook functions to distinguish a failure of this sort
	    from other types of errors and from the return value of a
	    successful test case.</p>
          <p>
	    *** POTENTIAL INCOMPATIBILITY ***</p>
          <p>
	    Own Id: OTP-12531 Aux Id: OTP-12279 </p>
        </item>
        <item>
          <p>
	    A new feature has been introduced in ct_telnet:get_data/1
	    that makes it possible to automatically poll the telnet
	    connection in case an incomplete string (one that has not
	    yet been terminated by a newline) remains in the receive
	    buffer. The polling is controlled by two new telnet
	    config values, which are documented in the ct_telnet
	    reference manual. The polling mechanism is disabled by
	    default (making the get_data/1 function backwards
	    compatible).</p>
          <p>
	    Own Id: OTP-12627</p>
        </item>
      </list>
    </section>

</section>

<section><title>Common_Test 1.9</title>

    <section><title>Fixed Bugs and Malfunctions</title>
      <list>
        <item>
          <p>
	    The source code to html code generator in Test Server
	    (and Common Test) would fail to generate anchors in the
	    html code for functions with non-expandable macros,
	    resulting in bad html links to such functions. This
	    correction lets the code generator ignore macros that
	    can't be expanded (i.e. not pre-process them), so that
	    correct anchors will always be produced.</p>
          <p>
	    Own Id: OTP-11766 Aux Id: seq12556 </p>
        </item>
        <item>
          <p>
	    OTP-11971 erroneously changed the handling of relative
	    paths (import/export files) specified in the cover spec
	    file. This is now corrected so these are expected to be
	    relative to the directory where the cover spec file
	    itself is stored.</p>
          <p>
	    Own Id: OTP-12031</p>
        </item>
        <item>
          <p>
	    Common Test would sometimes crash while trying to print
	    large amounts of SASL reports to log on a computer with a
	    slow file system. This problem (due to an error in IO
	    message buffering in ct_logs) has been fixed.</p>
          <p>
	    Own Id: OTP-12159</p>
        </item>
        <item>
          <p>
	    The common_test telnet client, ct_telnet and friends, had
	    some unstable test cases. Some of these were caused by
	    the unix_telnet callback sending an extra newline after
	    sending the password. This caused the sever to send an
	    extra prompt back which confused the tests. The extra
	    newline is no longer sent.</p>
          <p>
	    Also, debug printouts and logging from the telnet client
	    is improved, and some test cases are slightly modified in
	    order to stabilize the test.</p>
          <p>
	    Own Id: OTP-12329</p>
        </item>
        <item>
          <p>
	    ct_netconfc did not expect the return value
	    {error,timeout} from ssh_connection:subsystem/4. This has
	    been corrected.</p>
          <p>
	    Own Id: OTP-12334</p>
        </item>
      </list>
    </section>


    <section><title>Improvements and New Features</title>
      <list>
        <item>
          <p>
	    A new option, <c>{newline,boolean()}</c> is added to all
	    functions in <c>ct_telnet</c> that send data (command
	    strings) to the telnet server. By default,
	    <c>ct_telnet</c> adds a newline to all command strings,
	    and by setting the new option to <c>false</c> this
	    behavior is turned off.</p>
          <p>
	    Own Id: OTP-12252 Aux Id: seq12730 </p>
        </item>
        <item>
          <p>
	    Distribute <c>autoconf</c> helpers to applications at
	    build time instead of having multiple identical copies
	    committed in the repository.</p>
          <p>
	    Own Id: OTP-12348</p>
        </item>
      </list>
    </section>

</section>

<section><title>Common_Test 1.8.2</title>

    <section><title>Fixed Bugs and Malfunctions</title>
      <list>
        <item>
          <p>
	    Ticket OTP-11971 introduced a runtime dependency towards
	    test_server-3.7.1, since the interface between
	    test_server and common_test was changed. Erroneously, the
	    common_test.app file was not updated according to this.
	    This has now been corrected.</p>
          <p>
	    Own Id: OTP-12037</p>
        </item>
      </list>
    </section>


    <section><title>Improvements and New Features</title>
      <list>
        <item>
          <p>
	    Warning: this is experimental and may disappear or change
	    without previous warning.</p>
          <p>
	    Experimental support for running Quickcheck and PropEr
	    tests from common_test suites is added to common_test.
	    See the reference manual for the new module
	    <c>ct_property_testing</c>.</p>
          <p>
	    Experimental property tests are added under
	    <c>lib/{inet,ssh}/test/property_test</c>. They can be run
	    directly or from the commont_test suites
	    <c>inet/ftp_property_test_SUITE.erl</c> and
	    <c>ssh/test/ssh_property_test_SUITE.erl</c>.</p>
          <p>
	    See the code in the <c>test</c> directories and the man
	    page for details.</p>
          <p>
	    (Thanks to Tuncer Ayaz for a patch adding Triq)</p>
          <p>
	    Own Id: OTP-12119</p>
        </item>
      </list>
    </section>

</section>

<section><title>Common_Test 1.8.1</title>

    <section><title>Fixed Bugs and Malfunctions</title>
      <list>
        <item>
          <p>
	    Substrings in long telnet messages would sometimes get
	    wrongly reversed. This error has been corrected.</p>
          <p>
	    Own Id: OTP-11871 Aux Id: seq12581 </p>
        </item>
        <item>
          <p>
	    The basic_html logging mode in Common Test (for
	    compatibility with old browsers) generated HTML code with
	    unbalanced tags. This has been fixed.</p>
          <p>
	    Own Id: OTP-11917 Aux Id: seq12598 </p>
        </item>
        <item>
          <p>
	    The mechanism for running code cover analysis with
	    common_test has been improved. Earlier, if a test run
	    consisted of multiple tests, cover would be started and
	    stopped for each test. This would give "intermediate"
	    cover logs available from the "Coverage log" link on the
	    test suite result pages. To accumulate cover data over
	    all tests, the 'export' option had to be used in the
	    cover spec file. This was not well documented, and the
	    functionality was quite confusing.</p>
          <p>
	    Using the 'nodes' option in the cover spec file would
	    fail when the test run consisted of multiple tests, since
	    the specified nodes would only be included in the cover
	    analysis of the first test.</p>
          <p>
	    The repeated compilation and analysis of the same modules
	    was also very time consuming.</p>
          <p>
	    To overcome these problems, ct will now only cover
	    compile and analyze modules once per test run, i.e. once
	    for each cover spec file. The log file is available via a
	    new button on the top level index page. The old "Coverage
	    log" links on the test suite result pages still exist,
	    but they all point to the same log containing the
	    accumulated result.</p>
          <p>
	    Own Id: OTP-11971</p>
        </item>
        <item>
          <p>
	    If multiple tests would run simultaneously on different
	    Erlang nodes, writing their logs to the same directory,
	    then there would often be entries in the all_runs.html
	    log file showing incomplete results (all zeroes) upon
	    completion. This problem was caused by a bug in the
	    Common Test log cache mechanism, which has been fixed.</p>
          <p>
	    Own Id: OTP-11988 Aux Id: seq12611 </p>
        </item>
      </list>
    </section>

</section>

<section><title>Common_Test 1.8</title>

    <section><title>Fixed Bugs and Malfunctions</title>
      <list>
        <item>
          <p>
	    The error generated if a test case process received an
	    exit from a linked process while executing
	    init_per_testcase/2, was handled incorrectly by Common
	    Test. The problem has been solved, and Common Test now
	    reports this type of error correctly, with proper error
	    reason and exit location as well.</p>
          <p>
	    Own Id: OTP-11643</p>
        </item>
        <item>
          <p>
	    Running a parallel test case group with two or more
	    instances of the same test case would result in identical
	    log file names, and one test case instance would
	    overwrite the log file of another. This problem has been
	    solved.</p>
          <p>
	    Own Id: OTP-11644</p>
        </item>
        <item>
          <p>
	    Application upgrade (appup) files are corrected for the
	    following applications: </p>
          <p>
	    <c>asn1, common_test, compiler, crypto, debugger,
	    dialyzer, edoc, eldap, erl_docgen, et, eunit, gs, hipe,
	    inets, observer, odbc, os_mon, otp_mibs, parsetools,
	    percept, public_key, reltool, runtime_tools, ssh,
	    syntax_tools, test_server, tools, typer, webtool, wx,
	    xmerl</c></p>
          <p>
	    A new test utility for testing appup files is added to
	    test_server. This is now used by most applications in
	    OTP.</p>
          <p>
	    (Thanks to Tobias Schlager)</p>
          <p>
	    Own Id: OTP-11744</p>
        </item>
        <item>
          <p>
	    The <c>cth_surefire</c> hook would crash in
	    <c>pre_init_per_suite/3</c> if a previous hook returned
	    <c>{skip,Reason}</c> or <c>{fail,Reason}</c> instead of a
	    <c>Config</c> list. This error has been corrected, and
	    <c>cth_surefire</c> will now simply propagate the
	    received <c>InitData</c> value instead.</p>
          <p>
	    Own Id: OTP-11811</p>
        </item>
        <item>
          <p>
	    Specs of return values are corrected for
	    <c>ct_netconfc:get/2,3</c>,
	    <c>ct_netconfc:get_config/3,4</c>,
	    <c>ct_netconfc:action/2,3</c>,
	    <c>ct_netconfc:send_rpc/2,3</c> and
	    <c>ct_netconfc:send/2,3</c>.</p>
          <p>
	    Own Id: OTP-11834 Aux Id: seq12574 </p>
        </item>
      </list>
    </section>


    <section><title>Improvements and New Features</title>
      <list>
        <item>
          <p>
	    ct_telnet can now log all communication taking place
	    during a telnet session. Previously, only information
	    about ct_telnet operations and commands, as well as
	    explicitly requested data from the server, was logged.</p>
          <p>
	    Furthermore, a logging mechanism based on an Error Logger
	    event handler and a dedicated Common Test hook,
	    <c>cth_conn_log</c>, now makes it possible to print data
	    for individual connections to separate log files. Please
	    see the <c>ct_telnet</c> reference manual for more
	    information and examples.</p>
          <p>
	    Important note: A new argument, <c>ConnName</c> has been
	    added to the <c>unix_telnet:connect/5</c> callback
	    function. This forces users that use private ct_telnet
	    callback modules to update their code according to
	    <c>unix_telnet:connect/6</c>. Please see the
	    <c>unix_telnet</c> reference manual and source code
	    module for details.</p>
          <p>
	    Own Id: OTP-11440 Aux Id: seq12457 </p>
        </item>
        <item>
          <p>
	    A new timeout option has been introduced for the
	    <c>ct_telnet:expect/3</c> function. With
	    <c>{total_timeout,Time}</c> it's possible to set a time
	    limit for the complete expect operation. After
	    <c>Time</c> milliseconds, <c>expect/3</c> returns
	    <c>{error,timeout}</c>. The default value used if
	    <c>total_timeout</c> is not specified, is infinity (i.e.
	    no time limit). Please see the <c>ct_telnet</c> reference
	    manual for more information.</p>
          <p>
	    Own Id: OTP-11689</p>
        </item>
        <item>
          <p>
	    Some function specs are corrected or moved and some edoc
	    comments are corrected in order to allow use of edoc.
	    (Thanks to Pierre Fenoll)</p>
          <p>
	    Own Id: OTP-11702</p>
        </item>
        <item>
          <p>
	    Test case group name information has been added to the
	    data sent with <c>tc_user_skip</c> and
	    <c>tc_auto_skip</c> event messages, as well as the data
	    passed in calls to the CT Hook functions
	    <c>on_tc_skip/3</c> and <c>on_tc_fail/3</c>. The
	    modification only affects the function name
	    element/argument. This value remains an atom if the test
	    case in question does not belong to a test case group.
	    Otherwise a tuple <c>{FuncName,GroupName}</c>
	    (<c>{atom(),atom()}</c>) is passed instead.</p>
          <p>
	    Note that this change may (depending on the patterns used
	    for matching) require modifications of user event
	    handlers and hook modules. Please see the Event Handling
	    chapter in the Common Test User's Guide, and the
	    reference manual for <c>ct_hooks</c>, for details.</p>
          <p>
	    Note also that the Test Server framework callback
	    function <c>report/2</c> has been modified. This change
	    only affects users with test frameworks interfacing Test
	    Server rather than Common Test. See the
	    <c>test_server_ctrl</c> reference manual for details.</p>
          <p>
	    *** POTENTIAL INCOMPATIBILITY ***</p>
          <p>
	    Own Id: OTP-11732 Aux Id: seq12541 </p>
        </item>
        <item>
          <p>
	    If Common Test can't prompt the user to abort or continue
	    the test run when one or more test suites fail to
	    compile, a new option,
	    <c>{abort_if_missing_suites,Bool}</c>, can be used to
	    specify whether it should proceed with the test run, or
	    stop execution. The default value of <c>Bool</c> is
	    <c>false</c> (i.e. to proceed even if suites are
	    missing).</p>
          <p>
	    Own Id: OTP-11769</p>
        </item>
      </list>
    </section>


    <section><title>Known Bugs and Problems</title>
      <list>
        <item>
          <p>
	    common_test: Fix problems reported by Dialyzer.</p>
          <p>
	    Own Id: OTP-11525</p>
        </item>
      </list>
    </section>

</section>

<section><title>Common_Test 1.7.4</title>

    <section><title>Fixed Bugs and Malfunctions</title>
      <list>
        <item>
          <p>
	    Return values from group and testcase info functions are
	    now properly checked, and associated test cases are auto
	    skipped if a return value is invalid.</p>
          <p>
	    Own Id: OTP-10631 Aux Id: kunagi-345 [256] </p>
        </item>
        <item>
	    <p>The way Common Test handles skipping of test cases has
	    been updated. In previous versions, returning
	    <c>{skip,Reason}</c> from a configuration function (such
	    as init_per_suite or init_per_group), resulted in all
	    affected test cases getting skipped with status
	    <c>auto_skipped</c>. This was inappropriate, since this
	    status is supposed to be used to inform that Common Test
	    has taken the initiative to skip something (e.g. a test
	    case group if init_per_group failed). Therefore, in this
	    version of Common Test, whenever the user skips a suite,
	    group, or individual test case (by means of a
	    configuration function or test specification term), the
	    affected test cases get the status <c>user_skipped</c>
	    instead.</p> <p>This update has meant a few changes that
	    may affect Common Test users in various ways:</p> <list>
	    <item>The test results and statistics will be affected,
	    which is important to know when running regression tests
	    and comparing results to previous test runs.</item>
	    <item>Users that read or parse the textual log file
	    <c>suite.log</c> will notice that an auto skipped
	    function is now reported as <c>auto_skipped</c> rather
	    than <c>skipped</c> as before.</item> <item>When
	    <c>require</c> fails in an info function (such as suite/0
	    or group/1), all affected configuration functions and
	    test cases are marked as <c>auto_skipped</c>.</item>
	    <item>If Common Test detects an error in the test suite
	    (such as e.g. an invalid all/0 function), all affected
	    configuration functions and test cases are marked as
	    <c>auto_skipped</c>.</item> <item>If a repeated test run
	    session reaches a deadline with <c>force_stop</c>
	    enabled, all remaining test cases are marked as
	    <c>auto_skipped</c> rather than <c>user_skipped</c> as
	    before.</item> <item>The event messages that Common Test
	    generates during test runs have been affected by this
	    update. For details see OTP-11524.</item> </list>
          <p>
	    Own Id: OTP-11305 Aux Id: OTP-11524 </p>
        </item>
        <item>
          <p>
	    Returning {skip, Reason} from a pre_end_per_group/3 user
	    hook function would result in an exit in the Common Test
	    cth_log_redirect hook. This problem has been solved.</p>
          <p>
	    Own Id: OTP-11409 Aux Id: seq12446 </p>
        </item>
        <item>
          <p>
	    When the netconf server did not respond to the
	    close-session request, the call to
	    ct_netconfc:close_session/2 would hang forever waiting
	    for the netconf client to terminate. This has been
	    corrected. The client will now always terminate (and take
	    down the connection) if the close-session request times
	    out.</p>
          <p>
	    Own Id: OTP-11478</p>
        </item>
      </list>
    </section>


    <section><title>Improvements and New Features</title>
      <list>
        <item>
          <p>
	    Fix cth_log_redirect.erl to fulfill gen_event behaviour.
	    Thanks to Roberto Aloi.</p>
          <p>
	    Own Id: OTP-11401</p>
        </item>
        <item>
          <p>
	    The first argument of the CT hook callback function
	    <c>on_tc_skip/3</c> has been modified. When this function
	    is called for <c>init_per_group</c> or
	    <c>end_per_group</c>, the value of the first argument is
	    now <c>{init_per_group,GroupName}</c> or
	    <c>{end_per_group,GroupName}</c>.</p>
          <p>
	    Own Id: OTP-11523</p>
        </item>
        <item>
	    <p>The following modifications have been made to the
	    event messages that Common Test sends during test
	    execution:</p> <list> <item>For the <c>tc_auto_skip</c>
	    event, the value of the <c>Func</c> element has changed
	    from <c>end_per_group</c> to
	    <c>{end_per_group,GroupName}</c>.</item> <item>When
	    <c>require</c> fails in an info function, such as suite/0
	    or group/1, the init configuration function is now
	    reported as <c>auto_skipped</c> instead of <c>skipped</c>,
	    with the <c>tc_done</c> event.</item> <item>When
	    <c>require</c> fails in an info function because of a
	    configuration name already in use, the <c>tc_done</c>
	    event now reports the error with a tuple (of size 2)
	    tagged <c>failed</c> instead of <c>skipped</c>.</item>
	    </list> <p>Please see the Event Handling chapter in the
	    Common Test User's Guide for reference. </p>
          <p>
	    Own Id: OTP-11524 Aux Id: OTP-11305 </p>
        </item>
      </list>
    </section>

</section>

<section><title>Common_Test 1.7.3</title>

    <section><title>Fixed Bugs and Malfunctions</title>
      <list>
        <item>
          <p>
	    Documentation is added for ct_netconfc:send and
	    ct_netconfc:send_rpc.</p>
          <p>
	    Own Id: OTP-11132</p>
        </item>
        <item>
          <p>
	    ct_netconfc:create_subscription only allowed one XML
	    element inside the 'filter' element. According to RFC5277
	    it should be allowed to add any number of elements inside
	    the filter, so this is now corrected.</p>
          <p>
	    Own Id: OTP-11166</p>
        </item>
        <item>
          <p>
	    The error handler installed by the Common Test hook
	    cth_log_redirect did not respond to init:stop/1/2. This
	    has been corrected.</p>
          <p>
	    Own Id: OTP-11175 Aux Id: seq12356 </p>
        </item>
        <item>
          <p>
	    Calling ct:pal/2 or ct:print/2 when Common Test was not
	    running, would cause an exit. This has been changed and
	    the string is now simply printed to stdout instead.</p>
          <p>
	    Own Id: OTP-11176</p>
        </item>
        <item>
          <p>
	    Fixed problem with the cth_log_redirect hook making calls
	    to an undefined function in ct_logs.</p>
          <p>
	    Own Id: OTP-11238</p>
        </item>
        <item>
          <p>
	    When running tests with the 'repeat' option, the Common
	    Test utility process did not always terminate quickly
	    enough after a test run, causing the start of the next
	    run to fail. A monitor is now used to ensure termination
	    of the utility process after each test run.</p>
          <p>
	    Own Id: OTP-11244 Aux Id: seq12396 </p>
        </item>
        <item>
          <p>
	    Test Server installed an error handler (test_server_h)
	    only to be able to write the name of the current test
	    case to stdout whenever it received an error- or progress
	    report. This functionality was not useful and has been
	    removed. The built-in Common Test hook, cth_log_redirect,
	    has instead been improved to now also tag all error- and
	    progress reports in the log with suite-, group-, and/or
	    test case name.</p>
          <p>
	    Own Id: OTP-11263 Aux Id: seq12251 </p>
        </item>
      </list>
    </section>


    <section><title>Improvements and New Features</title>
      <list>
        <item>
          <p>
	    A new log, the "Pre- and Post Test I/O Log", has been
	    introduced, which makes it possible to capture error- and
	    progress reports, as well as printouts made with ct:log/2
	    and ct:pal/2, before and after a test run. (Some minor
	    improvements of the logging system have been made at the
	    same time). Links to the new log are found on the Common
	    Test Framework Log page. The Common Test User's Guide has
	    been updated with information about the new log and also
	    with a new section on how to synchronize external
	    applications with Common Test by means of the CT Hook
	    init and terminate functions.</p>
          <p>
	    Own Id: OTP-11272</p>
        </item>
      </list>
    </section>

</section>

<section><title>Common_Test 1.7.2</title>

    <section><title>Fixed Bugs and Malfunctions</title>
      <list>
        <item>
          <p>
	    A design flaw in the generic connection handling in
	    Common Test made it impossible to implement a connection
	    handler that could map multiple connection names (i.e.
	    configuration variable aliases) to single connection
	    pids. This problem has been solved.</p>
          <p>
	    Own Id: OTP-10126 Aux Id: kunagi-178 [89] </p>
        </item>
        <item>
          <p>
	    If a telnet connection is hanging, then a call to
	    ct_telnet:close/1 will time out after 5 seconds and the
	    connection process is brutally killed. In some cases the
	    connection would not be unregistered and attempts at
	    opening a new connection with the same name would make
	    common_test try to reuse the same connection since it
	    believed that it was still alive. This has been corrected
	    - a killed connection is now always unregistered.</p>
          <p>
	    Own Id: OTP-10648 Aux Id: seq12212 </p>
        </item>
        <item>
          <p>
	    Test performance has been improved by means of a cache
	    for the top level HTML index logs (all_runs.html and
	    index.html, in the logdir directory). This solves
	    problems with slow start up times and test execution
	    times increasing with the number of ct_run directories
	    stored in logdir. The cached index entries are stored in
	    RAM during test execution and are saved to file in logdir
	    (for faster start up times) whenever a test run finishes.</p>
          <p>
	    Own Id: OTP-10855</p>
        </item>
        <item>
          <p>
	    Testing of the test specification functionality has been
	    improved and a couple of minor bugs have been discovered
	    and corrected.</p>
          <p>
	    Own Id: OTP-10857</p>
        </item>
        <item>
          <p>
	    Links to the top level index files in some HTML footers
	    had disappeared. This error has been corrected. Also, a
	    problem with the suite overview log file not being closed
	    properly has been solved.</p>
          <p>
	    Own Id: OTP-11046</p>
        </item>
        <item>
          <p>
	    Common Test would, in case of timetrap error, print a
	    warning in the log if end_per_testcase wasn't implemented
	    in the suite, even though it's an optional function. This
	    printout has been removed.</p>
          <p>
	    Own Id: OTP-11052</p>
        </item>
      </list>
    </section>


    <section><title>Improvements and New Features</title>
      <list>
        <item>
          <p>
	    If it could not be decided which test case a certain log
	    printout belonged to, the common test framework log was
	    earlier used. Such printouts are now instead sent to
	    unexpected_io.log.html in test_server so that there is
	    only one place to look for "missing" printouts.</p>
          <p>
	    Own Id: OTP-10494 Aux Id: kunagi-319 [230] </p>
        </item>
        <item>
          <p>
	    Make cover smarter about finding source from beam.</p>
          <p>
	    In particular, search using the source path in
	    module_info if the current heuristic fails.</p>
          <p>
	    Own Id: OTP-10902</p>
        </item>
        <item>
          <p>
	    Add a variant of ct_slave:start/2 that starts a node with
	    specified options on the local host.</p>
          <p>
	    Own Id: OTP-10920</p>
        </item>
        <item>
          <p>
	    Integrate elliptic curve contribution from Andreas
	    Schultz </p>
          <p>
	    In order to be able to support elliptic curve cipher
	    suites in SSL/TLS, additions to handle elliptic curve
	    infrastructure has been added to public_key and crypto.</p>
          <p>
	    This also has resulted in a rewrite of the crypto API to
	    gain consistency and remove unnecessary overhead. All OTP
	    applications using crypto has been updated to use the new
	    API.</p>
          <p>
	    Impact: Elliptic curve cryptography (ECC) offers
	    equivalent security with smaller key sizes than other
	    public key algorithms. Smaller key sizes result in
	    savings for power, memory, bandwidth, and computational
	    cost that make ECC especially attractive for constrained
	    environments.</p>
          <p>
	    Own Id: OTP-11009</p>
        </item>
        <item>
	    <p> Postscript files no longer needed for the generation
	    of PDF files have been removed. </p>
          <p>
	    Own Id: OTP-11016</p>
        </item>
        <item>
          <p>
	    A link is added from the red error printout in a test
	    case log (for a failed test case) to the full error
	    description at the end of the log. The reason for this is
	    that the error description in the red field is sometimes
	    truncated at 50 characters in order to keep the log as
	    short and easy to read as possible.</p>
          <p>
	    Own Id: OTP-11044 Aux Id: seq12304 </p>
        </item>
        <item>
          <p>
	    A new option 'no_prompt_check' is added to
	    ct_telnet:expect/3. If this option is used, ct_telnet
	    will not wait for a prompt or a newline before attempting
	    to match the given pattern.</p>
          <p>
	    Own Id: OTP-11095</p>
        </item>
      </list>
    </section>

</section>

<section><title>Common_Test 1.7.1</title>

    <section><title>Fixed Bugs and Malfunctions</title>
      <list>
        <item>
          <p>
	    If an event handler installed in the CT Master event
	    manager took too long to respond during the termination
	    phase, CT Master crashed because of a timeout after 5
	    secs. This would leave the system in a bad state. The
	    problem has been solved by means of a 30 min timeout
	    value and if CT Master gets a timeout after that time, it
	    now kills the event manager and shuts down properly.</p>
          <p>
	    Own Id: OTP-10634 Aux Id: kunagi-347 [258] </p>
        </item>
        <item>
          <p>
	    Printing with any of the ct printout functions from an
	    event handler installed by Common Test, would cause a
	    deadlock. This problem has been solved.</p>
          <p>
	    Own Id: OTP-10826 Aux Id: seq12250 </p>
        </item>
        <item>
          <p>
	    Using the force_stop flag/option to interrupt a test run
	    caused a crash in Common Test. This problem has been
	    solved.</p>
          <p>
	    Own Id: OTP-10832</p>
        </item>
      </list>
    </section>


    <section><title>Improvements and New Features</title>
      <list>
        <item>
          <p>
	    Removed deprecated run_test program, use ct_run instead.</p>
          <p>
	    *** POTENTIAL INCOMPATIBILITY ***</p>
          <p>
	    Own Id: OTP-9052</p>
        </item>
      </list>
    </section>


    <section><title>Known Bugs and Problems</title>
      <list>
        <item>
          <p>
	    Test case execution time increases with size of test run.</p>
          <p>
	    Own Id: OTP-10855</p>
        </item>
      </list>
    </section>

</section>

<section><title>Common_Test 1.7</title>

    <section><title>Fixed Bugs and Malfunctions</title>
      <list>
        <item>
          <p>
	    Severe errors detected by <c>test_server</c> (e.g. if log
	    files directories cannot be created) will now be reported
	    to <c>common_test</c> and noted in the <c>common_test</c>
	    logs.</p>
          <p>
	    Own Id: OTP-9769 Aux Id: kunagi-202 [113] </p>
        </item>
        <item>
          <p>
	    The earlier undocumented cross cover feature for
	    accumulating cover data over multiple tests has now been
	    fixed and documented.</p>
          <p>
	    Own Id: OTP-9870 Aux Id: kunagi-206 [117] </p>
        </item>
        <item>
          <p>
	    If a busy test case generated lots of error messages,
	    cth_log_redirect:post_end_per_testcase would crash with a
	    timeout while waiting for the error logger to finish
	    handling all error reports. The default timer was 5
	    seconds. This has now been extended to 5 minutes.</p>
          <p>
	    Own Id: OTP-10040 Aux Id: kunagi-173 [84] </p>
        </item>
        <item>
	    <p>When a test case failed because of a timetrap time
	    out, the <c>Config</c> data for the case was lost in the
	    following call to <c>end_per_testcase/2</c>, and also in
	    calls to the CT Hook function
	    <c>post_end_per_testcase/4</c>. This problem has been
	    solved and the <c>Config</c> data is now correctly passed
	    to the above functions after a timetrap timeout
	    failure.</p>
          <p>
	    Own Id: OTP-10070 Aux Id: kunagi-175 [86] </p>
        </item>
        <item>
          <p>
	    Some calls to deprecated and removed functions in snmp
	    are removed from ct_snmp.</p>
          <p>
	    Own Id: OTP-10088 Aux Id: kunagi-176 [87] </p>
        </item>
        <item>
	    <p>In test_server, the same process would supervise the
	    currently running test case and be group leader (and IO
	    server) for the test case. Furthermore, when running
	    parallel test cases, new temporary supervisor/group
	    leader processes were spawned and the process that was
	    group leader for sequential test cases would not be
	    active. That would lead to several problems:</p>
	    <p>* Processes started by init_per_suite will inherit the
	    group leader of the init_per_suite process (and that
	    group leader would not process IO requests when parallel
	    test cases was running). If later a parallel test case
	    caused such a processto print using (for example)
	    io:format/2, the calling would hang.</p>
	    <p>* Similarly, if a process was spawned from a parallel
	    test case, it would inherit the temporary group leader
	    for that parallel test case. If that spawned process
	    later - when the group of parallel tests have finished -
	    attempted to print something, its group leader would be
	    dead and there would be <c>badarg</c> exception.</p>
	    <p>Those problems have been solved by having group
	    leaders separate from the processes that supervises the
	    test cases, and keeping temporary group leader process
	    for parallel test cases alive until no more process in
	    the system use them as group leaders.</p>
	    <p>Also, a new <c>unexpected_io.log</c> log file
	    (reachable from the summary page of each test suite) has
	    been introduced. All unexpected IO will be printed into
	    it(for example, IO to a group leader for a parallel test
	    case that has finished).</p>
          <p>
	    Own Id: OTP-10101 Aux Id: OTP-10125 </p>
        </item>
        <item>
          <p>
	    Some bugfixes in <c>ct_snmp:</c></p>
	    <list> <item> ct_snmp will now use the value of the
	    'agent_vsns' config variable when setting the 'variables'
	    parameter to snmp application agent configuration.
	    Earlier this had to be done separately - i.e. the
	    supported versions had to be specified twice. </item>
	    <item> Snmp application failed to write notify.conf since
	    ct_snmp gave the notify type as a string instead of an
	    atom. This has been corrected. </item> </list>
          <p>
	    Own Id: OTP-10432</p>
        </item>
        <item>
          <p>
	    Some bugfixes in <c>ct_snmp</c>:</p>
	    <list> <item> Functions <c>register_users/2</c>,
	    <c>register_agents/2</c> and <c>register_usm_users/2</c>,
	    and the corresponding <c>unregister_*/1</c> functions
	    were not executable. These are corrected/rewritten.
	    </item> <item> Function <c>update_usm_users/2</c> is
	    removed, and an unregister function is added instead.
	    Update can now be done with unregister_usm_users and then
	    register_usm_users. </item> <item> Functions
	    <c>unregister_*/2</c> are added, so specific
	    users/agents/usm users can be unregistered. </item>
	    <item> Function <c>unload_mibs/1</c> is added for
	    completeness. </item> <item> Overriding configuration
	    files did not work, since the files were written in
	    priv_dir instead of in the configuration dir
	    (priv_dir/conf). This has been corrected. </item> <item>
	    Arguments to <c>register_usm_users/2</c> were faulty
	    documented. This has been corrected. </item> </list>
          <p>
	    Own Id: OTP-10434 Aux Id: kunagi-264 [175] </p>
        </item>
        <item>
          <p>
	    Faulty exported specs in common test has been corrected
	    to <c>ct_netconfc:hook_options/0</c> and
	    <c>inet:hostname/0</c></p>
          <p>
	    Own Id: OTP-10601</p>
        </item>
        <item>
          <p>
	    The netconf client in common_test did not adjust the
	    window after receiving data. Due to this, the client
	    stopped receiving data after a while. This has been
	    corrected.</p>
          <p>
	    Own Id: OTP-10646</p>
        </item>
      </list>
    </section>


    <section><title>Improvements and New Features</title>
      <list>
        <item>
	    <p>It is now possible to let a test specification include
	    other test specifications. Included specs can either be
	    joined with the source spec (and all other joined specs),
	    resulting in one single test run, or they can be executed
	    in separate test runs. Also, a start flag/option,
	    <c>join_specs</c>, has been introduced, to be used in
	    combination with the <c>spec</c> option. With
	    <c>join_specs</c>, Common Test can be told to either join
	    multiple test specifications, or run them separately.
	    Without <c>join_specs</c>, the latter behaviour is
	    default. Note that this is a change compared to earlier
	    versions of Common Test, where specifications could only
	    be joined. More information can be found in the Running
	    Tests chapter in the User's Guide (see the Test
	    Specifications section).</p>
          <p>
	    *** POTENTIAL INCOMPATIBILITY ***</p>
          <p>
	    Own Id: OTP-9881 Aux Id: kunagi-350 [261] </p>
        </item>
        <item>
          <p>
	    The <c>ct_slave:start/3</c> function now supports an
	    <c>{env,[{Var,Value}]}</c> option to extend environment
	    for the slave node.</p>
          <p>
	    Own Id: OTP-10469 Aux Id: kunagi-317 [228] </p>
        </item>
        <item>
	    <p> Some examples overflowing the width of PDF pages have
	    been corrected. </p>
          <p>
	    Own Id: OTP-10665</p>
        </item>
        <item>
          <p>
	    Update common test modules to handle unicode:</p> <list>
	    <item> Use UTF-8 encoding for all HTML files, except the
	    HTML version of the test suite generated with
	    erl2html2:convert, which will have the same encoding as
	    the original test suite (.erl) file. </item> <item>
	    Encode link targets in HTML files with
	    test_server_ctrl:uri_encode/1. </item> <item> Use unicode
	    modifier 't' with ~s when appropriate. </item> <item> Use
	    unicode:characters_to_list and
	    unicode:characters_to_binary for conversion between
	    binaries and strings instead of binary_to_list and
	    list_to_binary. </item> </list>
          <p>
	    Own Id: OTP-10783</p>
        </item>
      </list>
    </section>


    <section><title>Known Bugs and Problems</title>
      <list>
        <item>
          <p>
	    CT drops error reason when groups/0 crashes.</p>
          <p>
	    Own Id: OTP-10631 Aux Id: kunagi-345 [256] </p>
        </item>
        <item>
          <p>
	    Event handler on a ct_master node causes hanging.</p>
          <p>
	    Own Id: OTP-10634 Aux Id: kunagi-347 [258] </p>
        </item>
        <item>
          <p>
	    CT fails to open telnet conn after a timetrap timeout.</p>
          <p>
	    Own Id: OTP-10648 Aux Id: seq12212 </p>
        </item>
      </list>
    </section>

</section>

<section><title>Common_Test 1.6.3.1</title>

    <section><title>Known Bugs and Problems</title>
      <list>
        <item>
          <p>
	    The following corrections/changes are done in the
	    cth_surefire hook:</p>
	    <list> <item> Earlier there would always be a
	    'properties' element under the 'testsuites' element. This
	    would exist even if there were no 'property' element
	    inside it. This has been changed so if there are no
	    'property' elements to display, then there will not be a
	    'properties' element either. </item> <item> The XML file
	    will now (unless other is specified) be stored in the top
	    log directory. Earlier, the default directory would be
	    the current working directory for the erlang node, which
	    would mostly, but not always, be the top log directory.
	    </item> <item> The 'hostname' attribute in the
	    'testsuite' element would earlier never have the correct
	    value. This has been corrected. </item> <item> The
	    'errors' attribute in the 'testsuite' element would
	    earlier display the number of failed testcases. This has
	    been changed and will now always have the value 0, while
	    the 'failures' attribute will show the number of failed
	    testcases. </item> <item> A new attribute 'skipped' is
	    added to the 'testsuite' element. This will display the
	    number of skipped testcases. These would earlier be
	    included in the number of failed test cases. </item>
	    <item> The total number of tests displayed by the 'tests'
	    attribute in the 'testsuite' element would earlier
	    include init/end_per_suite and init/end_per_group. This
	    is no longer the case. The 'tests' attribute will now
	    only count "real" test cases. </item> <item> Earlier,
	    auto skipped test cases would have no value in the 'log'
	    attribute. This is now corrected. </item> <item> A new
	    attributes 'log' is added to the 'testsuite' element.
	    </item> <item> A new option named 'url_base' is added for
	    this hook. If this option is used, a new attribute named
	    'url' will be added to the 'testcase' and 'testsuite'
	    elements. </item> </list>
          <p>
	    Own Id: OTP-10589</p>
        </item>
      </list>
    </section>

</section>

<section><title>Common_Test 1.6.3</title>

    <section><title>Fixed Bugs and Malfunctions</title>
      <list>
        <item>
          <p>
	    The ct:run_test/1 option 'config' only worked with a
	    single config file, not a list of files. This has been
	    fixed.</p>
          <p>
	    Own Id: OTP-10495</p>
        </item>
        <item>
          <p>
	    ct_netconfc:close_session sometimes returned
	    {error,closed} because the ssh connection was closed
	    (from the server side) before the rpc-reply was received
	    by the client. This is normal and cannot be helped. It
	    has been corrected so the return will be 'ok' in this
	    case. Other error situations will still give
	    {error,Reason}.</p>
          <p>
	    Own Id: OTP-10510 Aux Id: kunagi-320 [231] </p>
        </item>
        <item>
          <p>
	    ct_netconfc:close_session sometimes returned
	    {error,closed} or (if the connection was named)
	    {error,{process_down,Pid,normal}} because the ssh
	    connection was closed (from the server side) before the
	    rpc-reply was received by the client. This is normal and
	    cannot be helped. It has been corrected so the return
	    will be 'ok' in this situation.</p>
          <p>
	    Own Id: OTP-10570</p>
        </item>
        <item>
          <p>
	    Fix bug where ct:require of same name with same config
	    would return name_in_use.</p>
          <p>
	    Own Id: OTP-10572</p>
        </item>
      </list>
    </section>


    <section><title>Improvements and New Features</title>
      <list>
        <item>
          <p>
	    A new test case group search functionality has been
	    implemented that makes Common Test search automatically
	    through the group definitions tree (the return value of
	    groups/0) and create tests for all paths of nested groups
	    that match the specification. It also allows for
	    specifying unique paths to sub groups in order to avoid
	    execution of unwanted tests. This new feature can be used
	    whenever starting a test run by means of the ct_run
	    program, the ct:run_test/1 API function, or a Test
	    Specification. Details can be found in the Test Case
	    Group Execution section in the Running Tests chapter.</p>
          <p>
	    Own Id: OTP-10466 Aux Id: kunagi-276 [187] </p>
        </item>
      </list>
    </section>


    <section><title>Known Bugs and Problems</title>
      <list>
        <item>
          <p>
	    Restore Config data if lost when test case fails.</p>
          <p>
	    Own Id: OTP-10070 Aux Id: kunagi-175 [86] </p>
        </item>
        <item>
          <p>
	    IO server error in test_server.</p>
          <p>
	    Own Id: OTP-10125 Aux Id: OTP-10101, kunagi-177 [88] </p>
        </item>
        <item>
          <p>
	    Faulty connection handling in common_test.</p>
          <p>
	    Own Id: OTP-10126 Aux Id: kunagi-178 [89] </p>
        </item>
      </list>
    </section>

</section>

<section><title>Common_Test 1.6.2.1</title>

    <section><title>Fixed Bugs and Malfunctions</title>
      <list>
        <item>
          <p>
	    The interactive mode (ct_run -shell) would not start
	    properly. This error has been fixed.</p>
          <p>
	    Own Id: OTP-10414</p>
        </item>
      </list>
    </section>

</section>

<section><title>Common_Test 1.6.2</title>

    <section><title>Fixed Bugs and Malfunctions</title>
      <list>
        <item>
          <p>
	    If a CT hook function caused a crash, this could in some
	    situations cause Common Test to terminate due to an
	    illegal IO operation. This error has been corrected.</p>
          <p>
	    Own Id: OTP-10050 Aux Id: seq12039 </p>
        </item>
        <item>
          <p>
	    The Common Test documentation states that timetraps are
	    never active during execution of CT hook functions. This
	    was only true for post hook functions, not for pre hook
	    functions. The code for CT hooks has been modified to
	    behave according to the documentation.</p>
          <p>
	    Own Id: OTP-10069</p>
        </item>
        <item>
          <p>
	    If a CT hook function would call the exit/1 or throw/1
	    BIF (possibly indirectly, e.g. as a result of a timeout
	    in gen_server:call/3), Common Test would hang. This
	    problem has been fixed.</p>
          <p>
	    Own Id: OTP-10072 Aux Id: seq12053 </p>
        </item>
        <item>
          <p>
	    The documentation has been updated with information about
	    how to deal with chaining of hooks which return
	    fail/skip.</p>
          <p>
	    Own Id: OTP-10077 Aux Id: seq12048 </p>
        </item>
        <item>
          <p>
	    When ct_hooks called the id/1 functions of multiple
	    hooks, it would reverse the order of the hooks and call
	    the proceeding init/2 calls in the wrong order. This has
	    been fixed.</p>
          <p>
	    Own Id: OTP-10135</p>
        </item>
        <item>
          <p>
	    The surefire hook now correctly handles autoskipped
	    initialization and test functions.</p>
          <p>
	    Own Id: OTP-10158</p>
        </item>
        <item>
          <p>
	    The ct:get_status/0 function failed to report status if a
	    parallel test case group was running at the time of the
	    call. This has been fixed and the return value for the
	    function has been updated. Please see the ct reference
	    manual for details.</p>
          <p>
	    Own Id: OTP-10172</p>
        </item>
      </list>
    </section>


    <section><title>Improvements and New Features</title>
      <list>
        <item>
          <p>
	    The support for "silent connections" has been updated to
	    include ssh. Also, a silent_connections term has been
	    added to the set of test specification terms.</p>
          <p>
	    Own Id: OTP-9625 Aux Id: seq11918 </p>
        </item>
        <item>
          <p>
	    It is now possible to specify an arbitrarily large tuple
	    as the requires config data when using require and
	    ct:get_config. See the ct:get_config and ct:require
	    reference manual pages for details about which keys are
	    allowed.</p>
          <p>
	    This change introduces a backwards incompatibility in the
	    <c>ct:require/2</c> interface. Previously when doing
	    <c>ct:require(a_name,{key,subkey})</c>, a_name would be
	    associated with key. This has been changed to that
	    <c>a_name</c> is associated with <c>subkey</c>. This
	    change also effects using <c>require</c> in an
	    suite/group/testcase info function.</p>
          <p>
	    *** POTENTIAL INCOMPATIBILITY ***</p>
          <p>
	    Own Id: OTP-9626 Aux Id: seq11920 </p>
        </item>
        <item>
          <p>
	    The ct_run program now sets the OS process exit status
	    before it ends. Value 0 indicates a successful test
	    result, 1 indicates one or more failed or auto-skipped
	    test cases, and 2 indicates test execution failure.</p>
          <p>
	    Own Id: OTP-9865 Aux Id: OTP-10087 </p>
        </item>
        <item>
          <p>
	    It is now possible to sort the HTML tables by clicking on
	    the header elements. In order to reset a sorted table,
	    the browser window should simply be refreshed. This
	    feature requires that the browser supports javascript,
	    and has javascript execution enabled. If the 'ct_run
	    -basic_html' flag is used, no javascript code is included
	    in the generated HTML code.</p>
          <p>
	    Own Id: OTP-9896 Aux Id: seq12034, OTP-9835 </p>
        </item>
        <item>
          <p>
	    A netconf client, ct_netconfc, is added to common_test.
	    It supports basic netconf functionality over SSH. In
	    order to allow testing of both success and failure cases,
	    it is intentionally written to allow non-standard
	    behavior.</p>
          <p>
	    Own Id: OTP-10025</p>
        </item>
        <item>
          <p>
	    The test specification term {define,Constant,Value} has
	    been introduced, which makes it possible to replace
	    constant names (atom()) with values (term()) in arbitrary
	    test specification terms. The 'define' makes the (now
	    deprecated) 'alias' term obsolete. More details,
	    including examples, can be found in the Test
	    Specifications chapter in the Common Test User's Guide.</p>
          <p>
	    Own Id: OTP-10049</p>
        </item>
        <item>
          <p>
	    Verbosity levels for log printouts has been added. This
	    makes it possible to specify preferred verbosity for
	    different categories of log printouts, as well as general
	    printouts (such as standard IO), to allow control over
	    which strings get printed and which get ignored. New
	    versions of the Common Test logging functions, ct:log,
	    ct:pal and ct:print, have been introduced, with a new
	    Importance argument added. The Importance value is
	    compared to the verbosity level at runtime. More
	    information can be found in the chapter about Logging in
	    the Common Test User's Guide.</p>
          <p>
	    Own Id: OTP-10067 Aux Id: seq12050 </p>
        </item>
        <item>
          <p>
	    The return values of ct:run_test/1 and ct:run_testspec/1
	    have been changed from an uninformative 'ok' (independent
	    of the test outcome) to a value,
	    {Ok,Failed,{UserSkipped,AutoSkipped}} (all integers),
	    that presents the final test case result, or a value,
	    {error,Reason}, that informs about fatal test execution
	    failure. See details in the reference manual for ct.</p>
          <p>
	    Own Id: OTP-10087 Aux Id: OTP-9865 </p>
        </item>
        <item>
          <p>
	    The test specification syntax has been updated with new
	    and missing terms, such as 'define', 'verbosity',
	    'auto_compile', 'stylesheet', 'silent_connections',
	    'basic_html' and 'release_shell'. See the Test
	    Specification chapter in the Common Test User's Guide for
	    details.</p>
          <p>
	    Own Id: OTP-10089 Aux Id: OTP-10049 </p>
        </item>
        <item>
          <p>
	    It is now possible to pause execution of a test case, by
	    calling the ct:break/1/2 function. Execution is resumed
	    with a call to ct:continue/0/1. Break/continue also works
	    for test cases executing in parallel. See the ct
	    reference manual for details.</p>
          <p>
	    Own Id: OTP-10127</p>
        </item>
        <item>
          <p>
	    It is now possible to send user defined events from a
	    testcase which will be picked up by the installed event
	    handler.</p>
          <p>
	    Own Id: OTP-10157</p>
        </item>
        <item>
          <p>
	    A new start option, release_shell, for ct:run_test/1, has
	    been added, which makes Common Test release the shell
	    process after the test suite compilation phase is
	    finished. For details, see the Running Tests chapter in
	    the User's Guide.</p>
          <p>
	    Own Id: OTP-10248 Aux Id: OTP-10127 </p>
        </item>
      </list>
    </section>

</section>

<section><title>Common_Test 1.6.1</title>

    <section><title>Fixed Bugs and Malfunctions</title>
      <list>
        <item>
          <p>
	    Common Test adds the test suite directories to the code
	    path before executing the tests. These directories should
	    also be removed from the code path at the end of the test
	    run, which, prior to this fix, was not performed.</p>
          <p>
	    Own Id: OTP-9595</p>
        </item>
        <item>
          <p>
	    An entry is now created in the index.html file (i.e. the
	    overview file for the test run) for each repeated test
	    during a test run. This was previously not the case. Note
	    that in the top level (logdir) index file, however, only
	    the last test result is listed. For example, given the
	    test spec:
	    [{merge_tests,false},{dirs,"test1"},{dirs,"test1"}]. In
	    the index file for the test run (under
	    Logdir/ct_run.Node.Date.Time), both tests are listed. In
	    the top level index file (under Logdir), only the last
	    test is listed (one has to find the previous results
	    through the all_runs.html file).</p>
          <p>
	    Own Id: OTP-9634 Aux Id: seq11924 </p>
        </item>
        <item>
          <p>
	    After a test case timeout or abortion, the
	    end_per_testcase function executes on a new dedicated
	    process. The group leader for this process should be set
	    to the IO server for the test case, which was not done
	    properly. The result of this error was that no warnings
	    about end_per_testcase failing or timing out were ever
	    printed in the test case log. Also, help functions such
	    as e.g. test_server:stop_node/1, attempting to
	    synchronize with the IO server, would hang. The fault has
	    been corrected.</p>
          <p>
	    Own Id: OTP-9666</p>
        </item>
        <item>
          <p>
	    The ct:get_status/0 function would cause the calling
	    process to receive 'DOWN' messages if no tests were
	    running at the time of the call. This bug has been fixed.</p>
          <p>
	    Own Id: OTP-9830 Aux Id: seq11975 </p>
        </item>
        <item>
          <p>
	    A deadlock situation could occur if Common Test is
	    forwarding error_handler printouts to Test Server at the
	    same time a new test case is starting. This error has
	    been fixed.</p>
          <p>
	    Own Id: OTP-9894</p>
        </item>
        <item>
          <p>
	    A link to the ct_run program is now created, as expected,
	    in the installation bin directory (default
	    /usr/local/bin) during 'make install'.</p>
          <p>
	    Own Id: OTP-9898</p>
        </item>
        <item>
          <p>
	    Using the repeat, duration or until option with
	    ct:run_test/1, would cause an infinite loop. This has
	    been fixed.</p>
          <p>
	    Own Id: OTP-9899</p>
        </item>
        <item>
          <p>
	    Two or more test cases executing in parallel and printing
	    to screen at the same time with ct:pal/2/3 or
	    ct:print/2/3 could write into each other's "slots" and
	    create a mess of mixed strings. In order to avoid this,
	    only a single IO message is now ever sent per printout
	    call.</p>
          <p>
	    Own Id: OTP-9900 Aux Id: OTP-9904 </p>
        </item>
        <item>
          <p>
	    When a test case was killed because of a timetrap
	    timeout, the current location (suite, case and line) was
	    not printed correctly in the log files. This has been
	    corrected.</p>
          <p>
	    Own Id: OTP-9930 Aux Id: seq12002 </p>
        </item>
        <item>
          <p>
	    The wrong exit location was printed in the log file when
	    ct:fail/1 or ct_fail/2 was called.</p>
          <p>
	    Own Id: OTP-9933 Aux Id: seq12002 </p>
        </item>
        <item>
          <p>
	    Test Server and Common Test would add new error handlers
	    with each test run and fail to remove previously added
	    ones. In the case of Test Server, this would only happen
	    if SASL was not running on the test node. This has been
	    fixed.</p>
          <p>
	    Own Id: OTP-9941 Aux Id: seq12009 </p>
        </item>
        <item>
          <p>
	    If a test case process was terminated due to an exit
	    signal from a linked process, Test Server failed to
	    report the correct name of the suite and case to the
	    framework. This has been corrected.</p>
          <p>
	    Own Id: OTP-9958 Aux Id: OTP-9855 </p>
        </item>
        <item>
          <p>
	    When starting a test with ct_run and adding a directory
	    to the code path using -pa or -pz (preceding -erl_args),
	    Common Test would delete any existing directory in the
	    code path with the same base name (see
	    filename:basename/1) as the directory being added. This
	    has been fixed.</p>
          <p>
	    Own Id: OTP-9964</p>
        </item>
        <item>
          <p>
	    If passing two or more directories with the same base
	    name (see filename:basename/1) to Common Test with ct_run
	    -pa, only one of the directories would actually be added.</p>
          <p>
	    Own Id: OTP-9975 Aux Id: seq12019 </p>
        </item>
        <item>
          <p>
	    Configuration data required by the group info function
	    was deleted before the call to post_end_per_group, which
	    made it impossible for the hook function to read and use
	    the data in question. This has been fixed.</p>
          <p>
	    Own Id: OTP-9989</p>
        </item>
        <item>
          <p>
	    Disabling built-in hooks in a test specification was
	    ignored, this has now been fixed.</p>
          <p>
	    Own Id: OTP-10009</p>
        </item>
        <item>
          <p>
	    Various typographical errors corrected in documentation
	    for common_test, driver, erl_driver and windows
	    installation instructions. (Thanks to Tuncer Ayaz)</p>
          <p>
	    Own Id: OTP-10037</p>
        </item>
      </list>
    </section>


    <section><title>Improvements and New Features</title>
      <list>
        <item>
          <p>
	    A new optional feature has been introduced that enables
	    Common Test to generate priv_dir directory names that are
	    unique for each test case or config function. The name of
	    the option/flag is 'create_priv_dir' and it can be set to
	    value 'auto_per_run' (which is the default, existing,
	    behaviour), or 'auto_per_tc' or 'manual_per_tc'. If
	    'auto_per_tc' is used, Test Server creates a dedicated
	    priv_dir automatically for each test case (which can be
	    very expensive in case of many and/or repeated cases). If
	    'manual_per_tc' is used, the user needs to create the
	    priv_dir explicitly by calling the new function
	    ct:make_priv_dir/0.</p>
          <p>
	    Own Id: OTP-9659 Aux Id: seq11930 </p>
        </item>
        <item>
          <p>
	    A column for test case group name has been added to the
	    suite overview HTML log file.</p>
          <p>
	    Own Id: OTP-9730 Aux Id: seq11952 </p>
        </item>
        <item>
          <p>
	    It is now possible to use the post_end_per_testcase CT
	    hook function to print a comment for a test case in the
	    overview log file, even if the test case gets killed by a
	    timetrap or unknown exit signal, or if the
	    end_per_testcase function times out.</p>
          <p>
	    Own Id: OTP-9855 Aux Id: seq11979 </p>
        </item>
        <item>
          <p>
	    The pre- and post CT hook functions are now always called
	    for all configuration functions, even for configuration
	    functions that are not implemented in the test suite.</p>
          <p>
	    Own Id: OTP-9880 Aux Id: seq11993 </p>
        </item>
        <item>
          <p>
	    Common Test will now print error information (with a time
	    stamp) in the test case log file immediately when a test
	    case fails. This makes it easier to see when, in time,
	    the fault actually occurred, and aid the job of locating
	    relevant trace and debug printouts in the log.</p>
          <p>
	    Own Id: OTP-9904 Aux Id: seq11985, OTP-9900 </p>
        </item>
        <item>
          <p>
	    Test Server has been modified to check the SASL
	    errlog_type parameter when receiving an error logger
	    event, so that it doesn't print reports of type that the
	    user has disabled.</p>
          <p>
	    Own Id: OTP-9955 Aux Id: seq12013 </p>
        </item>
        <item>
          <p>
	    The test specification term 'skip_groups' was implemented
	    in Common Test v1.6. It was never documented however,
	    which has now been attended to. Please see the Test
	    Specifications chapter in the User's Guide for
	    information.</p>
          <p>
	    Own Id: OTP-9972</p>
        </item>
        <item>
          <p>
	    The Common Test Master has been updated to use a CSS
	    style sheet for the html log files.</p>
          <p>
	    Own Id: OTP-9973</p>
        </item>
        <item>
          <p>
	    If the init_per_group/2 and end_per_group/2 functions are
	    not implemented in the test suite, Common Test calls it's
	    own local init- and end functions - previously named
	    ct_init_per_group/2 and ct_end_per_group/2 - when a group
	    is executed. These functions have been renamed
	    init_per_group/2 and end_per_group/2 respectively. Note
	    that this may affect any user event handler identifying
	    events by the old names.</p>
          <p>
	    *** POTENTIAL INCOMPATIBILITY ***</p>
          <p>
	    Own Id: OTP-9986 Aux Id: OTP-9992 </p>
        </item>
        <item>
          <p>
	    By specifying a user defined function ({M,F,A} or fun) as
	    timetrap value, either by means of an info function or by
	    calling ct:timetrap/1, it is now possible to set a
	    timetrap that will be triggered when the user function
	    returns.</p>
          <p>
	    Own Id: OTP-9988 Aux Id: OTP-9501, seq11894 </p>
        </item>
        <item>
          <p>
	    If the optional configuration functions init_per_suite/1
	    and end_per_suite/1 are not implemented in the test
	    suite, local Common Test versions of these functions are
	    called instead, and will be displayed in the overview log
	    file. Any printouts made by the pre- or
	    post_init_per_suite and pre- or post_end_per_suite hook
	    functions are saved in the log files for these functions.</p>
          <p>
	    Own Id: OTP-9992</p>
        </item>
        <item>
          <p>
	    A hook has been added to common test which outputs
	    surefire XML for usage together with CI tools such as
	    Jenkins. To enable the hook pass '-ct_hooks cth_surefire'
	    to ct_run. See the CTH documentation for more details.</p>
          <p>
	    Own Id: OTP-9995</p>
        </item>
      </list>
    </section>

</section>

<section><title>Common_Test 1.6</title>

    <section><title>Improvements and New Features</title>
      <list>
        <item>
          <p>
	    A Getting Started chapter has been added to the Common
	    Test User's Guide.</p>
          <p>
	    Own Id: OTP-9156</p>
        </item>
        <item>
          <p>
	    The test case group info function has been implemented in
	    Common Test. Before execution of a test case group, a
	    call is now made to <c>TestSuite:group(GroupName)</c>.
	    The function returns a list of test properties, e.g. to
	    specify timetrap values, require configuration data, etc
	    (analogue to the test suite- and test case info
	    function). The scope of the properties set by
	    <c>group(GroupName)</c> is all test cases and sub-groups
	    of group <c>GroupName</c>.</p>
          <p>
	    Own Id: OTP-9235</p>
        </item>
        <item>
          <p>
	    Common Test hooks are now in a final supported version.
	    The Common Test hooks allow you to abstract out
	    initialization behaviour that is common to multiple test
	    suites into one place and also extend the behaviour of a
	    suite without changing the suite itself. For more
	    information see the Common Test user's guide.</p>
          <p>
	    Own Id: OTP-9449</p>
        </item>
        <item>
          <p>
	    A new built-in common test hook has been added which
	    captures error_logger and SASL event and prints them in
	    the testcase log. To disable this (and any other built-in
	    hooks) pass 'enable_builtin_hooks false' to common test.</p>
          <p>
	    Own Id: OTP-9543</p>
        </item>
        <item>
          <p>
	    Common Test now calls info functions also for the
	    <c>init/end_per_suite/1</c> and
	    <c>init/end_per_group/2</c> configuration functions.
	    These can be used e.g. to set timetraps and require
	    external configuration data relevant only for the
	    configuration functions in question (without affecting
	    properties set for groups and test cases in the suite).
	    The info function for <c>init/end_per_suite(Config)</c>
	    is <c>init/end_per_suite()</c>, and for
	    <c>init/end_per_group(GroupName,Config)</c> it's
	    <c>init/end_per_group(GroupName)</c>. Info functions
	    cannot be used with <c>init/end_per_testcase(TestCase,
	    Config)</c>, since these configuration functions execute
	    on the test case process and will use the same properties
	    as the test case (i.e. properties set by the test case
	    info function, <c>TestCase()</c>).</p>
          <p>
	    Own Id: OTP-9569</p>
        </item>
        <item>
          <p>
	    It's now possible to read the full name of the test case
	    log file during execution. One way to do this is to
	    lookup it up as value of the key <c>tc_logfile</c> in the
	    test case <c>Config</c> list (which means it can also be
	    read by a pre- or post Common Test hook function). The
	    data is also sent with the event
	    <c>#event{name=tc_logfile,data={{Suite,Func},LogFileName}}</c>,
	    and can be read by any installed event handler.</p>
          <p>
	    Own Id: OTP-9676 Aux Id: seq11941 </p>
        </item>
        <item>
          <p>
	    The look of the HTML log files generated by Common Test
	    and Test Server has been improved (and made easier to
	    customize) by means of a CSS file.</p>
          <p>
	    Own Id: OTP-9706</p>
        </item>
        <item>
          <p>
	    Functions ct:fail(Format, Args) and ct:comment(Format,
	    Args) have been added in order to make printouts of
	    formatted error and comment strings easier (no need for
	    the user to call io_lib:format/2 explicitly).</p>
          <p>
	    Own Id: OTP-9709 Aux Id: seq11951 </p>
        </item>
        <item>
          <p>
	    The order in which ct hooks are executed for cleanup
	    hooks (i.e. *_end_per_* hooks) has been reversed.</p>
          <p>
	    *** POTENTIAL INCOMPATIBILITY ***</p>
          <p>
	    Own Id: OTP-9774 Aux Id: seq11913 </p>
        </item>
        <item>
          <p>
	    Printouts to stdout may be captured during test case
	    execution. This is useful in order to e.g. read and parse
	    tty printouts from the SUT during test case execution (if
	    necessary, say, to determine the outcome of the test).
	    The capturing session is started with
	    <c>ct:capture_start/0</c>, and stopped with
	    <c>ct:capture_stop/0</c>. The list of buffered strings is
	    read and purged with <c>ct:capture_get/0/1</c>. It's
	    possible to filter out printouts made with
	    <c>ct:log/2/3</c> and <c>ct:pal/2/3</c> from the captured
	    list of strings. This is done by calling
	    <c>capture_get/1</c> with a list of log categories to
	    exclude.</p>
          <p>
	    Own Id: OTP-9775</p>
        </item>
        <item>
          <p>
	    The syntax for specifying test case groups in the all/0
	    list has been extended to include execution properties
	    for both groups and sub-groups. The properties specified
	    in all/0 for a group overrides the properties specified
	    in the group declaration (in groups/0). The main purpose
	    of this extension is to make it possible to run the same
	    set of tests, but with different properties, without
	    having to declare copies of the group in question. Also,
	    the same syntax may be used in test specifications in
	    order to change properties of groups at the time of
	    execution, without having to edit the test suite. Please
	    see the User's Guide for details and examples.</p>
          <p>
	    Own Id: OTP-9809 Aux Id: OTP-9235 </p>
        </item>
      </list>
    </section>


    <section><title>Known Bugs and Problems</title>
      <list>
        <item>
          <p>
	    Fix problems in CT/TS due to line numbers in exceptions.</p>
          <p>
	    Own Id: OTP-9203</p>
        </item>
      </list>
    </section>

</section>

<section><title>Common_Test 1.5.5</title>

    <section><title>Fixed Bugs and Malfunctions</title>
      <list>
        <item>
          <p>
	    An error in how comments are colored in the test suite
	    overview html log file has been corrected. As result, a
	    new framework callback function, format_comment/1, has
	    been introduced.</p>
          <p>
	    Own Id: OTP-9237</p>
        </item>
        <item>
          <p>
	    Automatically generated init- and end-configuration
	    functions for test case groups caused incorrect execution
	    order of test cases. This has been corrected.</p>
          <p>
	    Own Id: OTP-9369</p>
        </item>
        <item>
          <p>
	    If multiple directories were specified with the 'logdir'
	    flag/option, Common Test would crash. This has been fixed
	    so that an error is properly reported instead.</p>
          <p>
	    Own Id: OTP-9370</p>
        </item>
        <item>
          <p>
	    If ct:log/2 was called with bad arguments, this could
	    cause the Common Test IO handling process to crash. This
	    fault has been corrected.</p>
          <p>
	    Own Id: OTP-9371 Aux Id: OTP-8933 </p>
        </item>
        <item>
          <p>
	    A bug has been fixed that made Test Server call the
	    end_tc/3 framework function with an incorrect module name
	    as first argument.</p>
          <p>
	    Own Id: OTP-9379 Aux Id: seq11863 </p>
        </item>
        <item>
          <p>
	    If a timetrap timeout occurred during execution of a
	    function in a lib module (i.e. a function called directly
	    or indirectly from a test case), the Suite argument in
	    the end_tc/3 framework callback function would not
	    correctly contain the name of the test suite, but the lib
	    module. (This would only happen if the lib module was
	    compiled with ct.hrl included). This error has been
	    solved.</p>
          <p>
	    Own Id: OTP-9398</p>
        </item>
        <item>
          <p>
	    Corrections of the vts mode. It will now report errors
	    (about e.g. incorrect config files) instead of crashing
	    or hanging. Furthermore, the requirement that the test
	    directory name must have a "_test" suffix has been
	    removed. Also, a workaround has been implemented for the
	    limitation that the file browser (in many web browsers)
	    will only return the basic file name, not the full
	    directory path (which made it impossible to have config
	    files in other directories than the main test directory).</p>
          <p>
	    Own Id: OTP-9429</p>
        </item>
        <item>
          <p>
	    Add a proplist() type</p>
          <p>
	    Recently I was adding specs to an API and found that
	    there is no canonical proplist() type defined. (Thanks to
	    Ryan Zezeski)</p>
          <p>
	    Own Id: OTP-9499</p>
        </item>
        <item>
          <p>
	    It is now possible to use the 'step' flag/option to run
	    the debugger for test suites that contain test case
	    groups. This previously caused Common Test to crash. If
	    'step config' is specified, breakpoints are now also
	    automatically set on init_per_group and end_per_group.
	    Note that breakpoints are always set automatically on
	    test case functions and this is true also for grouped
	    cases.</p>
          <p>
	    Own Id: OTP-9518 Aux Id: OTP-8933 </p>
        </item>
        <item>
          <p>
	    The test index page was not refreshed at the start of
	    each test suite which made it impossible to follow test
	    execution by means of refreshing the browser window (no
	    links to follow). This has been fixed.</p>
          <p>
	    Own Id: OTP-9520 Aux Id: OTP-8933 </p>
        </item>
        <item>
          <p>
	    If a test suite would start with a test case group
	    defined without the init_per_group/2 and end_per_group/2
	    function, init_per_suite/1 would not execute initially
	    and logging of the test run would fail. This error has
	    been fixed.</p>
          <p>
	    Own Id: OTP-9584</p>
        </item>
        <item>
          <p>
	    The "Missing Suites" link from the top level index page
	    was incorrect and has been fixed.</p>
          <p>
	    Own Id: OTP-9592</p>
        </item>
      </list>
    </section>


    <section><title>Improvements and New Features</title>
      <list>
        <item>
          <p>
	    Various corrections and updates to improve the handling
	    and reporting of errors.</p>
          <p>
	    Own Id: OTP-8933</p>
        </item>
        <item>
          <p>
	    The dir and suite start option can now be used in
	    combination. E.g. executing my_SUITE in directory
	    my_tests can either be specified as "ct_run -suite
	    my_tests/my_SUITE" or as "ct_run -dir my_tests -suite
	    my_SUITE". Furthermore, the specification:
	    ct:run_test([{suite,["./my_SUITE"]},{testcase,t1}]) is
	    now interpreted as
	    ct:run_test([{suite,"./my_SUITE"},{testcase,t1}]), i.e.
	    only testcase t1 in test suite my_SUITE - not all cases -
	    will be executed.</p>
          <p>
	    Own Id: OTP-9155</p>
        </item>
        <item>
          <p>
	    A new option, 'logopts', has been introduced, to make it
	    possible to modify some aspects of the logging behaviour
	    in Common Test (or Test Server). For example, whenever an
	    io printout is made, test_server adds newline (\n) to the
	    end of the output string. This may not always be a
	    preferred action and can therefore be disabled by means
	    of "ct_run ... -logopts no_nl" (or ct:run_test([...,
	    {logopts,[no_nl]}])). A new framework callback function,
	    get_logopts/0, has been introduced (see the ct_framework
	    module for details).</p>
          <p>
	    Own Id: OTP-9372 Aux Id: OTP-9396 </p>
        </item>
        <item>
          <p>
	    A new option, 'logopts', has been introduced, to make it
	    possible to modify some aspects of the logging behaviour
	    in Common Test (or Test Server). For example, if the html
	    version of the test suite source code should not be
	    generated during the test run (and consequently be
	    unavailable in the log file system), the feature may be
	    disabled by means of "ct_run ... -logopts no_src" (or
	    ct:run_test([..., {logopts,[no_src]}])). A new framework
	    callback function, get_logopts/0, has been introduced
	    (see the ct_framework module for details).</p>
          <p>
	    Own Id: OTP-9396 Aux Id: seq11869, OTP-9372 </p>
        </item>
        <item>
          <p>
	    CT Hooks can now be assigned a priority. The priority of
	    a CTH determines when it should execute in relation to
	    other CTHs. The CTH with the lowest priority will be
	    executed first, CTHs with equal priority will be executed
	    in the order which they were installed.</p>
          <p>
	    Own Id: OTP-9445</p>
        </item>
        <item>
          <p>
	    It is now possible to use a tuple {M,F,A}, or a fun, as
	    timetrap specification in the suite info function or test
	    case info functions. The function must return a valid
	    timeout value, as documented in the common_test man page
	    and in the User's Guide.</p>
          <p>
	    Own Id: OTP-9501 Aux Id: seq11894 </p>
        </item>
        <item>
          <p>
	    A new built-in common test hook has been added which
	    captures error_logger and SASL event and prints them in
	    the testcase log. To disable this (and any other built-in
	    hooks) pass 'enable_builtin_hooks false' to common test.</p>
          <p>
	    Own Id: OTP-9543</p>
        </item>
        <item>
          <p>
	    Common Test now has the possibility to have built-in
	    hooks which are started by default when any test is run.
	    To disable built-in hooks pass 'enable_builtin_hooks
	    false' to common test. See the common test hooks
	    documentation for more details.</p>
          <p>
	    Own Id: OTP-9564</p>
        </item>
      </list>
    </section>

</section>

<section><title>Common_Test 1.5.4</title>

    <section><title>Fixed Bugs and Malfunctions</title>
      <list>
        <item>
          <p>
	    It was previously not possible to use timetrap value
	    'infinity' with ct:timetrap/1. This has been fixed.</p>
          <p>
	    Own Id: OTP-9159</p>
        </item>
        <item>
          <p>
	    The Common Test VTS mode has been updated to be able to
	    report test results of suites that include test case
	    groups (when it would previously crash).</p>
          <p>
	    Own Id: OTP-9195</p>
        </item>
        <item>
          <p>
	    Common Test now refreshes the very top level index.html
	    page at the start of each individual test in a test run,
	    so that progress of the ongoing test can be tracked by
	    following the link to its overview page.</p>
          <p>
	    Own Id: OTP-9210 Aux Id: OTP-9054 </p>
        </item>
        <item>
          <p>
	    A bug that made it impossible to cancel the previous
	    timetrap when calling ct:timetrap/1 has been corrected.</p>
          <p>
	    Own Id: OTP-9233 Aux Id: OTP-9159 </p>
        </item>
        <item>
          <p>
	    Fix bug which would make cth's to not be removed when out
	    of scope when adding a cth in suite/0 and crashing in
	    pre_init_per_suite.</p>
          <p>
	    Own Id: OTP-9264</p>
        </item>
      </list>
    </section>


    <section><title>Improvements and New Features</title>
      <list>
        <item>
          <p>
	    It is now possible to return a tuple {fail,Reason} from
	    init_per_testcase/2. The result is that the associated
	    test case gets logged as failed without ever executing.</p>
          <p>
	    Own Id: OTP-9160 Aux Id: seq11502 </p>
        </item>
        <item>
          <p>
	    Common Test now accepts, but ignores, empty test case
	    group specifications.</p>
          <p>
	    Own Id: OTP-9161</p>
        </item>
      </list>
    </section>

</section>

<section><title>Common_Test 1.5.3</title>

    <section><title>Fixed Bugs and Malfunctions</title>
      <list>
        <item>
          <p>
	    Added an option to test specs which allow the execution
	    of tests as is, instead of doing merging of tests on the
	    same "level". See the merge_tests directive the test
	    specification documentation.</p>
          <p>
	    Own Id: OTP-9026 Aux Id: seq11768 </p>
        </item>
      </list>
    </section>


    <section><title>Improvements and New Features</title>
      <list>
        <item>
          <p>
	    Alpha release of Common Test Hooks (CTH). CTHs allow the
	    users of common test to abstract out common behaviours
	    from test suites in a much more elegant and flexible way
	    than was possible before. Note that the addition of this
	    feature may introduce minor changes in the undocumented
	    behaviour of the interface between common_test and
	    test_server.</p>
          <p>
	    *** POTENTIAL INCOMPATIBILITY ***</p>
          <p>
	    Own Id: OTP-8851</p>
        </item>
      </list>
    </section>

</section>

<section><title>Common_Test 1.5.2</title>

    <section><title>Fixed Bugs and Malfunctions</title>
      <list>
        <item>
          <p>
	    Updated ct:get_status documentation to describe
	    no_tests_running return value.</p>
          <p>
	    Own Id: OTP-8895 Aux Id: seq11701 </p>
        </item>
        <item>
          <p>
	    Fixed race condition test failures in the test suites
	    testing common test's parallel groups feature.</p>
          <p>
	    Own Id: OTP-8921</p>
        </item>
        <item>
          <p>
	    The include directive of testspecs now work when used on
	    a remote node.</p>
          <p>
	    Own Id: OTP-8935 Aux Id: seq11731 </p>
        </item>
      </list>
    </section>


    <section><title>Improvements and New Features</title>
      <list>
        <item>
          <p>
	    ct:parse_table can now handle multiline sql rows</p>
          <p>
	    Own Id: OTP-8907 Aux Id: seq11702 </p>
        </item>
        <item>
          <p>
	    The run_test executable has been renamed to the less
	    generic ct_run to better work with other applications.
	    run_test will remain until R16B at which point it will be
	    removed.</p>
          <p>
	    Own Id: OTP-8936</p>
        </item>
      </list>
    </section>

</section>

<section><title>Common_Test 1.5.1</title>

    <section><title>Fixed Bugs and Malfunctions</title>
      <list>
        <item>
          <p>
	    Returning {return_group_result,failed} from end_per_group
	    in a group that is part of a sequence, did not cause the
	    proceeding cases (or groups) to get skipped. This has
	    been fixed.</p>
          <p>
	    Own Id: OTP-8753 Aux Id: seq11644 </p>
        </item>
        <item>
          <p>
	    ct:install now works as the documentation describes.</p>
          <p>
	    Own Id: OTP-8818 Aux Id: seq-11666 </p>
        </item>
      </list>
    </section>


    <section><title>Improvements and New Features</title>
      <list>
        <item>
          <p>
	    Common Test has been updated to handle start options and
	    test specification terms for test case groups (and test
	    cases in groups). Also, an option named 'label', has been
	    added that associates the test run with a name that
	    Common Test prints in the overview HTML logs.</p>
          <p>
	    Own Id: OTP-8725 Aux Id: OTP-8727 </p>
        </item>
        <item>
          <p>
	    Andrey Pampukha has been added to the AUTHORS file. Thank
	    you Andrey for your work on configuration data handling,
	    Large Scale Testing improvements, and other useful
	    updates and fixes.</p>
          <p>
	    Own Id: OTP-8803</p>
        </item>
        <item>
          <p>
	    The Configuration Data chapter in the User's Guide has
	    been updated.</p>
          <p>
	    Own Id: OTP-8804</p>
        </item>
        <item>
          <p>
	    Milliseconds are now included in timestamps in Common
	    Test log entries. (Thanks to Tomas Johansson.)</p>
          <p>
	    Own Id: OTP-8808</p>
        </item>
      </list>
    </section>

</section>

<section><title>Common_Test 1.5</title>

    <section><title>Fixed Bugs and Malfunctions</title>
      <list>
        <item>
          <p>
	    Process calls using monitors in Common Test would not
	    clear the inbox of remaining DOWN messages. This has been
	    fixed.</p>
          <p>
	    Own Id: OTP-8621 Aux Id: seq11560 </p>
        </item>
      </list>
    </section>


    <section><title>Improvements and New Features</title>
      <list>
        <item>
          <p>
	    It is now possible for the user to provide specific
	    callback modules that handle test configuration data, so
	    that data on arbitrary form can be accessed (e.g. by
	    reading files or by communicating with a configuration
	    server process). Two default callback modules have been
	    introduced in Common Test: ct_config_plain and
	    ct_config_xml. The former is used to handle the
	    traditional Common Test configuration files (with terms
	    on key-value tuple form) and the latter to handle
	    configuration data on XML representation.</p>
          <p>
	    Own Id: OTP-8485</p>
        </item>
        <item>
          <p>
	    It is now possible to execute test suites that are not
	    necessarily available on the local file system, but have
	    been loaded on the test node in advance (e.g. sent as
	    binaries from a remote node and loaded by RPC). A
	    requirement is that the no_auto_compile (or
	    {auto_compile,false}) parameter has been set.</p>
          <p>
	    Own Id: OTP-8490 Aux Id: seq11500 </p>
        </item>
        <item>
          <p>
	    Test Server will now call the end_per_testcase/2 function
	    even if the test case has been terminated explicitly
	    (with abort_current_testcase/1), or after a timetrap
	    timeout. Under these circumstances the return value of
	    end_per_testcase is completely ignored. Therefore the
	    function will not be able to change the reason for test
	    case termination by returning {fail,Reason}, nor will it
	    be able to save data with {save_config,Data}.</p>
          <p>
	    Own Id: OTP-8500 Aux Id: seq11521 </p>
        </item>
        <item>
          <p>
	    It is now possible to use the test specification term
	    'init' to start Common Test nodes automatically, as well
	    as have initial function calls evaluated on the nodes. A
	    default callback module for the 'init' term, ct_slave,
	    has been introduced to enable Common Test Master to
	    perform host login and node startup operations over ssh.</p>
          <p>
	    Own Id: OTP-8570</p>
        </item>
        <item>
          <p>
	    The run_test script has been replaced by a program (with
	    the same name) which can be executed without explicit
	    installation. The start flags are the same as for the
	    legacy start script.</p>
          <p>
	    Own Id: OTP-8650</p>
        </item>
        <item>
          <p>
	    Previously, a repeat property of a test case group
	    specified the number of times the group should be
	    repeated after the main test run. I.e. {repeat,N} would
	    case the group to execute 1+N times. To be consistent
	    with the behaviour of the run_test repeat option, this
	    has been changed. N now specifies the absolute number of
	    executions instead.</p>
          <p>
	    Own Id: OTP-8689 Aux Id: seq11502 </p>
        </item>
        <item>
          <p>
	    With the run_test -erl_args option, it's possible to
	    divide the options on the run_test command line into ones
	    that Common Test should process (those preceding
	    -erl_args, and ones it should ignore (those succeeding
	    -erl_args). Options preceding -erl_args that Common Test
	    doesn't recognize are also ignored (i.e. the same
	    behaviour as earlier versions of Common Test).</p>
          <p>
	    Own Id: OTP-8690 Aux Id: OTP-8650 </p>
        </item>
        <item>
          <p>
	    Directories added with -pa or -pz in the pre-erl_args
	    part of the run_test command line will be converted from
	    relative to absolute, this to avoid problems loading user
	    modules when Common Test switches working directory
	    during the test run.</p>
          <p>
	    Own Id: OTP-8691 Aux Id: OTP-8650 </p>
        </item>
        <item>
          <p>
	    The timetrap handling has been made more user
	    controllable by means of new start options and new ct
	    interface functions. With the 'multiply_timetraps' start
	    option, it's possible to specify a value which all
	    timetrap timeout values get multiplied by. This is useful
	    e.g. to extend the timetraps temporarily while running
	    cover or trace. The 'scale_timetraps' start option
	    switches on or off the Test Server timetrap scaling
	    feature (which tries to detect if the tests may benefit
	    from extended timetraps, e.g. due to running certain test
	    tools, and performs the scaling automatically).
	    Furthermore, the ct:timetrap/1 function has been
	    introduced, which makes it possible to set/reset
	    timetraps during test execution. Also, a ct:sleep/1
	    function is now available, which takes the timetrap
	    parameters into account when calculating the time to
	    suspend the process.</p>
          <p>
	    Own Id: OTP-8693</p>
        </item>
        <item>
          <p>
	    A new run_test start option, event_handler_init, has been
	    added that takes a start argument which gets passed to
	    the init function of the event handler.</p>
          <p>
	    Own Id: OTP-8694</p>
        </item>
      </list>
    </section>

</section>

<section><title>Common_Test 1.4.7</title>

    <section><title>Fixed Bugs and Malfunctions</title>
      <list>
        <item>
          <p>
	    The auto compilation feature of Common Test did not
	    recognize if a header file included in a test suite was
	    modified (if the dir start flag/option was used). This
	    has been fixed.</p>
          <p>
	    Own Id: OTP-8396 Aux Id: seq11488, OTP-8311 </p>
        </item>
      </list>
    </section>


    <section><title>Improvements and New Features</title>
      <list>
        <item>
          <p>
	    The tc_status value in the Config list for a test case
	    that has failed because of a timetrap timeout, has
	    changed from {tc_status,timeout} to
	    {tc_status,timetrap_timeout}.</p>
          <p>
	    Own Id: OTP-8302</p>
        </item>
        <item>
	    <p>The documentation is now possible to build in an open
	    source environment after a number of bugs are fixed and
	    some features are added in the documentation build
	    process. </p>
	    <p>- The arity calculation is updated.</p>
	    <p>- The module prefix used in the function names for
	    bif's are removed in the generated links so the links
	    will look like
	    "http://www.erlang.org/doc/man/erlang.html#append_element-2"
	    instead of
	    "http://www.erlang.org/doc/man/erlang.html#erlang:append_element-2".</p>
	    <p>- Enhanced the menu positioning in the html
	    documentation when a new page is loaded.</p>
	    <p>- A number of corrections in the generation of man
	    pages (thanks to Sergei Golovan)</p>
	    <p>- The legal notice is taken from the xml book file so
	    OTP's build process can be used for non OTP
	    applications.</p>
          <p>
	    Own Id: OTP-8343</p>
        </item>
        <item>
          <p>
	    It is now possible to include the <c>ct.hrl</c> using the
	    -include_lib directive. (Thanks to Fred Hebert.)</p>
          <p>
	    Own Id: OTP-8379</p>
        </item>
        <item>
          <p>
	    The telnet client in Common Test sent [IAC,DO,NOP] to the
	    server in attempt to keep the connection alive. This is
	    not a valid sequence according to the standard, and some
	    telnet servers would terminate the connection because of
	    it. The client has been changed to send [IAC,NOP] every
	    10 secs instead, which should be a valid sequence. The
	    client does not negotiate this type of "keep alive"
	    message with the server, and if it causes problems, the
	    user may disable the keep alive feature by adding
	    {keep_alive,false} to the telnet configuration data for
	    the server/connection. Please see the ct_telnet and
	    unix_telnet manual pages for details.</p>
          <p>
	    Own Id: OTP-8450 Aux Id: OTP-8311 </p>
        </item>
      </list>
    </section>

</section>

<section><title>Common_Test 1.4.6</title>

    <section><title>Fixed Bugs and Malfunctions</title>
      <list>
        <item>
          <p>
	    If the init_per_testcase/2 function fails, the test case
	    now gets marked and counted as auto skipped, not user
	    skipped (which would previously happen).</p>
          <p>
	    Own Id: OTP-8289</p>
        </item>
      </list>
    </section>


    <section><title>Improvements and New Features</title>
      <list>
        <item>
          <p>
	    The documentation is now built with open source tools
	    (xsltproc and fop) that exists on most platforms. One
	    visible change is that the frames are removed.</p>
          <p>
	    Own Id: OTP-8201</p>
        </item>
        <item>
          <p>
	    For a failed test case, the tc_done event is supposed to
	    report info on the form {failed,Error}. Only Error was
	    reported, however, which has now been fixed.</p>
          <p>
	    Own Id: OTP-8235 Aux Id: seq-11414 </p>
        </item>
        <item>
          <p>
	    It is now possible to fail a test case from the
	    end_per_testcase/2 function, by returning {fail,Reason}.</p>
          <p>
	    Own Id: OTP-8284</p>
        </item>
        <item>
          <p>
	    It is now possible to fail a test case by having the
	    end_tc/3 framework function return {fail,Reason} for the
	    test case.</p>
          <p>
	    Own Id: OTP-8285</p>
        </item>
        <item>
          <p>
	    The test_server framework API (e.g. the end_tc/3
	    function) has been modified. See the test_server_ctrl
	    documentation for details.</p>
          <p>
	    Own Id: OTP-8286 Aux Id: OTP-8285, OTP-8287 </p>
        </item>
        <item>
          <p>
	    Various updates of the test events have been implemented.
	    The data field for some events, such as tc_done and
	    tc_auto_skip has been modified to make pattern matching
	    on the data easier and more consistent. Also the order in
	    which some events are received has been altered. E.g. the
	    tc_auto_skip event for a test case now comes after the
	    tc_done for the failed configuration function (not
	    before) which makes more sense. Note that no new events
	    have been added and that the event record remains
	    unchanged.</p>
          <p>
	    Own Id: OTP-8287 Aux Id: OTP-8235 </p>
        </item>
        <item>
          <p>
	    The marquee used for test names on the all_runs.html page
	    has been removed on request. Note that the test name
	    field has the full text string in a title tag, which is
	    displayed when hovering the mouse pointer over it (i.e.
	    if the web browser supports title tags).</p>
          <p>
	    Own Id: OTP-8288</p>
        </item>
        <item>
          <p>
	    It is now possible to refresh the top level index files
	    in an arbitrary log directory by specifying a
	    {refresh_logs,LogDir} tuple in the ct:run_test/1 options
	    list. Also the -refresh_logs flag for the run_test script
	    has been extended to take an optional LogDir argument,
	    i.e. -refresh_logs [LogDir]. If no LogDir is specified,
	    current working directory is assumed, unless the log
	    directory is set with the -logdir flag.</p>
          <p>
	    Own Id: OTP-8290</p>
        </item>
        <item>
          <p>
	    It was previously required that test suites were located
	    under a test object (or OTP application) sub-directory
	    named "test" (or under a directory named
	    "&lt;testobject&gt;_test"). This has been changed so that
	    Common Test now looks for suites primarily in a test
	    sub-directory only if the directory exists. Otherwise it
	    will assume the suites are stored in the same directory
	    the user specifies with e.g. the 'dir' start flag/option.</p>
          <p>
	    Own Id: OTP-8294</p>
        </item>
      </list>
    </section>

</section>

<section><title>Common_Test 1.4.5</title>

    <section><title>Fixed Bugs and Malfunctions</title>
      <list>
        <item>
          <p>
	    The Common Test logger process crashed if a test case in
	    a sequence (declared with sequences/0) failed. This fault
	    has been corrected.</p>
          <p>
	    Own Id: OTP-8089 Aux Id: seq11334 </p>
        </item>
      </list>
    </section>


    <section><title>Improvements and New Features</title>
      <list>
        <item>
          <p>
	    Various updates and fixes in Common Test and Test Server.</p>
          <p>
	    Own Id: OTP-8045 Aux Id: OTP-8089,OTP-8105,OTP-8163 </p>
        </item>
        <item>
          <p>
	    Errors in coverage data collection and analysis were
	    difficult to detect. The logging has been improved so
	    that more information about e.g. imported and missing
	    modules is printed to the html log files.</p>
          <p>
	    Own Id: OTP-8163 Aux Id: seq11374 </p>
        </item>
        <item>
          <p>
	    The Common Test HTML overview pages have been improved.
	    It is now possible to see if a test case has been skipped
	    explicitly or because a configuration function has
	    failed. Also, the history page (all_runs.html) now has
	    scrolling text displaying the test names. The old format
	    (showing names as a truncated string) can still be
	    generated by means of the flag/option 'basic_html'.</p>
          <p>
	    Own Id: OTP-8177</p>
        </item>
      </list>
    </section>

</section>

<section><title>Common_Test 1.4.2</title>

    <section><title>Improvements and New Features</title>
      <list>
        <item>
          <p>
	    Various corrections and improvements of Common Test and
	    Test Server.</p>
          <p>
	    Own Id: OTP-7981</p>
        </item>
      </list>
    </section>

</section>

<section><title>Common_Test 1.4.1</title>

    <section><title>Improvements and New Features</title>
      <list>
        <item>
          <p>
	    Minor updates and corrections.</p>
          <p>
	    Own Id: OTP-7897</p>
        </item>
      </list>
    </section>

</section>

<section><title>Common_Test 1.4</title>

    <section><title>Improvements and New Features</title>
      <list>
        <item>
          <p>
	    A support client module for SSH and SFTP, ct_ssh, has
	    been introduced in Common Test.</p>
          <p>
	    Own Id: OTP-7838</p>
        </item>
        <item>
          <p>
	    Test case groups have been introduced. With this feature
	    it's possible to execute groups (possibly nested) of test
	    cases, each group wrapped with a call to function
	    init_per_group/2 and end_per_group/2. Group definitions
	    are done by means of the new call-back function groups/0,
	    which should return a list of definitions. A group
	    definition contains a name tag, a list of properties and
	    a list of test cases (including possible nested group
	    definitions). The properties make it possible to execute
	    test cases in parallel, in sequence and in shuffled
	    order. It is also possible to repeat test cases according
	    to different criteria. The properties can be combined,
	    making it possible to e.g. repeat a conf case a certain
	    number of times and execute the test cases in different
	    (random) order every time. Available properties are:
	    parallel, sequence, shuffle, repeat, repeat_until_all_ok,
	    repeat_until_any_ok, repeat_until_any_fail and
	    repeat_until_all_fail. Please see the Common Test User's
	    Guide for details.</p>
          <p>
	    Own Id: OTP-7839 Aux Id: OTP-7511 </p>
        </item>
        <item>
          <p>
	    It is now possible to use DES3 encrypted configuration
	    files with Common Test.</p>
          <p>
	    Own Id: OTP-7842 Aux Id: OTP-7838 </p>
        </item>
        <item>
          <p>
	    In previous versions of Common Test, only one FTP
	    connection could be opened per configuration target name.
	    This has been updated so that multiple connections may be
	    opened. The possibility to use named connections is still
	    supported.</p>
          <p>
	    Own Id: OTP-7853 Aux Id: OTP-7838 </p>
        </item>
        <item>
          <p>
	    The Erlang mode for Emacs has been updated with new and
	    modified skeletons for Common Test and TS. Syntax for
	    test case groups in Common Test (and conf cases with
	    properties in TS) has been added and a new minimal Common
	    Test suite skeleton has been introduced.</p>
          <p>
	    Own Id: OTP-7856</p>
        </item>
      </list>
    </section>

</section>

<section><title>Common_Test 1.3.6</title>

    <section><title>Fixed Bugs and Malfunctions</title>
      <list>
        <item>
          <p>
            When running a test which includes all suites in a test
            directory, if the auto compilation would fail for one
            suite, all following suites would be excluded from the
            test. This was an unwanted behaviour and has been
            corrected. Now all suites will always be compiled and
            only the failing ones excluded from the test (and logged
            as missing).</p>
          <p>
            Own Id: OTP-7750 Aux Id: OTP-7803 </p>
        </item>
        <item>
          <p>
            The step functionality in Common Test (based on
            interaction with Debugger) was broken. This has been
            fixed, and some new step features have also been added.
            Please see the Common Test User's Guide for details.</p>
          <p>
            Own Id: OTP-7800 Aux Id: seq11106 </p>
        </item>
      </list>
    </section>


    <section><title>Improvements and New Features</title>
      <list>
        <item>
          <p>
            It is now possible for the user to specify include
            directories that Common Test will pass along to the
            compiler when suite and help modules are being compiled
            (which Common Test performs automatically before running
            tests).</p>
          <p>
            Own Id: OTP-7803 Aux Id: OTP-7750 </p>
        </item>
      </list>
    </section>

</section>

<section><title>Common_Test 1.3.5</title>

    <section><title>Fixed Bugs and Malfunctions</title>
      <list>
        <item>
          <p>
            If the Erlang runtime system was started without access
            to an erlang shell (e.g. -noshell), compilation errors
            would cause a crash in the Common Test application.
            Without access to a shell, Common Test cannot prompt the
            user to choose to continue or abort the test session, but
            must assume that the session should proceed.</p>
          <p>
            Own Id: OTP-7749 Aux Id: seq11175, seq11180 </p>
        </item>
      </list>
    </section>


    <section><title>Improvements and New Features</title>
      <list>
        <item>
          <p>
            It is now possible for the Common Test user to disable
            the auto-compile feature. This is done by specifying the
            run_test flag -no_auto_compile, or the ct:run_test/1
            option {auto_compile,false}.</p>
          <p>
            Own Id: OTP-7663</p>
        </item>
        <item>
          <p>
            A new function, ct:get_config/3, has been added to Common
            Test that makes it possible to - if a particular config
            variable has been defined in multiple config files -
            return all matching values for the variable. The order of
            the elements in the returned list is the same as the
            specified order of the config files.</p>
          <p>
            Own Id: OTP-7758 Aux Id: seq11158 </p>
        </item>
        <item>
          <p>
            Because a telnet connection was always identified by a
            config variable alias, it was impossible to open multiple
            connections using the same telnet host data entry in the
            config file. This limitation has been removed by making
            it possible to associate a connection with handle value
            only (i.e. multiple connections may be opened using the
            same config variable). See ct_telnet:open/4 for details.</p>
          <p>
            Own Id: OTP-7781</p>
        </item>
        <item>
          <p>
            A new syntax for defining default config data values has
            been introduced. In previous versions of Common Test, to
            define and access a default value for a config variable
            (in the suite info- or test case info function), an alias
            name had to be used. With the new syntax you may define
            default values without reference to aliases, like this:
            {default_config,VarName,DefaultValue}. Please see the
            User's Guide for more info.</p>
          <p>
            Own Id: OTP-7782</p>
        </item>
        <item>
          <p>
            In previous versions of Common Test, whenever a config
            variable got associated with a name (by means of a
            require statement), the config variable name was replaced
            with the new name. This introduced unwanted dependencies
            between test cases (e.g. if one test case would introduce
            a new name, the following test cases could no longer
            access the config data by means of the original
            variable). This functionality has now been updated so
            that when new names are introduced with require, they
            become aliases (references) instead of replacements.
            Hence, config data elements can always, at any time, be
            accessed by means of the original config variable names.</p>
          <p>
            Own Id: OTP-7783</p>
        </item>
      </list>
    </section>

</section>

<section><title>Common_Test 1.3.4</title>

    <section><title>Improvements and New Features</title>
      <list>
        <item>
          <p>
	    Common Test now uses the re application instead of the
	    previous rx driver to perform regular expression matching
	    on telnet strings. Since re works on all supported
	    operating systems, it is now possible to run telnet
	    sessions also on platforms such as e.g. Windows (which
	    was not the case with the previous rx driver). Note that
	    the rx driver is obsolete from now on, and will be
	    removed from Common Test after OTP R12B.</p>
          <p>
	    Own Id: OTP-7528</p>
        </item>
      </list>
    </section>

</section>

<section><title>Common_Test 1.3.3</title>

    <section><title>Improvements and New Features</title>
      <list>
        <item>
          <p>
	    Various updates and improvements, plus some minor bug
	    fixes, have been implemented in Common Test and Test
	    Server.</p>
          <p>
	    Own Id: OTP-7112</p>
        </item>
        <item>
          <p>
	    It is now possible, by means of the new function
	    ct:abort_current_testcase/1 or
	    test_server_ctrl:abort_current_testcase/1, to abort the
	    currently executing test case.</p>
          <p>
	    Own Id: OTP-7518 Aux Id: OTP-7112 </p>
        </item>
      </list>
    </section>

</section>

<section><title>Common_Test 1.3.2</title>

    <section><title>Improvements and New Features</title>
      <list>
        <item>
          <p>
	    The configure test of the rx lib in Common Test was not
	    performed during the general OTP application
	    configuration phase. This made e.g. autoconf impossible.
	    This has been changed to correspond with the normal OTP
	    build procedure.</p>
          <p>
	    Own Id: OTP-7379</p>
        </item>
      </list>
    </section>

</section>

<section><title>Common_Test 1.3.1</title>

    <section><title>Improvements and New Features</title>
      <list>
        <item>
          <p>
	    The rx library, included with common_test, failed to
	    build on some architectures because the -fPIC compiler
	    option was missing.</p>
          <p>
	    Own Id: OTP-7111</p>
        </item>
      </list>
    </section>

</section>

  <section><title>common_test 1.3.0</title>
  </section>
</chapter><|MERGE_RESOLUTION|>--- conflicted
+++ resolved
@@ -33,16 +33,11 @@
     <file>notes.xml</file>
     </header>
 
-<<<<<<< HEAD
 <section><title>Common_Test 1.26.1</title>
-=======
-<section><title>Common_Test 1.22.1.3</title>
->>>>>>> e0001cd0
-
-    <section><title>Fixed Bugs and Malfunctions</title>
-      <list>
-        <item>
-<<<<<<< HEAD
+
+    <section><title>Fixed Bugs and Malfunctions</title>
+      <list>
+        <item>
 	    <p>Fix how CT finds Erlang/OTP releases for compatability
 	    testing. This functionality is only used to test
 	    Erlang/OTP.</p>
@@ -355,7 +350,17 @@
 	    greatly for test runs with many test cases.</p>
           <p>
 	    Own Id: OTP-17882 Aux Id: PR-5581 </p>
-=======
+        </item>
+      </list>
+    </section>
+
+</section>
+
+<section><title>Common_Test 1.22.1.3</title>
+
+    <section><title>Fixed Bugs and Malfunctions</title>
+      <list>
+        <item>
           <p>
 	    With this change, the last column in common_test testcase
 	    log file is modified to now show the total sum of each
@@ -364,7 +369,6 @@
 	    the same time that was previously a total.</p>
           <p>
 	    Own Id: OTP-18960 </p>
->>>>>>> e0001cd0
         </item>
       </list>
     </section>
