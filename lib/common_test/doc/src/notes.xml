--- conflicted
+++ resolved
@@ -33,8 +33,6 @@
     <file>notes.xml</file>
     </header>
 
-<<<<<<< HEAD
-=======
 <section><title>Common_Test 1.26.1</title>
 
     <section><title>Fixed Bugs and Malfunctions</title>
@@ -51,7 +49,6 @@
 
 </section>
 
->>>>>>> b83df13e
 <section><title>Common_Test 1.26</title>
 
     <section><title>Fixed Bugs and Malfunctions</title>
