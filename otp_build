#! /bin/sh
#
# %CopyrightBegin%
#
# Copyright Ericsson AB 2002-2014. All Rights Reserved.
#
# Licensed under the Apache License, Version 2.0 (the "License");
# you may not use this file except in compliance with the License.
# You may obtain a copy of the License at
#
#     http://www.apache.org/licenses/LICENSE-2.0
#
# Unless required by applicable law or agreed to in writing, software
# distributed under the License is distributed on an "AS IS" BASIS,
# WITHOUT WARRANTIES OR CONDITIONS OF ANY KIND, either express or implied.
# See the License for the specific language governing permissions and
# limitations under the License.
#
# %CopyrightEnd%
#

USE_AUTOCONF_VERSION=2.69

aclocal_dirs="make ./lib/crypto ./lib/erl_interface ./lib/odbc ./lib/wx ./lib/megaco"
autoconf_aux_dirs="./lib/common_test/priv/auxdir ./lib/erl_interface/src/auxdir ./lib/common_test/test_server ./lib/wx/autoconf"

aclocal_master="./erts/aclocal.m4"
install_sh_master="./erts/autoconf/install-sh"
config_guess_master="./erts/autoconf/config.guess"
config_sub_master="./erts/autoconf/config.sub"

# Global configuration variables
#
if [ -z "$ONLY_ERTS" ]; then
    AUTOCONF_SUBDIRS="lib lib/* lib/common_test/test_server"
fi
AUTOCONF_SUBDIRS="$AUTOCONF_SUBDIRS make erts"

# `bootstrap_apps' should include application that are built, or
# partly built in one of the bootstrap phases. Applications that
# only get some static includes copied into the bootstrap directory
# should not be included.
bootstrap_apps="erts lib/asn1 lib/compiler lib/erl_interface lib/hipe lib/kernel lib/jinterface lib/parsetools lib/sasl lib/snmp lib/stdlib lib/syntax_tools lib/wx"

# We will quote a bit more than needed, but the important thing is that
# all that needs quoting will be quoted...
DONT_QUOTE="A-Za-z0-9~/=_+-"

# Utility functions
usage ()
{
    echo "Available commands:"
    echo "    setup [-a|-s|-t] [<configure parameters>] - does autoconf, configure and boot"
    echo "    all [-a|-s|-t] <dir> - does autoconf, configure, boot, release"
    echo "    autoconf - (re)build the configure scripts"
    echo "    configure [<configure parameters>] - does the actual configuration"
    echo "    boot [-a|-s|-t] - bootstraps and builds the system (after configure)"
    echo "    release <target_dir> - creates a small release to <target_dir>"
    echo "    release [-a|-s|-t] <target_dir> - creates full release to <target_dir>"
    echo "    tests <dir> - Build testsuites to <dir>"
    echo ""
    echo "-a builds all applications"
    echo "-s builds a small system (default)"
    echo "-t builds a tiny system"
    echo ""
    echo "These are for cleaning up an open source distribution"
    echo "with prebuilt files, so that it resembles the clean developers"
    echo "codebase:"
    echo "    remove_prebuilt_files - create a minimal source tree"
    echo "    save_bootstrap - recreate primary bootstrap"
    echo ""
    echo "Special targets for Windows(tm) build:"
    echo "    debuginfo_win32 <dir> - adds debug emulator and pdb files to <dir>"
    echo "    installer_win32 <dir> - creates a windows installer from <dir>" 
    echo ""
    echo "Before trying to build on windows, consider the following option"
    echo "    env_win32 [<arch>] - echo environment settings for win32 with visual C++, use with eval"
    echo "                         The optional <arch> can be x64 for 64bit Windows"
    echo "                         or x86 for 32bit Windows"
    echo "    env_win64 - echo environment settings for win32 with visual C++, use with eval"
    echo "                Note that env_win32 x64 gives the same result, Windows 64bit"
    echo ""
<<<<<<< HEAD
    echo "update_primary [--no-commit]      - build and maybe commit a new primary bootstrap"
    echo "update_preloaded [--no-commit]    - build and maybe commit the preloaded modules"
    echo "update_deprecations [--no-commit] - build and maybe commit deprecations"
=======
    echo "Before trying to build for vxworks, consider the following option"
    echo "    env_vxworks <cpu>  - echo environment settings for vxworks, use with eval"
    echo ""
    case $version_controller in
	none)
	    ;;
	git)
	    echo "update_primary [--no-commit] - build and maybe commit a new primary bootstrap"
	    echo "update_preloaded [--no-commit] - build and maybe commit the preloaded modules"
	    echo "update_configure [--no-commit] - build and maybe commit configure scripts"
	    ;;
    esac
}

git_required ()
{
    echo "This operation must be run in a git repository."
    exit 1
>>>>>>> d277599a
}

hide_vars ()
{
    script=
    for var in "$@"; do
	if [ "X$var" != "X" ]; then
	    script="$script test \"X\$$var\" = \"X\" || hidden_$var=\$$var; unset $var;"
	fi
    done
    if [ "X$script" != "X" ]; then
	eval "$script"
    fi
    unset script
}

restore_vars ()
{
    script=
    for var in "$@"; do
	if [ "X$var" != "X" ]; then
	    script="$script unset $var; test \"X\$hidden_$var\" = \"X\" || { $var=\$hidden_$var; export $var; } ; unset hidden_$var;"
	fi
    done
    if [ "X$script" != "X" ]; then
	eval "$script"
    fi
    unset script
}


check_erltop ()
{
        ERLTOP_FORCED=false
	if [ "X$ERL_TOP" = "X" ]; then
		if [ -f ./otp_build -a -f ./erts/autoconf/config.guess ]; then
		    ERLTOP_FORCED=true
		    ERL_TOP=`pwd`
		    export ERL_TOP
		else
		    echo "The environment variable ERL_TOP must be set." >&2
		    exit 1
		fi
	fi
}

target_contains ()
{
	Y=`echo $TARGET | sed "s,$1,,g"`
	[ X"$Y" != X"$TARGET" ]
	return $?
} 

determine_version_controller ()
{
    version_controller=none

    # The current directory is now $ERL_TOP. Find out whether
    # this directory is a git repository.

    if { git rev-parse --git-dir; } 2>/dev/null >/dev/null; then
	version_controller=git
    fi
}
# Execution of the different options

# Special static config flags for certain platforms are set here  
set_config_flags ()
{
	#
	# NOTE! Do not add special flags here without a *very good*
	#       reason. We normally do not want "./otp_build configure"
	#       and "./configure" to produce different results.
	#       However, in the Windows case this does not matter, since
	#       the only supported way to build on Windows is using
	#       otp_build.
	#
	# * Extra flags to pass to configure are placed in `CONFIG_FLAGS'.
	# * The command line is no longer added to `CONFIG_FLAGS' by
	#   `set_config_flags'. It is instead passed directly to
	#   `run_configure', or added to `CONFIG_FLAGS' at some other
	#   place.
	# * `CONFIG_FLAGS' may contain flags when `set_config_flags' is
	#   called. These flags should survive the call to `set_config_flags'
	#   (in the cross compilation case the whole command line as well as
	#   the cross configuration have been moved here). 

	if target_contains free_source; then
		CONFIG_FLAGS="$CONFIG_FLAGS --host=$TARGET"
	fi
	# Link SSL static for win32 binary distributions if not overridden
	if target_contains win32; then
	    XX=`echo $* | grep -v dynamic-ssl-lib`
	    if [ "$*" = "$XX" ]; then 
		CONFIG_FLAGS="--disable-dynamic-ssl-lib $CONFIG_FLAGS"
	    fi
	    CONFIG_FLAGS="--build=$BUILDSYS build_alias=win32 --host=win32 --target=win32 $CONFIG_FLAGS" 
	fi
	    

	if [ "x$OVERRIDE_CONFIG_CACHE" = "x" ]; then
	    CONFIG_FLAGS="$CONFIG_FLAGS --cache-file=/dev/null"
	else
	   CONFIG_FLAGS="$CONFIG_FLAGS --cache-file=$OVERRIDE_CONFIG_CACHE" 
	fi

	env_to_config_flags $erl_build_tool_vars

	export CONFIG_FLAGS;
}

NL="\
"

do_update_configure ()		
{
    get_do_commit $1
   
    ac_ver_blob=`autoconf --version`
    if [ $? -ne 0 ]; then
	echo "ERROR: Failed to check autoconf version! You need to have autoconf of version $USE_AUTOCONF_VERSION in path." 1>&2
	exit 1
    fi
    ac_ver=`echo $ac_ver_blob | sed "s|[^0-9]*\([0-9][^ \t\n]*\).*|\1|"`
    case $ac_ver in
	$USE_AUTOCONF_VERSION)
	    ;;
	*)
	    echo "ERROR: autoconf of version $ac_ver found in path! You need to have autoconf of version $USE_AUTOCONF_VERSION in path." 1>&2
	    exit 1;;
    esac
    
    out_files=

    for dir in $aclocal_dirs; do
	$install_sh_master -m 644 -t "$dir" "$aclocal_master"
    done

    install_sh=`basename $install_sh_master`
    config_guess=`basename $config_guess_master`
    config_sub=`basename $config_sub_master`

    for dir in $autoconf_aux_dirs; do
	$install_sh_master -d "$dir"
	$install_sh_master -t "$dir" "$install_sh_master"
	out_files="$out_files $dir/$install_sh"
	$install_sh_master -t "$dir" "$config_guess_master"
	out_files="$out_files $dir/$config_guess"
	$install_sh_master -t "$dir" "$config_sub_master"
	out_files="$out_files $dir/$config_sub"
    done
<<<<<<< HEAD
}

do_autoconf ()		
{
	distribute_config_helpers
=======
>>>>>>> d277599a
	
    hide_vars OVERRIDE_TARGET TARGET
    TARGET=$BUILDSYS
    export TARGET

    for d in $AUTOCONF_SUBDIRS; do
	file="$d/configure.in"
	[ -f "$file" ] || continue
	echo ""
	[ ! -d "$d/autom4te.cache" ] || {
	    echo "=== cleaning $d/autom4te.cache"
	    rm -f "$d"/autom4te.cache/*
	}
	[ ! -f "$d/configure" ] || {
	    echo "=== cleaning $d/configure"
	    rm -f "$d"/configure
	}

	echo "=== running autoconf in $d"
	( cd "$d" && autoconf ) || exit 1
	out_files="$out_files $d/configure"
	chdr=`cat "$file" | sed -n "s|.*\(AC_CONFIG_HEADER\).*|\1|p"`
	[ "$chdr" = "AC_CONFIG_HEADER" ] || continue
	echo "=== running autoheader in $d"
	( cd "$d" && autoheader ) || exit 1
	out_files="$out_files $d/config.h.in"
    done

    echo ""
    echo "=== creating ./configure"
    bootstrap_lib_apps=`echo $bootstrap_apps | sed "s|erts||g"`
    cat "$ERL_TOP/configure.src" \
	| sed "s|@BOOTSTRAP_LIB_APP_DIRS@|$bootstrap_lib_apps|g" \
	      > "$ERL_TOP/configure"
    chmod +x "$ERL_TOP/configure"
    out_files="./configure $out_files"

    restore_vars OVERRIDE_TARGET TARGET

    if [ $do_commit != true ]; then
	echo "Updated: $out_files"
    else
	git add $out_files
	if [ $? -ne 0 ]; then
	    echo "Failed to stage files for commit" 1>&2
	    exit 1
	fi
	git diff --cached --quiet
	if [ $? -eq 0 ]; then
	    echo "No files changed, so nothing to commit."
	else
            git commit --no-verify -m 'Update configure scripts'
	    if [ $? -ne 0 ]; then
		echo "Failed to commit files" 1>&2
		exit 1
	    fi
	    echo "Updated configure scripts!"
	fi
    fi
}

run_configure ()
{
    cdir="$ERL_TOP"
    [ -z "$ONLY_ERTS" ] || {
	cdir="$ERL_TOP/erts"
	CONFIG_FLAGS="$CONFIG_FLAGS --no-recursion"
    }

    echo "$cdir/configure $CONFIG_FLAGS" ${1+"$@"}
    (cd "$cdir" && $config_eval ./configure $CONFIG_FLAGS ${1+"$@"}) || exit 1
}

env_to_config_flags ()
{
    for env_var in "$@"; do
	script="echo $env_var=\$$env_var; unset $env_var >/dev/null 2>&1"
	env_arg=`eval $script`
	case $env_arg in
	    "$env_var=")
		;;
	    *[!$DONT_QUOTE]*)
		config_eval=eval
		new_arg=`echo "X$env_arg" | sed "s|^X||;s|\([^$DONT_QUOTE]\)|\\\\\\\\\1|g"`
		CONFIG_FLAGS="$CONFIG_FLAGS $new_arg";;
	    *)
		CONFIG_FLAGS="$CONFIG_FLAGS $env_arg";;
	esac
	eval unset $env_var
    done
}

try_cross_configure ()
{
    cross_configure=no
    host_value=
    build_value=

    # Get `erl_xcomp_vars'
    . "$ERL_TOP/xcomp/erl-xcomp-vars.sh" || exit 1

    for arg in ${1+"$@"}; do
	case "$arg" in
	    --host=*)
		host_value=`echo $x | sed "s|^--host=\(.*\)|\1|"`;;
	    --build=*)
		build_value=`echo $x | sed "s|^--build=\(.*\)|\1|"`;;
	    --xcomp-conf=*)
		cross_configure=yes;;
	    *)
		;;
	esac
    done

    test $cross_configure = yes || {

	test "X$host_value" = "X" || {

	    test "X$build_value" != "X" || build_value="$BUILDSYS"

	    build_sys=`"$ERL_TOP/erts/autoconf/config.sub" "$build_value"` || exit 1
	    host_sys=`"$ERL_TOP/erts/autoconf/config.sub" "$host_value"` || exit 1

	    
	    test "$host_sys" = "$build_sys" || cross_configure=yes
	}
    }

    test $cross_configure = yes || return 1

    # cross configure...
    CONFIG_FLAGS=

    env_to_config_flags $erl_build_tool_vars $erl_xcomp_vars

    for arg in ${1+"$@"}; do
	case "$arg" in
	    --host=*)
		host_value=`echo $x | sed "s|^--host=\(.*\)|\1|"`;;
	    --build=*)
		build_value=`echo $x | sed "s|^--build=\(.*\)|\1|"`;;
	    --xcomp-conf=*)
		# tilde expansion is not handled by the `configure' script,
		# but we do it for this argument. This argument is however not
		# a `configure' argument.
	        xcomp_conf=`echo "X$arg" | sed "s|^X--xcomp-conf=\(.*\)\$|\1|g;s|\([^$DONT_QUOTE]\)|\\\\\\\\\1|g"`
		eval "xcomp_conf=$xcomp_conf"
		test "X$xcomp_conf" != "X" || {
		    echo "$0: Missing xcomp-conf file name"
		    exit 1
		}
		test -f "$xcomp_conf" || {
		    echo "$0: Missing xcomp-conf file: $xcomp_conf"
		    exit 1
		}
		. "$xcomp_conf"
		test $? -eq 0 || {
		    echo "$0: Failed to read xcomp-conf file: $xcomp_conf"
		    exit 1
		}
		test "X$erl_xcomp_build" = "X" || build_value="$erl_xcomp_build"
		test "X$erl_xcomp_host" = "X" || host_value="$erl_xcomp_host"
		unset erl_xcomp_build
		unset erl_xcomp_host
		CONFIG_FLAGS="$CONFIG_FLAGS $erl_xcomp_configure_flags"
		unset erl_xcomp_configure_flags
		env_to_config_flags $erl_build_tool_vars $erl_xcomp_vars;;
	    *[!$DONT_QUOTE]*)
		config_eval=eval
	        new_arg=`echo "X$arg" | sed "s|^X||;s|\([^$DONT_QUOTE]\)|\\\\\\\\\1|g"`
		CONFIG_FLAGS="$CONFIG_FLAGS $new_arg";;
	    *)
		CONFIG_FLAGS="$CONFIG_FLAGS $arg";;
	esac
    done

    CONFIG_FLAGS="--host=$host_value $CONFIG_FLAGS"
    test "X$build_value" != "Xguess" || build_value="$BUILDSYS"
    test "X$build_value" = "X" || CONFIG_FLAGS="--build=$build_value $CONFIG_FLAGS"

    # Configure build system for boot strap
    cat <<EOF

*
* Configuring the bootstrap build system...
*

EOF

    # hide build tools environment which is for the cross configure
    set_config_flags $CONFIG_FLAGS
    hide_vars CONFIG_FLAGS

    set_config_flags 
    run_configure --enable-bootstrap-only

    # restore the hidden build tools environment for the cross configure
    restore_vars CONFIG_FLAGS

    COMPFIX=""
    cat <<EOF

*
* Configuring the cross host system ($host_value)...
*

EOF
    # We don't pass the command line here since we already have moved it
    # into CONFIG_FLAGS
    run_configure

    return 0
}

maybe_copy_static_cache ()
{
    if [ '!' -z "$OVERRIDE_CONFIG_CACHE_STATIC" ]; then
	if [ '!' -z "$OVERRIDE_CONFIG_CACHE" ]; then
	    echo "Copying static configure cache $OVERRIDE_CONFIG_CACHE_STATIC to $OVERRIDE_CONFIG_CACHE"
	    cp -f "$OVERRIDE_CONFIG_CACHE_STATIC" "$OVERRIDE_CONFIG_CACHE"
	fi
    fi
}

do_configure ()
{
    setup_make

    # Get `erl_build_tool_vars'
    . "$ERL_TOP/erl-build-tool-vars.sh" || exit 1

    maybe_copy_static_cache
    try_cross_configure "$@"
    if [ $cross_configure = no ]; then
	CONFIG_FLAGS=
	set_config_flags "$@"
	run_configure "$@"
    fi
}

echo_setenv ()
{
    case "$DAILY_BUILD_SCRIPT$SHELL" in
	true*)
	    echo "$1=$2";;
	*ash|*ksh|*/sh|*zsh|*ash)
	    echo "$1=\"$2\";export $1$3";;
	*csh)
	    echo "setenv $1 \"$2\"$3";;
    esac
}

echo_env_bootstrap ()
{
    boot_bin=$BOOTSTRAP_ROOT/bootstrap/bin
    
    echo_setenv PATH $boot_bin:$PATH
}

echo_env_erltop ()
{
    if [ X"$ERL_TOP" = X"" -o "$ERLTOP_FORCED" = "true" ]; then
	if [ -f ./otp_build ]; then
	    # Seems to be current directory...
	    echo_setenv ERL_TOP `pwd` ';'
	else
	    echo "You need to either set ERL_TOP first or stand in the same" \ 
		"directory as this script resides in." >&2
	    exit 1
	fi
    fi
}

echo_envinfo ()
{
    case "$SHELL" in
	*csh)
	    return 0
	    ;;
	*)
	    ;;
    esac
    if [ X"$DAILY_BUILD_SCRIPT" = X"true" ]; then
	echo '# Output generated for daily build script only '\
	     '($DAILY_BUILD_SCRIPT=true)'
    else
	echo '# Please note:'
	echo '# The command you are running is supposed to be run'\
	     'using the shells'
	echo '# "eval" builtin, like in:'
	echo '# $ eval `./otp_build env_<something>`'
	echo '# If you see this comment, you probably haven'"'"'t done that.'
    fi
}

#
#  Cygwin build without microsoft visual C++ (dead?)
#
echo_env_mingw32 ()
{
    #echo_envinfo
    if [ X"$SHELL" = X"" ]; then
	echo "You need to export the shell variable first," \
		"for bourne-like shells, type:" >&2
	echo 'export SHELL' >&2
	echo "and for csh-like shells, type:" >&2
	echo 'setenv SHELL $SHELL' >&2
	echo " - then try again." >&2
	exit 1
    fi
    echo_env_erltop
    CCYGPATH=`cygpath c:\\`
    DCYGPATH=`cygpath d:\\`
    P2=`echo :$PATH | \
	sed "s,\",,g;s,:[cC]:,:$CCYGPATH,g;s,:[dD]:,:$DCYGPATH,g;s,^:,,"`
    P3=""
    save_ifs=$IFS
    IFS=:
    for p in $P2; do
	if [ -d "$p" ]; then
	    C1="`(cygpath -d $p 2>/dev/null || cygpath -w $p)`" 2> /dev/null
	    C2=`cygpath "$C1" 2> /dev/null` 2> /dev/null
	else
	    C2=""
	fi
	if [ ! -z "$C2" ]; then
	    if [ -z "$P3" ];then 
		P3="$C2"
	    else 
		P3="$P3:$C2"
	    fi
	fi
    done
    found=false
    for p in $P3; do
	if [ -f "$p/mingw32-gcc.exe" ]; then
	    found=$p
	fi
    done
    found2=false
    for p in $P3; do
	if [ -f "$p/wmc.exe" ]; then
	    found2=$p
	fi
    done
    IFS=$save_ifs
    if [ X"$found" = X"false" ]; then
	echo "Could not find mingw32-gcc in PATH, build with mingw not possible!" >&2
	return
    fi

    if [ X"$found2" = X"false" ]; then
	echo "Could not find wmc.exe in PATH, part of wine for windows, " >&2
	echo "needed for message file compilation: http://wine.sourceforge.net!!" >&2
	return
    fi
    WIN32_WRAPPER_PATH="$ERL_TOP/erts/etc/win32/cygwin_tools/mingw:$ERL_TOP/erts/etc/win32/cygwin_tools"


    echo_setenv OVERRIDE_TARGET win32 ';'
    echo_setenv MINGW_EXE_PATH $found ';'
    echo_setenv WINE_EXE_PATH $found2 ';'
    echo_setenv CC cc.sh ';'
    echo_setenv CXX cc.sh ';'
    echo_setenv AR ar.sh ';'
    echo_setenv RANLIB true ';'
    echo_setenv WIN32_WRAPPER_PATH "$WIN32_WRAPPER_PATH" ';'
    echo_setenv PATH "$WIN32_WRAPPER_PATH:$P3" ';'
    echo_envinfo
}

# N.B. In Erlang, and the build system, win32 means windows, so we keep
# everything as terget win32, but add the CONFIG_SUBTYPE win64, which can
# be handled by configure, setting WINDOWS_64BIT in headers and such
echo_env_cygwin ()
{
    X64=$1
    #echo_envinfo
    if [ X"$SHELL" = X"" ]; then
	echo "You need to export the shell variable first," \
		"for bourne-like shells, type:" >&2
	echo 'export SHELL' >&2
	echo "and for csh-like shells, type:" >&2
	echo 'setenv SHELL $SHELL' >&2
	echo " - then try again." >&2
	exit 1
    fi
    echo_env_erltop
    # Try to cope with paths containing unexpected things like stray 
    # mixed paths (c:/something/bin) and quotes. Only C and D drive
    # handled.
    CCYGPATH=`cygpath c:\\`
    DCYGPATH=`cygpath d:\\`
    P2=`echo :$PATH | \
	sed "s,\",,g;s,:[cC]:,:$CCYGPATH,g;s,:[dD]:,:$DCYGPATH,g;s,^:,,"`
    P3=""
    save_ifs=$IFS
    IFS=:
    for p in $P2; do
	if [ -d "$p" ]; then
	    C1="`(cygpath -d $p 2>/dev/null || cygpath -w $p)`" 2> /dev/null
	    C2=`cygpath "$C1" 2> /dev/null` 2> /dev/null
	else
	    C2=""
	fi
	if [ ! -z "$C2" ]; then
	    if [ -z "$P3" ];then 
		P3="$C2"
	    else 
		P3="$P3:$C2"
	    fi
	fi
    done
    IFS=$save_ifs
    WIN32_WRAPPER_PATH="$ERL_TOP/erts/etc/win32/cygwin_tools/vc:$ERL_TOP/erts/etc/win32/cygwin_tools"

    echo_setenv OVERRIDE_TARGET win32 ';'
    if [ X"$X64" = X"true" ]; then
        echo_setenv CONFIG_SUBTYPE win64 ';'
    fi
    echo_setenv CC cc.sh ';'
    echo_setenv CXX cc.sh ';'
    echo_setenv AR ar.sh ';'
    echo_setenv RANLIB true ';'
    if [ X"$X64" = X"true" ]; then
        if [ -f "$ERL_TOP/erts/autoconf/win64.config.cache.static" ]; then
	    echo_setenv OVERRIDE_CONFIG_CACHE_STATIC  "$ERL_TOP/erts/autoconf/win64.config.cache.static" ';'
        fi
        echo_setenv OVERRIDE_CONFIG_CACHE "$ERL_TOP/erts/autoconf/win64.config.cache" ';'
    else
        if [ -f "$ERL_TOP/erts/autoconf/win32.config.cache.static" ]; then
	    echo_setenv OVERRIDE_CONFIG_CACHE_STATIC  "$ERL_TOP/erts/autoconf/win32.config.cache.static" ';'
        fi
        echo_setenv OVERRIDE_CONFIG_CACHE "$ERL_TOP/erts/autoconf/win32.config.cache" ';'
    fi
    echo_setenv WIN32_WRAPPER_PATH "$WIN32_WRAPPER_PATH" ';'
    echo_setenv PATH "$WIN32_WRAPPER_PATH:$P3" ';'
    echo_envinfo
}

echo_env_msys ()
{
    X64=$1
    #echo_envinfo
    if [ X"$SHELL" = X"" ]; then
	echo "You need to export the shell variable first," \
		"for bourne-like shells, type:" >&2
	echo 'export SHELL' >&2
	echo "and for csh-like shells, type:" >&2
	echo 'setenv SHELL $SHELL' >&2
	echo " - then try again." >&2
	exit 1
    fi
    echo_env_erltop
    # Try to cope with paths containing unexpected things like stray 
    # mixed paths (c:/something/bin) and quotes. Only C and D drive
    # handled.
    P2=`echo :$PATH | \
	sed "s,\",,g;s,:\([a-zA-Z]\):,:/\L\1,g;s,^:,,"`
    P3=""
    save_pwd=`pwd`
    save_ifs=$IFS
    IFS=:
    for p in $P2; do
	if [ -d "$p" ]; then
	    C1=`(cd "$p" && cmd //C "for %i in (".") do @echo %~fsi")`
	    C2=`echo "$C1" | sed 's,^\([a-zA-Z]\):\\\\,/\L\1/,;s,\\\\,/,g'`
	else
	    C2=""
	fi
	if [ ! -z "$C2" ]; then
	    if [ -z "$P3" ];then 
		P3="$C2"
	    else 
		P3="$P3:$C2"
	    fi
	fi
    done
    IFS=$save_ifs
    WIN32_WRAPPER_PATH="$ERL_TOP/erts/etc/win32/msys_tools/vc:$ERL_TOP/erts/etc/win32/msys_tools"

    echo_setenv OVERRIDE_TARGET win32 ';'
    if [ X"$X64" = X"true" ]; then
        echo_setenv CONFIG_SUBTYPE win64 ';'
    fi
    echo_setenv CC cc.sh ';'
    echo_setenv CXX cc.sh ';'
    echo_setenv AR ar.sh ';'
    echo_setenv RANLIB true ';'
    if [ X"$X64" = X"true" ]; then
        if [ -f "$ERL_TOP/erts/autoconf/win64.config.cache.static" ]; then
	    echo_setenv OVERRIDE_CONFIG_CACHE_STATIC  "$ERL_TOP/erts/autoconf/win64.config.cache.static" ';'
        fi
        echo_setenv OVERRIDE_CONFIG_CACHE "$ERL_TOP/erts/autoconf/win64.config.cache" ';'
    else
        if [ -f "$ERL_TOP/erts/autoconf/win32.config.cache.static" ]; then
	    echo_setenv OVERRIDE_CONFIG_CACHE_STATIC  "$ERL_TOP/erts/autoconf/win32.config.cache.static" ';'
        fi
        echo_setenv OVERRIDE_CONFIG_CACHE "$ERL_TOP/erts/autoconf/win32.config.cache" ';'
    fi
    echo_setenv WIN32_WRAPPER_PATH "$WIN32_WRAPPER_PATH" ';'
    echo_setenv PATH "$WIN32_WRAPPER_PATH:$P3" ';'
    echo_envinfo
}

echo_env_wsl ()
{
    X64=$1
    #echo_envinfo
    if [ X"$SHELL" = X"" ]; then
	echo "You need to export the shell variable first," \
		"for bourne-like shells, type:" >&2
	echo 'export SHELL' >&2
	echo "and for csh-like shells, type:" >&2
	echo 'setenv SHELL $SHELL' >&2
	echo " - then try again." >&2
	exit 1
    fi
    echo_env_erltop

    WIN32_WRAPPER_PATH="$ERL_TOP/erts/etc/win32/wsl_tools/vc:$ERL_TOP/erts/etc/win32/wsl_tools"

    if [ ! -n "`lookup_prog_in_path cl`" ]; then
        if [ X"$X64" = X"true" ]; then
            setup_win32_cl_env "x64" `wslpath -a -m erts/etc/win32/wsl_tools/SetupWSLcross.bat`
        else
            setup_win32_cl_env "x86" `wslpath -a -m erts/etc/win32/wsl_tools/SetupWSLcross.bat`
        fi
    fi
    echo_setenv OVERRIDE_TARGET win32 ';'
    if [ X"$X64" = X"true" ]; then
        echo_setenv CONFIG_SUBTYPE win64 ';'
    fi
    echo_setenv WSLcross true ';'
    echo_setenv CC cc.sh ';'
    echo_setenv CXX cc.sh ';'
    echo_setenv AR ar.sh ';'
    echo_setenv RANLIB true ';'
    if [ X"$X64" = X"true" ]; then
        if [ -f "$ERL_TOP/erts/autoconf/win64.config.cache.static" ]; then
	    echo_setenv OVERRIDE_CONFIG_CACHE_STATIC  "$ERL_TOP/erts/autoconf/win64.config.cache.static" ';'
        fi
        echo_setenv OVERRIDE_CONFIG_CACHE "$ERL_TOP/erts/autoconf/win64.config.cache" ';'
    else
        if [ -f "$ERL_TOP/erts/autoconf/win32.config.cache.static" ]; then
	    echo_setenv OVERRIDE_CONFIG_CACHE_STATIC  "$ERL_TOP/erts/autoconf/win32.config.cache.static" ';'
        fi
        echo_setenv OVERRIDE_CONFIG_CACHE "$ERL_TOP/erts/autoconf/win32.config.cache" ';'
    fi
    echo_setenv WIN32_WRAPPER_PATH "$WIN32_WRAPPER_PATH" ';'
    echo_setenv PATH "$WIN32_WRAPPER_PATH:$PATH" ';'
    echo_envinfo
}


setup_win32_cl_env ()
{
    eval `cmd.exe /c $2 $1`
    echo_setenv INCLUDE "$INCLUDE" ';'
    echo_setenv LIB "$LIB" ';'
    echo_setenv LIBPATH "$LIBPATH" ';'
    echo_setenv VCToolsRedistDir "$VCToolsRedistDir" ';'
    echo_setenv WSLENV "$WSLENV:WSLPATH/l:CLASSPATH/l" ';'

    save_ifs=$IFS
    IFS=:
    WSLPATH=""
    for p in $PATH; do
	if [ -d "$p" ]; then
	    case "$p" in
		/mnt/c/*)
		    WSLPATH=$WSLPATH:$p
		    ;;
		*)
		    ;;
	    esac
	fi
    done
    IFS=$save_ifs
    echo_setenv WSLPATH "$WSLPATH" ';'
}

lookup_prog_in_path ()
{
    PROG=$1
    save_ifs=$IFS
    IFS=:
    for p in $PATH; do
	# In cygwin the programs are not always executable and have .exe suffix...
	if [ "X$TARGET" = "Xwin32" ]; then
	    if [ -f $p/$PROG.exe ]; then
		echo $p/$PROG
		break;
	    fi
	else
	    if [ -x $p/$PROG ]; then
		echo $p/$PROG
		break;
	    fi
	fi
    done
    IFS=$save_ifs
}

setup_make ()
{
    if [ -z "$MAKE" ]; then
	case $TARGET in
	    win32)
		MAKE=make;;
	    *)
		if [ -n "`lookup_prog_in_path gmake`" ]; then
		    MAKE=gmake
		else
		    MAKE=make
		fi;;
       esac
    fi
    export MAKE
}

get_do_commit ()
{
    case $version_controller in
	git)
	    if [ "x$1" = "x" ]; then
		do_commit=true
	    elif [ "$1" = "--no-commit" ]; then
		do_commit=false
	    else
		echo "Unknown option '$1'" 1>&2
		exit 1
	    fi;;
	none)
	    do_commit=false;;
    esac
}
  
do_deprecations_git ()
{
    get_do_commit $1
    setup_make

    $MAKE MAKE="$MAKE" BOOTSTRAP_ROOT=$BOOTSTRAP_ROOT TARGET=$TARGET \
        deprecations || exit 1;

    $MAKE MAKE="$MAKE" BOOTSTRAP_ROOT=$BOOTSTRAP_ROOT TARGET=$TARGET \
        primary_bootstrap || exit 1;

    if [ $do_commit = true ]; then
        git add -A bootstrap/lib/stdlib/ebin/otp_internal.beam
        git add -A lib/stdlib/src/otp_internal.erl
        git commit --no-verify -m 'Update deprecations'
        echo ""
        echo "Deprecations updated and committed."
        echo ""
    else
        echo ""
        echo "Deprecations updated. Use the following commands to stage "
        echo "changed files:"
        echo ""
        echo "$ git add bootstrap/lib/stdlib/ebin/otp_internal.beam"
        echo "$ git add lib/stdlib/src/otp_internal.erl"
        echo ""
    fi
}
  
do_primary_git ()
{
    get_do_commit $1
    setup_make
    if [ "x$OVERRIDE_TARGET" != "x" -a "x$OVERRIDE_TARGET" != "xwin32" ]; then
	do_primary_cross
    else
	$MAKE MAKE="$MAKE" BOOTSTRAP_ROOT=$BOOTSTRAP_ROOT TARGET=$TARGET primary_bootstrap || exit 1;
    fi
    if [ $do_commit = true ]; then
	git add -A bootstrap/lib/kernel \
            bootstrap/lib/stdlib \
	    bootstrap/lib/compiler \
	    bootstrap/bin
	find bootstrap -name egen -o -name '*.script' -o \
	    -name '*.app' -o -name '*.appup' |
        xargs git reset HEAD
	git commit --no-verify -m 'Update primary bootstrap'
	echo "Primary bootstrap updated and commited."
    else
	echo ""
	echo "Primary bootstrap rebuilt."
	if [ $version_controller = git ]; then
	    echo "Use \"git add bootstrap/...\" to stage changed files."
	fi
	echo ""
    fi
}

do_update_prel_git ()
{
    get_do_commit $1
    setup_make
    (cd "$ERL_TOP/erts/preloaded/src" && $MAKE MAKE="$MAKE" BOOTSTRAP_ROOT=$BOOTSTRAP_ROOT TARGET=$TARGET clean)
    $MAKE MAKE="$MAKE" BOOTSTRAP_ROOT=$BOOTSTRAP_ROOT TARGET=$TARGET preloaded || exit 1
    (cd "$ERL_TOP/erts/preloaded/src" && $MAKE MAKE="$MAKE" BOOTSTRAP_ROOT=$BOOTSTRAP_ROOT TARGET=$TARGET copy)
    if [ $do_commit = true ]; then
	git add -A "$ERL_TOP/erts/preloaded/ebin/*.beam"
	git commit -m 'Update preloaded modules'
	echo "Preloaded updated and commited."
    else
	echo ""
	echo "Preloaded rebuilt."
	if [ $version_controller = git ]; then
	    echo "Use \"git add erts/preloaded/ebin/...\" to stage changed beam files."
	fi
	echo ""
    fi
}

do_boot ()
{
    setup_make

    # Bootstrap if we are cross compiling
    if [ X`$MAKE is_cross_configured` = Xyes ]; then
	TARGET=$BUILDSYS
	$MAKE MAKE="$MAKE" BOOTSTRAP_ROOT=$BOOTSTRAP_ROOT CROSS_COMPILING=no TARGET=$TARGET bootstrap || exit 1
	TARGET=`$MAKE target_configured`
    elif [ "x$OVERRIDE_TARGET" != "x" -a "x$OVERRIDE_TARGET" != "xwin32" ]; then
	hide_vars OVERRIDE_TARGET TARGET
	TARGET=$BUILDSYS
	$MAKE MAKE="$MAKE" BOOTSTRAP_ROOT=$BOOTSTRAP_ROOT TARGET=$TARGET bootstrap || exit 1

	restore_vars OVERRIDE_TARGET TARGET
    fi

    # Build it (including bootstrap if not cross compiling)
    $MAKE MAKE="$MAKE" BOOTSTRAP_ROOT=$BOOTSTRAP_ROOT TARGET=$TARGET all || exit 1
}

do_boot_emu ()
{
    setup_make
    if [ X`$MAKE is_cross_configured` = Xyes ]; then
	TARGET=`$MAKE target_configured`
    fi
    $MAKE MAKE="$MAKE" BOOTSTRAP_ROOT=$BOOTSTRAP_ROOT TARGET=$TARGET emulator || exit 1
}

do_release ()
{
    setup_make
    if [ X`$MAKE is_cross_configured` = Xyes ]; then
	TARGET=`$MAKE target_configured`
    fi
    $MAKE MAKE="$MAKE" BOOTSTRAP_ROOT=$BOOTSTRAP_ROOT TARGET=$TARGET \
	RELEASE_ROOT=$1 OTP_STRICT_INSTALL=$OTP_STRICT_INSTALL \
	release || exit 1
}

do_tests ()
{
    setup_make
    if [ X`$MAKE is_cross_configured` = Xyes ]; then
	TARGET=`$MAKE target_configured`
    fi
    if [ X"$1" = X"" ]; then
	$MAKE MAKE="$MAKE" TARGET=$TARGET release_tests || exit 1
    else
	$MAKE MAKE="$MAKE" TARGET=$TARGET TESTSUITE_ROOT=$1 release_tests || exit 1
    fi
}

do_debuginfo_win32 ()
{
    setup_make
    (cd erts/emulator && $MAKE MAKE="$MAKE" TARGET=$TARGET FLAVOR=smp debug &&\
	$MAKE MAKE="$MAKE" TARGET=$TARGET FLAVOR=plain debug) || exit 1
    if [ -z "$1" ]; then
	RELDIR="$ERL_TOP/release/$TARGET"
    else
	RELDIR="$1"
    fi
    BINDIR="$ERL_TOP/bin/$TARGET"
    EVSN=`grep '^VSN' erts/vsn.mk | sed 's,^VSN.*=[^0-9]*\([0-9].*\)$,@\1,g;s,^[^@].*,,g;s,^@,,g'`
    for f in beam.debug.smp.dll beam.smp.pdb erl.pdb werl.pdb erlexec.pdb; do
	if [ -f $BINDIR/$f ]; then
	    rm -f $RELDIR/erts-$EVSN/bin/$f
	    cp $BINDIR/$f $RELDIR/erts-$EVSN/bin/$f
	fi
    done
}

do_installer_win32 ()
{
    setup_make
    installer_dir="$ERL_TOP/erts/etc/win32/nsis"
    (cd $installer_dir; $MAKE MAKE="$MAKE" TARGET=$TARGET TESTROOT=$1 release) || exit 1
}

do_copy_primary_bootstrap ()
{
    if [ "x$1" = "x" ]; then
	echo "Missing bootstrap source top" 1>&2
	exit 1
    fi
    if  [ ! -d $1 ]; then
	echo "Invalid bootstrap source top" 1>&2
	exit 1
    fi
    if [ "x$2" = "x" ]; then
	echo "Missing bootstrap root" 1>&2
	exit 1
    fi
    if  [ ! -d $2 ]; then
	echo "Invalid bootstrap root" 1>&2
	exit 1
    fi

    bootstrap=$2/bootstrap
    bootstrap_src_top=$1
    lib_src=$bootstrap_src_top/lib

    # kernel
    test -d $bootstrap/lib/kernel/ebin || mkdir -p  $bootstrap/lib/kernel/ebin
    test -d $bootstrap/lib/kernel/include || mkdir -p  $bootstrap/lib/kernel/include
    cp -f $lib_src/kernel/ebin/*.beam $bootstrap/lib/kernel/ebin
    cp -f $lib_src/kernel/include/*.hrl $bootstrap/lib/kernel/include

    # stdlib
    test -d $bootstrap/lib/stdlib/ebin || mkdir -p  $bootstrap/lib/stdlib/ebin
    test -d $bootstrap/lib/stdlib/include || mkdir -p  $bootstrap/lib/stdlib/include
    cp -f $lib_src/stdlib/ebin/*.beam $bootstrap/lib/stdlib/ebin
    cp -f $lib_src/stdlib/include/*.hrl $bootstrap/lib/stdlib/include

    # compiler
    test -d $bootstrap/lib/compiler/ebin || mkdir -p  $bootstrap/lib/compiler/ebin
    cp -f $lib_src/compiler/ebin/*.beam $bootstrap/lib/compiler/ebin

    # bootstrap bin
    if [ $bootstrap_src_top != "$ERL_TOP" ]; then
	test -d $bootstrap/bin || mkdir -p  $bootstrap/bin
	cp -f $bootstrap_src_top/bin/* $bootstrap/bin
    fi

}

do_save_bootstrap ()
{
    if [ ! -f "$ERL_TOP/prebuilt.files" ]; then
	echo "This is not a pre-built source distribution" 1>&2
	exit 1
    fi
    if  [ -d "$ERL_TOP/bootstrap/lib" ]; then
	echo "Bootstrap already exist" 1>&2
	exit 1
    fi

    do_copy_primary_bootstrap "$ERL_TOP" "$ERL_TOP"
}

do_remove_prebuilt_files ()
{
    do_save_bootstrap
    for file in "$ERL_TOP"/`cat "$ERL_TOP/prebuilt.files"` ; do
	rm -f $file
    done
}

# main

check_erltop

cd "$ERL_TOP"

determine_version_controller

# Unset ERL_FLAGS and ERL_OTP<OTP Release>_FLAGS during bootstrap to
# prevent potential problems
otp_major_vsn=`cat OTP_VERSION | sed "s|\([0-9]*\).*|\1|"`
erl_otp_flags="ERL_OTP${otp_major_vsn}_FLAGS"
unset ERL_FLAGS
unset ${erl_otp_flags}

# Target first guess, won't necessarily hold, may be changed for 
# certain parameters.
if [ X"$TARGET" = X"" ]; then
	TARGET=`"$ERL_TOP/erts/autoconf/config.guess"`
fi
BUILDSYS=$TARGET

case $TARGET in
    *-cygwin)
	if [ X"$BUILD_FOR_CYGWIN" = X"" ]; then
	    if [ X"$OVERRIDE_TARGET" = X"" -a X"$1" != X"env_win32" -a X"$1" != X"env_win64" -a  X"$1" != X"env_mingw32" ];then
		echo "Building for windows, you should do the " \
		    "following first:" >&2
		echo 'eval `./otp_build env_win32`' >&2
		echo 'please note that there are backticks (``) in' \
		    'the command'
		exit 1
	    fi
	fi;;
    *-mingw32)
	if [ X"$OVERRIDE_TARGET" = X"" -a X"$1" != X"env_win32" -a X"$1" != X"env_msys32" -a X"$1" != X"env_msys64"  ];then
	    echo "Building for windows, you should do the " \
		"following first:" >&2
	    echo 'eval `./otp_build env_win32`' >&2
	    echo 'or' >&2
	    echo 'eval `./otp_build env_win32 x64`' >&2
	    echo 'please note that there are backticks (``) in' \
		'the command'
	    exit 1
	fi;;
    *)
        if [ -x /bin/wslpath -a X"$OVERRIDE_TARGET" = X"" \
                -a X"$1" != X"env_win32" -a X"$1" != X"env_msys32" -a X"$1" != X"env_msys64" ]; then
            echo "Building linux binary; if you intended to cross build for win32 use"  >&2
            echo '   eval `./otp_build env_win32`\n' >&2
        fi
        ;;
esac

if [ ! -z "$OVERRIDE_TARGET" ]; then
    TARGET="$OVERRIDE_TARGET"
fi

# Setting a bootstrap root is inherently very dangerous now that the bootstrap
# is prebuilt, avoid it if not forced by setting FORCE_BOOTSTRAP_ROOT=true!

if [ X"$FORCE_BOOTSTRAP_ROOT" != X"true" ]; then
    BOOTSTRAP_ROOT="$ERL_TOP"
else 
    if [ -z "$BOOTSTRAP_ROOT" ]; then
	BOOTSTRAP_ROOT="$ERL_TOP"
    fi
fi

if [ X"$1" = X"" ]; then 
	usage
	exit 1
fi

if [ X"$2" = X"-a" ]; then
    minus_x_flag=true
    OTP_SMALL_BUILD=
elif [ X"$2" = X"-s" ]; then
    minus_x_flag=true
    OTP_SMALL_BUILD=true
elif [ X"$2" = X"-t" ]; then
    minus_x_flag=true
    OTP_TINY_BUILD=true
else
    minus_x_flag=false
    OTP_SMALL_BUILD=true
fi
export OTP_SMALL_BUILD OTP_TINY_BUILD

TYPE=
case "$1" in
 	all)
 		do_configure; 
 		do_boot;
		if [ $minus_x_flag = true ]; then
 		    shift
 		fi;
 		do_release "$2";;
	setup)
		shift;
		if [ $minus_x_flag = true ]; then
		    shift
		fi;
		do_configure "$@";
		do_boot;;
	autoconf)
	    echo ""
	    echo "*** It is not necessary to execute './otp_build autoconf' anymore! ***"
	    echo ""
	    echo "All configure scripts have been committed in the repository and are"
	    echo "therefore always available. If you need to update them, execute"
	    echo "'./otp_build update_configure [--no-commit]'. Ensure that you have"
	    echo "autoconf version $USE_AUTOCONF_VERSION in your PATH before updating the configure"
	    echo "scritps."
	    echo ""
	    echo "The only effect of executing './otp_build autoconf' is printing of this"
	    echo "message."
	    echo ""
	    exit 0;;
	configure)
		shift;
		do_configure "$@";;
	opt)
		do_boot;;
	plain|smp)
		if [ $minus_x_flag = false ]; then
		    TYPE=opt
		fi;
		FLAVOR=$1
		do_boot;;
<<<<<<< HEAD
	update_deprecations)
	        do_deprecations_git "$2";;
=======
	update_configure)
	    do_update_configure "$2";;
>>>>>>> d277599a
	update_primary)
	        do_primary_git "$2";;
	update_preloaded)
	        do_update_prel_git "$2";;
        primary)
	        echo "Primary bootstrap is under version control since R13";
		echo "Use update_primary if you really are";
		echo "updating the primary bootstrap...";;
	boot)
		do_boot;;
        emulator)
	        do_boot_emu;;
	release)
		if [ $minus_x_flag = true ]; then
		    shift
		fi;
		do_release "$2";;
	tests)
		if [ $minus_x_flag = true ]; then
		    shift
		fi;
		do_tests "$2";;
        remove_prebuilt_files)
		do_remove_prebuilt_files;;
        save_bootstrap)
		do_save_bootstrap;;
        copy_primary_bootstrap)
		do_copy_primary_bootstrap $2 $3;;
	installer_win32)
		if [ $minus_x_flag = true ]; then
		    shift
		fi;
		do_installer_win32 "$2";;
	debuginfo_win32)
		if [ $minus_x_flag = true ]; then
		    shift
		fi;
		do_debuginfo_win32 "$2";;
	env_win32)
	        if [ x"$2" = x"x64" -o x"$2" = x"amd64" ]; then
                    ISX64=true
		fi
                if [ -x /bin/wslpath ]; then
                    echo_env_wsl $ISX64
                elif [ -x /usr/bin/msys-?.0.dll ]; then
		    echo_env_msys $ISX64
		else
		    echo_env_cygwin $ISX64
		fi;;
	env_mingw32)
		echo_env_mingw32;;
	env_win64)
                if [ -x /bin/wslpath ]; then
                    echo_env_wsl true
                elif [ -x /usr/bin/msys-?.0.dll ]; then
		    echo_env_msys true
		else
		    echo_env_cygwin true
		fi;;
	env_msys32)
		echo_env_msys;;
	env_msys64)
		echo_env_msys true;;
	env_cross)
		echo_env_cross "$2";;
        env_bootstrap)
	        echo_env_bootstrap;;
	*)
		usage;;
esac<|MERGE_RESOLUTION|>--- conflicted
+++ resolved
@@ -80,30 +80,10 @@
     echo "    env_win64 - echo environment settings for win32 with visual C++, use with eval"
     echo "                Note that env_win32 x64 gives the same result, Windows 64bit"
     echo ""
-<<<<<<< HEAD
     echo "update_primary [--no-commit]      - build and maybe commit a new primary bootstrap"
     echo "update_preloaded [--no-commit]    - build and maybe commit the preloaded modules"
     echo "update_deprecations [--no-commit] - build and maybe commit deprecations"
-=======
-    echo "Before trying to build for vxworks, consider the following option"
-    echo "    env_vxworks <cpu>  - echo environment settings for vxworks, use with eval"
-    echo ""
-    case $version_controller in
-	none)
-	    ;;
-	git)
-	    echo "update_primary [--no-commit] - build and maybe commit a new primary bootstrap"
-	    echo "update_preloaded [--no-commit] - build and maybe commit the preloaded modules"
-	    echo "update_configure [--no-commit] - build and maybe commit configure scripts"
-	    ;;
-    esac
-}
-
-git_required ()
-{
-    echo "This operation must be run in a git repository."
-    exit 1
->>>>>>> d277599a
+    echo "update_configure [--no-commit]    - build and maybe commit configure scripts"
 }
 
 hide_vars ()
@@ -255,14 +235,6 @@
 	$install_sh_master -t "$dir" "$config_sub_master"
 	out_files="$out_files $dir/$config_sub"
     done
-<<<<<<< HEAD
-}
-
-do_autoconf ()		
-{
-	distribute_config_helpers
-=======
->>>>>>> d277599a
 	
     hide_vars OVERRIDE_TARGET TARGET
     TARGET=$BUILDSYS
@@ -1260,13 +1232,10 @@
 		fi;
 		FLAVOR=$1
 		do_boot;;
-<<<<<<< HEAD
+	update_configure)
+	    do_update_configure "$2";;
 	update_deprecations)
 	        do_deprecations_git "$2";;
-=======
-	update_configure)
-	    do_update_configure "$2";;
->>>>>>> d277599a
 	update_primary)
 	        do_primary_git "$2";;
 	update_preloaded)
