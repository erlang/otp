/*
 * %CopyrightBegin%
 *
 * Copyright Ericsson AB 1997-2024. All Rights Reserved.
 *
 * Licensed under the Apache License, Version 2.0 (the "License");
 * you may not use this file except in compliance with the License.
 * You may obtain a copy of the License at
 *
 *     http://www.apache.org/licenses/LICENSE-2.0
 *
 * Unless required by applicable law or agreed to in writing, software
 * distributed under the License is distributed on an "AS IS" BASIS,
 * WITHOUT WARRANTIES OR CONDITIONS OF ANY KIND, either express or implied.
 * See the License for the specific language governing permissions and
 * limitations under the License.
 *
 * %CopyrightEnd%
 */

#ifdef HAVE_CONFIG_H
#include "config.h"
#endif


/* If we HAVE_SCTP_H and Solaris, we need to define the following in
 * order to get SCTP working:
 */
#if (defined(HAVE_SCTP_H) && defined(__sun) && defined(__SVR4))
#define  SOLARIS10    1
/* WARNING: This is not quite correct, it may also be Solaris 11! */
#define  _XPG4_2
#define  __EXTENSIONS__
#endif

#include <stdio.h>
#include <stdlib.h>
#include <stddef.h>
#include <ctype.h>
#include <sys/types.h>
#include <errno.h>
#include <stdint.h>

#define IDENTITY(c) c
#define STRINGIFY_1(b) IDENTITY(#b)
#define STRINGIFY(a) STRINGIFY_1(a)

#ifdef HAVE_UNISTD_H
#include <unistd.h>
#endif
#ifdef HAVE_SYS_UIO_H
#include <sys/uio.h>
#endif

#ifdef HAVE_NET_IF_DL_H
#include <net/if_dl.h>
#endif
#ifdef HAVE_IFADDRS_H
#include <ifaddrs.h>
#endif
#ifdef HAVE_NETPACKET_PACKET_H
#include <netpacket/packet.h>
#endif
#ifdef HAVE_SYS_UN_H
#include <sys/un.h>
#endif

#ifdef HAVE_SENDFILE
#if defined(__linux__) || (defined(__sun) && defined(__SVR4))
    #include <sys/sendfile.h>
#elif defined(__FreeBSD__) || defined(__DragonFly__)
    /* Need to define __BSD_VISIBLE in order to expose prototype of sendfile */
    #define __BSD_VISIBLE 1
    #include <sys/socket.h>
#endif
#endif

#if defined(__APPLE__) && defined(__MACH__) && !defined(__DARWIN__)
    #define __DARWIN__ 1
#endif

/* All platforms fail on malloc errors. */
#define FATAL_MALLOC

/* The linux kernel sctp include files have an alignment bug
   that causes warnings of this type to appear:

   drivers/common/inet_drv.c:3196:47: error: taking address of packed member of 'struct sctp_paddr_change' may result in an unaligned pointer value [-Werror=address-of-packed-member]
   3196 |      i = load_inet_get_address(spec, i, desc, &sptr->spc_aaddr);

   So we need to suppress those, without disabling all warning
   diagnostics of that type.

   See https://lore.kernel.org/patchwork/patch/1108122/ for the
   patch that fixes this bug. In a few years we should be able to
   remove this suppression. */
#ifdef HAVE_GCC_DIAG_IGNORE_WADDRESS_OF_PACKED_MEMBER
#define PUSH_SUPPRESS_ADDRESS_OF_PACKED_MEMBER()                        \
    _Pragma("GCC diagnostic push")                                      \
    _Pragma("GCC diagnostic ignored \"-Waddress-of-packed-member\"")    \
    do { } while(0)
#define POP_SUPPRESS_ADDRESS_OF_PACKED_MEMBER() \
    _Pragma("GCC diagnostic pop")               \
    do { } while(0)
#else
#define PUSH_SUPPRESS_ADDRESS_OF_PACKED_MEMBER() \
    do { } while(0)
#define POP_SUPPRESS_ADDRESS_OF_PACKED_MEMBER() \
    do { } while(0)
#endif

#include "erl_driver.h"


#if !defined(TRUE)
#define TRUE  1
#endif
#if !defined(FALSE)
#define FALSE 0
#endif

/* Descriptor debug */
/* #define INET_DRV_DEBUG 1 */
#ifdef INET_DRV_DEBUG
#define DDBG_DEFAULT TRUE
#else
#define DDBG_DEFAULT FALSE
#endif
#define DDBG(__D__, __ARG__)                                    \
    do if ( (__D__)->debug ) { erts_printf __ARG__ ; } while (0)

#define B2S(__B__)   ((__B__) ? "true" : "false")
#define SH2S(__H__)  (((__H__) == TCP_SHUT_WR) ? "write" :          \
                      (((__H__) == TCP_SHUT_RD) ? "read" :          \
                       (((__H__) == TCP_SHUT_RDWR) ? "read-write" : \
                        "undefined")))
#define A2S(__A__)   (((__A__) == INET_PASSIVE) ? "passive" : \
                      (((__A__) == INET_ACTIVE) ? "active" :  \
                       (((__A__) == INET_ONCE) ? "once" :     \
                        (((__A__) == INET_MULTI) ? "multi" :  \
                         "undefined"))))
#define M2S(__M__)   (((__M__) == INET_MODE_LIST) ? "list" :      \
                      (((__M__) == INET_MODE_BINARY) ? "binary" : \
                       "undefined"))
#define D2S(__D__)   (((__D__) == INET_DELIVER_PORT) ? "port" :         \
                      (((__D__) == INET_DELIVER_TERM) ? "term" :        \
                       "undefined"))
#define DOM2S(__D__)   (((__D__) == INET_AF_INET) ? "inet" :         \
                        (((__D__) == INET_AF_INET6) ? "inet6" :      \
                         (((__D__) == INET_AF_LOCAL) ? "local" :     \
                          "undefined")))

#if defined(__WIN32__) && defined(ARCH_64)
#define SOCKET_FSTR "%lld"
#else
#define SOCKET_FSTR "%d"
#endif


/* The IS_SOCKET_ERROR macro below is used for portability reasons. While
   POSIX specifies that errors from socket-related system calls should be
   indicated with a -1 return value, some users have experienced non-Windows
   OS kernels that return negative values other than -1. While one can argue
   that such kernels are technically broken, comparing against values less
   than 0 covers their out-of-spec return values without imposing incorrect
   semantics on systems that manage to correctly return -1 for errors, thus
   increasing Erlang's portability.
*/
#ifdef __WIN32__
#define IS_SOCKET_ERROR(val) ((val) == SOCKET_ERROR)
#else
#define IS_SOCKET_ERROR(val) ((val) < 0)
#endif

#ifdef __WIN32__
#define LLU "%I64u"
#else
#define LLU "%llu"
#endif
typedef unsigned long long llu_t;

#ifndef INT16_MIN
#define INT16_MIN (-32768)
#endif
#ifndef INT16_MAX
#define INT16_MAX (32767)
#endif

#ifdef __WIN32__
#define  STRNCASECMP strncasecmp

#define INCL_WINSOCK_API_TYPEDEFS 1

#ifndef WINDOWS_H_INCLUDES_WINSOCK2_H
#include <winsock2.h>
#endif
#include <windows.h>
#include <Ws2tcpip.h>   /* NEED VC 6.0 or higher */

/* Visual studio 2008+: NTDDI_VERSION needs to be set for iphlpapi.h
   to define the right structures. It needs to be set to WINXP (or LONGHORN)
   for IPV6 to work and it's set lower by default, so we need to change it. */
#ifdef HAVE_SDKDDKVER_H
#  include <sdkddkver.h>
#  ifdef NTDDI_VERSION 
#    undef NTDDI_VERSION
#  endif
#  define NTDDI_VERSION NTDDI_WINXP
#endif

#include <iphlpapi.h>


#undef WANT_NONBLOCKING
#include "sys.h"

#undef EWOULDBLOCK
#undef ETIMEDOUT

#ifdef EINPROGRESS
#undef EINPROGRESS
#endif
#ifdef EALREADY
#undef EALREADY
#endif
#ifdef ENOTSOCK
#undef ENOTSOCK
#endif
#ifdef EDESTADDRREQ
#undef EDESTADDRREQ
#endif
#ifdef EMSGSIZE
#undef EMSGSIZE
#endif
#ifdef EPROTOTYPE
#undef EPROTOTYPE
#endif
#ifdef ENOPROTOOPT
#undef ENOPROTOOPT
#endif
#ifdef EPROTONOSUPPORT
#undef EPROTONOSUPPORT
#endif
#ifdef EOPNOTSUPP
#undef EOPNOTSUPP
#endif
#ifdef EAFNOSUPPORT
#undef EAFNOSUPPORT
#endif
#ifdef EADDRINUSE
#undef EADDRINUSE
#endif
#ifdef EADDRNOTAVAIL
#undef EADDRNOTAVAIL
#endif
#ifdef ENETDOWN
#undef ENETDOWN
#endif
#ifdef ENETUNREACH
#undef ENETUNREACH
#endif
#ifdef ENETRESET
#undef ENETRESET
#endif
#ifdef ECONNABORTED
#undef ECONNABORTED
#endif
#ifdef ECONNRESET
#undef ECONNRESET
#endif
#ifdef ENOBUFS
#undef ENOBUFS
#endif
#ifdef EISCONN
#undef EISCONN
#endif
#ifdef ENOTCONN
#undef ENOTCONN
#endif
#ifdef ECONNREFUSED
#undef ECONNREFUSED
#endif
#ifdef ELOOP
#undef ELOOP
#endif
#ifdef EHOSTUNREACH
#undef EHOSTUNREACH
#endif


#define HAVE_MULTICAST_SUPPORT
#define HAVE_UDP

#define ERRNO_BLOCK             WSAEWOULDBLOCK

#define EWOULDBLOCK             WSAEWOULDBLOCK
#define EINPROGRESS             WSAEINPROGRESS
#define EALREADY                WSAEALREADY
#define ENOTSOCK                WSAENOTSOCK
#define EDESTADDRREQ            WSAEDESTADDRREQ
#define EMSGSIZE                WSAEMSGSIZE
#define EPROTOTYPE              WSAEPROTOTYPE
#define ENOPROTOOPT             WSAENOPROTOOPT
#define EPROTONOSUPPORT         WSAEPROTONOSUPPORT
#define ESOCKTNOSUPPORT         WSAESOCKTNOSUPPORT
#define EOPNOTSUPP              WSAEOPNOTSUPP
#define EPFNOSUPPORT            WSAEPFNOSUPPORT
#define EAFNOSUPPORT            WSAEAFNOSUPPORT
#define EADDRINUSE              WSAEADDRINUSE
#define EADDRNOTAVAIL           WSAEADDRNOTAVAIL
#define ENETDOWN                WSAENETDOWN
#define ENETUNREACH             WSAENETUNREACH
#define ENETRESET               WSAENETRESET
#define ECONNABORTED            WSAECONNABORTED
#define ECONNRESET              WSAECONNRESET
#define ENOBUFS                 WSAENOBUFS
#define EISCONN                 WSAEISCONN
#define ENOTCONN                WSAENOTCONN
#define ESHUTDOWN               WSAESHUTDOWN
#define ETOOMANYREFS            WSAETOOMANYREFS
#define ETIMEDOUT               WSAETIMEDOUT
#define ECONNREFUSED            WSAECONNREFUSED
#define ELOOP                   WSAELOOP
#undef ENAMETOOLONG
#define ENAMETOOLONG            WSAENAMETOOLONG
#define EHOSTDOWN               WSAEHOSTDOWN
#define EHOSTUNREACH            WSAEHOSTUNREACH
#undef ENOTEMPTY
#define ENOTEMPTY               WSAENOTEMPTY
#define EPROCLIM                WSAEPROCLIM
#define EUSERS                  WSAEUSERS
#define EDQUOT                  WSAEDQUOT
#define ESTALE                  WSAESTALE
#define EREMOTE                 WSAEREMOTE

#define INVALID_EVENT           WSA_INVALID_EVENT

static BOOL (WINAPI *fpSetHandleInformation)(HANDLE,DWORD,DWORD);

#define sock_open(af, type, proto) \
    make_noninheritable_handle(socket((af), (type), (proto)))
#define sock_close(s)              closesocket((s))
#define sock_shutdown(s, how)      shutdown((s), (how))

#define sock_accept(s, addr, len) \
    make_noninheritable_handle(accept((s), (addr), (len)))
#define sock_connect(s, addr, len) connect((s), (addr), (len))
#define sock_listen(s, b)          listen((s), (b))
#define sock_bind(s, addr, len)    bind((s), (addr), (len))
#define sock_getopt(s,t,n,v,l)     getsockopt((s),(t),(n),(v),(l))
#define sock_setopt(s,t,n,v,l)     setsockopt((s),(t),(n),(v),(l))
#define sock_name(s, addr, len)    getsockname((s), (addr), (len))
#define sock_peer(s, addr, len)    getpeername((s), (addr), (len))
#define sock_ntohs(x)              ntohs((x))
#define sock_ntohl(x)              ntohl((x))
#define sock_htons(x)              htons((x))
#define sock_htonl(x)              htonl((x))
#define sock_send(s,buf,len,flag)  send((s),(buf),(len),(flag))
#define sock_sendv(s, vec, size, np, flag) \
            WSASend((s),(WSABUF*)(vec),(size),(np),(flag),NULL,NULL)
#define sock_recv(s,buf,len,flag)  recv((s),(buf),(len),(flag))

#define sock_recvfrom(s,buf,blen,flag,addr,alen) \
	    recvfrom((s),(buf),(blen),(flag),(addr),(alen))
#define sock_sendto(s,buf,blen,flag,addr,alen) \
	    sendto((s),(buf),(blen),(flag),(addr),(alen))
#define sock_hostname(buf, len)    gethostname((buf), (len))

#define sock_getservbyname(name,proto) getservbyname((name),(proto))
#define sock_getservbyport(port,proto) getservbyport((port),(proto))

#define sock_errno() WSAGetLastError()
#define sock_create_event(d)       WSACreateEvent()
#define sock_close_event(e)        WSACloseEvent(e)

#define sock_select(D, Flags, OnOff) winsock_event_select(D, Flags, OnOff)

#define SET_BLOCKING(s)           ioctlsocket(s, FIONBIO, &zero_value)
#define SET_NONBLOCKING(s)        ioctlsocket(s, FIONBIO, &one_value)


static unsigned long zero_value = 0;
static unsigned long one_value = 1;

#define TCP_SHUT_WR    SD_SEND
#define TCP_SHUT_RD    SD_RECEIVE
#define TCP_SHUT_RDWR  SD_BOTH

#else /* !__WIN32__ */

#include <sys/time.h>
#ifdef NETDB_H_NEEDS_IN_H
#include <netinet/in.h>
#endif
#include <netdb.h>

#include <sys/socket.h>
#include <netinet/in.h>

#ifdef DEF_INADDR_LOOPBACK_IN_RPC_TYPES_H
#include <rpc/types.h>
#endif

#include <netinet/tcp.h>
#include <arpa/inet.h>

#include <sys/param.h>
#ifdef HAVE_ARPA_NAMESER_H
#include <arpa/nameser.h>
#endif

#ifdef HAVE_SYS_SOCKIO_H
#include <sys/sockio.h>
#endif

#ifdef HAVE_SYS_IOCTL_H
#include <sys/ioctl.h>
#endif

#include <net/if.h>

#ifdef HAVE_SCHED_H
#include <sched.h>
#endif

#ifdef HAVE_SETNS_H
#include <setns.h>
#endif

#define HAVE_UDP

/* SCTP support -- currently for UNIX platforms only: */
#undef HAVE_SCTP
#if defined(HAVE_SCTP_H)

#include <netinet/sctp.h>

/* SCTP Socket API Draft from version 11 on specifies that netinet/sctp.h must
   explicitly define HAVE_SCTP in case when SCTP is supported,  but Solaris 10
   still apparently uses Draft 10, and does not define that symbol, so we have
   to define it explicitly:
*/
#ifndef     HAVE_SCTP
#    define HAVE_SCTP
#endif

/* These changed in draft 11, so SOLARIS10 uses the old MSG_* */
#if ! HAVE_DECL_SCTP_UNORDERED
#     define    SCTP_UNORDERED  MSG_UNORDERED
#endif
#if ! HAVE_DECL_SCTP_ADDR_OVER
#     define    SCTP_ADDR_OVER  MSG_ADDR_OVER
#endif
#if ! HAVE_DECL_SCTP_ABORT
#     define    SCTP_ABORT      MSG_ABORT
#endif
#if ! HAVE_DECL_SCTP_EOF
#     define    SCTP_EOF        MSG_EOF
#endif

/* More Solaris 10 fixes: */
#if ! HAVE_DECL_SCTP_CLOSED && HAVE_DECL_SCTPS_IDLE
#    define SCTP_CLOSED SCTPS_IDLE
#    undef HAVE_DECL_SCTP_CLOSED
#    define HAVE_DECL_SCTP_CLOSED 1
#endif
#if ! HAVE_DECL_SCTP_BOUND && HAVE_DECL_SCTPS_BOUND
#    define SCTP_BOUND SCTPS_BOUND
#    undef HAVE_DECL_SCTP_BOUND
#    define HAVE_DECL_SCTP_BOUND 1
#endif
#if ! HAVE_DECL_SCTP_LISTEN && HAVE_DECL_SCTPS_LISTEN
#    define SCTP_LISTEN SCTPS_LISTEN
#    undef HAVE_DECL_SCTP_LISTEN
#    define HAVE_DECL_SCTP_LISTEN 1
#endif
#if ! HAVE_DECL_SCTP_COOKIE_WAIT && HAVE_DECL_SCTPS_COOKIE_WAIT
#    define SCTP_COOKIE_WAIT SCTPS_COOKIE_WAIT
#    undef HAVE_DECL_SCTP_COOKIE_WAIT
#    define HAVE_DECL_SCTP_COOKIE_WAIT 1
#endif
#if ! HAVE_DECL_SCTP_COOKIE_ECHOED && HAVE_DECL_SCTPS_COOKIE_ECHOED
#    define SCTP_COOKIE_ECHOED SCTPS_COOKIE_ECHOED
#    undef HAVE_DECL_SCTP_COOKIE_ECHOED
#    define HAVE_DECL_SCTP_COOKIE_ECHOED 1
#endif
#if ! HAVE_DECL_SCTP_ESTABLISHED && HAVE_DECL_SCTPS_ESTABLISHED
#    define SCTP_ESTABLISHED SCTPS_ESTABLISHED
#    undef HAVE_DECL_SCTP_ESTABLISHED
#    define HAVE_DECL_SCTP_ESTABLISHED 1
#endif
#if ! HAVE_DECL_SCTP_SHUTDOWN_PENDING && HAVE_DECL_SCTPS_SHUTDOWN_PENDING
#    define SCTP_SHUTDOWN_PENDING SCTPS_SHUTDOWN_PENDING
#    undef HAVE_DECL_SCTP_SHUTDOWN_PENDING
#    define HAVE_DECL_SCTP_SHUTDOWN_PENDING 1
#endif
#if ! HAVE_DECL_SCTP_SHUTDOWN_SENT && HAVE_DECL_SCTPS_SHUTDOWN_SENT
#    define SCTP_SHUTDOWN_SENT SCTPS_SHUTDOWN_SENT
#    undef HAVE_DECL_SCTP_SHUTDOWN_SENT
#    define HAVE_DECL_SCTP_SHUTDOWN_SENT 1
#endif
#if ! HAVE_DECL_SCTP_SHUTDOWN_RECEIVED && HAVE_DECL_SCTPS_SHUTDOWN_RECEIVED
#    define SCTP_SHUTDOWN_RECEIVED SCTPS_SHUTDOWN_RECEIVED
#    undef HAVE_DECL_SCTP_SHUTDOWN_RECEIVED
#    define HAVE_DECL_SCTP_SHUTDOWN_RECEIVED 1
#endif
#if ! HAVE_DECL_SCTP_SHUTDOWN_ACK_SENT && HAVE_DECL_SCTPS_SHUTDOWN_ACK_SENT
#    define SCTP_SHUTDOWN_ACK_SENT SCTPS_SHUTDOWN_ACK_SENT
#    undef HAVE_DECL_SCTP_SHUTDOWN_ACK_SENT
#    define HAVE_DECL_SCTP_SHUTDOWN_ACK_SENT 1
#endif
/* New spelling in lksctp 2.6.22 or maybe even earlier:
 *  adaption -> adaptation
 */
#if !defined(SCTP_ADAPTATION_LAYER) && defined (SCTP_ADAPTION_LAYER)
#     define SCTP_ADAPTATION_LAYER       SCTP_ADAPTION_LAYER
#     define SCTP_ADAPTATION_INDICATION  SCTP_ADAPTION_INDICATION
#     define sctp_adaptation_event       sctp_adaption_event
#     define sctp_setadaptation          sctp_setadaption
#     define sn_adaptation_event         sn_adaption_event
#     define sai_adaptation_ind          sai_adaption_ind
#     define ssb_adaptation_ind          ssb_adaption_ind
#     define sctp_adaptation_layer_event sctp_adaption_layer_event
#endif

#if defined(__GNUC__) && defined(HAVE_SCTP_BINDX)
static typeof(sctp_bindx) *p_sctp_bindx = NULL;
#else
static int (*p_sctp_bindx)
	(int sd, struct sockaddr *addrs, int addrcnt, int flags) = NULL;
#endif

#if defined(__GNUC__) && defined(HAVE_SCTP_PEELOFF)
static typeof(sctp_peeloff) *p_sctp_peeloff = NULL;
#else
static int (*p_sctp_peeloff)
        (int sd, sctp_assoc_t assoc_id) = NULL;
#endif

#if defined(__GNUC__) && defined(HAVE_SCTP_GETLADDRS)
static typeof(sctp_getladdrs) *p_sctp_getladdrs = NULL;
#else
static int (*p_sctp_getladdrs)
        (int sd, sctp_assoc_t assoc_id, struct sockaddr **ss) = NULL;
#endif

#if defined(__GNUC__) && defined(HAVE_SCTP_FREELADDRS)
static typeof(sctp_freeladdrs) *p_sctp_freeladdrs = NULL;
#else
static void (*p_sctp_freeladdrs)(struct sockaddr *addrs) = NULL;
#endif

#if defined(__GNUC__) && defined(HAVE_SCTP_GETPADDRS)
static typeof(sctp_getpaddrs) *p_sctp_getpaddrs = NULL;
#else
static int (*p_sctp_getpaddrs)
        (int sd, sctp_assoc_t assoc_id, struct sockaddr **ss) = NULL;
#endif

#if defined(__GNUC__) && defined(HAVE_SCTP_FREEPADDRS)
static typeof(sctp_freepaddrs) *p_sctp_freepaddrs = NULL;
#else
static void (*p_sctp_freepaddrs)(struct sockaddr *addrs) = NULL;
#endif

#if defined(__GNUC__) && defined(HAVE_SCTP_CONNECTX)
static typeof(sctp_connectx) *p_sctp_connectx = NULL;
#else
static int (*p_sctp_connectx)
        (int sd, struct sockaddr * addrs, int addrcnt, sctp_assoc_t * assoc_id) = NULL;
#endif

#endif /* #if defined(HAVE_SCTP_H) */

#ifndef WANT_NONBLOCKING
#define WANT_NONBLOCKING
#endif
#include "sys.h"

#ifdef INET_DRV_DEBUG
#define DEBUG 1
#undef  DEBUGF
#define DEBUGF(__X__) erts_printf __X__
#endif


#if !defined(HAVE_STRNCASECMP)
#define STRNCASECMP my_strncasecmp

static int my_strncasecmp(const char *s1, const char *s2, size_t n)
{
    int i;

    for (i=0;i<n-1 && s1[i] && s2[i] && toupper(s1[i]) == toupper(s2[i]);++i)
	;
    return (toupper(s1[i]) - toupper(s2[i]));
}
	

#else
#define  STRNCASECMP strncasecmp
#endif

#define INVALID_SOCKET -1
#define INVALID_EVENT  -1
#define SOCKET_ERROR   -1

#define SOCKET int
#define HANDLE long int
#define FD_READ    ERL_DRV_READ
#define FD_WRITE   ERL_DRV_WRITE
#define FD_CLOSE   0
#define FD_CONNECT ERL_DRV_WRITE
#define FD_ACCEPT  ERL_DRV_READ

#define sock_connect(s, addr, len)  connect((s), (addr), (len))
#define sock_listen(s, b)           listen((s), (b))
#define sock_bind(s, addr, len)     bind((s), (addr), (len))
#define sock_getopt(s,t,n,v,l)      getsockopt((s),(t),(n),(v),(l))
#define sock_setopt(s,t,n,v,l)      setsockopt((s),(t),(n),(v),(l))
#define sock_name(s, addr, len)     getsockname((s), (addr), (len))
#define sock_peer(s, addr, len)     getpeername((s), (addr), (len))
#define sock_ntohs(x)               ntohs((x))
#define sock_ntohl(x)               ntohl((x))
#define sock_htons(x)               htons((x))
#define sock_htonl(x)               htonl((x))

#define sock_accept(s, addr, len)   accept((s), (addr), (len))
#define sock_send(s,buf,len,flag)   send((s),(buf),(len),(flag))
#define sock_sendto(s,buf,blen,flag,addr,alen) \
                sendto((s),(buf),(blen),(flag),(addr),(alen))
#define sock_sendv(s, vec, size, np, flag) \
		(*(np) = writev((s), (struct iovec*)(vec), (size)))
#define sock_sendmsg(s,msghdr,flag) sendmsg((s),(msghdr),(flag))

#define sock_open(af, type, proto)  socket((af), (type), (proto))
#define sock_close(s)               close((s))
#define sock_shutdown(s, how)       shutdown((s), (how))

#define sock_hostname(buf, len)     gethostname((buf), (len))
#define sock_getservbyname(name,proto) getservbyname((name), (proto))
#define sock_getservbyport(port,proto) getservbyport((port), (proto))

#define sock_recv(s,buf,len,flag)   recv((s),(buf),(len),(flag))
#define sock_recvfrom(s,buf,blen,flag,addr,alen) \
                recvfrom((s),(buf),(blen),(flag),(addr),(alen))
#define sock_recvmsg(s,msghdr,flag) recvmsg((s),(msghdr),(flag))

#define sock_errno()                errno
#define sock_create_event(d)        ((d)->s) /* return file descriptor */
#define sock_close_event(e)                  /* do nothing */

#define inet_driver_select(port, e, mode, on) \
                                    driver_select(port, e, mode | (on?ERL_DRV_USE:0), on)

#define sock_select(d, flags, onoff) do { \
        ASSERT(!INET_IGNORED(d));         \
        (d)->event_mask = (onoff) ? \
                 ((d)->event_mask | (flags)) : \
                 ((d)->event_mask & ~(flags)); \
        DEBUGF(("(%s / %d) sock_select(%p): flags=%02X, onoff=%d, event_mask=%02lX\r\n", \
		__FILE__, __LINE__, (d)->port, (flags), (onoff), (unsigned long) (d)->event_mask)); \
        inet_driver_select((d)->port, (ErlDrvEvent)(long)(d)->event, (flags), (onoff)); \
   } while(0)

#define TCP_SHUT_WR    SHUT_WR
#define TCP_SHUT_RD    SHUT_RD
#define TCP_SHUT_RDWR  SHUT_RDWR

#endif /* !__WIN32__ */

#ifdef HAVE_SOCKLEN_T
#  define SOCKLEN_T socklen_t
#elif defined(__WIN32__)
#  define SOCKLEN_T int
#else
#  warning "Non-Windows OS without type 'socklen_t'"
#  define SOCKLEN_T size_t
#endif

#include "packet_parser.h"

#if defined(HAVE_SYS_UN_H) || defined(SO_BINDTODEVICE)

/* strnlen doesn't exist everywhere */
static size_t my_strnlen(const char *s, size_t maxlen)
{
    size_t i = 0;
    while (i < maxlen && s[i] != '\0')
        i++;
    return i;
}

#endif

#ifdef VALGRIND
#  include <valgrind/memcheck.h>   
#else
#  define VALGRIND_MAKE_MEM_DEFINED(ptr,size)
#endif

#ifndef __WIN32__
/* Calculate CMSG_NXTHDR without having a struct msghdr*.
 * CMSG_LEN only caters for alignment for start of data.
 * To get how much to advance we need to use CMSG_SPACE
 * on the payload length.  To get the payload length we
 * take the calculated cmsg->cmsg_len and subtract the
 * header length.  To get the header length we use
 * the pointer difference from the cmsg start pointer
 * to the CMSG_DATA(cmsg) pointer.
 *
 * Some platforms (seen on ppc Linux 2.6.29-3.ydl61.3)
 * may return 0 as the cmsg_len if the cmsg is to be ignored.
 */
#define LEN_CMSG_DATA(cmsg)                                             \
    ((cmsg)->cmsg_len < sizeof (struct cmsghdr) ? 0 :                   \
     (cmsg)->cmsg_len - ((char*)CMSG_DATA(cmsg) - (char*)(cmsg)))
#define NXT_CMSG_HDR(cmsg)                                              \
    ((struct cmsghdr*)(((char*)(cmsg)) + CMSG_SPACE(LEN_CMSG_DATA(cmsg))))
#endif

#if !defined(IPV6_PKTOPTIONS) && defined(IPV6_2292PKTOPTIONS)
#define IPV6_PKTOPTIONS IPV6_2292PKTOPTIONS
#endif

/*
  Magic errno value used locally for return of {error, system_limit}
  - the emulator definition of SYSTEM_LIMIT is not available here.
*/
#define INET_ERRNO_SYSTEM_LIMIT  (15 << 8)

/*----------------------------------------------------------------------------
** Interface constants.
** 
** This section must be "identical" to the corresponding inet_int.hrl
*/

/* general address encode/decode tag */
#define INET_AF_UNSPEC      0
#define INET_AF_INET        1
#define INET_AF_INET6       2
#define INET_AF_ANY         3 /* INADDR_ANY or IN6ADDR_ANY_INIT */
#define INET_AF_LOOPBACK    4 /* INADDR_LOOPBACK or IN6ADDR_LOOPBACK_INIT */
#define INET_AF_LOCAL       5
#define INET_AF_UNDEFINED   6 /* Unknown */
#define INET_AF_LIST        7 /* List of addresses for sctp connectx */

/* open and INET_REQ_GETTYPE enumeration */
#define INET_TYPE_STREAM    1
#define INET_TYPE_DGRAM     2
#define INET_TYPE_SEQPACKET 3

/* INET_LOPT_MODE options */
#define INET_MODE_LIST      0
#define INET_MODE_BINARY    1

/* INET_LOPT_DELIVER options */
#define INET_DELIVER_PORT   0
#define INET_DELIVER_TERM   1

/* INET_LOPT_ACTIVE options */
#define INET_PASSIVE        0  /* false */
#define INET_ACTIVE         1  /* true */
#define INET_ONCE           2  /* true; active once then passive */
#define INET_MULTI          3  /* true; active N then passive */

/* INET_REQ_GETSTATUS enumeration */
#define INET_F_OPEN         0x0001
/* INET_F_BOUND removed - renumber when there comes a bigger rewrite */
#define INET_F_ACTIVE       0x0004
#define INET_F_LISTEN       0x0008
#define INET_F_CON          0x0010
#define INET_F_ACC          0x0020
#define INET_F_LST          0x0040
#define INET_F_BUSY         0x0080 
#define INET_F_MULTI_CLIENT 0x0100 /* Multiple clients for one descriptor, i.e. multi-accept */

/* One numberspace for *_REQ_* so if an e.g UDP request is issued
** for a TCP socket, the driver can protest.
*/
#define INET_REQ_OPEN          1
#define INET_REQ_CLOSE         2
#define INET_REQ_CONNECT       3
#define INET_REQ_PEER          4
#define INET_REQ_NAME          5
#define INET_REQ_BIND          6
#define INET_REQ_SETOPTS       7
#define INET_REQ_GETOPTS       8
/* #define INET_REQ_GETIX         9  NOT USED ANY MORE */
/* #define INET_REQ_GETIF         10 REPLACE BY NEW STUFF */
#define INET_REQ_GETSTAT       11
#define INET_REQ_GETHOSTNAME   12
#define INET_REQ_FDOPEN        13
#define INET_REQ_GETFD         14
#define INET_REQ_GETTYPE       15
#define INET_REQ_GETSTATUS     16
#define INET_REQ_GETSERVBYNAME 17
#define INET_REQ_GETSERVBYPORT 18
#define INET_REQ_SETNAME       19
#define INET_REQ_SETPEER       20
#define INET_REQ_GETIFLIST     21
#define INET_REQ_IFGET         22
#define INET_REQ_IFSET         23
#define INET_REQ_SUBSCRIBE     24
#define INET_REQ_GETIFADDRS    25
#define INET_REQ_ACCEPT        26
#define INET_REQ_LISTEN        27
#define INET_REQ_IGNOREFD      28
#define INET_REQ_GETLADDRS     29
#define INET_REQ_GETPADDRS     30

/* TCP requests */
/* #define TCP_REQ_ACCEPT         40 MOVED */
/* #define TCP_REQ_LISTEN         41 MERGED */
#define TCP_REQ_RECV           42
#define TCP_REQ_UNRECV         43
#define TCP_REQ_SHUTDOWN       44
#define TCP_REQ_SENDFILE       45
/* UDP and SCTP requests */
#define PACKET_REQ_RECV        60 /* Common for UDP and SCTP         */
/* #define SCTP_REQ_LISTEN       61 MERGED Different from TCP; not for UDP */
#define SCTP_REQ_BINDX	       62 /* Multi-home SCTP bind            */
#define SCTP_REQ_PEELOFF       63

/* INET_REQ_SUBSCRIBE sub-requests */
#define INET_SUBS_EMPTY_OUT_Q  1

/* TCP additional flags */
#define TCP_ADDF_DELAY_SEND    1
#define TCP_ADDF_CLOSE_SENT    2 /* Close sent (active mode only) */
#define TCP_ADDF_DELAYED_CLOSE_RECV 4 /* If receive fails, report {error,closed} (passive mode) */
#define TCP_ADDF_DELAYED_CLOSE_SEND 8 /* If send fails, report {error,closed} (passive mode) */
#define TCP_ADDF_PENDING_SHUT_WR   16 /* Call shutdown(sock, SHUT_WR) when queue empties */
#define TCP_ADDF_PENDING_SHUT_RDWR 32 /* Call shutdown(sock, SHUT_RDWR) when queue empties */
#define TCP_ADDF_PENDING_SHUTDOWN \
		(TCP_ADDF_PENDING_SHUT_WR | TCP_ADDF_PENDING_SHUT_RDWR)
#define TCP_ADDF_SHOW_ECONNRESET   64 /* Tell user about incoming RST */
#define TCP_ADDF_DELAYED_ECONNRESET 128 /* An ECONNRESET error occurred on send or shutdown */
#define TCP_ADDF_SHUTDOWN_WR_DONE 256 /* A shutdown(sock, SHUT_WR) or SHUT_RDWR was made */
#define TCP_ADDF_LINGER_ZERO 	  512 /* Discard driver queue on port close */
#define TCP_ADDF_SENDFILE         1024 /* Send from an fd instead of the driver queue */
#define TCP_ADDF_NO_READ_AHEAD    2048 /* Don't read ahead in packet modes */

/* *_REQ_* replies */
#define INET_REP_ERROR       0
#define INET_REP_OK          1
#define INET_REP             2

/* INET_REQ_SETOPTS and INET_REQ_GETOPTS options */
#define INET_OPT_REUSEADDR  0   /* enable/disable local address reuse */
#define INET_OPT_KEEPALIVE  1   /* enable/disable keep connections alive */
#define INET_OPT_DONTROUTE  2   /* enable/disable routing for messages */
#define INET_OPT_LINGER     3   /* linger on close if data is present */
#define INET_OPT_BROADCAST  4   /* enable/disable transmission of broadcast */
#define INET_OPT_OOBINLINE  5   /* enable/disable out-of-band data in band */
#define INET_OPT_SNDBUF     6   /* set send buffer size */
#define INET_OPT_RCVBUF     7   /* set receive buffer size */
#define INET_OPT_PRIORITY   8   /* set priority */
#define INET_OPT_TOS        9   /* Set type of service */
#define TCP_OPT_NODELAY     10  /* don't delay send to coalesce packets */
#define UDP_OPT_MULTICAST_IF 11  /* set/get IP multicast interface */
#define UDP_OPT_MULTICAST_TTL 12 /* set/get IP multicast timetolive */
#define UDP_OPT_MULTICAST_LOOP 13 /* set/get IP multicast loopback */
#define UDP_OPT_ADD_MEMBERSHIP 14 /* add an IP group membership */
#define UDP_OPT_DROP_MEMBERSHIP 15 /* drop an IP group membership */
#define INET_OPT_IPV6_V6ONLY 16 /* IPv6 only socket, no mapped v4 addrs */
#define INET_OPT_REUSEPORT   17 /* enable/disable local port reuse */
#define INET_OPT_REUSEPORT_LB 18 /* enable/disable local port reuse */
#define INET_OPT_EXCLUSIVEADDRUSE 19 /* windows specific exclusive addr */
/* LOPT is local options */
#define INET_LOPT_BUFFER      20  /* min buffer size hint */
#define INET_LOPT_HEADER      21  /* list header size */
#define INET_LOPT_ACTIVE      22  /* enable/disable active receive */
#define INET_LOPT_PACKET      23  /* packet header type (TCP) */
#define INET_LOPT_MODE        24  /* list or binary mode */
#define INET_LOPT_DELIVER     25  /* port or term delivery */
#define INET_LOPT_EXITONCLOSE 26  /* exit port on active close or not ! */
#define INET_LOPT_TCP_HIWTRMRK     27  /* set local high watermark */
#define INET_LOPT_TCP_LOWTRMRK     28  /* set local low watermark */
                                /* 29  unused */
#define INET_LOPT_TCP_SEND_TIMEOUT 30  /* set send timeout */
#define INET_LOPT_TCP_DELAY_SEND   31  /* Delay sends until next poll */
#define INET_LOPT_PACKET_SIZE      32  /* Max packet size */
#define INET_LOPT_UDP_READ_PACKETS 33  /* Number of packets to read */
#define INET_OPT_RAW               34  /* Raw socket options */
#define INET_LOPT_TCP_SEND_TIMEOUT_CLOSE 35  /* auto-close on send timeout or not */
#define INET_LOPT_MSGQ_HIWTRMRK     36  /* set local msgq high watermark */
#define INET_LOPT_MSGQ_LOWTRMRK     37  /* set local msgq low watermark */
#define INET_LOPT_NETNS             38  /* Network namespace pathname */
#define INET_LOPT_TCP_SHOW_ECONNRESET 39  /* tell user about incoming RST */
#define INET_LOPT_LINE_DELIM        40  /* Line delimiting char */
#define INET_OPT_TCLASS             41  /* IPv6 transport class */
#define INET_OPT_BIND_TO_DEVICE     42  /* get/set network device the socket is bound to */
#define INET_OPT_RECVTOS            43  /* IP_RECVTOS ancillary data */
#define INET_OPT_RECVTCLASS         44  /* IPV6_RECVTCLASS ancillary data */
#define INET_OPT_PKTOPTIONS         45  /* IP(V6)_PKTOPTIONS get ancillary data */
#define INET_OPT_TTL                46  /* IP_TTL */
#define INET_OPT_RECVTTL            47  /* IP_RECVTTL ancillary data */
#define TCP_OPT_NOPUSH              48  /* super-Nagle, aka TCP_CORK */
#define INET_LOPT_TCP_READ_AHEAD    49  /* Read ahead of packet data */
#define INET_LOPT_NON_BLOCK_SEND    50  /* Non-blocking send, only SCTP */
#define INET_LOPT_DEBUG             99  /* Enable/disable DEBUG for a socket */

/* SCTP options: a separate range, from 100: */
#define SCTP_OPT_RTOINFO		100
#define SCTP_OPT_ASSOCINFO		101
#define SCTP_OPT_INITMSG		102
#define SCTP_OPT_AUTOCLOSE		103
#define SCTP_OPT_NODELAY		104
#define SCTP_OPT_DISABLE_FRAGMENTS	105
#define SCTP_OPT_I_WANT_MAPPED_V4_ADDR	106
#define SCTP_OPT_MAXSEG			107
#define SCTP_OPT_SET_PEER_PRIMARY_ADDR  108
#define SCTP_OPT_PRIMARY_ADDR		109
#define SCTP_OPT_ADAPTATION_LAYER 	110
#define SCTP_OPT_PEER_ADDR_PARAMS	111
#define SCTP_OPT_DEFAULT_SEND_PARAM	112
#define SCTP_OPT_EVENTS			113
#define SCTP_OPT_DELAYED_ACK_TIME	114
#define SCTP_OPT_STATUS			115
#define SCTP_OPT_GET_PEER_ADDR_INFO	116

/* INET_REQ_IFGET and INET_REQ_IFSET options */
#define INET_IFOPT_ADDR       1
#define INET_IFOPT_BROADADDR  2
#define INET_IFOPT_DSTADDR    3
#define INET_IFOPT_MTU        4
#define INET_IFOPT_NETMASK    5
#define INET_IFOPT_FLAGS      6
#define INET_IFOPT_HWADDR     7

/* INET_REQ_GETSTAT enumeration */
#define INET_STAT_RECV_CNT   1
#define INET_STAT_RECV_MAX   2
#define INET_STAT_RECV_AVG   3
#define INET_STAT_RECV_DVI   4
#define INET_STAT_SEND_CNT   5
#define INET_STAT_SEND_MAX   6
#define INET_STAT_SEND_AVG   7
#define INET_STAT_SEND_PND   8
#define INET_STAT_RECV_OCT   9      /* received octets */ 
#define INET_STAT_SEND_OCT   10     /* sent octets */

/* INET_IFOPT_FLAGS enumeration */
#define INET_IFF_UP            0x0001
#define INET_IFF_BROADCAST     0x0002
#define INET_IFF_LOOPBACK      0x0004
#define INET_IFF_POINTTOPOINT  0x0008
#define INET_IFF_RUNNING       0x0010
#define INET_IFF_MULTICAST     0x0020
/* Complement flags for turning them off */
#define INET_IFF_DOWN            0x0100
#define INET_IFF_NBROADCAST      0x0200
/* #define INET_IFF_NLOOPBACK    0x0400 */
#define INET_IFF_NPOINTTOPOINT   0x0800
/* #define INET_IFF_NRUNNING     0x1000 */
/* #define INET_IFF_NMULTICAST   0x2000 */

/* Flags for "sctp_sndrcvinfo". Used in a bitmask -- must be powers of 2:
** INET_REQ_SETOPTS:SCTP_OPT_DEFAULT_SEND_PARAM
*/
#define SCTP_FLAG_UNORDERED (1 /* am_unordered */)
#define SCTP_FLAG_ADDR_OVER (2 /* am_addr_over */)
#define SCTP_FLAG_ABORT     (4 /* am_abort */)
#define SCTP_FLAG_EOF       (8 /* am_eof */)
#define SCTP_FLAG_SNDALL   (16 /* am_sndall, NOT YET IMPLEMENTED */)

/* Flags for "sctp_set_opts" (actually for SCTP_OPT_PEER_ADDR_PARAMS).
** These flags are also used in a bitmask, so they must be powers of 2:
*/
#define SCTP_FLAG_HB_ENABLE	    (1 /* am_hb_enable */)
#define SCTP_FLAG_HB_DISABLE	    (2 /* am_hb_disable */)
#define SCTP_FLAG_HB_DEMAND	    (4 /* am_hb_demand */)
#define	SCTP_FLAG_PMTUD_ENABLE	    (8 /* am_pmtud_enable */)
#define	SCTP_FLAG_PMTUD_DISABLE    (16 /* am_pmtud_disable */)
#define SCTP_FLAG_SACDELAY_ENABLE  (32 /* am_sackdelay_enable */)
#define SCTP_FLAG_SACDELAY_DISABLE (64 /* am_sackdelay_disable */)

/* Flags for recv_cmsgflags */
#define INET_CMSG_RECVTOS        (1 << 0) /* am_recvtos, am_tos */
#define INET_CMSG_RECVTCLASS     (1 << 1) /* am_recvtclass, am_tclass */
#define INET_CMSG_RECVTTL        (1 << 2) /* am_recvttl, am_ttl */

/* Inet flags */
#define INET_FLG_BUFFER_SET      (1 << 0) /* am_buffer has been set by user */
#define INET_FLG_IS_IGNORED      (1 << 1) /* If a fd is ignored by the inet_drv.
                                             This flag should be set to true when
                                             the fd is used outside of inet_drv. */
#define INET_FLG_IS_IGNORED_RD   (1 << 2)
#define INET_FLG_IS_IGNORED_WR   (1 << 3)
#define INET_FLG_IS_IGNORED_PASS (1 << 4)
#define INET_FLG_NON_BLOCK_SEND  (1 << 5) /* Currently only SCTP */

/*
** End of interface constants.
**--------------------------------------------------------------------------*/

#define INET_STATE_CLOSED          (0)
#define INET_STATE_OPEN            (INET_F_OPEN)
#define INET_STATE_CONNECTED       (INET_STATE_OPEN | INET_F_ACTIVE)
#define INET_STATE_LISTENING       (INET_STATE_OPEN | INET_F_LISTEN)
#define INET_STATE_CONNECTING      (INET_STATE_OPEN | INET_F_CON)
#define INET_STATE_ACCEPTING       (INET_STATE_LISTENING | INET_F_ACC)
#define INET_STATE_MULTI_ACCEPTING (INET_STATE_ACCEPTING | INET_F_MULTI_CLIENT)

#define IS_OPEN(d) \
 (((d)->state & INET_F_OPEN) == INET_F_OPEN)

#define IS_CONNECTED(d) \
  (((d)->state & INET_STATE_CONNECTED) == INET_STATE_CONNECTED)

#define IS_CONNECTING(d) \
  (((d)->state & INET_F_CON) == INET_F_CON)

#define IS_BUSY(d) \
  (((d)->state & INET_F_BUSY) == INET_F_BUSY)

#define INET_MAX_OPT_BUFFER (64*1024)

#define INET_DEF_BUFFER     1460        /* default buffer size */
#define INET_MIN_BUFFER     1           /* internal min buffer */

#define INET_HIGH_WATERMARK (1024*8) /* 8k pending high => busy  */
#define INET_LOW_WATERMARK  (1024*4) /* 4k pending => allow more */
#define INET_HIGH_MSGQ_WATERMARK (1024*8) /* 8k pending high => busy  */
#define INET_LOW_MSGQ_WATERMARK  (1024*4) /* 4k pending => allow more */

#define INET_INFINITY  0xffffffff  /* infinity value */

#define INET_MAX_ASYNC 1           /* max number of async queue ops */

/* INET_LOPT_UDP_PACKETS */
#define INET_PACKET_POLL     5   /* maximum number of packets to poll */

/* Max interface name */
#define INET_IFNAMSIZ          16

/* INET Ignore states */
#define INET_IGNORE_CLEAR(desc) ((desc)->flags & ~(INET_IGNORE_READ|INET_IGNORE_WRITE|INET_IGNORE_PASSIVE))
#define INET_IGNORED(desc)   ((desc)->flags & INET_FLG_IS_IGNORED)
#define INET_IGNORE_READ    (INET_FLG_IS_IGNORED|INET_FLG_IS_IGNORED_RD)
#define INET_IGNORE_WRITE   (INET_FLG_IS_IGNORED|INET_FLG_IS_IGNORED_WR)
#define INET_IGNORE_PASSIVE (INET_FLG_IS_IGNORED|INET_FLG_IS_IGNORED_PASS)
#define IS_NON_BLOCK_SEND(desc)    ((desc)->flags & INET_FLG_NON_BLOCK_SEND)
#define SET_NON_BLOCK_SEND(desc)   ((desc)->flags & INET_FLG_NON_BLOCK_SEND)
#define CLEAR_NON_BLOCK_SEND(desc) ((desc)->flags & ~(INET_FLG_NON_BLOCK_SEND))

/* Max length of Erlang Term Buffer (for outputting structured terms):  */
#ifdef  HAVE_SCTP
#define PACKET_ERL_DRV_TERM_DATA_LEN  512
#else
#ifndef __WIN32__
/* Assume we have recvmsg() and might need room for ancillary data */
#define PACKET_ERL_DRV_TERM_DATA_LEN  64
#else
#define PACKET_ERL_DRV_TERM_DATA_LEN  32
#endif
#endif

typedef struct _tcp_descriptor tcp_descriptor;

#if defined(TCP_CORK)
#define INET_TCP_NOPUSH TCP_CORK
#elif defined(TCP_NOPUSH) && !defined(__DARWIN__)
#define INET_TCP_NOPUSH TCP_NOPUSH
#endif

#define BIN_REALLOC_MARGIN(x)  ((x)/4)  /* 25% */

/* The general purpose sockaddr */
typedef union {
    struct sockaddr sa;
    struct sockaddr_in sai;
#ifdef HAVE_IN6
    struct sockaddr_in6 sai6;
#endif
#ifdef HAVE_SYS_UN_H
    struct sockaddr_un sal;
#endif
} inet_address;


/* On some platforms, for instance FreeBSD, this option is instead
 * called IPV6_JOIN_GROUP and IPV6_JOIN_GROUP. */

#if defined(HAVE_IN6)

#if defined(IPV6_ADD_MEMBERSHIP)
#define INET_ADD_MEMBERSHIP IPV6_ADD_MEMBERSHIP
#elif defined(IPV6_JOIN_GROUP)
#define INET_ADD_MEMBERSHIP IPV6_JOIN_GROUP
#endif

#if defined(IPV6_DROP_MEMBERSHIP)
#define INET_DROP_MEMBERSHIP IPV6_DROP_MEMBERSHIP
#elif defined(IPV6_LEAVE_GROUP)
#define INET_DROP_MEMBERSHIP IPV6_LEAVE_GROUP
#endif

#endif


#define inet_address_port(x)			\
  ((((x)->sai.sin_family == AF_INET) ||		\
    ((x)->sai.sin_family == AF_INET6)) ?	\
   ((x)->sai.sin_port) : -1)

#ifdef HAVE_SYS_UN_H
#define localaddrlen(data)				\
  ((((unsigned char*)(data))[0] == INET_AF_LOCAL) ?	\
   (1 + 1 + ((unsigned char*)(data))[1]) : 1)
#else
#define localaddrlen(data) (1)
#endif

#if defined(HAVE_IN6) && defined(AF_INET6)
#define addrlen(data)					\
    ((((unsigned char*)(data))[0] == INET_AF_INET) ?	\
     (1 + 2 + 4) :					\
     ((((unsigned char*)(data))[0] == INET_AF_INET6) ?	\
      (1 + 2 + 16) : localaddrlen(data)))
#else
#define addrlen(data)					\
    ((((unsigned char*)(data))[0] == INET_AF_INET) ?	\
     (1 + 2 + 4) : localaddrlen(data))
#endif

typedef struct {
    ErlDrvSizeT  tag_len;
    char        *tag_buf;
} CallerRef;

typedef int (MultiTimerFunction)(ErlDrvData drv_data, ErlDrvTermData caller);

typedef struct _multi_timer_data {
    ErlDrvTime when;
    ErlDrvTermData caller;
    MultiTimerFunction *timeout_function;
    struct _multi_timer_data *next;
    struct _multi_timer_data *prev;
} MultiTimerData;

static MultiTimerData *add_multi_timer(tcp_descriptor *desc, ErlDrvPort port, 
                                       ErlDrvTermData caller, unsigned timeout,
                                       MultiTimerFunction *timeout_fun);
static void fire_multi_timers(tcp_descriptor *desc, ErlDrvPort port,
			      ErlDrvData data);
static void remove_multi_timer(tcp_descriptor *desc, ErlDrvPort port, MultiTimerData *p);
static void cancel_multi_timer(tcp_descriptor *desc, ErlDrvPort port,
                               MultiTimerFunction *timeout_fun);

static int tcp_inet_multi_timeout(ErlDrvData e, ErlDrvTermData caller);
static void clean_multi_timers(tcp_descriptor *desc, ErlDrvPort port);

typedef struct {
    int            id;      /* id used to identify reply */
    ErlDrvTermData caller;  /* recipient of async reply */
    int            req;     /* Request id (CONNECT/ACCEPT/RECV) */
    union {
	unsigned       value; /* Request timeout (since op issued,not started) */
	MultiTimerData *mtd;
    } tmo;
    ErlDrvMonitor monitor;
} inet_async_op;

typedef struct inet_async_multi_op_ {
    inet_async_op op;
    struct inet_async_multi_op_ *next;
} inet_async_multi_op;


typedef struct subs_list_ {
  ErlDrvTermData subscriber;
  struct subs_list_ *next;
} subs_list;

#define NO_PROCESS 0
#define NO_SUBSCRIBERS(SLP) ((SLP)->subscriber == NO_PROCESS)
static void send_to_subscribers(ErlDrvTermData, subs_list *, int,
				ErlDrvTermData [], int);
static void free_subscribers(subs_list*);
static int save_subscriber(subs_list *, ErlDrvTermData);

typedef struct {
    SOCKET s;                   /* the socket or INVALID_SOCKET if not open */
    HANDLE event;               /* Event handle (same as s in unix) */
    long  event_mask;           /* current FD events */
#ifdef __WIN32__
    long forced_events;           /* Mask of events that are forcefully signalled 
				   on windows see winsock_event_select 
				   for details */
    int err;                      /* Keeps error code for closed socket */
    int send_would_block;       /* Last send attempt failed with "WOULDBLOCK" */
#endif
    ErlDrvPort  port;           /* the port identifier */
    ErlDrvTermData dport;       /* the port identifier as DriverTermData */
    int   state;                /* status */
    int   prebound;             /* only set when opened with inet_fdopen */
    int   mode;                 /* BINARY | LIST
				   (affect how to interpret hsz) */
    int   exitf;                /* exit port on close or not */
    int   deliver;              /* Delivery mode, TERM or PORT */
#ifdef __WIN32__
    /* placed here in order to not consume more memory in 64-bit case... */
    int bsd_compat;             /* State for Windows compatibility with BSD */
#endif

    ErlDrvTermData  caller;     /* recipient of sync reply */
    CallerRef       caller_ref;

    inet_async_op* oph;          /* queue head or NULL */
    inet_async_op* opt;          /* queue tail or NULL */
    inet_async_op  op_queue[INET_MAX_ASYNC];  /* call queue */
    int op_ref;                 /* queue reference generator  */

    int   active;               /* 0 = passive, 1 = active, 2 = active once */
    Sint16 active_count;        /* counter for {active,N} */
    int   stype;                /* socket type:
				    SOCK_STREAM/SOCK_DGRAM/SOCK_SEQPACKET   */
    int   sprotocol;            /* socket protocol:
				   IPPROTO_TCP|IPPROTO_UDP|IPPROTO_SCTP     */
    int   sfamily;              /* address family */
    enum PacketParseType htype; /* header type (TCP only?) */
    unsigned int psize;         /* max packet size (TCP only?) */
    inet_address remote;        /* remote address for connected sockets */
    inet_address peer_addr;     /* fake peer address */
    inet_address name_addr;     /* fake local address */

    inet_address* peer_ptr;     /* fake peername or NULL */
    inet_address* name_ptr;     /* fake sockname or NULL */
    unsigned int peer_addr_len; /* fake peername size */
    unsigned int name_addr_len; /* fake sockname size */

    int   bufsz;                /* minimum buffer constraint */
    unsigned int hsz;           /* the list header size, -1 is large !!! */
    /* statistics */
#ifdef ARCH_64
    Uint64        recv_oct;     /* number of received octets, 64 bits */
#else
    Uint32        recv_oct[2];  /* number of received octets, 64 bits */
#endif
    unsigned long recv_cnt;     /* number of packets received */
    unsigned long recv_max;     /* maximum packet size received */
    double recv_avg;            /* average packet size received */
    double recv_dvi;            /* average deviation from avg_size */
#ifdef ARCH_64
    Uint64        send_oct;     /* number of octets sent, 64 bits */
#else
    Uint32        send_oct[2];  /* number of octets sent, 64 bits */
#endif
    char          delimiter;    /* Line delimiting character (def: '\n')  */
    unsigned long send_cnt;     /* number of packets sent */
    unsigned long send_max;     /* maximum packet send */
    double send_avg;            /* average packet size sent */

    subs_list empty_out_q_subs; /* Empty out queue subscribers */
    int flags;
#ifdef HAVE_SETNS
    char *netns;                /* Socket network namespace name
				   as full file path */
#endif
    int recv_cmsgflags;         /* Which ancillary data to expect */
    int debug;                  /* debug enabled or not */

} inet_descriptor;



#define TCP_MAX_PACKET_SIZE 0x4000000  /* 64 M */

/* Max number of entries allowed in an I/O vector sock_sendv(). */
#if defined(__WIN32__)
/* 
 * Windows 95, 98, and ME is limited to 16, but we do not
 * support those. Documentation unfortunately does not say
 * anything about newer windows, so we guess 1024 which
 * seems to be what most systems use...
 */
#define MAX_VSIZE 1024
#elif !defined(NO_SYSCONF)
static int iov_max;
#define MAX_VSIZE iov_max
#elif defined(IOV_MAX)
#define MAX_VSIZE IOV_MAX
#else
/* POSIX require at least 16 */
#define MAX_VSIZE 16
#endif

static int tcp_inet_init(void);
static void tcp_inet_stop(ErlDrvData);
static void tcp_inet_command(ErlDrvData, char*, ErlDrvSizeT);
static void tcp_inet_commandv(ErlDrvData, ErlIOVec*);
static void tcp_inet_flush(ErlDrvData drv_data);
static void tcp_inet_drv_input(ErlDrvData, ErlDrvEvent);
static void tcp_inet_drv_output(ErlDrvData data, ErlDrvEvent event);
static ErlDrvData tcp_inet_start(ErlDrvPort, char* command);
static ErlDrvSSizeT tcp_inet_ctl(ErlDrvData, unsigned int,
				 char*, ErlDrvSizeT, char**, ErlDrvSizeT);
static void tcp_inet_timeout(ErlDrvData);
static void tcp_inet_process_exit(ErlDrvData, ErlDrvMonitor *); 
static void inet_stop_select(ErlDrvEvent, void*); 
static void inet_emergency_close(ErlDrvData);
#ifdef __WIN32__
static void tcp_inet_event(ErlDrvData, ErlDrvEvent);
static void find_dynamic_functions(void);
#endif

static struct erl_drv_entry tcp_inet_driver_entry =
{
    tcp_inet_init,  /* inet_init will add this driver !! */
    tcp_inet_start, 
    tcp_inet_stop, 
    tcp_inet_command,
#ifdef __WIN32__
    tcp_inet_event,
    NULL,
#else
    tcp_inet_drv_input,
    tcp_inet_drv_output,
#endif
    "tcp_inet",
    NULL,
    NULL,
    tcp_inet_ctl,
    tcp_inet_timeout,
    tcp_inet_commandv,
    NULL,
    tcp_inet_flush,
    NULL,
    NULL,
    ERL_DRV_EXTENDED_MARKER,
    ERL_DRV_EXTENDED_MAJOR_VERSION,
    ERL_DRV_EXTENDED_MINOR_VERSION,
    ERL_DRV_FLAG_USE_PORT_LOCKING|ERL_DRV_FLAG_SOFT_BUSY,
    NULL,
    tcp_inet_process_exit,
    inet_stop_select,
    inet_emergency_close
};



#ifdef HAVE_UDP

/* "IS_UDP": tells the difference between a UDP and an SCTP socket: */
#   define IS_UDP(desc)((desc)->sprotocol==IPPROTO_UDP)

static int        packet_inet_init(void);
static void       packet_inet_stop(ErlDrvData);
static void       packet_inet_command(ErlDrvData, char*, ErlDrvSizeT);
static void       packet_inet_drv_input(ErlDrvData data, ErlDrvEvent event);
static void       packet_inet_drv_output(ErlDrvData data, ErlDrvEvent event);
static ErlDrvData udp_inet_start(ErlDrvPort, char* command);
#ifdef HAVE_SCTP
static ErlDrvData sctp_inet_start(ErlDrvPort, char* command);
#endif
static ErlDrvSSizeT packet_inet_ctl(ErlDrvData, unsigned int, char*,
				    ErlDrvSizeT, char**, ErlDrvSizeT);
static void       packet_inet_timeout(ErlDrvData);
#ifdef __WIN32__
static void       packet_inet_event(ErlDrvData, ErlDrvEvent);
static SOCKET     make_noninheritable_handle(SOCKET s);
static int        winsock_event_select(inet_descriptor *, int, int);
#endif

static struct erl_drv_entry udp_inet_driver_entry = 
{
    packet_inet_init,  /* inet_init will add this driver !! */
    udp_inet_start,
    packet_inet_stop,
    packet_inet_command,
#ifdef __WIN32__
    packet_inet_event,
    NULL,
#else
    packet_inet_drv_input,
    packet_inet_drv_output,
#endif
    "udp_inet",
    NULL,
    NULL,
    packet_inet_ctl,
    packet_inet_timeout,
    NULL,
    NULL,
    NULL,
    NULL,
    NULL,
    ERL_DRV_EXTENDED_MARKER,
    ERL_DRV_EXTENDED_MAJOR_VERSION,
    ERL_DRV_EXTENDED_MINOR_VERSION,
    ERL_DRV_FLAG_USE_PORT_LOCKING,
    NULL,
    NULL,
    inet_stop_select,
    inet_emergency_close
};

#else

#   define IS_UDP(desc) 0

#endif

#ifdef HAVE_SCTP
static struct erl_drv_entry sctp_inet_driver_entry = 
{
    packet_inet_init,  /* inet_init will add this driver !! */
    sctp_inet_start,
    packet_inet_stop,
    packet_inet_command,
#ifdef __WIN32__
    packet_inet_event,
    NULL,
#else
    packet_inet_drv_input,
    packet_inet_drv_output,
#endif
    "sctp_inet",
    NULL,
    NULL,
    packet_inet_ctl,
    packet_inet_timeout,
    NULL,
    NULL,
    NULL,
    NULL,
    NULL,
    ERL_DRV_EXTENDED_MARKER,
    ERL_DRV_EXTENDED_MAJOR_VERSION,
    ERL_DRV_EXTENDED_MINOR_VERSION,
    ERL_DRV_FLAG_USE_PORT_LOCKING,
    NULL,
    NULL, /* process_exit */
    inet_stop_select,
    inet_emergency_close
};
#endif

struct _tcp_descriptor {
    inet_descriptor inet;       /* common data structure (DON'T MOVE) */
    int   high;                 /* high watermark */
    int   low;                  /* low watermark */
    int   send_timeout;         /* timeout to use in send */
    int   send_timeout_close;   /* auto-close socket on send_timeout */
    int   busy_on_send;         /* busy on send with timeout! */
    int   i_bufsz;              /* current input buffer size (<= bufsz) */
    ErlDrvBinary* i_buf;        /* current binary buffer */
    char*         i_ptr;        /* current pos in buf */
    char*         i_ptr_start;  /* packet start pos in buf */
    int           i_remain;     /* remaining chars to read */
    int           tcp_add_flags;/* Additional TCP descriptor flags */
    int           http_state;   /* 0 = response|request  1=headers fields */
    inet_async_multi_op *multi_first;/* NULL == no multi-accept-queue, op is in ordinary queue */
    inet_async_multi_op *multi_last;
    MultiTimerData *mtd;       /* Timer structures for multiple accept */
    MultiTimerData *mtd_cache; /* A cache for timer allocations */
#ifdef HAVE_SENDFILE
    struct {
        ErlDrvSizeT ioq_skip;   /* The number of bytes in the queue at the time
                                 * sendfile was issued, which must be sent
                                 * before issuing the sendfile call itself. */
        int dup_file_fd;        /* The file handle to send from; this is
                                 * duplicated when sendfile is issued to
                                 * reduce (but not eliminate) the impact of a
                                 * nasty race, so we have to remember to close
                                 * it. */
        Uint64 bytes_sent;
        Uint64 offset;
        Uint64 length;
    } sendfile;
#endif
};

/* send function */
static int tcp_send(tcp_descriptor* desc, char* ptr, ErlDrvSizeT len);
static int tcp_sendv(tcp_descriptor* desc, ErlIOVec* ev);
static int tcp_recv(tcp_descriptor* desc, int request_len);
static int tcp_deliver(tcp_descriptor* desc, int len);

static int tcp_shutdown_error(tcp_descriptor* desc, int err);

#ifdef HAVE_SENDFILE
static int tcp_inet_sendfile(tcp_descriptor* desc);
static int tcp_sendfile_aborted(tcp_descriptor* desc, int socket_error);
#endif

static int tcp_inet_output(tcp_descriptor* desc, HANDLE event);
static int tcp_inet_input(tcp_descriptor* desc, HANDLE event);

static void tcp_desc_close(tcp_descriptor*);

#ifdef HAVE_UDP
typedef struct {
    inet_descriptor inet;   /* common data structure (DON'T MOVE) */
    int read_packets;       /* Number of packets to read per invocation */
    int i_bufsz;            /* current input buffer size */
    ErlDrvBinary* i_buf;    /* current binary buffer */
    char* i_ptr;            /* current pos in buf */
} udp_descriptor;


static int packet_inet_input(udp_descriptor* udesc, HANDLE event);
#endif

/* convert descriptor pointer to inet_descriptor pointer */
#define INETP(d) (&(d)->inet)

#define NEW_ASYNC_ID(desc) ((desc)->op_ref++ & 0xffff)

/* check for transition from active to passive */
#define INET_CHECK_ACTIVE_TO_PASSIVE(inet)                              \
    do {                                                                \
        if ((inet)->active == INET_ONCE)                                \
            (inet)->active = INET_PASSIVE;                              \
        else if ((inet)->active == INET_MULTI && --((inet)->active_count) == 0) { \
            (inet)->active = INET_PASSIVE;                              \
            packet_passive_message(inet);                               \
        }                                                               \
    } while (0)

static ErlDrvTermData am_ok;
static ErlDrvTermData am_undefined;
static ErlDrvTermData am_unspec;
static ErlDrvTermData am_tcp;
static ErlDrvTermData am_error;
static ErlDrvTermData am_einval;
static ErlDrvTermData am_inet_async;
static ErlDrvTermData am_inet_reply;
static ErlDrvTermData am_timeout;
static ErlDrvTermData am_closed;
static ErlDrvTermData am_tcp_passive;
static ErlDrvTermData am_tcp_closed;
static ErlDrvTermData am_tcp_error;
static ErlDrvTermData am_empty_out_q;
static ErlDrvTermData am_ssl_tls;
#ifdef HAVE_UDP
static ErlDrvTermData am_udp;
static ErlDrvTermData am_udp_passive;
static ErlDrvTermData am_udp_error;
#endif
#ifdef HAVE_SYS_UN_H
static ErlDrvTermData am_local;
#endif
#ifndef __WIN32__
static ErlDrvTermData am_tos;
static ErlDrvTermData am_tclass;
static ErlDrvTermData am_ttl;
#endif
#ifdef HAVE_SCTP
static ErlDrvTermData am_sctp;
static ErlDrvTermData am_sctp_passive;
static ErlDrvTermData am_sctp_error;
static ErlDrvTermData am_true;
static ErlDrvTermData am_false;
static ErlDrvTermData am_buffer;
static ErlDrvTermData am_mode;
static ErlDrvTermData am_list;
static ErlDrvTermData am_binary;
static ErlDrvTermData am_active;
static ErlDrvTermData am_once;
static ErlDrvTermData am_multi;
static ErlDrvTermData am_buffer;
static ErlDrvTermData am_linger;
static ErlDrvTermData am_recbuf;
static ErlDrvTermData am_sndbuf;
static ErlDrvTermData am_reuseaddr;
static ErlDrvTermData am_reuseport;
static ErlDrvTermData am_reuseport_lb;
static ErlDrvTermData am_exclusiveaddruse;
static ErlDrvTermData am_dontroute;
static ErlDrvTermData am_priority;
static ErlDrvTermData am_recvtos;
static ErlDrvTermData am_recvtclass;
static ErlDrvTermData am_recvttl;
static ErlDrvTermData am_ipv6_v6only;
static ErlDrvTermData am_netns;
static ErlDrvTermData am_bind_to_device;
#endif
#ifdef HAVE_SENDFILE
static ErlDrvTermData am_sendfile;
#endif

static char str_eafnosupport[] = "eafnosupport";
static char str_einval[] = "einval";

/* special errors for bad ports and sequences */
#define EXBADPORT "exbadport"
#define EXBADSEQ  "exbadseq"


static int inet_init(void);
static ErlDrvSSizeT ctl_reply(int, char*, ErlDrvSizeT, char**, ErlDrvSizeT);

struct erl_drv_entry inet_driver_entry = 
{
    inet_init,  /* inet_init will add TCP, UDP and SCTP drivers */
    NULL, /* start */
    NULL, /* stop */
    NULL, /* output */
    NULL, /* ready_input */
    NULL, /* ready_output */
    "inet",
    NULL,
    NULL, /* handle */
    NULL, /* control */
    NULL, /* timeout */
    NULL, /* outputv */
    NULL, /* ready_async */
    NULL, /* flush */
    NULL, /* call */
    NULL, /* event */
    ERL_DRV_EXTENDED_MARKER,
    ERL_DRV_EXTENDED_MAJOR_VERSION,
    ERL_DRV_EXTENDED_MINOR_VERSION,
    0,
    NULL,
    NULL,
    NULL,
};

#if HAVE_IN6
#  if ! defined(HAVE_IN6ADDR_ANY) || ! HAVE_IN6ADDR_ANY
#    if HAVE_DECL_IN6ADDR_ANY_INIT
static const struct in6_addr in6addr_any = { { IN6ADDR_ANY_INIT } };
#    else
static const struct in6_addr in6addr_any =
    { { { 0,0,0,0,0,0,0,0,0,0,0,0,0,0,0,0 } } };
#    endif /* HAVE_IN6ADDR_ANY_INIT */
#  endif /* ! HAVE_DECL_IN6ADDR_ANY */

#  if ! defined(HAVE_IN6ADDR_LOOPBACK) || ! HAVE_IN6ADDR_LOOPBACK
#    if HAVE_DECL_IN6ADDR_LOOPBACK_INIT
static const struct in6_addr in6addr_loopback =
    { { IN6ADDR_LOOPBACK_INIT } };
#    else
static const struct in6_addr in6addr_loopback =
    { { { 0,0,0,0,0,0,0,0,0,0,0,0,0,0,0,1 } } };
#    endif /* HAVE_IN6ADDR_LOOPBACk_INIT */
#  endif /* ! HAVE_DECL_IN6ADDR_LOOPBACK */
#endif /* HAVE_IN6 */

/* XXX: is this a driver interface function ??? */
void erts_exit(int n, const char*, ...);

/*
 * Malloc wrapper,
 * we would like to change the behaviour for different 
 * systems here.
 */

#ifdef FATAL_MALLOC

static void *alloc_wrapper(ErlDrvSizeT size){
    void *ret = driver_alloc(size);
    if(ret == NULL) 
	erts_exit(ERTS_ERROR_EXIT,"Out of virtual memory in malloc (%s)", __FILE__);
    return ret;
}
#define ALLOC(X) alloc_wrapper(X)

static void *realloc_wrapper(void *current, ErlDrvSizeT size){
    void *ret = driver_realloc(current,size);
    if(ret == NULL) 
	erts_exit(ERTS_ERROR_EXIT,"Out of virtual memory in realloc (%s)", __FILE__);
    return ret;
}
#define REALLOC(X,Y) realloc_wrapper(X,Y)
#define FREE(P)      driver_free((P))
#else /* FATAL_MALLOC */

#define ALLOC(X)     driver_alloc((X))
#define REALLOC(X,Y) driver_realloc((X), (Y))
#define FREE(P)      driver_free((P))

#endif /* FATAL_MALLOC */

#define INIT_ATOM(NAME) am_ ## NAME = driver_mk_atom(#NAME)

#define LOAD_ATOM_CNT 2
#define LOAD_ATOM(vec, i, atom) \
  (((vec)[(i)] = ERL_DRV_ATOM), \
  ((vec)[(i)+1] = (atom)), \
  ((i)+LOAD_ATOM_CNT))

#define LOAD_INT_CNT 2
#define LOAD_INT(vec, i, val) \
  (((vec)[(i)] = ERL_DRV_INT), \
  ((vec)[(i)+1] = (ErlDrvTermData)(val)), \
  ((i)+LOAD_INT_CNT))

#define LOAD_UINT_CNT 2
#define LOAD_UINT(vec, i, val) \
  (((vec)[(i)] = ERL_DRV_UINT), \
  ((vec)[(i)+1] = (ErlDrvTermData)(val)), \
  ((i)+LOAD_UINT_CNT))

#define LOAD_PORT_CNT 2
#define LOAD_PORT(vec, i, port) \
  (((vec)[(i)] = ERL_DRV_PORT), \
  ((vec)[(i)+1] = (port)), \
  ((i)+LOAD_PORT_CNT))

#define LOAD_PID_CNT 2
#define LOAD_PID(vec, i, pid) \
  (((vec)[(i)] = ERL_DRV_PID), \
  ((vec)[(i)+1] = (pid)), \
  ((i)+LOAD_PID_CNT))

#define LOAD_BINARY_CNT 4
#define LOAD_BINARY(vec, i, bin, offs, len) \
  (((vec)[(i)] = ERL_DRV_BINARY), \
  ((vec)[(i)+1] = (ErlDrvTermData)(bin)), \
  ((vec)[(i)+2] = (len)), \
  ((vec)[(i)+3] = (offs)), \
  ((i)+LOAD_BINARY_CNT))

#define LOAD_BUF2BINARY_CNT 3
#define LOAD_BUF2BINARY(vec, i, buf, len) \
  (((vec)[(i)] = ERL_DRV_BUF2BINARY), \
  ((vec)[(i)+1] = (ErlDrvTermData)(buf)), \
  ((vec)[(i)+2] = (len)), \
  ((i)+LOAD_BUF2BINARY_CNT))

#define LOAD_STRING_CNT 3
#define LOAD_STRING(vec, i, str, len) \
  (((vec)[(i)] = ERL_DRV_STRING), \
  ((vec)[(i)+1] = (ErlDrvTermData)(str)), \
  ((vec)[(i)+2] = (len)), \
  ((i)+LOAD_STRING_CNT))

#define LOAD_STRING_CONS_CNT 3
#define LOAD_STRING_CONS(vec, i, str, len) \
  (((vec)[(i)] = ERL_DRV_STRING_CONS), \
  ((vec)[(i)+1] = (ErlDrvTermData)(str)), \
  ((vec)[(i)+2] = (len)), \
  ((i)+LOAD_STRING_CONS_CNT))

#define LOAD_TUPLE_CNT 2
#define LOAD_TUPLE(vec, i, size) \
  (((vec)[(i)] = ERL_DRV_TUPLE), \
  ((vec)[(i)+1] = (size)), \
  ((i)+LOAD_TUPLE_CNT))

#define LOAD_NIL_CNT 1
#define LOAD_NIL(vec, i) \
  (((vec)[(i)] = ERL_DRV_NIL), \
  ((i)+LOAD_NIL_CNT))

#define LOAD_LIST_CNT 2
#define LOAD_LIST(vec, i, size) \
  (((vec)[(i)] = ERL_DRV_LIST), \
  ((vec)[(i)+1] = (size)), \
  ((i)+LOAD_LIST_CNT))

#define LOAD_EXT_CNT 3
#define LOAD_EXT(vec, i, buf, len) \
  (((vec)[(i)] = ERL_DRV_EXT2TERM), \
  ((vec)[(i)+1] = (ErlDrvTermData)(buf)), \
  ((vec)[(i)+2] = (len)), \
  ((i)+LOAD_EXT_CNT))


static void iov_memmove(char *buf, SysIOVec **iov_pp, ErlDrvSizeT size) {
    int i;
    for (i = 0;  size != 0;  i++) {
        if ((*iov_pp)[i].iov_len < size) {
            if ((*iov_pp)[i].iov_len == 0) continue;
            sys_memcpy(buf, (*iov_pp)[i].iov_base, (*iov_pp)[i].iov_len);
            buf += (*iov_pp)[i].iov_len;
            size -= (*iov_pp)[i].iov_len;
            (*iov_pp)[i].iov_base =
                (char*)((*iov_pp)[i].iov_base) + (*iov_pp)[i].iov_len;
            (*iov_pp)[i].iov_len = 0;
        }
        else {
            sys_memcpy(buf, (*iov_pp)[i].iov_base, size);
            (*iov_pp)[i].iov_base = (char*)((*iov_pp)[i].iov_base) + size;
            (*iov_pp)[i].iov_len -= size;
            break;
        }
    }
}

/* Returns TRUE on success, FALSE on failure */
static int init_caller_iov(ErlDrvTermData *caller_p,
                           CallerRef      *cref_p,
                           ErlDrvPort      port,
                           SysIOVec      **iov_pp,
                           ErlDrvSizeT    *size_p) {
    ErlDrvTermData  caller;
    char            buf[2];
    ErlDrvUInt      n;
    /**/
    caller = driver_caller(port);
    if (is_not_internal_pid(caller)) {
        return TRUE;
    }
    *caller_p = caller;
    if (*size_p < 2) return FALSE;
    iov_memmove(buf, iov_pp, 2);
    *size_p -= 2;
    n = get_int16(buf);
    if (*size_p < n) return FALSE;
    cref_p->tag_buf = ALLOC(n);
    iov_memmove(cref_p->tag_buf, iov_pp, n);
    *size_p -= n;
    cref_p->tag_len = n;
    return TRUE;
}

/* Returns TRUE on success, FALSE on failure */
static int init_caller(ErlDrvTermData *caller_p,
                       CallerRef      *cref_p,
                       ErlDrvPort      port,
                       char          **buf_p,
                       ErlDrvSizeT    *size_p) {
    ErlDrvTermData  caller;
    ErlDrvUInt      n;
    /**/
    caller = driver_caller(port);
    if (is_not_internal_pid(caller)) {
        return TRUE;
    }
    *caller_p = caller;
    if (*size_p < 2) return FALSE;
    n = get_int16(*buf_p);
    *buf_p += 2;
    *size_p -= 2;
    if (*size_p < n) return FALSE;
    cref_p->tag_buf = ALLOC(n);
    sys_memcpy(cref_p->tag_buf, *buf_p, n);
    *buf_p += n;
    *size_p -= n;
    cref_p->tag_len = n;
    return TRUE;
}

static CallerRef no_caller_ref(void) {
    CallerRef ret = {0, NULL};
    return ret;
}

static void end_caller_ref(CallerRef *cref_p) {
    if (cref_p->tag_buf != NULL) FREE(cref_p->tag_buf);
    *cref_p = no_caller_ref();
}



#ifdef HAVE_SCTP
    /* "IS_SCTP": tells the difference between a UDP and an SCTP socket: */
#   define IS_SCTP(desc)((desc)->sprotocol==IPPROTO_SCTP)

    /* For AssocID, 4 bytes should be enough -- checked by "init": */
#   define GET_ASSOC_ID		get_int32
#   define PUT_ASSOC_ID		put_int32
#   define ASSOC_ID_LEN		4
#   define LOAD_ASSOC_ID        LOAD_UINT
#   define LOAD_ASSOC_ID_CNT    LOAD_UINT_CNT
#else
#   define IS_SCTP(desc) 0
#endif
#   define ANC_BUFF_SIZE   INET_DEF_BUFFER/2 /* XXX: not very good... */


#ifdef HAVE_UDP

static int load_address(ErlDrvTermData* spec, int i, char* buf)
{
    int n;
    switch (*buf++) { /* Family */
    case INET_AF_INET: {
        for (n = 2;  n < 2+4;  n++) {
	    spec[i++] = ERL_DRV_INT;
	    spec[i++] = (ErlDrvTermData) ((unsigned char)buf[n]);
	}
	spec[i++] = ERL_DRV_TUPLE;
	spec[i++] = 4;
	spec[i++] = ERL_DRV_INT;
	spec[i++] = (ErlDrvTermData) get_int16(buf);
	break;
    }
#if defined(HAVE_IN6) && defined(AF_INET6)
    case INET_AF_INET6: {
	for (n = 2;  n < 2+16;  n += 2) {
	    spec[i++] = ERL_DRV_INT;
	    spec[i++] = (ErlDrvTermData) get_int16(buf+n);
	}
	spec[i++] = ERL_DRV_TUPLE;
	spec[i++] = 8;
	spec[i++] = ERL_DRV_INT;
	spec[i++] = (ErlDrvTermData) get_int16(buf);
	break;
    }
#endif
#ifdef HAVE_SYS_UN_H
    case INET_AF_LOCAL: {
	int len = *(unsigned char*)buf++;
	i = LOAD_ATOM(spec, i, am_local);
	i = LOAD_BUF2BINARY(spec, i, buf, len);
	spec[i++] = ERL_DRV_TUPLE;
	spec[i++] = 2;
	spec[i++] = ERL_DRV_INT;
	spec[i++] = 0;
	break;
    }
#endif
    case INET_AF_UNSPEC: {
        i = LOAD_ATOM(spec, i, am_unspec);
	i = LOAD_BUF2BINARY(spec, i, buf, 0);
	spec[i++] = ERL_DRV_TUPLE;
	spec[i++] = 2;
	spec[i++] = ERL_DRV_INT;
	spec[i++] = 0;
	break;
    }
    default: { /* INET_AF_UNDEFINED */
        i = LOAD_ATOM(spec, i, am_undefined);
	i = LOAD_BUF2BINARY(spec, i, buf, 0);
	spec[i++] = ERL_DRV_TUPLE;
	spec[i++] = 2;
	spec[i++] = ERL_DRV_INT;
	spec[i++] = 0;
	break;
    }
    }
    return i;
 }

static struct sockaddr disassoc_sa;
static size_t          disassoc_sa_size;

#endif /* #ifdef HAVE_UDP */


#ifdef HAVE_SCTP
/* For SCTP, we often need to return {IP, Port} tuples: */
static int inet_get_address(char* dst, inet_address* src, unsigned int* len);

/* Max of {{int()*8},int()} | {{int()*4},int()} |
 *        {{'local',binary()},int()}
 */
#define LOAD_INET_GET_ADDRESS_CNT					\
        (8*LOAD_INT_CNT + LOAD_TUPLE_CNT + LOAD_INT_CNT + LOAD_TUPLE_CNT)
                           
static int load_inet_get_address
           (ErlDrvTermData* spec,    int i, inet_descriptor* desc,
	    struct sockaddr_storage* addr)
{
    /* The size of the buffer  used to stringify the addr  is the same as
       that of "sockaddr_storage" itself: only their layout is different:
    */
    unsigned int len  = sizeof(struct sockaddr_storage);
    unsigned int alen = len;
    char         abuf  [len];
    int res = inet_get_address(abuf, (inet_address*) addr, &alen);
    ASSERT(res==0); (void)res;

    /* Now "abuf" contains: Family(1b), Port(2b), IP(4|16b) */

    /* NB: the following functions are safe to use, as they create tuples
       of copied Ints on the "spec", and do not install any String pts --
       a ptr to "abuf" would be dangling upon exiting this function:   */
    i = load_address(spec, i, abuf);  /* IP,Port | Family,Addr */
    i = LOAD_TUPLE     (spec, i, 2);
    return i;
}

/* Loading Boolean flags as Atoms: */
#define LOAD_BOOL_CNT LOAD_ATOM_CNT
#define LOAD_BOOL(spec,   i,   flag)                          \
	LOAD_ATOM((spec), (i), (flag) ? am_true : am_false);
#endif /* HAVE_SCTP */

/* Assume a cache line size of 64 bytes */
#define INET_DRV_CACHE_LINE_SIZE ((ErlDrvUInt) 64)
#define INET_DRV_CACHE_LINE_MASK (INET_DRV_CACHE_LINE_SIZE - 1)

/*
** Binary Buffer Management
** We keep a stack of usable buffers 
*/
#define BUFFER_STACK_SIZE 14
#define BUFFER_STACK_MAX_MEM_SIZE (1024*1024)

ErlDrvTSDKey buffer_stack_key;

typedef struct {
    int mem_size;
    int pos;
    ErlDrvBinary* stk[BUFFER_STACK_SIZE];
} InetDrvBufStkBase;

typedef struct {
    InetDrvBufStkBase buf;
    char align[(((sizeof(InetDrvBufStkBase) - 1) / INET_DRV_CACHE_LINE_SIZE) + 1)
	       * INET_DRV_CACHE_LINE_SIZE];
} InetDrvBufStk;

static InetDrvBufStk *get_bufstk(void)
{
    InetDrvBufStk *bs = erl_drv_tsd_get(buffer_stack_key);
    if (bs)
	return bs;
    bs = driver_alloc(sizeof(InetDrvBufStk)
		      + INET_DRV_CACHE_LINE_SIZE - 1);
    if (!bs)
	return NULL;
    if ((((ErlDrvUInt) bs) & INET_DRV_CACHE_LINE_MASK) != 0)
	bs = ((InetDrvBufStk *)
	      ((((ErlDrvUInt) bs) & ~INET_DRV_CACHE_LINE_MASK)
	       + INET_DRV_CACHE_LINE_SIZE));
    erl_drv_tsd_set(buffer_stack_key, bs);
    bs->buf.pos = 0;
    bs->buf.mem_size = 0;

    ASSERT(bs == erl_drv_tsd_get(buffer_stack_key));

    return bs;
}

static ErlDrvBinary* alloc_buffer(ErlDrvSizeT minsz)
{
    InetDrvBufStk *bs = get_bufstk();

    DEBUGF(("alloc_buffer: "LLU"\r\n", (llu_t)minsz));

    if (bs && bs->buf.pos > 0) {
	long size;
	ErlDrvBinary* buf = bs->buf.stk[--bs->buf.pos];
	size = buf->orig_size;
	bs->buf.mem_size -= size;
	ASSERT(0 <= bs->buf.mem_size
	       && bs->buf.mem_size <= BUFFER_STACK_MAX_MEM_SIZE);
	if (size >= minsz)
	    return buf;

	driver_free_binary(buf);
    }

    ASSERT(!bs || bs->buf.pos != 0 || bs->buf.mem_size == 0);

    return driver_alloc_binary(minsz);
}

/*#define CHECK_DOUBLE_RELEASE 1*/
#ifdef CHECK_DOUBLE_RELEASE
static void
check_double_release(InetDrvBufStk *bs, ErlDrvBinary* buf)
{
#ifdef __GNUC__
#warning CHECK_DOUBLE_RELEASE is enabled, this is a custom build emulator
#endif
    int i;
    for (i = 0; i < bs->buf.pos; ++i) {
	if (bs->buf.stk[i] == buf) {
	    erts_exit(ERTS_ABORT_EXIT,
		     "Multiple buffer release in inet_drv, this "
		     "is a bug, save the core and send it to "
		     "support@erlang.ericsson.se!");
	}
    }
}
#endif

static void release_buffer(ErlDrvBinary* buf)
{
    InetDrvBufStk *bs;
    long size;

    DEBUGF(("release_buffer: %ld\r\n", (buf==NULL) ? 0 : buf->orig_size));

    if (!buf)
	return;

    size = buf->orig_size;

    if (size > BUFFER_STACK_MAX_MEM_SIZE)
	goto free_binary;

    bs = get_bufstk();
    if (!bs
	|| (bs->buf.mem_size + size > BUFFER_STACK_MAX_MEM_SIZE)
	|| (bs->buf.pos >= BUFFER_STACK_SIZE)) {
    free_binary:
	driver_free_binary(buf);
    }
    else {
#ifdef CHECK_DOUBLE_RELEASE
	check_double_release(bs, buf);
#endif
	ASSERT(bs->buf.pos != 0 || bs->buf.mem_size == 0);

	bs->buf.mem_size += size;
	bs->buf.stk[bs->buf.pos++] = buf;

	ASSERT(0 <= bs->buf.mem_size
	       && bs->buf.mem_size <= BUFFER_STACK_MAX_MEM_SIZE);
    }
}

#ifdef HAVE_UDP
static ErlDrvBinary* realloc_buffer(ErlDrvBinary* buf, ErlDrvSizeT newsz)
{
    DEBUGF(("realloc_buffer: %ld -> %ld\r\n", (buf==NULL) ? 0 : buf->orig_size, newsz));
    return driver_realloc_binary(buf, newsz);
}
#endif

/* use a TRICK, access the refc field to see if any one else has
 * a ref to this buffer then call driver_free_binary else 
 * release_buffer instead
 */
static void free_buffer(ErlDrvBinary* buf)
{
    DEBUGF(("free_buffer: %ld\r\n", (buf==NULL) ? 0 : buf->orig_size));

    if (buf != NULL) {
	if (driver_binary_get_refc(buf) == 1)
	    release_buffer(buf);
	else
	    driver_free_binary(buf);
    }
}


#ifdef __WIN32__

static ErlDrvData dummy_start(ErlDrvPort port, char* command)
{
    return (ErlDrvData)port;
}

static ErlDrvSSizeT dummy_ctl(ErlDrvData data, unsigned int cmd,
			      char* buf, ErlDrvSizeT len, char** rbuf,
			      ErlDrvSizeT rsize)
{
    static char error[] = "no_winsock2";

    driver_failure_atom((ErlDrvPort)data, error);
    return ctl_reply(INET_REP_ERROR, error, sizeof(error), rbuf, rsize);
}

static void dummy_command(ErlDrvData data, char* buf, ErlDrvSizeT len)
{
}

static struct erl_drv_entry dummy_tcp_driver_entry = 
{
    NULL,			/* init */
    dummy_start,		/* start */
    NULL,			/* stop */
    dummy_command,		/* command */
    NULL,			/* input */
    NULL,			/* output */
    "tcp_inet",			/* name */
    NULL,
    NULL,
    dummy_ctl,
    NULL,
    NULL
};

static struct erl_drv_entry dummy_udp_driver_entry = 
{
    NULL,			/* init */
    dummy_start,		/* start */
    NULL,			/* stop */
    dummy_command,		/* command */
    NULL,			/* input */
    NULL,			/* output */
    "udp_inet",			/* name */
    NULL,
    NULL,
    dummy_ctl,
    NULL,
    NULL
};

#ifdef HAVE_SCTP
static struct erl_drv_entry dummy_sctp_driver_entry = 
{				/* Though there is no SCTP for Win32 yet... */
    NULL,			/* init */
    dummy_start,		/* start */
    NULL,			/* stop */
    dummy_command,		/* command */
    NULL,			/* input */
    NULL,			/* output */
    "sctp_inet",		/* name */
    NULL,
    NULL,
    dummy_ctl,
    NULL,
    NULL
};
#endif

#endif

/* return lowercase string form of errno value */
static char *errno_str(int err)
{
    switch (err) {
    case INET_ERRNO_SYSTEM_LIMIT:
	return "system_limit";
    default:
	return erl_errno_id(err);
    }
}

/* general control reply function */
static ErlDrvSSizeT ctl_reply(int rep, char* buf, ErlDrvSizeT len,
			      char** rbuf, ErlDrvSizeT rsize)
{
    char* ptr;

    if ((len+1) > rsize) {
	ptr = ALLOC(len+1);
	*rbuf = ptr;
    }
    else
	ptr = *rbuf;
    *ptr++ = rep;
    if (buf) {
        memcpy(ptr, buf, len);
    } else {
        ASSERT(len == 0);
    }
    return len+1;
}

static ErlDrvSSizeT ctl_reply_ok(char** rbuf, ErlDrvSizeT rsize)
{
    return ctl_reply(INET_REP_OK, NULL, 0, rbuf, rsize);
}

#ifdef HAVE_SCTP
static ErlDrvSSizeT ctl_reply_ok_maybe_assoc_id(sctp_assoc_t* p_assoc_id,
                                                char** rbuf, ErlDrvSizeT rsize)
{
    if (p_assoc_id) {
        char buf[4];
        put_int32(*p_assoc_id, buf);
        return ctl_reply(INET_REP_OK, buf, sizeof(buf), rbuf, rsize);
    }
    else
        return ctl_reply_ok(rbuf, rsize);
}
#endif

/* general control error reply function */
static ErlDrvSSizeT ctl_error(int err, char** rbuf, ErlDrvSizeT rsize)
{
    char* s = errno_str(err);

    return ctl_reply(INET_REP_ERROR, s, strlen(s), rbuf, rsize);
}

static ErlDrvSSizeT ctl_xerror(char* xerr, char** rbuf, ErlDrvSizeT rsize)
{
    int n = strlen(xerr);
    return ctl_reply(INET_REP_ERROR, xerr, n, rbuf, rsize);
}


static ErlDrvTermData error_atom(int err)
{
    return driver_mk_atom(errno_str(err));
}


static void enq_old_multi_op(tcp_descriptor *desc, int id, int req, 
			     ErlDrvTermData caller, MultiTimerData *timeout,
			     ErlDrvMonitor *monitorp)
{
    inet_async_multi_op *opp;

    opp = ALLOC(sizeof(inet_async_multi_op));

    opp->op.id = id;
    opp->op.caller = caller;
    opp->op.req = req;
    opp->op.tmo.mtd = timeout;
    memcpy(&(opp->op.monitor), monitorp, sizeof(ErlDrvMonitor));
    opp->next = NULL;

    if (desc->multi_first == NULL) {
	desc->multi_first = opp;
    } else {
	desc->multi_last->next = opp;
    }
    desc->multi_last = opp;
}   

static void enq_multi_op(tcp_descriptor *desc, char *buf, int req, 
			 ErlDrvTermData caller, MultiTimerData *timeout,
			 ErlDrvMonitor *monitorp)
{
    int id = NEW_ASYNC_ID(INETP(desc));
    enq_old_multi_op(desc,id,req,caller,timeout,monitorp);
    if (buf != NULL)
	put_int16(id, buf);
}

static int deq_multi_op(tcp_descriptor *desc, int *id_p, int *req_p, 
			ErlDrvTermData *caller_p, MultiTimerData **timeout_p,
			ErlDrvMonitor *monitorp)
{
    inet_async_multi_op *opp;
    opp = desc->multi_first;
    if (!opp) {
	return -1;
    }
    desc->multi_first = opp->next;
    if (desc->multi_first == NULL) {
	desc->multi_last = NULL;
    }
    *id_p = opp->op.id;
    *req_p = opp->op.req;
    *caller_p = opp->op.caller;
    if (timeout_p != NULL) {
	*timeout_p = opp->op.tmo.mtd;
    }
    if (monitorp != NULL) {
	memcpy(monitorp,&(opp->op.monitor),sizeof(ErlDrvMonitor));
    }
    FREE(opp);
    return 0;
}

static int remove_multi_op(tcp_descriptor *desc, int *id_p, int *req_p, 
			   ErlDrvTermData caller, MultiTimerData **timeout_p,
			   ErlDrvMonitor *monitorp)
{
    inet_async_multi_op *opp, *slap;
    for (opp = desc->multi_first, slap = NULL; 
	 opp != NULL && opp->op.caller != caller; 
	 slap = opp, opp = opp->next)
	;
    if (!opp) {
	return -1;
    }
    if (slap == NULL) {
	desc->multi_first = opp->next;
    } else {
	slap->next = opp->next;
    }
    if (desc->multi_last == opp) {
	desc->multi_last = slap;
    }
    *id_p = opp->op.id;
    *req_p = opp->op.req;
    if (timeout_p != NULL) {
	*timeout_p = opp->op.tmo.mtd;
    }
    if (monitorp != NULL) {
	memcpy(monitorp,&(opp->op.monitor),sizeof(ErlDrvMonitor));
    }
    FREE(opp);
    return 0;
}

/* setup a new async id + caller (format async_id into buf) */

static int enq_async_w_tmo(inet_descriptor* desc, char* buf, int req, unsigned timeout,
			   ErlDrvMonitor *monitorp)
{
    int id = NEW_ASYNC_ID(desc);
    inet_async_op* opp;

    if ((opp = desc->oph) == NULL)            /* queue empty */
	opp = desc->oph = desc->opt = desc->op_queue;
    else if (desc->oph == desc->opt) { /* queue full */ 
	DEBUGF(("enq(%p): queue full\r\n", desc->port));
	return -1;
    }

    opp->id = id;
    opp->caller = driver_caller(desc->port);
    opp->req = req;
    opp->tmo.value = timeout;
    if (monitorp != NULL) {
	memcpy(&(opp->monitor),monitorp,sizeof(ErlDrvMonitor));
    }

    DEBUGF(("enq(%p): %d %ld %d\r\n", 
	    desc->port, opp->id, opp->caller, opp->req));

    opp++;
    if (opp >= desc->op_queue + INET_MAX_ASYNC)
	desc->oph = desc->op_queue;
    else
	desc->oph = opp;

    if (buf != NULL)
	put_int16(id, buf);
    return 0;
}

static int enq_async(inet_descriptor* desc, char* buf, int req) 
{
    return enq_async_w_tmo(desc,buf,req,INET_INFINITY, NULL);
}

static int deq_async_w_tmo(inet_descriptor* desc, int* ap, ErlDrvTermData* cp, 
			   int* rp, unsigned *tp, ErlDrvMonitor *monitorp)
{
    inet_async_op* opp;

    if ((opp = desc->opt) == NULL) {  /* queue empty */
	DEBUGF(("deq(%p): queue empty\r\n", desc->port));
	return -1;
    }
    *ap = opp->id;
    *cp = opp->caller;
    *rp = opp->req;
    if (tp != NULL) {
	*tp = opp->tmo.value;
    }
    if (monitorp != NULL) {
	memcpy(monitorp,&(opp->monitor),sizeof(ErlDrvMonitor));
    }
    
    DEBUGF(("deq(%p): %d %ld %d\r\n", 
	    desc->port, opp->id, opp->caller, opp->req));
    
    opp++;
    if (opp >= desc->op_queue + INET_MAX_ASYNC)
	desc->opt = desc->op_queue;
    else
	desc->opt = opp;

    if (desc->opt == desc->oph)
	desc->opt = desc->oph = NULL;
    return 0;
}

static int deq_async(inet_descriptor* desc, int* ap, ErlDrvTermData* cp, int* rp)
{
    return deq_async_w_tmo(desc,ap,cp,rp,NULL,NULL);
}
/* send message:
**     {inet_async, Port, Ref, ok} 
*/
static int 
send_async_ok(ErlDrvTermData Port, int Ref,ErlDrvTermData recipient)
{
    ErlDrvTermData spec[2*LOAD_ATOM_CNT + LOAD_PORT_CNT + 
			LOAD_INT_CNT + LOAD_TUPLE_CNT];
    int i = 0;
    
    i = LOAD_ATOM(spec, i, am_inet_async);
    i = LOAD_PORT(spec, i, Port);
    i = LOAD_INT(spec, i, Ref);
    i = LOAD_ATOM(spec, i, am_ok);
    i = LOAD_TUPLE(spec, i, 4);
    
    ASSERT(i == sizeof(spec)/sizeof(*spec));
    
    return erl_drv_send_term(Port, recipient, spec, i);
}

/* send message:
**     {inet_async, Port, Ref, {ok,Port2}} 
*/
static int 
send_async_ok_port(ErlDrvTermData Port, int Ref, 
		   ErlDrvTermData recipient, ErlDrvTermData Port2)
{
    ErlDrvTermData spec[2*LOAD_ATOM_CNT + 2*LOAD_PORT_CNT + 
			LOAD_INT_CNT + 2*LOAD_TUPLE_CNT];
    int i = 0;
    
    i = LOAD_ATOM(spec, i, am_inet_async);
    i = LOAD_PORT(spec, i, Port);
    i = LOAD_INT(spec, i, Ref);
    {
	i = LOAD_ATOM(spec, i, am_ok);
	i = LOAD_PORT(spec, i, Port2);
	i = LOAD_TUPLE(spec, i, 2);
    }
    i = LOAD_TUPLE(spec, i, 4);
    
    ASSERT(i == sizeof(spec)/sizeof(*spec));
    
    return erl_drv_send_term(Port, recipient, spec, i);
}

/* send message:
**      {inet_async, Port, Ref, {error,Reason}}
*/
static int
send_async_error(ErlDrvTermData Port, int Ref,
		 ErlDrvTermData recipient, ErlDrvTermData Reason)
{
    ErlDrvTermData spec[3*LOAD_ATOM_CNT + LOAD_PORT_CNT + 
			LOAD_INT_CNT + 2*LOAD_TUPLE_CNT];
    int i = 0;
    
    i = LOAD_ATOM(spec, i, am_inet_async);
    i = LOAD_PORT(spec, i, Port);
    i = LOAD_INT(spec, i, Ref);
    {
	i = LOAD_ATOM(spec, i, am_error);
	i = LOAD_ATOM(spec, i, Reason);
	i = LOAD_TUPLE(spec, i, 2);
    }
    i = LOAD_TUPLE(spec, i, 4);
    ASSERT(i == sizeof(spec)/sizeof(*spec));
    DEBUGF(("send_async_error %ld %ld\r\n", recipient, Reason));
    return erl_drv_send_term(Port, recipient, spec, i);
}


static int async_ok(inet_descriptor* desc)
{
    int req;
    int aid;
    ErlDrvTermData caller;

    if (deq_async(desc, &aid, &caller, &req) < 0)
	return -1;
    return send_async_ok(desc->dport, aid, caller);
}

static int async_ok_port(inet_descriptor* desc, ErlDrvTermData Port2)
{
    int req;
    int aid;
    ErlDrvTermData caller;

    if (deq_async(desc, &aid, &caller, &req) < 0)
	return -1;
    return send_async_ok_port(desc->dport, aid, caller, Port2);
}

static int async_error_am(inet_descriptor* desc, ErlDrvTermData reason)
{
    int req;
    int aid;
    ErlDrvTermData caller;

    if (deq_async(desc, &aid, &caller, &req) < 0)
	return -1;
    return send_async_error(desc->dport, aid, caller, reason);
}

/* dequeue all operations */
static int async_error_am_all(inet_descriptor* desc, ErlDrvTermData reason)
{
    int req;
    int aid;
    ErlDrvTermData caller;

    while (deq_async(desc, &aid, &caller, &req) == 0) {
	send_async_error(desc->dport, aid, caller, reason);
    }
    return 0;
}


static int async_error(inet_descriptor* desc, int err)
{
    return async_error_am(desc, error_atom(err));
}


/* Maybe append the caller tag then send to caller */
static int
inet_reply_finish(inet_descriptor *desc, ErlDrvTermData *spec, int i) {
    int          ret;
    ErlDrvSizeT  tuple_size;
    CallerRef   *cref_p;
    /**/
    ret = 0;
    cref_p = &desc->caller_ref;
    if (i == 0) goto done;
    if (cref_p->tag_buf != NULL) {
        tuple_size = spec[i - 1];
        i = LOAD_EXT(spec, i - LOAD_TUPLE_CNT,
                     cref_p->tag_buf, cref_p->tag_len);
        i = LOAD_TUPLE(spec, i, tuple_size + 1);
    }
    ret = erl_drv_send_term(desc->dport, desc->caller, spec, i);
 done:
    desc->caller = am_undefined;
    end_caller_ref(cref_p);
    return ret;
}

/* send:
**   {inet_reply, S, CallerTag}
*/
static int inet_reply_caller_ref(inet_descriptor* desc)
{
    ErlDrvTermData
        spec[2*LOAD_ATOM_CNT + LOAD_PORT_CNT + LOAD_TUPLE_CNT +
             LOAD_EXT_CNT];
    CallerRef *cref_p = &desc->caller_ref;
    int i = 0;

    if (is_not_internal_pid(desc->caller)) return 0; /* XXX what value for error? */
    i = LOAD_ATOM(spec, i, am_inet_reply);
    i = LOAD_PORT(spec, i, desc->dport);
    if (cref_p->tag_buf != NULL) {
        i = LOAD_EXT(spec, i, cref_p->tag_buf, cref_p->tag_len);
    }
    else {
        i = LOAD_ATOM(spec, i, am_undefined);
    }
    i = LOAD_TUPLE(spec, i, 3);

    ASSERT(sizeof(spec)/sizeof(*spec) >= i);
    return erl_drv_send_term(desc->dport, desc->caller, spec, i);
}

/* send:
**   {inet_reply, S, Atom[, CallerTag]}
*/
static int inet_reply_am(inet_descriptor* desc, ErlDrvTermData am)
{
    ErlDrvTermData
        spec[2*LOAD_ATOM_CNT + LOAD_PORT_CNT + LOAD_TUPLE_CNT +
             LOAD_EXT_CNT];
    int i = 0;

    if (is_not_internal_pid(desc->caller)) goto done;

    i = LOAD_ATOM(spec, i, am_inet_reply);
    i = LOAD_PORT(spec, i, desc->dport);
    i = LOAD_ATOM(spec, i, am);
    i = LOAD_TUPLE(spec, i, 3);
    ASSERT(i == sizeof(spec)/sizeof(*spec) - LOAD_EXT_CNT);
 done:
    return inet_reply_finish(desc, spec, i);
}

/* send:
**   {inet_reply, S, ok[, CallerTag]}
*/
static int inet_reply_ok(inet_descriptor* desc)
{
    return inet_reply_am(desc, am_ok);
}

#ifdef HAVE_SCTP
static int inet_reply_ok_port(inet_descriptor* desc, ErlDrvTermData dport)
{
    ErlDrvTermData
        spec[2*LOAD_ATOM_CNT + 2*LOAD_PORT_CNT + 2*LOAD_TUPLE_CNT +
             LOAD_EXT_CNT];
    int i = 0;

    if (is_not_internal_pid(desc->caller)) goto done;

    i = LOAD_ATOM(spec, i, am_inet_reply);
    i = LOAD_PORT(spec, i, desc->dport);
    i = LOAD_ATOM(spec, i, am_ok);
    i = LOAD_PORT(spec, i, dport);
    i = LOAD_TUPLE(spec, i, 2);
    i = LOAD_TUPLE(spec, i, 3);
    ASSERT(i == sizeof(spec)/sizeof(*spec) - LOAD_EXT_CNT);
 done:
    return inet_reply_finish(desc, spec, i);
}
#endif

/* send:
**   {inet_reply, S, {error, Reason}[, CallerTag]}
*/
static int inet_reply_error_am(inet_descriptor* desc, ErlDrvTermData reason)
{
    ErlDrvTermData
        spec[3*LOAD_ATOM_CNT + LOAD_PORT_CNT + 2*LOAD_TUPLE_CNT +
             LOAD_EXT_CNT];
    int i = 0;

    if (is_not_internal_pid(desc->caller)) goto done;

    i = LOAD_ATOM(spec, i, am_inet_reply);
    i = LOAD_PORT(spec, i, desc->dport);
    i = LOAD_ATOM(spec, i, am_error);
    i = LOAD_ATOM(spec, i, reason);
    i = LOAD_TUPLE(spec, i, 2);
    i = LOAD_TUPLE(spec, i, 3);
    ASSERT(i == sizeof(spec)/sizeof(*spec) - LOAD_EXT_CNT);

    DEBUGF(("inet_reply_error_am %ld %ld\r\n",
            desc->caller, reason));
 done:
    return inet_reply_finish(desc, spec, i);
}

/* send:
**   {inet_reply, S, {error, Reason}[, CallerTag]}
*/
static int inet_reply_error(inet_descriptor* desc, int err)
{
    return inet_reply_error_am(desc, error_atom(err));
}

/* 
** Deliver port data from buffer 
*/
static int inet_port_data(inet_descriptor* desc, const char* buf, int len)
{
    unsigned int hsz = desc->hsz;

    DEBUGF(("inet_port_data(%p): len = %d\r\n",
            desc->port, len));

    if ((desc->mode == INET_MODE_LIST) || (hsz > len))
	return driver_output2(desc->port, (char*)buf, len, NULL, 0);
    else if (hsz > 0)
	return driver_output2(desc->port, (char*)buf, hsz, (char*)buf+hsz, len-hsz);
    else
	return driver_output(desc->port, (char*)buf, len);
}

/* 
** Deliver port data from binary (for an active mode socket)
*/
static int
inet_port_binary_data(inet_descriptor* desc, ErlDrvBinary* bin, int offs, int len)
{
    unsigned int hsz = desc->hsz;

    DEBUGF(("inet_port_binary_data(%p): offs=%d, len = %d\r\n", 
	    desc->port, offs, len));

    if ((desc->mode == INET_MODE_LIST) || (hsz > len)) 
	return driver_output2(desc->port, bin->orig_bytes+offs, len, NULL, 0);
    else 
	return driver_output_binary(desc->port, bin->orig_bytes+offs, hsz,
				    bin, offs+hsz, len-hsz);
}

static ErlDrvTermData am_http_eoh;
static ErlDrvTermData am_http_header;
static ErlDrvTermData am_http_request;
static ErlDrvTermData am_http_response;
static ErlDrvTermData am_http_error;
static ErlDrvTermData am_abs_path;
static ErlDrvTermData am_absoluteURI;
static ErlDrvTermData am_star;
static ErlDrvTermData am_http;
static ErlDrvTermData am_https;
static ErlDrvTermData am_scheme;

static int http_load_string(tcp_descriptor* desc, ErlDrvTermData* spec, int i,
			    const char* str, int len)
{
    if (desc->inet.htype >= TCP_PB_HTTP_BIN) {
	ASSERT(desc->inet.htype == TCP_PB_HTTP_BIN ||
	       desc->inet.htype == TCP_PB_HTTPH_BIN);
	i = LOAD_BUF2BINARY(spec, i, str, len);
    } else {
	i = LOAD_STRING(spec, i, str, len);
    }
    return i;
}

static int http_response_inetdrv(void *arg, int major, int minor,
				 int status, const char* phrase, int phrase_len)
{
    tcp_descriptor* desc = (tcp_descriptor*) arg;
    int i = 0;
    ErlDrvTermData spec[27];
    ErlDrvTermData caller = am_undefined;
    
    if (desc->inet.active == INET_PASSIVE) {
        /* {inet_async,S,Ref,{ok,{http_response,Version,Status,Phrase}}} */
        int req;
        int aid;
        
        if (deq_async(INETP(desc), &aid, &caller, &req) < 0)
            return -1;
        i = LOAD_ATOM(spec, i,  am_inet_async);
        i = LOAD_PORT(spec, i,  desc->inet.dport);
        i = LOAD_INT(spec, i,   aid);
        i = LOAD_ATOM(spec, i,  am_ok);
    }
    else {
        /* {http, S, {http_response,Version,Status,Phrase}} */
        i = LOAD_ATOM(spec, i, am_http);
        i = LOAD_PORT(spec, i, desc->inet.dport);
    }
    i = LOAD_ATOM(spec, i,  am_http_response);
    i = LOAD_INT(spec, i, major);
    i = LOAD_INT(spec, i, minor);
    i = LOAD_TUPLE(spec, i, 2);
    i = LOAD_INT(spec, i, status);
    i = http_load_string(desc, spec, i, phrase, phrase_len);
    i = LOAD_TUPLE(spec, i, 4);
    
    if (desc->inet.active == INET_PASSIVE) {
        i = LOAD_TUPLE(spec, i, 2);
        i = LOAD_TUPLE(spec, i, 4);
        ASSERT(i<=27);
        return erl_drv_send_term(desc->inet.dport, caller, spec, i);
    }
    else {
        i = LOAD_TUPLE(spec, i, 3);
        ASSERT(i<=27);
        return erl_drv_output_term(desc->inet.dport, spec, i);
    }
}

static int http_load_uri(tcp_descriptor* desc, ErlDrvTermData* spec, int i,
			 const PacketHttpURI* uri)
{
    ErlDrvTermData scheme;

    switch (uri->type) {
    case URI_STAR:
        i = LOAD_ATOM(spec, i, am_star);
        break;
    case URI_ABS_PATH:
        i = LOAD_ATOM(spec, i, am_abs_path);
        i = http_load_string(desc, spec, i, uri->s1_ptr, uri->s1_len);
        i = LOAD_TUPLE(spec, i, 2);
        break;
    case URI_HTTP:
        scheme = am_http;
        goto http_common;
    case URI_HTTPS:
        scheme = am_https;
    http_common:
        i = LOAD_ATOM(spec, i, am_absoluteURI);
        i = LOAD_ATOM(spec, i, scheme);
        i = http_load_string(desc, spec, i, uri->s1_ptr, uri->s1_len);
        if (uri->port == 0) {
            i = LOAD_ATOM(spec, i, am_undefined);
        } else {
            i = LOAD_INT(spec, i, uri->port);
        }
        i = http_load_string(desc, spec, i, uri->s2_ptr, uri->s2_len);
        i = LOAD_TUPLE(spec, i, 5);
        break;

    case URI_STRING:
        i = http_load_string(desc, spec, i, uri->s1_ptr, uri->s1_len);
        break;
    case URI_SCHEME:
        i = LOAD_ATOM(spec, i, am_scheme);
        i = http_load_string(desc, spec, i, uri->s1_ptr, uri->s1_len);
        i = http_load_string(desc, spec, i, uri->s2_ptr, uri->s2_len);
        i = LOAD_TUPLE(spec, i, 3);
    }
    return i;
}


static int
http_request_inetdrv(void* arg, const http_atom_t* meth, const char* meth_ptr,
		     int meth_len, const PacketHttpURI* uri,
		     int major, int minor)
{
    tcp_descriptor* desc = (tcp_descriptor*) arg;
    int i = 0;
    ErlDrvTermData spec[43];
    ErlDrvTermData caller = am_undefined;
    
    if (desc->inet.active == INET_PASSIVE) {
        /* {inet_async, S, Ref, {ok,{http_request,Meth,Uri,Version}}} */
        int req;
        int aid;
        
        if (deq_async(INETP(desc), &aid, &caller, &req) < 0)
            return -1;
        i = LOAD_ATOM(spec, i,  am_inet_async);
        i = LOAD_PORT(spec, i,  desc->inet.dport);
        i = LOAD_INT(spec, i,   aid);
        i = LOAD_ATOM(spec, i,  am_ok);
    }
    else {
        /* {http, S, {http_request,Meth,Uri,Version}}} */
        i = LOAD_ATOM(spec, i, am_http);
        i = LOAD_PORT(spec, i, desc->inet.dport);
    }

    i = LOAD_ATOM(spec, i,  am_http_request);
    if (meth != NULL)
      i = LOAD_ATOM(spec, i, meth->atom);
    else
      i = http_load_string(desc, spec, i, meth_ptr, meth_len);
    i = http_load_uri(desc, spec, i, uri);
    i = LOAD_INT(spec, i, major);
    i = LOAD_INT(spec, i, minor);
    i = LOAD_TUPLE(spec, i, 2);
    i = LOAD_TUPLE(spec, i, 4);

    if (desc->inet.active == INET_PASSIVE) {
        i = LOAD_TUPLE(spec, i, 2);
        i = LOAD_TUPLE(spec, i, 4);
        ASSERT(i <= 43);
        return erl_drv_send_term(desc->inet.dport, caller, spec, i);
    }
    else {
        i = LOAD_TUPLE(spec, i, 3);
        ASSERT(i <= 43);
        return erl_drv_output_term(desc->inet.dport, spec, i);
    }
}

static int
http_header_inetdrv(void* arg, const http_atom_t* name,
		    const char* name_ptr, int name_len,
		    const char* oname_ptr, int oname_len,
		    const char* value_ptr, int value_len)
{
    tcp_descriptor* desc = (tcp_descriptor*) arg;
    int i = 0;
    ErlDrvTermData spec[27];
    ErlDrvTermData caller = am_undefined;
    
    if (desc->inet.active == INET_PASSIVE) {
        /* {inet_async,S,Ref,{ok,{http_header,Bit,Name,Oname,Value}} */
        int req;
        int aid;
        
        
        if (deq_async(INETP(desc), &aid, &caller, &req) < 0)
            return -1;
        i = LOAD_ATOM(spec, i,  am_inet_async);
        i = LOAD_PORT(spec, i,  desc->inet.dport);
        i = LOAD_INT(spec, i,   aid);
        i = LOAD_ATOM(spec, i,  am_ok);
    }
    else {
        /* {http, S, {http_header,Bit,Name,Oname,Value}} */
        i = LOAD_ATOM(spec, i, am_http);
        i = LOAD_PORT(spec, i, desc->inet.dport);
    }

    i = LOAD_ATOM(spec, i,  am_http_header);
    if (name != NULL) {
      i = LOAD_INT(spec, i,  name->index+1);
      i = LOAD_ATOM(spec, i, name->atom);
    }
    else {
      i = LOAD_INT(spec, i,  0);
      i = http_load_string(desc, spec, i, name_ptr, name_len);
    }
    i = http_load_string(desc, spec, i, oname_ptr, oname_len);
    i = http_load_string(desc, spec, i, value_ptr, value_len);
    i = LOAD_TUPLE(spec, i, 5);

    if (desc->inet.active == INET_PASSIVE) {
        i = LOAD_TUPLE(spec, i, 2);
        i = LOAD_TUPLE(spec, i, 4);
        ASSERT(i <= 27);
        return erl_drv_send_term(desc->inet.dport, caller, spec, i);
    }
    else {
        i = LOAD_TUPLE(spec, i, 3);
        ASSERT(i <= 27);
        return erl_drv_output_term(desc->inet.dport, spec, i);
    }
}

static int http_eoh_inetdrv(void* arg)
{
  tcp_descriptor* desc = (tcp_descriptor*) arg;
  int i = 0;
  ErlDrvTermData spec[14];

  if (desc->inet.active == INET_PASSIVE) {
    /* {inet_async,S,Ref,{ok,http_eoh}} */
    int req;
    int aid;
    ErlDrvTermData caller;

    if (deq_async(INETP(desc), &aid, &caller, &req) < 0)
      return -1;
    i = LOAD_ATOM(spec, i,  am_inet_async);
    i = LOAD_PORT(spec, i,  desc->inet.dport);
    i = LOAD_INT(spec, i,   aid);
    i = LOAD_ATOM(spec, i,  am_ok);
    i = LOAD_ATOM(spec, i,  am_http_eoh);
    i = LOAD_TUPLE(spec, i, 2);
    i = LOAD_TUPLE(spec, i, 4);
    ASSERT(i <= 14);
    return erl_drv_send_term(desc->inet.dport, caller, spec, i);
  }
  else {
      /* {http, S, http_eoh} */
      i = LOAD_ATOM(spec, i,  am_http);
      i = LOAD_PORT(spec, i,  desc->inet.dport);
      i = LOAD_ATOM(spec, i,  am_http_eoh);
      i = LOAD_TUPLE(spec, i, 3);
      ASSERT(i <= 14);
      return erl_drv_output_term(desc->inet.dport, spec, i);
  }
}

static int http_error_inetdrv(void* arg, const char* buf, int len)
{
  tcp_descriptor* desc = (tcp_descriptor*) arg;
  int i = 0;
  ErlDrvTermData spec[19];

  if (desc->inet.active == INET_PASSIVE) {
    /* {inet_async,S,Ref,{ok,{http_error,Line}}} */
    int req;
    int aid;
    ErlDrvTermData caller;

    if (deq_async(INETP(desc), &aid, &caller, &req) < 0)
      return -1;
    i = LOAD_ATOM(spec, i,  am_inet_async);
    i = LOAD_PORT(spec, i,  desc->inet.dport);
    i = LOAD_INT(spec, i,   aid);
    i = LOAD_ATOM(spec, i,  am_ok);
    i = LOAD_ATOM(spec, i,  am_http_error);
    i = http_load_string(desc, spec, i, buf, len);
    i = LOAD_TUPLE(spec, i, 2);
    i = LOAD_TUPLE(spec, i, 2);
    i = LOAD_TUPLE(spec, i, 4);
    ASSERT(i <= 19);
    return erl_drv_send_term(desc->inet.dport, caller, spec, i);
  }
  else {
      /* {http, S, {http_error,Line} */
      i = LOAD_ATOM(spec, i,  am_http);
      i = LOAD_PORT(spec, i,  desc->inet.dport);
      i = LOAD_ATOM(spec, i,  am_http_error);
      i = http_load_string(desc, spec, i, buf, len);
      i = LOAD_TUPLE(spec, i, 2);
      i = LOAD_TUPLE(spec, i, 3);
      ASSERT(i <= 19);
      return erl_drv_output_term(desc->inet.dport, spec, i);
  }
}


static
int ssl_tls_inetdrv(void* arg, unsigned type, unsigned major, unsigned minor,
                    const char* buf, int len, const char* prefix, int plen)
{
    tcp_descriptor* desc = (tcp_descriptor*) arg;
    int i = 0;
    ErlDrvTermData spec[30];
    ErlDrvTermData caller = am_undefined;
    ErlDrvBinary* bin;
    int ret;

    if ((bin = driver_alloc_binary(plen+len)) == NULL)
        return async_error(&desc->inet, ENOMEM);
    memcpy(bin->orig_bytes+plen, buf, len);
    if (plen) {
        memcpy(bin->orig_bytes, prefix, plen);
        len += plen;
    }

    if (desc->inet.active == INET_PASSIVE) {
        /* {inet_async,S,Ref,{ok,{ssl_tls,...}}} */
        int req;
        int aid;

        if (deq_async(INETP(desc), &aid, &caller, &req) < 0) {
            ret = -1;
            goto done;
        }
        i = LOAD_ATOM(spec, i,  am_inet_async);
        i = LOAD_PORT(spec, i,  desc->inet.dport);
        i = LOAD_INT(spec, i,   aid);
        i = LOAD_ATOM(spec, i,  am_ok);
    }

    /* {ssl_tls,S,ContentType,{Major,Minor},Bin} */
    i = LOAD_ATOM(spec, i,  am_ssl_tls);
    i = LOAD_PORT(spec, i,  desc->inet.dport);
    i = LOAD_INT(spec, i,   type);
    i = LOAD_INT(spec, i,   major);
    i = LOAD_INT(spec, i,   minor);
    i = LOAD_TUPLE(spec, i, 2);
    i = LOAD_BINARY(spec, i, bin, 0, len);
    i = LOAD_TUPLE(spec, i, 5);

    if (desc->inet.active == INET_PASSIVE) {
        i = LOAD_TUPLE(spec, i, 2);
        i = LOAD_TUPLE(spec, i, 4);
        ASSERT(i <= sizeof(spec)/sizeof(*spec));
        ret = erl_drv_send_term(desc->inet.dport, caller, spec, i);
    }
    else {
        ASSERT(i <= sizeof(spec)/sizeof(*spec));
        ret = erl_drv_output_term(desc->inet.dport, spec, i);
    }
done:
    driver_free_binary(bin);
    return ret;
}


static PacketCallbacks packet_callbacks =
{
    http_response_inetdrv,
    http_request_inetdrv,
    http_eoh_inetdrv,
    http_header_inetdrv,
    http_error_inetdrv,
    ssl_tls_inetdrv
};


/* 
** passive mode reply:
**        {inet_async, S, Ref, {ok,[H1,...Hsz | Data]}}
** NB: this is for TCP only;
** UDP and SCTP use inet_async_binary_data .
*/
static int inet_async_data(inet_descriptor* desc, const char* buf, int len)
{
    unsigned int hsz = desc->hsz;
    ErlDrvTermData spec[20];
    ErlDrvTermData caller;
    int req;
    int aid;
    int i = 0;

    DEBUGF(("inet_async_data(%p): len = %d\r\n",
            desc->port, len));

    if (deq_async(desc, &aid, &caller, &req) < 0)
	return -1;

    i = LOAD_ATOM(spec, i, am_inet_async);
    i = LOAD_PORT(spec, i, desc->dport);
    i = LOAD_INT(spec, i, aid);

    i = LOAD_ATOM(spec, i, am_ok);
    if ((desc->mode == INET_MODE_LIST) || (hsz > len)) {
	i = LOAD_STRING(spec, i, buf, len); /* => [H1,H2,...Hn] */ 
	i = LOAD_TUPLE(spec, i, 2);
	i = LOAD_TUPLE(spec, i, 4);
	ASSERT(i == 15);
	return erl_drv_send_term(desc->dport, caller, spec, i);
    }
    else {
	/* INET_MODE_BINARY => [H1,H2,...HSz | Binary] */
	int sz = len - hsz;
	int code;

	i = LOAD_BUF2BINARY(spec, i, buf+hsz, sz);
	if (hsz > 0)
	    i = LOAD_STRING_CONS(spec, i, buf, hsz);
	i = LOAD_TUPLE(spec, i, 2);
	i = LOAD_TUPLE(spec, i, 4);
	ASSERT(i <= 20);
	code = erl_drv_send_term(desc->dport, caller, spec, i);
	return code;
    }
}

#ifndef __WIN32__
static int load_cmsg_int(ErlDrvTermData *spec, int i,
                    struct cmsghdr *cmsg) {
    union u {
        byte uint8;
        Uint16 uint16;
        Uint32 uint32;
        Uint64 uint64;
    } *p;
    p = (union u*) CMSG_DATA(cmsg);
    switch (LEN_CMSG_DATA(cmsg) * CHAR_BIT) {
    case 8:
        return LOAD_INT(spec, i, p->uint8);
    case 16:
        return LOAD_INT(spec, i, p->uint16);

    case 32:
        return LOAD_INT(spec, i, p->uint32);

    case 64:
        return LOAD_INT(spec, i, p->uint64);
    }
    return LOAD_INT(spec, i, 0);
}

static int parse_ancillary_data_item(ErlDrvTermData *spec, int i,
                                     struct cmsghdr *cmsg, int *n) {
#define LOAD_CMSG_INT(proto, type, am)              \
    if (cmsg->cmsg_level == (proto) &&          \
        cmsg->cmsg_type == (type)) {            \
        i = LOAD_ATOM(spec, i, (am));           \
        i = load_cmsg_int(spec, i, cmsg);            \
        i = LOAD_TUPLE(spec, i, 2);             \
        (*n)++;                                 \
        return i;                               \
    }
#if defined(IPPROTO_IP) && defined(IP_TOS)
    LOAD_CMSG_INT(IPPROTO_IP, IP_TOS, am_tos);
#endif
#if defined(IPPROTO_IPV6) && defined(IPV6_TCLASS)
    LOAD_CMSG_INT(IPPROTO_IPV6, IPV6_TCLASS, am_tclass);
#endif
#if defined(IPPROTO_IP) && defined(IP_TTL)
    LOAD_CMSG_INT(IPPROTO_IP, IP_TTL, am_ttl);
#endif
    /* BSD uses the RECV* names in CMSG fields */
#if defined(IPPROTO_IP) && defined(IP_RECVTOS)
    LOAD_CMSG_INT(IPPROTO_IP, IP_RECVTOS, am_tos);
#endif
#if defined(IPPROTO_IPV6) && defined(IPV6_RECVTCLASS)
    LOAD_CMSG_INT(IPPROTO_IPV6, IPV6_RECVTCLASS, am_tclass);
#endif
#if defined(IPPROTO_IP) && defined(IP_RECVTTL)
    LOAD_CMSG_INT(IPPROTO_IP, IP_RECVTTL, am_ttl);
#endif
#undef LOAD_CMSG_INT
    return i;
}
#endif /* #ifndef __WIN32__ */

#ifdef HAVE_SCTP
/*
** SCTP-related atoms:
*/
static ErlDrvTermData   am_sctp_rtoinfo, /* Option names */
    am_sctp_associnfo,                 am_sctp_initmsg,
    am_sctp_autoclose,                 am_sctp_nodelay,
    am_sctp_disable_fragments,         am_sctp_i_want_mapped_v4_addr,
    am_sctp_maxseg,                    am_sctp_set_peer_primary_addr,
    am_sctp_primary_addr,              am_sctp_adaptation_layer,
    am_sctp_peer_addr_params,          am_sctp_default_send_param,
    am_sctp_events,                    am_sctp_delayed_ack_time,
    am_sctp_status,                    am_sctp_get_peer_addr_info,
    
    /* Record names */
    am_sctp_sndrcvinfo,                am_sctp_assoc_change,
    am_sctp_paddr_change,              am_sctp_remote_error,
    am_sctp_send_failed,               am_sctp_shutdown_event,
    am_sctp_adaptation_event,          am_sctp_pdapi_event,
    am_sctp_assocparams,               am_sctp_prim,
    am_sctp_setpeerprim,               am_sctp_setadaptation,
    am_sctp_paddrparams,               am_sctp_event_subscribe,
    am_sctp_assoc_value,               am_sctp_paddrinfo,

    /* For #sctp_sndrcvinfo{}: */
    am_unordered,                      am_addr_over,
    am_abort,                          am_eof,
    
    /* For #sctp_assoc_change{}: */
    am_comm_up,                        am_comm_lost,
    am_restart,                        am_shutdown_comp,
    am_cant_assoc,
    
    /* For #sctp_paddr_change{}: */
    am_addr_available,                 am_addr_unreachable, 
    am_addr_removed,                   am_addr_added,
    am_addr_made_prim,                 am_addr_confirmed,
    
    /* For #sctp_remote_error{}: */
    am_short_recv,                     am_wrong_anc_data,
    
    /* For #sctp_pdap_event{}: */
    am_partial_delivery_aborted,
    
    /* For #sctp_paddrparams{}: */
    am_hb_enable,                      am_hb_disable,
    am_hb_demand,                      am_pmtud_enable,
    am_pmtud_disable,                  am_sackdelay_enable,
    am_sackdelay_disable,
    
    /* For #sctp_paddrinfo{}: */
    am_active,                         am_inactive,
#    if HAVE_DECL_SCTP_UNCONFIRMED
    am_unconfirmed,
#    endif
    
    /* For #sctp_status{}: */
#    if HAVE_DECL_SCTP_EMPTY
    am_empty,
#    endif
#    if HAVE_DECL_SCTP_BOUND
    am_bound,
#    endif
#    if HAVE_DECL_SCTP_LISTEN
    am_listen,
#    endif
    am_cookie_wait,                    am_cookie_echoed,
    am_established,                    am_shutdown_pending,
    am_shutdown_sent,                  am_shutdown_received,
    am_shutdown_ack_sent;

/*
** Parsing of "sctp_sndrcvinfo": ancillary data coming with received msgs.
** This function is mainly used by "sctp_parse_ancillary_data",  but also
** by "sctp_parse_async_event" in case of SCTP_SEND_FAILED:
*/
#define SCTP_PARSE_SNDRCVINFO_CNT                            \
        (5*LOAD_ATOM_CNT + 5*LOAD_INT_CNT + 2*LOAD_UINT_CNT + \
	 LOAD_NIL_CNT + LOAD_LIST_CNT + LOAD_ASSOC_ID_CNT + LOAD_TUPLE_CNT)
static int sctp_parse_sndrcvinfo
	   (ErlDrvTermData * spec, int i, struct sctp_sndrcvinfo * sri)
{
    int n;
    
    i = LOAD_ATOM	(spec, i, am_sctp_sndrcvinfo);
    i = LOAD_INT	(spec, i, sri->sinfo_stream);
    i = LOAD_INT	(spec, i, sri->sinfo_ssn);
    /* Now Flags, as a list: */
    n = 0;
    if (sri->sinfo_flags & SCTP_UNORDERED)
	{ i = LOAD_ATOM (spec, i, am_unordered);     n++; }

    if (sri->sinfo_flags & SCTP_ADDR_OVER)
	{ i = LOAD_ATOM (spec, i, am_addr_over);     n++; }

    if (sri->sinfo_flags & SCTP_ABORT)
	{ i = LOAD_ATOM (spec, i, am_abort);	     n++; }

    if (sri->sinfo_flags & SCTP_EOF)
	{ i = LOAD_ATOM (spec, i, am_eof);	     n++; }

    /* SCTP_SENDALL is not yet supported by the Linux kernel     */
    i = LOAD_NIL	(spec, i);
    i = LOAD_LIST	(spec, i, n+1);

    /* Continue with other top-level fields: */
    i = LOAD_INT	(spec, i, sock_ntohl(sri->sinfo_ppid));
    i = LOAD_INT	(spec, i, sri->sinfo_context);
    i = LOAD_INT	(spec, i, sri->sinfo_timetolive);
    i = LOAD_UINT	(spec, i, sri->sinfo_tsn);
    i = LOAD_UINT	(spec, i, sri->sinfo_cumtsn);
    i = LOAD_ASSOC_ID	(spec, i, sri->sinfo_assoc_id);

    /* Close up the record: */
    i = LOAD_TUPLE	(spec, i, 10);
    return i;
}

/*
** This function skips non-SCTP ancillary data, returns SCTP-specific anc.data
** (currently "sctp_sndrcvinfo" only) as a list of records:
*/
static int sctp_parse_ancillary_data
	   (ErlDrvTermData * spec, int i, struct msghdr * mptr)
{
    /* First of all, check for ancillary data: */
    struct cmsghdr * cmsg, * frst_msg = CMSG_FIRSTHDR(mptr);
    int    s = 0;
    for (cmsg = frst_msg; cmsg != NULL; cmsg = CMSG_NXTHDR(mptr,cmsg))
    {
	struct sctp_sndrcvinfo * sri;
#ifndef __WIN32
        int old_s;

        /* Parse ancillary data common to UDP */
        old_s = s;
        i = parse_ancillary_data_item(spec, i, cmsg, &s);
        if (s > old_s) continue;
	/* Skip other possible ancillary data, e.g. from IPv6: */
	if (cmsg->cmsg_level != IPPROTO_SCTP ||
	    cmsg->cmsg_type  != SCTP_SNDRCV)
	continue;
#endif

	if (((char*)cmsg + cmsg->cmsg_len) - (char*)frst_msg >
	    mptr->msg_controllen)
	    /* MUST check this in Linux --  the returned "cmsg" may actually
	       go too far! */
	    break;

	/* The ONLY kind of ancillary SCTP data which can occur on receiving
	   is "sctp_sndrcvinfo" (on sending, "sctp_initmsg" can be specified
	   by the user). So parse this type:
	*/
	sri = (struct sctp_sndrcvinfo*) CMSG_DATA(cmsg);
	i = sctp_parse_sndrcvinfo (spec, i, sri);
	s ++;
    }
    /* Now make the list of tuples created above. Normally, it will be [] or
       a singleton list.   The list must first be closed with NIL, otherwise
       traversing it in Erlang would be problematic:
    */
    i = LOAD_NIL (spec, i);
    i = LOAD_LIST(spec, i, s+1);
    return i;
}

/*
** Parsing of ERROR and ABORT SCTP chunks. The function returns a list of error
** causes (as atoms).  The chunks also contain some extended cause info, but it
** is not very detailed anyway, and of no interest at the user level   (it only
** concerns the protocol implementation), so we omit it:
*/
static int sctp_parse_error_chunk
       (ErlDrvTermData * spec, int i, char * chunk, int chlen)
{
    /* The "chunk" itself contains its length, which must not be greater than
       the "chlen" derived from the over-all msg size:
    */
    char *causes, *cause;
    int coff,  /* Cause offset */
	ccode, /* Cause code */
	clen,  /* cause length */
	s;
    int len = sock_ntohs (*((uint16_t*)(chunk+2)));
    ASSERT(len >= 4 && len <= chlen);

    causes = chunk + 4;
    coff   = 0;
    len -= 4;  /* Total length of the "causes" fields */
    cause  = causes;
    s      = 0;

    while (coff < len)
    {
	ccode = sock_ntohs (*((uint16_t*)(cause)));
	clen  = sock_ntohs (*((uint16_t*)(cause + 2)));
	if (clen <= 0)
	    /* Strange, but must guard against that!  */
	    break;

	/* Install the corresp atom for this "ccode": */
	i = LOAD_INT (spec, i, ccode);
	cause += clen;
	coff  += clen;
	s ++;
    }
    i = LOAD_NIL (spec, i);
    i = LOAD_LIST(spec, i, s+1);
    return i;
}

/*
** Parsing of SCTP notification events. NB: they are NOT ancillary data: they
** are sent IN PLACE OF, not in conjunction with, the normal data:
*/
static int sctp_parse_async_event
      (ErlDrvTermData * spec, int i,    int ok_pos,
       ErlDrvTermData   error_atom,     inet_descriptor* desc,
       ErlDrvBinary   * bin,  int offs, int sz)
{
    char* body			   = bin->orig_bytes + offs;
    union sctp_notification * nptr = (union sctp_notification *) body;

    switch (nptr->sn_header.sn_type)
    {    
	case SCTP_ASSOC_CHANGE:
	{   /* {sctp_assoc_change,
		State		: Atom(),
		Error		: Atom(),
		OutBoundStreams : Int(),
		InBoundStreams  : Int(),
		AssocID		: Int(),
		// AbortCauses	: [Atom()]   // NOT YET IMPLEMENTED
	       }
	    */
	    struct sctp_assoc_change* sptr = &(nptr->sn_assoc_change);
	    ASSERT(sptr->sac_length <= sz);  /* No buffer overrun */

	    i = LOAD_ATOM (spec, i, am_sctp_assoc_change);

	    switch (sptr->sac_state)
	    {
	    case SCTP_COMM_UP:
		i = LOAD_ATOM (spec, i, am_comm_up);
		break;
	    case SCTP_COMM_LOST:
		i = LOAD_ATOM (spec, i, am_comm_lost);
		break;
	    case SCTP_RESTART:
		i = LOAD_ATOM (spec, i, am_restart);
		break;
	    case SCTP_SHUTDOWN_COMP:
		i = LOAD_ATOM (spec, i, am_shutdown_comp);
		break;
	    case SCTP_CANT_STR_ASSOC:
		i = LOAD_ATOM (spec, i, am_cant_assoc);
		break;
	    default:
		ASSERT(0);
	    }
	    i = LOAD_INT (spec, i, sptr->sac_error);
	    i = LOAD_INT (spec, i, sptr->sac_outbound_streams);
	    i = LOAD_INT (spec, i, sptr->sac_inbound_streams);
	    i = LOAD_INT (spec, i, sptr->sac_assoc_id);

	    /* The ABORT chunk may or may not be present at the end, depending
	       on whether there was really an ABORT.  In the Linux Kernel SCTP
	       implementation, this chunk is not delivered anyway, so we leave
	       it out. Just close up the tuple:
	    */
	    i = LOAD_TUPLE (spec, i, 6);
	    break;
	}

	case SCTP_PEER_ADDR_CHANGE:
	{   /* {sctp_paddr_change,
		AffectedAddr	: String(),
		State		: Atom(),
		Error		: Atom(),
		AssocID		: Int()
	       }
	    */
	    struct sctp_paddr_change* sptr = &(nptr->sn_paddr_change);
	    ASSERT(sptr->spc_length <= sz);  /* No buffer overrun */

	    i = LOAD_ATOM	(spec, i, am_sctp_paddr_change);
            PUSH_SUPPRESS_ADDRESS_OF_PACKED_MEMBER();
	    i = load_inet_get_address(spec, i, desc, &sptr->spc_aaddr);
            POP_SUPPRESS_ADDRESS_OF_PACKED_MEMBER();

	    switch (sptr->spc_state)
	    {
	    case SCTP_ADDR_AVAILABLE:
		i = LOAD_ATOM (spec, i, am_addr_available);
		break;
	    case SCTP_ADDR_UNREACHABLE:
		i = LOAD_ATOM (spec, i, am_addr_unreachable);
		break;
	    case SCTP_ADDR_REMOVED:
		i = LOAD_ATOM (spec, i, am_addr_removed);
		break;
	    case SCTP_ADDR_ADDED:
		i = LOAD_ATOM (spec, i, am_addr_added);
		break;
	    case SCTP_ADDR_MADE_PRIM:
		i = LOAD_ATOM (spec, i, am_addr_made_prim);
		break;
#if HAVE_DECL_SCTP_ADDR_CONFIRMED
	    case SCTP_ADDR_CONFIRMED:
		i = LOAD_ATOM (spec, i, am_addr_confirmed);
		break;
#endif
	    default:
		ASSERT(0);
	    }
	    i = LOAD_INT   (spec, i, sptr->spc_error);
	    i = LOAD_INT   (spec, i, sptr->spc_assoc_id);
	    i = LOAD_TUPLE (spec, i, 5);
	    break;
	}

	case SCTP_REMOTE_ERROR:
	{   /* This is an error condition, so we return an error term
	       {sctp_remote_error,
		Error		: Int(),
		AssocID		: Int(),
		RemoteCauses	: [Atom()] // Remote Error flags
	       }
	    */
	    char *chunk;
	    int chlen;
	    struct sctp_remote_error * sptr = &(nptr->sn_remote_error);
	    ASSERT(sptr->sre_length <= sz);   /* No buffer overrun */

	    /* Over-write the prev part of the response with an error: */
	    (void)LOAD_ATOM(spec, ok_pos, error_atom);

	    /* Continue from the curr pos: */
	    i = LOAD_ATOM  (spec, i, am_sctp_remote_error);

	    i = LOAD_INT   (spec, i, sock_ntohs(sptr->sre_error));
	    i = LOAD_INT   (spec, i, sptr->sre_assoc_id);

#	    ifdef HAVE_STRUCT_SCTP_REMOTE_ERROR_SRE_DATA
	    chunk = (char*) (&(sptr->sre_data));
#	    else
	    chunk = ((char*) &(sptr->sre_assoc_id))
		+ sizeof(sptr->sre_assoc_id);
#	    endif
	    chlen = sptr->sre_length  - (chunk - (char *)sptr);
	    i = sctp_parse_error_chunk(spec, i, chunk, chlen);

	    i = LOAD_TUPLE (spec, i, 4);
	    /* The {error, {...}} will be closed by the caller */
	    break;
	}

	case SCTP_SEND_FAILED:
	{   /* {sctp_send_failed,
		DataSent	: Atom()	// true or false
		Error		: Atom(),
		OrigInfo	: Tuple(),
		AssocID		: Int(),
		OrigData	: Binary()
	       }
	       This is also an ERROR condition -- overwrite the 'ok':
	    */
	    char *chunk;
	    int chlen, choff;
	    struct sctp_send_failed * sptr = &(nptr->sn_send_failed);
	    ASSERT(sptr->ssf_length <= sz);	/* No buffer overrun */

	    /* Over-write 'ok' with 'error', continue from curr "i": */
	    (void)LOAD_ATOM(spec, ok_pos, error_atom);

	    i = LOAD_ATOM  (spec, i, am_sctp_send_failed);
	    switch (sptr->ssf_flags) {
	    case SCTP_DATA_SENT:
		i = LOAD_ATOM (spec, i, am_true);
		break;
	    case SCTP_DATA_UNSENT:
		i = LOAD_ATOM (spec, i, am_false);
		break;
	    default:
		ASSERT(0);
	    }
	    i = LOAD_INT      (spec, i, sptr->ssf_error);
	    /* Now parse the orig SCTP_SNDRCV info */
	    i = sctp_parse_sndrcvinfo (spec, i, &sptr->ssf_info);
	    i = LOAD_ASSOC_ID (spec, i, sptr->ssf_assoc_id);

	    /* Load the orig data chunk, as an unparsed binary. Note that
	       in LOAD_BINARY below, we must specify the offset wrt bin->
	       orig_bytes. In Solaris 10, we don't have ssf_data:
	    */
#	    ifdef HAVE_STRUCT_SCTP_SEND_FAILED_SSF_DATA
	    chunk = (char*) (&(sptr->ssf_data));
#	    else
	    chunk = ((char*) &(sptr->ssf_assoc_id))
		+ sizeof(sptr->ssf_assoc_id);
#	    endif
	    chlen = sptr->ssf_length - (chunk - (char*) sptr);
	    choff = chunk - bin->orig_bytes;

	    i = LOAD_BINARY(spec, i, bin, choff, chlen);
	    i = LOAD_TUPLE (spec, i, 6);
	    /* The {error, {...}} tuple is not yet closed */
	    break;
	}

	case SCTP_SHUTDOWN_EVENT:
	{   /* {sctp_shutdown_event,
		AssocID		: Int()
	       }
	    */
	    struct sctp_shutdown_event * sptr = &(nptr->sn_shutdown_event);

	    ASSERT (sptr->sse_length == sizeof(struct sctp_shutdown_event) &&
		    sptr->sse_length <= sz);	/* No buffer overrun */

	    i = LOAD_ATOM  (spec, i, am_sctp_shutdown_event);
	    i = LOAD_INT   (spec, i, sptr->sse_assoc_id);
	    i = LOAD_TUPLE (spec, i, 2);
	    break;
	}

	case SCTP_ADAPTATION_INDICATION:
	{   /* {sctp_adaptation_event,
		Indication	: Atom(),
		AssocID		: Int()
	       }
	    */
	    struct sctp_adaptation_event * sptr = 
		&(nptr->sn_adaptation_event);
	    ASSERT (sptr->sai_length == sizeof(struct sctp_adaptation_event)
		    && sptr->sai_length <= sz);	/* No buffer overrun */

	    i = LOAD_ATOM  (spec, i, am_sctp_adaptation_event);
	    i = LOAD_INT   (spec, i, sock_ntohl(sptr->sai_adaptation_ind));
	    i = LOAD_INT   (spec, i, sptr->sai_assoc_id);
	    i = LOAD_TUPLE (spec, i, 3);
	    break;
	}

	case SCTP_PARTIAL_DELIVERY_EVENT:
	{   /* It is not clear  whether this event  is sent  to the sender
		(when the receiver gets only a part of a message),   or to
		the receiver itself.  In any case, we do not support partial
		delivery of msgs in this implementation, so this is an error
		condition:
		{sctp_pdapi_event, sctp_partial_delivery_aborted, AssocID}:
	    */
	    struct sctp_pdapi_event * sptr;
	    (void) LOAD_ATOM  (spec, ok_pos, error_atom);

	    sptr = &(nptr->sn_pdapi_event);
	    ASSERT (sptr->pdapi_length == sizeof(struct sctp_pdapi_event) &&
		    sptr->pdapi_length <= sz);  /* No buffer overrun */

	    i = LOAD_ATOM  (spec, i, am_sctp_pdapi_event);

	    /* Currently, there is only one indication possible: */
	    ASSERT (sptr->pdapi_indication == SCTP_PARTIAL_DELIVERY_ABORTED);

	    i = LOAD_ATOM  (spec, i, am_partial_delivery_aborted);
	    i = LOAD_INT   (spec, i, sptr->pdapi_assoc_id);
	    i = LOAD_TUPLE (spec, i, 3);
	    /* The {error, {...}} tuple is not yet closed */
	    break;
	}

	/* XXX: No more supported SCTP Event types. The standard also provides
	   SCTP_AUTHENTICATION_EVENT, but it is not implemented in the Linux
	   kernel, hence not supported here either. It is not possible to
	   request delivery of such events in this implementation, so they
	   cannot occur:
	*/
	default:   ASSERT(0);
    }
    return i;
}
#endif  /* HAVE_SCTP */

#ifndef __WIN32__
static int udp_parse_ancillary_data(ErlDrvTermData *spec, int i,
                                struct msghdr *mptr) {
    struct cmsghdr *cmsg;
    int n;

    n = 0;
    for (cmsg = CMSG_FIRSTHDR(mptr);
         cmsg != NULL;
         cmsg = CMSG_NXTHDR(mptr, cmsg)) {
        i = parse_ancillary_data_item(spec, i, cmsg, &n);
    }
    i = LOAD_NIL(spec, i);
    return LOAD_LIST(spec, i, n+1);
}

static int compile_ancillary_data(struct msghdr *mhdr,
                                  char *ptr, ErlDrvSizeT anc_len) {
    struct cmsghdr *cmsg;
    size_t controllen = 0;
    cmsg = CMSG_FIRSTHDR(mhdr);
    for (;;) {
        if (anc_len == 0) {
            /* End of options to compile */
            mhdr->msg_controllen = controllen;
            return 0;
        }
        if (cmsg == NULL) {
            /* End of destination before end of options */
            return 1;
        }

#define COMPILE_ANCILLARY_DATA_ITEM(Level, Opt, Type, Get, Size)        \
        do {                                                            \
            if (anc_len < (Size)) return 1;                             \
            sys_memset(cmsg, '\0', CMSG_SPACE(sizeof(Type)));           \
            cmsg->cmsg_level = Level;                                   \
            cmsg->cmsg_type = Opt;                                      \
            cmsg->cmsg_len = CMSG_LEN(sizeof(Type));                    \
            *((Type *) CMSG_DATA(cmsg)) = Get(ptr);                     \
            controllen += CMSG_SPACE(sizeof(Type));                     \
            cmsg = CMSG_NXTHDR(mhdr, cmsg);                             \
            ptr += 4;                                                   \
            anc_len -= 4;                                               \
        } while (0)
#define SIZEOF_ANCILLARY_DATA (2 * CMSG_SPACE(sizeof(int)))
        /* (IP_TOS | IPV6_TCLASS) + IP_TTL */

        switch (anc_len--, *ptr++) {
        case INET_OPT_TOS: {
#if defined(IPPROTO_IP) && defined(IP_TOS)
            COMPILE_ANCILLARY_DATA_ITEM(IPPROTO_IP, IP_TOS, int, get_int32, 4);
#else
            return 1; /* Socket option not implemented */
#endif
            break;
        }
        case INET_OPT_TTL: {
#if defined(IPPROTO_IP) && defined(IP_TTL)
            COMPILE_ANCILLARY_DATA_ITEM(IPPROTO_IP, IP_TTL, int, get_int32, 4);
#else
            return 1; /* Socket option not implemented */
#endif
            break;
        }
        case INET_OPT_TCLASS: {
#if defined(IPPROTO_IPV6) && defined(IPV6_TCLASS)
            COMPILE_ANCILLARY_DATA_ITEM(IPPROTO_IPV6, IPV6_TCLASS, int, get_int32, 4);
#else
            return 1; /* Socket option not implemented */
#endif
            break;
        }
        default:
            /* Unknown socket option */
            return 1;
        }
#undef COMPILE_ANCILLARY_DATA_ITEM
    }
}
#endif /* ifndef __WIN32__ */

/* 
** passive mode reply:
** for UDP:
**        {inet_async, S, Ref, {ok, Data=[H1,...,Hsz | BinData]}}
** or (in the list mode)
**	  {inet_async, S, Ref, {ok, Data=[H1,...,Hsz]}}
**
** for SCTP:
**	  {inet_async, S, Ref, {ok, {[H1,...,HSz], [AncilData], Data_OR_Event}}}
** where  each AncilDatum:Tuple();
**	  Data:List() or Binary(), but if List(), then without the Addr part,
**				   which is moved in front;
**	  Event:Tuple();
** or
** 	  {inet_async, S, Ref, {error, {[H1,...,HSz], [AncilData], ErrorTerm}}}
**
** Cf: the output of send_async_error() is
**	  {inet_async, S, Ref, {error, Cause:Atom()}}
*/
static int
inet_async_binary_data
	(inet_descriptor* desc, unsigned  int phsz,
	 ErlDrvBinary   * bin,  int offs, int len, void *mp)
{
    unsigned int hsz = desc->hsz + phsz;
    ErlDrvTermData spec [PACKET_ERL_DRV_TERM_DATA_LEN];
    ErlDrvTermData caller;
    int aid;
    int req;
    int i = 0;
#ifdef HAVE_SCTP
    int ok_pos;
#endif

    DEBUGF(("inet_async_binary_data(%p): offs=%d, len=%d\r\n", 
	    desc->port, offs, len));

    if (deq_async(desc, &aid, &caller, &req) < 0)
	return -1;

    i = LOAD_ATOM(spec, i, am_inet_async);	/* 'inet_async' */
    i = LOAD_PORT(spec, i, desc->dport);	/* S		*/
    i = LOAD_INT (spec, i, aid);		/* Ref		*/

#ifdef HAVE_SCTP
    /* Need to memoise the position of the 'ok' atom written, as it may
       later be overridden by an 'error': */
    ok_pos = i;
#endif
    i = LOAD_ATOM(spec, i, am_ok);

#ifdef HAVE_SCTP
    if (IS_SCTP(desc))
    {	/* For SCTP we always have desc->hsz==0 (i.e., no application-level
	   headers are used), so hsz==phsz (see above): */
	int sz;
        struct msghdr *mptr;

        mptr = mp;
        ASSERT (mptr);
	ASSERT (hsz == phsz && hsz != 0);
	sz = len - hsz;  /* Size of the msg data proper, w/o the addr */

	/* We always put the Addr as a list in front */
	i = LOAD_STRING(spec, i, bin->orig_bytes+offs, hsz);

	/* Put in the list (possibly empty) of Ancillary Data: */
	i = sctp_parse_ancillary_data (spec, i, mptr);

	/* Then: Data or Event (Notification)? */
	if (mptr->msg_flags & MSG_NOTIFICATION)
	    /* This is an Event, parse it. It may indicate a normal or an error
	       condition; in the latter case,   the 'ok' above is overridden by
	       an 'error', and the Event we receive contains the error term: */
	    i = sctp_parse_async_event
		(spec, i, ok_pos, am_error, desc, bin, offs+hsz, sz);
        else
    	    /* This is SCTP data, not a notification event.   The data can be
	       returned as a List or as a Binary, similar to the generic case:
	    */
	    if (desc->mode == INET_MODE_LIST)
		/* INET_MODE_LIST   => [H1,H2,...Hn], addr and data together,
		   butthe Addr has already been parsed, so start at offs+hsz:
		*/
		i = LOAD_STRING(spec, i, bin->orig_bytes+offs+hsz, sz);
	    else
	    	/* INET_MODE_BINARY => Binary */
		i = LOAD_BINARY(spec, i, bin, offs+hsz, sz);

	/* Close up the {[H1,...,HSz], [AncilData], Event_OR_Data} tuple. This
	   is valid even in the case when Event is a error notification:  */
	i = LOAD_TUPLE (spec, i, 3);
    }
    else
#endif  /* HAVE_SCTP */
    {
        /* Generic case. Both Addr and Data
         * (or a single list of them together) are returned: */

        if ((desc->mode == INET_MODE_LIST) || (hsz > len)) {
            /* INET_MODE_LIST => [H1,H2,...Hn] */
            i = LOAD_STRING(spec, i, bin->orig_bytes+offs, len);
        }
        else {
            /* INET_MODE_BINARY => [H1,H2,...HSz | Binary] or [Binary]: */
            int sz = len - hsz;
            i = LOAD_BINARY(spec, i, bin, offs+hsz, sz);
            if (hsz > 0)
                i = LOAD_STRING_CONS(spec, i, bin->orig_bytes+offs, hsz);
        }

#ifndef __WIN32__
        if (mp) {
            /* We got ancillary data from an UDP recvmsg.
             * Insert an additional tuple level {[F|AddrData],AncData} */
            i = udp_parse_ancillary_data(spec, i, (struct msghdr*)mp);
            i = LOAD_TUPLE(spec, i, 2);
        }
#endif
    }

    /* Close up the {ok, ...} or {error, ...} tuple: */
    i = LOAD_TUPLE(spec, i, 2);

    /* Close up the outer {inet_async, S, Ref, {ok|error, ...}} tuple: */
    i = LOAD_TUPLE(spec, i, 4);

    ASSERT(i <= PACKET_ERL_DRV_TERM_DATA_LEN);
    return erl_drv_send_term(desc->dport, caller, spec, i);
}

/* 
** active mode message:
**        {tcp, S, [H1,...Hsz | Data]}
*/
static int tcp_message(inet_descriptor* desc, const char* buf, int len)
{
    unsigned int hsz = desc->hsz;
    ErlDrvTermData spec[20];
    int i = 0;

    DEBUGF(("tcp_message(%p): len = %d\r\n",
            desc->port, len));    
    /* XXX fprintf(stderr,"tcp_message send.\r\n"); */

    i = LOAD_ATOM(spec, i, am_tcp);
    i = LOAD_PORT(spec, i, desc->dport);

    if ((desc->mode == INET_MODE_LIST) || (hsz > len)) {
	i = LOAD_STRING(spec, i, buf, len); /* => [H1,H2,...Hn] */ 
	i = LOAD_TUPLE(spec, i, 3);
	ASSERT(i <= 20);
	return erl_drv_output_term(desc->dport, spec, i);
    }
    else {
	/* INET_MODE_BINARY => [H1,H2,...HSz | Binary] */
	int sz = len - hsz;
	int code;

	i = LOAD_BUF2BINARY(spec, i, buf+hsz, sz);
	if (hsz > 0)
	    i = LOAD_STRING_CONS(spec, i, buf, hsz);
	i = LOAD_TUPLE(spec, i, 3);
	ASSERT(i <= 20);
	code = erl_drv_output_term(desc->dport, spec, i);
	return code;
    }
}

/* 
** active mode message:
**        {tcp, S, [H1,...Hsz | Data]}
*/
static int
tcp_binary_message(inet_descriptor* desc, ErlDrvBinary* bin, int offs, int len)
{
    unsigned int hsz = desc->hsz;
    ErlDrvTermData spec[20];
    int i = 0;

    DEBUGF(("tcp_binary_message(%p): len = %d\r\n",
            desc->port, len)); 

    i = LOAD_ATOM(spec, i, am_tcp);
    i = LOAD_PORT(spec, i, desc->dport);

    if ((desc->mode == INET_MODE_LIST) || (hsz > len)) {
	/* INET_MODE_LIST => [H1,H2,...Hn] */
	i = LOAD_STRING(spec, i, bin->orig_bytes+offs, len);
    }
    else {
	/* INET_MODE_BINARY => [H1,H2,...HSz | Binary] */
	int sz = len - hsz;

	i = LOAD_BINARY(spec, i, bin, offs+hsz, sz);
	if (hsz > 0)
	    i = LOAD_STRING_CONS(spec, i, bin->orig_bytes+offs, hsz);
    }
    i = LOAD_TUPLE(spec, i, 3);
    ASSERT(i <= 20);
    return erl_drv_output_term(desc->dport, spec, i);
}

/*
** send:  active mode  {tcp_closed, S}
*/
static int tcp_closed_message(tcp_descriptor* desc)
{
    ErlDrvTermData spec[6];
    int i = 0;

    DEBUGF(("tcp_closed_message(%p):\r\n", desc->inet.port)); 
    if (!(desc->tcp_add_flags & TCP_ADDF_CLOSE_SENT)) {
	desc->tcp_add_flags |= TCP_ADDF_CLOSE_SENT;

	i = LOAD_ATOM(spec, i, am_tcp_closed);
	i = LOAD_PORT(spec, i, desc->inet.dport);
	i = LOAD_TUPLE(spec, i, 2);
	ASSERT(i <= 6);
	return erl_drv_output_term(desc->inet.dport, spec, i);
    } 
    return 0;
}

/*
** send active message {tcp_error, S, Error}
*/
static int tcp_error_message(tcp_descriptor* desc, int err)
{
    ErlDrvTermData spec[8];
    ErlDrvTermData am_err = error_atom(err);
    int i = 0;

    DEBUGF(("tcp_error_message(%p): %d\r\n",
            desc->inet.port, err)); 

    i = LOAD_ATOM(spec, i, am_tcp_error);
    i = LOAD_PORT(spec, i, desc->inet.dport);
    i = LOAD_ATOM(spec, i, am_err);
    i = LOAD_TUPLE(spec, i, 3);
    ASSERT(i <= 8);
    return erl_drv_output_term(desc->inet.dport, spec, i);
}

#ifdef HAVE_UDP
/* 
** active mode message:
**    {udp,  S, IP, Port, [H1,...Hsz | Data]} or
**    {sctp, S, IP, Port, {[AncilData],  Event_or_Data}}
** where
** 	  [H1,...,HSz] are msg headers (without IP/Port, UDP only),
**    [AddrLen, H2,...,HSz] are msg headers for UDP AF_UNIX only
**	  Data  : List() | Binary()
*/
static int packet_binary_message(inet_descriptor* desc,
                                 ErlDrvBinary* bin, int offs, int len,
                                 void *mp)
{
    unsigned int hsz = desc->hsz;
    ErlDrvTermData spec [PACKET_ERL_DRV_TERM_DATA_LEN];
    int i = 0;
    int alen;
    char* data = bin->orig_bytes+offs;

    DEBUGF(("packet_binary_message(%p): len = %d\r\n",
            desc->port, len));
#   ifdef HAVE_SCTP
    i = LOAD_ATOM(spec, i, IS_SCTP(desc) ? am_sctp : am_udp); /* UDP|SCTP */
#   else
    i = LOAD_ATOM(spec, i, am_udp );			      /* UDP only */
#   endif
    i = LOAD_PORT(spec, i, desc->dport);   		      /* S	  */

    alen = addrlen(data);
    i = load_address(spec, i, data);     /* IP,Port | Family,Addr */

    offs += alen;
    len  -= alen;

#   ifdef HAVE_SCTP
    if (!IS_SCTP(desc))
#   endif
    {
#ifndef __WIN32__
        if (mp) i = udp_parse_ancillary_data(spec, i, (struct msghdr*)mp);
#endif
        /* We got ancillary data from an UDP recvmsg.
         * Insert an additional tuple level {AncData,[F|AddrData]}
         */
	if ((desc->mode == INET_MODE_LIST) || (hsz > len))
	    /* INET_MODE_LIST, or only headers => [H1,H2,...Hn] */
	    i = LOAD_STRING(spec, i, bin->orig_bytes+offs, len);
	else {
	    /* INET_MODE_BINARY => [H1,H2,...HSz | Binary]	*/
	    int sz = len - hsz;

	    i = LOAD_BINARY(spec, i, bin, offs+hsz, sz);
	    if (hsz > 0)
		i = LOAD_STRING_CONS(spec, i, bin->orig_bytes+offs, hsz);
	}
        /* Close up the outer 5-or-6-tuple */
#ifndef __WIN32__
        if (mp) i = LOAD_TUPLE(spec, i, 6);
        else
#endif
            i = LOAD_TUPLE(spec, i, 5);
    }
#   ifdef HAVE_SCTP
    else
    {
        struct msghdr *mptr;

        mptr = mp;
	/* For SCTP we always have desc->hsz==0 (i.e., no application-level
	   headers are used): */
	ASSERT(hsz == 0);

	/* Put in the list (possibly empty) of Ancillary Data: */
	i = sctp_parse_ancillary_data (spec, i, mptr);

	/* Then: Data or Event (Notification)? */
	if (mptr->msg_flags & MSG_NOTIFICATION)
	    /* This is an Event, parse it. It may indicate a normal or an error
	       condition; in the latter case,  the initial 'sctp' atom is over-
	       ridden by 'sctp_error',   and the Event we receive contains the
	       error term: */
	    i = sctp_parse_async_event
		(spec, i, 0, am_sctp_error, desc, bin, offs, len);
        else
    	    /* This is SCTP data, not a notification event.   The data can be
	       returned as a List or as a Binary, similar to the generic case:
	    */
	    if (desc->mode == INET_MODE_LIST)
		/* INET_MODE_LIST   => [H1,H2,...Hn], addr and data together,
		   but the Addr has already been parsed, so start at offs:
		*/
		i = LOAD_STRING(spec, i, bin->orig_bytes+offs, len);
	    else
	    	/* INET_MODE_BINARY => Binary */
		i = LOAD_BINARY(spec, i, bin, offs, len);

	/* Close up the {[AncilData], Event_OR_Data} tuple: */
	i = LOAD_TUPLE (spec, i, 2);
        /* Close up the outer 5-tuple: */
        i = LOAD_TUPLE(spec, i, 5);
    }
#   endif /* HAVE_SCTP */

    ASSERT(i <= PACKET_ERL_DRV_TERM_DATA_LEN);
    return erl_drv_output_term(desc->dport, spec, i);
}
#endif

/*
** active mode message: send active-to-passive transition message
**        {tcp_passive, S} or
**        {udp_passive, S} or
**        {sctp_passive, S}
*/
 static int packet_passive_message(inet_descriptor* desc)
 {
     ErlDrvTermData spec[6];
     int i = 0;

     DEBUGF(("packet_passive_message(%p):\r\n", desc->port));

#if !defined(HAVE_UDP) && !defined(HAVE_SCTP)
     i = LOAD_ATOM(spec, i, am_tcp_passive);
#else
     if (desc->sprotocol == IPPROTO_TCP)
         i = LOAD_ATOM(spec, i, am_tcp_passive);
     else {
#ifdef HAVE_SCTP
         i = LOAD_ATOM(spec, i, IS_SCTP(desc) ? am_sctp_passive : am_udp_passive);
#else
         i = LOAD_ATOM(spec, i, am_udp_passive);
#endif
     }
#endif
     i = LOAD_PORT(spec, i, desc->dport);
     i = LOAD_TUPLE(spec, i, 2);
     ASSERT(i <= 6);
     return erl_drv_output_term(desc->dport, spec, i);
 }

#ifdef HAVE_UDP
/*
** send active message {udp_error|sctp_error, S, Error}
*/
static int packet_error_message(udp_descriptor* udesc, int err)
{
    inet_descriptor* desc = INETP(udesc);
    ErlDrvTermData spec[2*LOAD_ATOM_CNT + LOAD_PORT_CNT + LOAD_TUPLE_CNT];
    ErlDrvTermData am_err = error_atom(err);
    int i = 0;

    DEBUGF(("packet_error_message(%p): %d\r\n",
            desc->port, err)); 

#   ifdef HAVE_SCTP
    if (IS_SCTP(desc) )
    	i = LOAD_ATOM(spec, i, am_sctp_error);
    else
#   endif
	i = LOAD_ATOM(spec, i, am_udp_error);

    i = LOAD_PORT(spec, i, desc->dport);
    i = LOAD_ATOM(spec, i, am_err);
    i = LOAD_TUPLE(spec, i, 3);
    ASSERT(i == sizeof(spec)/sizeof(*spec));
    return erl_drv_output_term(desc->dport, spec, i);
}
#endif

/* 
** active=TRUE:
**  (NOTE! distribution MUST use active=TRUE, deliver=PORT)
**       deliver=PORT  {S, {data, [H1,..Hsz | Data]}}
**       deliver=TERM  {tcp, S, [H1..Hsz | Data]}
**
** active=FALSE:
**       {async, S, Ref, {ok,[H1,...Hsz | Data]}}
*/
static int tcp_reply_data(tcp_descriptor* desc, char* buf, int len)
{
    int code;
    const char* body = buf;
    int bodylen = len;

    packet_get_body(desc->inet.htype, &body, &bodylen);

    if (desc->inet.deliver == INET_DELIVER_PORT) {
        code = inet_port_data(INETP(desc), body, bodylen);
    }
    else if ((code=packet_parse(desc->inet.htype, buf, len,
                                &desc->http_state, &packet_callbacks,
                                desc)) == 0) {
        /* No body parsing, return raw binary */
        if (desc->inet.active == INET_PASSIVE)
            return inet_async_data(INETP(desc), body, bodylen);
        else
            code = tcp_message(INETP(desc), body, bodylen);
    }

    if (code < 0)
	return code;
    INET_CHECK_ACTIVE_TO_PASSIVE(INETP(desc));
    return code;
}

static int
tcp_reply_binary_data(tcp_descriptor* desc, ErlDrvBinary* bin, int offs, int len)
{
    int code;
    const char* buf = bin->orig_bytes + offs;
    const char* body = buf;
    int bodylen = len;

    packet_get_body(desc->inet.htype, &body, &bodylen);
    offs = body - bin->orig_bytes; /* body offset now */

    if (desc->inet.deliver == INET_DELIVER_PORT)
        code = inet_port_binary_data(INETP(desc), bin, offs, bodylen);
    else if ((code=packet_parse(desc->inet.htype, buf, len, &desc->http_state,
                                     &packet_callbacks,desc)) == 0) {
        /* No body parsing, return raw data */
        if (desc->inet.active == INET_PASSIVE)
            return inet_async_binary_data(INETP(desc), 0, bin, offs, bodylen, NULL);
        else
            code = tcp_binary_message(INETP(desc), bin, offs, bodylen);
    }
    if (code < 0)
	return code;
    INET_CHECK_ACTIVE_TO_PASSIVE(INETP(desc));
    return code;
}

#ifdef HAVE_UDP
static int
packet_reply_binary_data(inet_descriptor* desc, unsigned  int hsz,
			 ErlDrvBinary   * bin,  int offs, int len,
                         void *mp)
{
    int code;

    if (desc->active == INET_PASSIVE)
	/* "inet" is actually for both UDP and SCTP, as well as TCP! */
	return inet_async_binary_data(desc, hsz, bin, offs, len, mp);
    else
    {	/* INET_ACTIVE or INET_ONCE: */
	if (desc->deliver == INET_DELIVER_PORT)
	    code = inet_port_binary_data(desc, bin, offs, len);
	else
	    code = packet_binary_message(desc, bin, offs, len, mp);
	if (code < 0)
	    return code;
        INET_CHECK_ACTIVE_TO_PASSIVE(desc);
	return code;
    }
}
#endif

/* ----------------------------------------------------------------------------

   INET

---------------------------------------------------------------------------- */

static int
sock_init(void) /* May be called multiple times. */
{
#ifdef __WIN32__
    WORD wVersionRequested;
    WSADATA wsaData;
    static int res = -1; /* res < 0 == initialization never attempted */

    if (res >= 0)
	return res;

    wVersionRequested = MAKEWORD(2,0);
    if (WSAStartup(wVersionRequested, &wsaData) != 0)
	goto error;

    if ((LOBYTE(wsaData.wVersion) != 2) || (HIBYTE(wsaData.wVersion) != 0))
	goto error;

    find_dynamic_functions();

    return res = 1;

 error:

    WSACleanup();
    return res = 0;
#else
    return 1;
#endif
}

#ifdef HAVE_SCTP
static void inet_init_sctp(void) {
    INIT_ATOM(sctp);
    INIT_ATOM(sctp_passive);
    INIT_ATOM(sctp_error);
    INIT_ATOM(true);
    INIT_ATOM(false);
    INIT_ATOM(buffer);
    INIT_ATOM(mode);
    INIT_ATOM(list);
    INIT_ATOM(binary);
    INIT_ATOM(active);
    INIT_ATOM(once);
    INIT_ATOM(multi);
    INIT_ATOM(buffer);
    INIT_ATOM(linger);
    INIT_ATOM(recbuf);
    INIT_ATOM(sndbuf);
    INIT_ATOM(reuseaddr);
    INIT_ATOM(reuseport);
    INIT_ATOM(reuseport_lb);
    INIT_ATOM(exclusiveaddruse);
    INIT_ATOM(dontroute);
    INIT_ATOM(priority);
    INIT_ATOM(recvtos);
    INIT_ATOM(recvtclass);
    INIT_ATOM(recvttl);
    INIT_ATOM(ipv6_v6only);
    INIT_ATOM(netns);
    INIT_ATOM(bind_to_device);
    
    /* Option names */
    INIT_ATOM(sctp_rtoinfo);
    INIT_ATOM(sctp_associnfo);
    INIT_ATOM(sctp_initmsg);
    INIT_ATOM(sctp_autoclose);
    INIT_ATOM(sctp_nodelay);
    INIT_ATOM(sctp_disable_fragments);
    INIT_ATOM(sctp_i_want_mapped_v4_addr);
    INIT_ATOM(sctp_maxseg);
    INIT_ATOM(sctp_set_peer_primary_addr);
    INIT_ATOM(sctp_primary_addr);
    INIT_ATOM(sctp_adaptation_layer);
    INIT_ATOM(sctp_peer_addr_params);
    INIT_ATOM(sctp_default_send_param);
    INIT_ATOM(sctp_events);
    INIT_ATOM(sctp_delayed_ack_time);
    INIT_ATOM(sctp_status);
    INIT_ATOM(sctp_get_peer_addr_info);
    
    /* Record names */
    INIT_ATOM(sctp_sndrcvinfo);
    INIT_ATOM(sctp_assoc_change);
    INIT_ATOM(sctp_paddr_change);
    INIT_ATOM(sctp_remote_error);
    INIT_ATOM(sctp_send_failed);
    INIT_ATOM(sctp_shutdown_event);
    INIT_ATOM(sctp_adaptation_event);
    INIT_ATOM(sctp_pdapi_event);
    INIT_ATOM(sctp_assocparams);
    INIT_ATOM(sctp_prim);
    INIT_ATOM(sctp_setpeerprim);
    INIT_ATOM(sctp_setadaptation);
    INIT_ATOM(sctp_paddrparams);
    INIT_ATOM(sctp_event_subscribe);
    INIT_ATOM(sctp_assoc_value);
    INIT_ATOM(sctp_paddrinfo);
    
    /* For #sctp_sndrcvinfo{}: */
    INIT_ATOM(unordered);
    INIT_ATOM(addr_over);
    INIT_ATOM(abort);
    INIT_ATOM(eof);
    
    /* For #sctp_assoc_change{}: */
    INIT_ATOM(comm_up);
    INIT_ATOM(comm_lost);
    INIT_ATOM(restart);
    INIT_ATOM(shutdown_comp);
    INIT_ATOM(cant_assoc);
    
    /* For #sctp_paddr_change{}: */
    INIT_ATOM(addr_available);
    INIT_ATOM(addr_unreachable); 
    INIT_ATOM(addr_removed);
    INIT_ATOM(addr_added);
    INIT_ATOM(addr_made_prim);
    INIT_ATOM(addr_confirmed);
    
    INIT_ATOM(short_recv);
    INIT_ATOM(wrong_anc_data);
    
    /* For #sctp_pdap_event{}: */
    INIT_ATOM(partial_delivery_aborted);
    
    /* For #sctp_paddrparams{}: */
    INIT_ATOM(hb_enable);
    INIT_ATOM(hb_disable);
    INIT_ATOM(hb_demand);
    INIT_ATOM(pmtud_enable);
    INIT_ATOM(pmtud_disable);
    INIT_ATOM(sackdelay_enable);
    INIT_ATOM(sackdelay_disable);
    
    /* For #sctp_paddrinfo{}: */
    INIT_ATOM(active);
    INIT_ATOM(inactive);
#    if HAVE_DECL_SCTP_UNCONFIRMED
    INIT_ATOM(unconfirmed);
#    endif

    /* For #sctp_status{}: */
#    if HAVE_DECL_SCTP_EMPTY
    INIT_ATOM(empty);
#    endif
#    if HAVE_DECL_SCTP_BOUND
    INIT_ATOM(bound);
#    endif
#    if HAVE_DECL_SCTP_LISTEN
    INIT_ATOM(listen);
#    endif
    INIT_ATOM(cookie_wait);
    INIT_ATOM(cookie_echoed);
    INIT_ATOM(established);
    INIT_ATOM(shutdown_pending);
    INIT_ATOM(shutdown_sent);
    INIT_ATOM(shutdown_received);
    INIT_ATOM(shutdown_ack_sent);
}
#endif /* HAVE_SCTP */

static int inet_init(void)
{
    if (!sock_init())
	goto error;

#if !defined(__WIN32__) && !defined(NO_SYSCONF)
    iov_max = (int) sysconf(_SC_IOV_MAX);
    if (iov_max < 0) {
#ifdef IOV_MAX
        iov_max = IOV_MAX;
#else
        iov_max = 16; /* min value required by POSIX */
#endif
    }
    ASSERT(iov_max >= 16);
#endif

    if (0 != erl_drv_tsd_key_create("inet_buffer_stack_key", &buffer_stack_key))
	goto error;

    ERTS_CT_ASSERT(sizeof(struct in_addr) == 4);
#   if defined(HAVE_IN6) && defined(AF_INET6)
    ERTS_CT_ASSERT(sizeof(struct in6_addr) == 16);
#   endif

    INIT_ATOM(ok);
    INIT_ATOM(undefined);
    INIT_ATOM(unspec);
    INIT_ATOM(tcp);
#ifdef HAVE_UDP
    INIT_ATOM(udp);
#endif
    INIT_ATOM(error);
    INIT_ATOM(einval);
    INIT_ATOM(inet_async);
    INIT_ATOM(inet_reply);
    INIT_ATOM(timeout);
    INIT_ATOM(closed);
    INIT_ATOM(tcp_passive);
    INIT_ATOM(tcp_closed);
    INIT_ATOM(tcp_error);
#ifdef HAVE_UDP
    INIT_ATOM(udp_passive);
    INIT_ATOM(udp_error);
#endif
#ifdef HAVE_SYS_UN_H
    INIT_ATOM(local);
#endif
    INIT_ATOM(empty_out_q);
    INIT_ATOM(ssl_tls);
#ifndef __WIN32__
    INIT_ATOM(tos);
    INIT_ATOM(tclass);
    INIT_ATOM(ttl);
#endif

    INIT_ATOM(http_eoh);
    INIT_ATOM(http_header);
    INIT_ATOM(http_request);
    INIT_ATOM(http_response);
    INIT_ATOM(http_error);
    INIT_ATOM(abs_path);
    INIT_ATOM(absoluteURI);
    am_star = driver_mk_atom("*");
    INIT_ATOM(http);
    INIT_ATOM(https);
    INIT_ATOM(scheme);

#ifdef HAVE_SENDFILE
    INIT_ATOM(sendfile);
#endif

    /* add TCP, UDP and SCTP drivers */
    add_driver_entry(&tcp_inet_driver_entry);
#ifdef HAVE_UDP
    add_driver_entry(&udp_inet_driver_entry);
#endif

#ifdef HAVE_SCTP
    /* Check the size of SCTP AssocID -- currently both this driver and the
       Erlang part require 32 bit: */
    ERTS_CT_ASSERT(sizeof(sctp_assoc_t)==ASSOC_ID_LEN);
#   if defined(HAVE_SCTP_BINDX)
    p_sctp_bindx = sctp_bindx;
#     if defined(HAVE_SCTP_PEELOFF)
    p_sctp_peeloff = sctp_peeloff;
#     else
    p_sctp_peeloff = NULL;
#     endif
#     if defined(HAVE_SCTP_GETLADDRS) && defined(HAVE_SCTP_FREELADDRS)
    p_sctp_getladdrs = sctp_getladdrs;
    p_sctp_freeladdrs = sctp_freeladdrs;
#     else
    p_sctp_getladdrs = NULL;
    p_sctp_freeladdrs = NULL;
#     endif
#     if defined(HAVE_SCTP_GETPADDRS) && defined(HAVE_SCTP_FREEPADDRS)
    p_sctp_getpaddrs = sctp_getpaddrs;
    p_sctp_freepaddrs = sctp_freepaddrs;
#     else
    p_sctp_getpaddrs = NULL;
    p_sctp_freepaddrs = NULL;
#     endif
#     if defined(HAVE_SCTP_CONNECTX)
    p_sctp_connectx = sctp_connectx;
#     else
    p_sctp_connectx = NULL;
#     endif
    inet_init_sctp();
    add_driver_entry(&sctp_inet_driver_entry);
#   else
#       ifndef LIBSCTP
#           error LIBSCTP not defined
#       endif
    {
	static void *h_libsctp = NULL;

	if (erts_sys_ddll_open_noext(STRINGIFY(LIBSCTP), &h_libsctp, NULL)
	    == 0) {
	    void *ptr;
	    if (erts_sys_ddll_sym(h_libsctp, "sctp_bindx", &ptr) == 0) {
		p_sctp_bindx = ptr;
		if (erts_sys_ddll_sym(h_libsctp, "sctp_peeloff", &ptr) == 0) {
		    p_sctp_peeloff = ptr;
		}
		else p_sctp_peeloff = NULL;
		if (erts_sys_ddll_sym(h_libsctp, "sctp_getladdrs", &ptr) == 0) {
		    p_sctp_getladdrs = ptr;
		}
		else p_sctp_getladdrs = NULL;
		if (erts_sys_ddll_sym(h_libsctp, "sctp_freeladdrs", &ptr) == 0) {
		    p_sctp_freeladdrs = ptr;
		}
		else {
		    p_sctp_freeladdrs = NULL;
		    p_sctp_getladdrs = NULL;
		}
		if (erts_sys_ddll_sym(h_libsctp, "sctp_getpaddrs", &ptr) == 0) {
		    p_sctp_getpaddrs = ptr;
		}
		else p_sctp_getpaddrs = NULL;
		if (erts_sys_ddll_sym(h_libsctp, "sctp_freepaddrs", &ptr) == 0) {
		    p_sctp_freepaddrs = ptr;
		}
		else {
		    p_sctp_freepaddrs = NULL;
		    p_sctp_getpaddrs = NULL;
		}
		if (erts_sys_ddll_vsym(h_libsctp, "sctp_connectx", "VERS_3", &ptr) == 0) {
		    p_sctp_connectx = ptr;
		}
		else p_sctp_connectx = NULL;
		inet_init_sctp();
		add_driver_entry(&sctp_inet_driver_entry);
	    }
	    else p_sctp_bindx = NULL;
	}
    }
#   endif
#endif

    /* remove the dummy inet driver */
    remove_driver_entry(&inet_driver_entry);
    return 0;

 error:
    remove_driver_entry(&inet_driver_entry);
    return -1;
}


/*
** Set an inaddr structure:
**  *src = [P1,P0,X1,X2,.....]
**  dst points to a structure large enugh to keep any kind
**  of inaddr.
** *len is set to length of src on call
** and is set to actual length of dst on return
** return NULL if ok or ptr to errno string for error
*/
static char* inet_set_address(int family, inet_address* dst,
			      char* *src, ErlDrvSizeT* len)
{
    short port;

    switch (family) {
    case AF_INET: {
        if (*len < 2+4) return str_einval;
	sys_memzero((char*)dst, sizeof(struct sockaddr_in));
	port = get_int16(*src);
#ifndef NO_SA_LEN
	dst->sai.sin_len    = sizeof(struct sockaddr_in);
#endif
	dst->sai.sin_family = family;
	dst->sai.sin_port   = sock_htons(port);
	sys_memcpy(&dst->sai.sin_addr, (*src)+2, 4);
	*len = sizeof(struct sockaddr_in);
	*src += 2 + 4;
	return NULL;
    }
#if defined(HAVE_IN6) && defined(AF_INET6)
    case AF_INET6: {
        if (*len < 2+16) return str_einval;
	sys_memzero((char*)dst, sizeof(struct sockaddr_in6));
	port = get_int16(*src);
        *src += 2;
#ifndef NO_SA_LEN
	dst->sai6.sin6_len    = sizeof(struct sockaddr_in6);
#endif
	dst->sai6.sin6_family = family;
	dst->sai6.sin6_port   = sock_htons(port);
	sys_memcpy(&dst->sai6.sin6_addr, *src, 16);
	*src += 16;
        dst->sai6.sin6_flowinfo = get_int32(*src);
	*src += 4;
        dst->sai6.sin6_scope_id = get_int32(*src);
	*src += 4;
	*len = sizeof(struct sockaddr_in6);
	return NULL;
    }
#endif
#ifdef HAVE_SYS_UN_H
    case AF_UNIX: {
        int n;
        if (*len == 0) return str_einval;
	n = *((unsigned char*)(*src)); /* Length field */
	if (*len < 1+n) return str_einval;
	if (n +
#ifdef __linux__
            /* Make sure the address gets zero terminated
             * except when the first byte is \0 because then it is
             * sort of zero terminated although the zero termination
             * comes before the address...
             * This fix handles Linux's nonportable
             * abstract socket address extension.
             */
            ((*len) > 1 && (*src)[1] == '\0' ? 0 : 1)
#else
            1
#endif
            > sizeof(dst->sal.sun_path)) {
	    return str_einval;
	}
	sys_memzero((char*)dst, sizeof(struct sockaddr_un));
	dst->sal.sun_family = family;
	sys_memcpy(dst->sal.sun_path, (*src)+1, n);
	*len = offsetof(struct sockaddr_un, sun_path) + n;
#ifndef NO_SA_LEN
        dst->sal.sun_len = *len;
#endif
	*src += 1 + n;
	return NULL;
    }
#endif
    }
    return str_eafnosupport;
}

/*
** Set an inaddr structure, address family comes from source data,
** or from argument if source data specifies constant address.
** 
** *src = [TAG,P1,P0]
**            when TAG = INET_AF_ANY  | INET_AF_LOOPBACK
** *src = [TAG,P1,P0,X1,X2,...]
**            when TAG = INET_AF_INET | INET_AF_INET6 | INET_AF_LOCAL
** *src = [TAG,Len,...]
**            when TAG = INET_AF_LOCAL
*/
static char *inet_set_faddress(int family, inet_address* dst,
			       char* *src, ErlDrvSizeT* len) {
    int tag;
    
    if (*len < 1) return str_einval;
    (*len) --;
    tag = *((*src) ++);
    switch (tag) {
    case INET_AF_INET:
	family = AF_INET;
	break;
#   if defined(HAVE_IN6) && defined(AF_INET6)
    case INET_AF_INET6:
	family = AF_INET6;
	break;
#   endif
#   ifdef HAVE_SYS_UN_H
    case INET_AF_LOCAL: {
        family = AF_UNIX;
        break;
    }
#   endif
    case INET_AF_ANY:
    case INET_AF_LOOPBACK: {
	int port;
	
	if (*len < 2) return str_einval;
	port = get_int16(*src);
	switch (family) {
	case AF_INET: {
	    struct in_addr addr;
	    switch (tag) {
	    case INET_AF_ANY: 
		addr.s_addr = sock_htonl(INADDR_ANY);
		break;
	    case INET_AF_LOOPBACK:
		addr.s_addr = sock_htonl(INADDR_LOOPBACK);
		break;
	    default:
		return str_einval;
	    }
	    sys_memzero((char*)dst, sizeof(struct sockaddr_in));
#ifndef NO_SA_LEN
	    dst->sai.sin_len         = sizeof(struct sockaddr_in6);
#endif
	    dst->sai.sin_family      = family;
	    dst->sai.sin_port        = sock_htons(port);
	    dst->sai.sin_addr.s_addr = addr.s_addr;
	    *len = sizeof(struct sockaddr_in);
	}   break;
#       if defined(HAVE_IN6) && defined(AF_INET6)
	case AF_INET6: {
	    const struct in6_addr* paddr;
	    switch (tag) {
	    case INET_AF_ANY: 
		paddr = &in6addr_any;
		break;
	    case INET_AF_LOOPBACK:
		paddr = &in6addr_loopback;
		break;
	    default:
		return str_einval;
	    }
	    sys_memzero((char*)dst, sizeof(struct sockaddr_in6));
#ifndef NO_SA_LEN
	    dst->sai6.sin6_len    = sizeof(struct sockaddr_in6);
#endif
	    dst->sai6.sin6_family = family;
	    dst->sai6.sin6_port   = sock_htons(port);
	    dst->sai6.sin6_flowinfo = 0;   /* XXX this may be set as well ?? */
	    dst->sai6.sin6_scope_id = 0;   /* XXX this may be set as well ?? */
	    dst->sai6.sin6_addr = *paddr;
	    *len = sizeof(struct sockaddr_in6);
	}   break;
#       endif
	default:
	    return str_einval;
	}
	*src += 2;
	return NULL;
    }   break;
    default:
	return str_eafnosupport;
    }
    return inet_set_address(family, dst, src, len);
}

/* Get a inaddr structure
** src = inaddr structure
** dst is filled with [F,P1,P0,X1,....] 
** *len is the length of structure
** where F is the family code (coded)
** and *len is the length of dst on return 
** (suitable to deliver to erlang)
*/
static int inet_get_address(char* dst, inet_address* src, unsigned int* len)
{
    /* Compare the code with inet_address_to_erlang() */
    int family;
    short port;

    family = src->sa.sa_family;
    if ((family == AF_INET) && (*len >= sizeof(struct sockaddr_in))) {
	dst[0] = INET_AF_INET;
	port = sock_ntohs(src->sai.sin_port);
	put_int16(port, dst+1);
	sys_memcpy(dst+3, (char*)&src->sai.sin_addr, sizeof(struct in_addr));
	*len = 3 + sizeof(struct in_addr);
	return 0;
    }
#if defined(HAVE_IN6) && defined(AF_INET6)
    else if ((family == AF_INET6) && (*len >= sizeof(struct sockaddr_in6))) {
	dst[0] = INET_AF_INET6;
	port = sock_ntohs(src->sai6.sin6_port);
	put_int16(port, dst+1);
	sys_memcpy(dst+3, (char*)&src->sai6.sin6_addr,sizeof(struct in6_addr));
	*len = 3 + sizeof(struct in6_addr);
	return 0;
    }
#endif
#ifdef HAVE_SYS_UN_H
    else if (family == AF_UNIX) {
        size_t n, m;
        if (*len < offsetof(struct sockaddr_un, sun_path)) return -1;
        n = *len - offsetof(struct sockaddr_un, sun_path);
        if (255 < n) return -1;
        m = my_strnlen(src->sal.sun_path, n);
#ifdef __linux__
	/* Assume that the address is a zero terminated string,
         * except when the first byte is \0 i.e the string length is 0,
         * then use the reported length instead.
	 * This fix handles Linux's nonportable
         * abstract socket address extension.
	 */
	if (m == 0)  m = n;
#endif
        dst[0] = INET_AF_LOCAL;
        dst[1] = (char) ((unsigned char) m);
        sys_memcpy(dst+2, src->sal.sun_path, m);
        *len = 1 + 1 + m;
        return 0;
      }
#endif
    else if (family == AF_UNSPEC) {
        dst[0] = INET_AF_UNSPEC;
	*len = 1;
    }
    else {
        dst[0] = INET_AF_UNDEFINED;
	*len = 1;
    }
    return -1;
}

/* Same as the above, but take family from the address structure,
** and advance the address pointer to the next address
** according to the size of the current,
** and return the resulting encoded size
*/
static int
inet_address_to_erlang(char *dst, inet_address **src, SOCKLEN_T sz) {
    /* Compare the code with inet_get_address() */
    short port;

    switch ((*src)->sa.sa_family) {
    case AF_INET:
	if (dst) {
	    dst[0] = INET_AF_INET;
	    port = sock_ntohs((*src)->sai.sin_port);
	    put_int16(port, dst+1);
	    sys_memcpy(dst+1+2, (char *) &(*src)->sai.sin_addr, 4);
	}
	(*src) = (inet_address *) (&(*src)->sai + 1);
	return 1 + 2 + 4;
#if defined(HAVE_IN6) && defined(AF_INET6)
    case AF_INET6:
	if (dst) {
	    dst[0] = INET_AF_INET6;
	    port = sock_ntohs((*src)->sai6.sin6_port);
	    put_int16(port, dst+1);
            VALGRIND_MAKE_MEM_DEFINED(&(*src)->sai6.sin6_addr,16); /* false undefs from syscall sctp_get[lp]addrs */
	    sys_memcpy(dst+1+2, (char *) &(*src)->sai6.sin6_addr, 16);
	}
	(*src) = (inet_address *) (&(*src)->sai6 + 1);
	return 1 + 2 + 16;
#endif
#ifdef HAVE_SYS_UN_H
    case AF_UNIX: {
        size_t n, m;
	if (sz < offsetof(struct sockaddr_un, sun_path)) return -1;
	n = sz - offsetof(struct sockaddr_un, sun_path);
	if (255 < n) return -1;
        m = my_strnlen((*src)->sal.sun_path, n);
#ifdef __linux__
	/* Assume that the address is a zero terminated string,
         * except when the first byte is \0 i.e the string length is 0,
         * Then use the reported length instead.
	 * This fix handles Linux's nonportable
         * abstract socket address extension.
	 */
	if (m == 0)  m = n;
#endif
	if (dst) {
	    dst[0] = INET_AF_LOCAL;
	    dst[1] = (char) ((unsigned char) m);
            sys_memcpy(dst+2, (*src)->sal.sun_path, m);
	}
	(*src) = (inet_address *) (&(*src)->sal + 1);
	return 1 + 1 + m;
    }
#endif
    default:
	return -1;
    }
}

/* Encode n encoded addresses from addrs in the result buffer
*/
static ErlDrvSizeT reply_inet_addrs
(int n, inet_address *addrs, char **rbuf, ErlDrvSizeT rsize, SOCKLEN_T sz) {
    inet_address *ia;
    int i, s;
    ErlDrvSizeT rlen;

    if (IS_SOCKET_ERROR(n)) return ctl_error(sock_errno(), rbuf, rsize);
    if (n == 0) return ctl_reply_ok(rbuf, rsize);

    /* The sz argument is only used when we have got an actual size
     * of addrs[0] from e.g getsockname() and then n == 1
     * so we will loop over 1 element below.  Otherwise sz
     * would be expected to differ between addresses but that
     * can only happen for AF_UNIX and we will only be called with
     * n > 1 for SCTP and that will never (?) happen with AF_UNIX
     */

    /* Calculate result length */
    rlen = 1;
    ia = addrs;
    for (i = 0;  i < n;  i++) {
        s = inet_address_to_erlang(NULL, &ia, sz);
	if (s < 0) break;
	rlen += s;
    }

    if (rlen > rsize) (*rbuf) = ALLOC(rlen);

    (*rbuf)[0] = INET_REP_OK;
    rlen = 1;
    ia = addrs;
    for (i = 0;  i < n;  i++) {
        s = inet_address_to_erlang((*rbuf)+rlen, &ia, sz);
	if (s < 0) break;
	rlen += s;
    }

    return rlen;
}

static void desc_close(inet_descriptor* desc)
{
    if (desc->s != INVALID_SOCKET) {
#ifdef __WIN32__
	winsock_event_select(desc, FD_READ|FD_WRITE|FD_CLOSE, 0);
	sock_close(desc->s);
	desc->forced_events = 0;
	desc->send_would_block = 0;
#endif
	/*
	 * We should close the fd here, but the other driver might still
	 * be selecting on it.
	 */
	if (!INET_IGNORED(desc))
	    driver_select(desc->port,(ErlDrvEvent)(SWord)desc->event,
			  ERL_DRV_USE, 0);
	else
	  inet_stop_select((ErlDrvEvent)(SWord)desc->event,NULL);
	desc->event = INVALID_EVENT; /* closed by stop_select callback */
	desc->s = INVALID_SOCKET;
	desc->event_mask = 0;

	/* mark as disconnected in case when socket is left lingering due to
	 * {exit_on_close, false} option in gen_tcp socket creation. Next
	 * write to socket should produce {error, enotconn} and send a
	 * message {tcp_error,#Port<>,econnreset} */
	desc->state &= ~INET_STATE_CONNECTED;
    }
}

static void desc_close_read(inet_descriptor* desc)
{
    if (desc->s != INVALID_SOCKET) {
#ifdef __WIN32__
	/* This call cannot be right???
	 * We want to turn off read events but keep any write events.
	 * But on windows driver_select(...,READ,1) is only used as a
	 * way to hook into the pollset. sock_select is used to control
	 * which events to wait for.
	 * It seems we used to disabled all events for the socket here.
	 *
	driver_select(desc->port, desc->event, DO_READ, 0); REMOVED */
#endif
	sock_select(desc, FD_READ | FD_CLOSE, 0);
    }
}


static int erl_inet_close(inet_descriptor* desc)
{
    free_subscribers(&desc->empty_out_q_subs);
    if ((desc->prebound == 0) && (desc->state & INET_F_OPEN)) {
	desc_close(desc);
	desc->state = INET_STATE_CLOSED;
    } else if (desc->prebound && (desc->s != INVALID_SOCKET)) {
	sock_select(desc, FD_READ | FD_WRITE | FD_CLOSE | ERL_DRV_USE_NO_CALLBACK, 0);
	desc->event_mask = 0;
#ifdef __WIN32__
	desc->forced_events = 0;
	desc->send_would_block = 0;
#endif
    }
    return 0;
}

static ErlDrvSSizeT inet_ctl_open(inet_descriptor* desc, int domain, int type,
				  char** rbuf, ErlDrvSizeT rsize)
{
    int save_errno;
    int protocol;
#ifdef HAVE_SETNS
    int current_ns, new_ns;
    current_ns = new_ns = 0;
#endif
    save_errno = 0;

    if (desc->state != INET_STATE_CLOSED)
	return ctl_xerror(EXBADSEQ, rbuf, rsize);

#ifdef HAVE_SETNS
    if (desc->netns != NULL) {
	/* Temporarily change network namespace for this thread
	 * while creating the socket
	 */
	current_ns = open("/proc/self/ns/net", O_RDONLY);
	if (current_ns == INVALID_SOCKET)
	    return ctl_error(sock_errno(), rbuf, rsize);
	new_ns = open(desc->netns, O_RDONLY);
	if (new_ns == INVALID_SOCKET) {
	    save_errno = sock_errno();
	    while (close(current_ns) == INVALID_SOCKET &&
		   sock_errno() == EINTR)
		;
	    return ctl_error(save_errno, rbuf, rsize);
	}
	if (setns(new_ns, CLONE_NEWNET) != 0) {
	    save_errno = sock_errno();
	    while (close(new_ns) == INVALID_SOCKET &&
		   sock_errno() == EINTR)
		;
	    while (close(current_ns) == INVALID_SOCKET &&
		   sock_errno() == EINTR)
		;
	    return ctl_error(save_errno, rbuf, rsize);
	}
	else {
	    while (close(new_ns) == INVALID_SOCKET &&
		   sock_errno() == EINTR)
		;
	}
    }
#endif
    protocol = desc->sprotocol;
#ifdef HAVE_SYS_UN_H
    if (domain == AF_UNIX) protocol = 0;
#endif
    if ((desc->s = sock_open(domain, type, protocol)) == INVALID_SOCKET)
	save_errno = sock_errno();
#ifdef HAVE_SETNS
    if (desc->netns != NULL) {
	/* Restore network namespace */
	if (setns(current_ns, CLONE_NEWNET) != 0) {
	    /* XXX Failed to restore network namespace.
	     * What to do? Tidy up and return an error...
	     * Note that the thread now might still be in the namespace.
	     * Can this even happen? Should the emulator be aborted?
	     */
	    if (desc->s != INVALID_SOCKET)
		save_errno = sock_errno();
	    while (close(desc->s) == INVALID_SOCKET &&
		   sock_errno() == EINTR)
		;
	    desc->s = INVALID_SOCKET;
	    while (close(current_ns) == INVALID_SOCKET &&
		   sock_errno() == EINTR)
		;
	    return ctl_error(save_errno, rbuf, rsize);
	}
	else {
	    while (close(current_ns) == INVALID_SOCKET &&
		   sock_errno() == EINTR)
		;
	}
    }
#endif
    if (desc->s == INVALID_SOCKET)
	return ctl_error(save_errno, rbuf, rsize);

    if ((desc->event = sock_create_event(desc)) == INVALID_EVENT) {
	save_errno = sock_errno();
	while (close(desc->s) == INVALID_SOCKET &&
	       sock_errno() == EINTR)
	    ;
	desc->s = INVALID_SOCKET;
	return ctl_error(save_errno, rbuf, rsize);
    }
    SET_NONBLOCKING(desc->s);
#ifdef __WIN32__
    driver_select(desc->port, desc->event, ERL_DRV_READ, 1);
#endif

    desc->state = INET_STATE_OPEN;
    desc->stype = type;
    desc->sfamily = domain;

    return ctl_reply_ok(rbuf, rsize);
}


/* as inet_open but pass in an open socket (MUST BE OF RIGHT TYPE) */
static ErlDrvSSizeT inet_ctl_fdopen(inet_descriptor* desc, int domain, int type,
				    SOCKET s, Uint32 bound,
                                    char** rbuf, ErlDrvSizeT rsize)
{
    inet_address name;
    SOCKLEN_T sz;

    DDBG(desc,
         ("INET-DRV-DBG[%d][" SOCKET_FSTR ",%T] "
          "inet_ctl_fdopen -> entry with"
          "\r\n   socket:  %d"
          "\r\n   bound:   %s"
          "\r\n   domain:  %d"
          "\r\n   type:    %d"
          "\r\n",
          __LINE__,
          desc->s, driver_caller(desc->port),
          s, B2S(bound), domain, type) );

    if (bound) {
        /* check that it is a socket and that the socket is bound */
        sz = sizeof(name);
	sys_memzero((char *) &name, sz);
        if (IS_SOCKET_ERROR(sock_name(s, (struct sockaddr*) &name, &sz)))
            return ctl_error(sock_errno(), rbuf, rsize);
        if (name.sa.sa_family != domain)
            return ctl_error(EINVAL, rbuf, rsize);
    }
    desc->s = s;

    if ((desc->event = sock_create_event(desc)) == INVALID_EVENT)
	return ctl_error(sock_errno(), rbuf, rsize);
    SET_NONBLOCKING(desc->s);
#ifdef __WIN32__
    driver_select(desc->port, desc->event, ERL_DRV_READ, 1);
#endif

    desc->state = INET_STATE_OPEN;

    if (type == SOCK_STREAM) { /* check if connected */
	sz = sizeof(name);
	if (!IS_SOCKET_ERROR(sock_peer(s, (struct sockaddr*) &name, &sz))) {
	    desc->state = INET_STATE_CONNECTED;
        }
    }

    desc->prebound = 1; /* used to prevent a real close since
			 * the fd probably comes from an 
			 * external wrapper program, so it is
			 * not certain that we can open it again */
    desc->stype = type;
    desc->sfamily = domain;

    DDBG(desc,
         ("INET-DRV-DBG[%d][" SOCKET_FSTR ",%T] "
          "inet_ctl_fdopen -> done\r\n",
          __LINE__, desc->s, driver_caller(desc->port)) );

    return ctl_reply_ok(rbuf, rsize);
}

/*
**  store interface info as: (bytes)
**  [Len] Name(Len) Flags(1) addr(4) baddr(4) mask(4) bw(4)
*/
struct addr_if {
    char name[INET_IFNAMSIZ];
    long           flags;        /* coded flags */
    struct in_addr addr;         /* interface address */
    struct in_addr baddr;        /* broadcast address */
    struct in_addr mask;         /* netmask */
};


#ifndef SIOCGIFNETMASK
static struct in_addr net_mask(struct in_addr in)
{
    register u_long i = sock_ntohl(in.s_addr);

    if (IN_CLASSA(i))
	in.s_addr = sock_htonl(IN_CLASSA_NET);
    else if (IN_CLASSB(i))
	in.s_addr = sock_htonl(IN_CLASSB_NET);
    else
	in.s_addr = sock_htonl(IN_CLASSC_NET);
    return in;
}
#endif

#if defined(__WIN32__) && defined(SIO_GET_INTERFACE_LIST)

/* format address in dot notation */
static char* fmt_addr(unsigned long x, char* ptr)
{
    int i;
    for (i = 0; i < 4; i++) {
	int nb[3];
	int y = (x >> 24) & 0xff;
	x <<= 8;
	nb[0] = y % 10; y /= 10;
	nb[1] = y % 10; y /= 10;
	nb[2] = y % 10; y /= 10;
	switch((nb[2] ? 3 : (nb[1] ? 2 : 1))) {
	case 3:  *ptr++ = nb[2] + '0';
	case 2:  *ptr++ = nb[1] + '0';
	case 1:  *ptr++ = nb[0] + '0';
	}
	*ptr++ = '.';
    }
    *(ptr-1) = '\0';
    return ptr;
}

static int parse_addr(char* ptr, int n, long* x)
{
    long addr = 0;
    int  dots = 0;
    int  digs = 0;
    int  v  = 0;

    while(n--) {
	switch(*ptr) {
	case '0': case '1': case '2':case '3':case '4':case '5':
	case '6': case '7': case '8':case '9':
	    v = v*10 + *ptr - '0';
	    if (++digs > 3) return -1;
	    break;
	case '.':
	    if ((dots>2) || (digs==0) || (digs > 3) || (v > 0xff)) return -1;
	    dots++;
	    digs = 0;
	    addr = (addr << 8) | v;
	    v = 0;
	    break;
	default:
	    return -1;
	}
	ptr++;
    }
    if ((dots!=3) || (digs==0) || (digs > 3) || (v > 0xff)) return -1;
    addr = (addr << 8) | v;
    *x = addr;
    return 0;
}

#endif

#define buf_check(ptr, end, n) \
do { if ((end)-(ptr) < (n)) goto error; } while(0)

static char* sockaddr_to_buf(struct sockaddr* addr, char* ptr, char* end)
{
    if (addr->sa_family == AF_INET || addr->sa_family == 0) {
	struct in_addr *p = &(((struct sockaddr_in*) addr)->sin_addr);
	buf_check(ptr, end, 1 + sizeof(struct in_addr));
	*ptr = INET_AF_INET;
	sys_memcpy(ptr+1, (char*)p, sizeof(struct in_addr));
	return ptr + 1 + sizeof(struct in_addr);
    }
#if defined(HAVE_IN6) && defined(AF_INET6)
    else if (addr->sa_family == AF_INET6) {
	struct in6_addr *p = &(((struct sockaddr_in6*) addr)->sin6_addr);
	buf_check(ptr, end, 1 + sizeof(struct in6_addr));
	*ptr = INET_AF_INET6;
	sys_memcpy(ptr+1, (char*)p, sizeof(struct in6_addr));
	return ptr + 1 + sizeof(struct in6_addr);
    }
#endif
#if defined(AF_LINK)
    else if (addr->sa_family == AF_LINK) {
	struct sockaddr_dl *sdl_p = (struct sockaddr_dl*) addr;
	buf_check(ptr, end, 2 + sdl_p->sdl_alen);
	put_int16(sdl_p->sdl_alen, ptr); ptr += 2;
	sys_memcpy(ptr, sdl_p->sdl_data + sdl_p->sdl_nlen, sdl_p->sdl_alen);
	return ptr + sdl_p->sdl_alen;
    }
#endif
#if defined(AF_PACKET) && defined(HAVE_NETPACKET_PACKET_H)
    else if(addr->sa_family == AF_PACKET) {
	struct sockaddr_ll *sll_p = (struct sockaddr_ll*) addr;
	buf_check(ptr, end, 2 + sll_p->sll_halen);
	put_int16(sll_p->sll_halen, ptr); ptr += 2;
	sys_memcpy(ptr, sll_p->sll_addr, sll_p->sll_halen);
	return ptr + sll_p->sll_halen;
    }
#endif
    return ptr;
 error:
    return NULL;
}

/* sockaddr_bufsz_need
 * Returns the number of bytes needed to store the information
 * through sockaddr_to_buf
 */

static size_t sockaddr_bufsz_need(struct sockaddr* addr)
{
    if (addr->sa_family == AF_INET || addr->sa_family == 0) {
	return 1 + sizeof(struct in_addr);
    }
#if defined(HAVE_IN6) && defined(AF_INET6)
    else if (addr->sa_family == AF_INET6) {
	return 1 + sizeof(struct in6_addr);
    }
#endif
#if defined(AF_LINK)
    if (addr->sa_family == AF_LINK) {
	struct sockaddr_dl *sdl_p = (struct sockaddr_dl*) addr;
	return 2 + sdl_p->sdl_alen;
    }
#endif
#if defined(AF_PACKET) && defined(HAVE_NETPACKET_PACKET_H)
    else if(addr->sa_family == AF_PACKET) {
	struct sockaddr_ll *sll_p = (struct sockaddr_ll*) addr;
	return 2 + sll_p->sll_halen;
    }
#endif
    return 0;
}

static char* buf_to_sockaddr(char* ptr, char* end, struct sockaddr* addr)
{
    buf_check(ptr,end,1);
    switch (*ptr++) {
    case INET_AF_INET: {
	struct in_addr *p = &((struct sockaddr_in*)addr)->sin_addr;
	buf_check(ptr,end,sizeof(struct in_addr));
	sys_memcpy((char*) p, ptr, sizeof(struct in_addr));
	addr->sa_family = AF_INET;
	return ptr + sizeof(struct in_addr);
    }
#if defined(HAVE_IN6) && defined(AF_INET6)
    case INET_AF_INET6: {
	struct in6_addr *p = &((struct sockaddr_in6*)addr)->sin6_addr;
	buf_check(ptr,end,sizeof(struct in6_addr));
	sys_memcpy((char*) p, ptr, sizeof(struct in6_addr));
	addr->sa_family = AF_INET6;
	return ptr + sizeof(struct in6_addr);
    }
#endif
    }
 error:
    return NULL;
}


#if defined (IFF_POINTOPOINT)
#define IFGET_FLAGS(cflags) IFGET_FLAGS_P2P(cflags, IFF_POINTOPOINT)
#elif defined IFF_POINTTOPOINT
#define IFGET_FLAGS(cflags) IFGET_FLAGS_P2P(cflags, IFF_POINTTOPOINT)
#endif

#define IFGET_FLAGS_P2P(cflags, iff_ptp)				\
    ((((cflags) & IFF_UP) ? INET_IFF_UP : 0) |				\
     (((cflags) & IFF_BROADCAST) ? INET_IFF_BROADCAST : 0) |		\
     (((cflags) & IFF_LOOPBACK) ? INET_IFF_LOOPBACK : 0) |		\
     (((cflags) & iff_ptp) ? INET_IFF_POINTTOPOINT : 0) |		\
     (((cflags) & IFF_UP) ? INET_IFF_RUNNING : 0) |  /* emulate running ? */ \
     (((cflags) & IFF_MULTICAST) ? INET_IFF_MULTICAST : 0))

#if defined(__WIN32__) && defined(SIO_GET_INTERFACE_LIST)

static ErlDrvSSizeT inet_ctl_getiflist(inet_descriptor* desc,
				       char** rbuf, ErlDrvSizeT rsize)
{
    char ifbuf[BUFSIZ];
    char sbuf[BUFSIZ];
    char* sptr;
    INTERFACE_INFO* ifp;
    DWORD len;
    ErlDrvSizeT n;
    int err;

    ifp = (INTERFACE_INFO*) ifbuf;
    len = 0;
    err = WSAIoctl(desc->s, SIO_GET_INTERFACE_LIST, NULL, 0,
		   (LPVOID) ifp, BUFSIZ, (LPDWORD) &len,
		   NULL, NULL);

    if (err == SOCKET_ERROR)
	return ctl_error(sock_errno(), rbuf, rsize);

    n = (len + sizeof(INTERFACE_INFO) - 1) / sizeof(INTERFACE_INFO);
    sptr = sbuf;

    while(n--) {
	if (((struct sockaddr*)&ifp->iiAddress)->sa_family == desc->sfamily) {
	    struct in_addr sina = ((struct sockaddr_in*)&ifp->iiAddress)->sin_addr;
	    /* discard INADDR_ANY interface address */
	    if (sina.s_addr != INADDR_ANY)
		sptr = fmt_addr(sock_ntohl(sina.s_addr), sptr);
	}
	ifp++;
    }
    return ctl_reply(INET_REP_OK, sbuf, sptr - sbuf, rbuf, rsize);
}

/* input is an ip-address in string format i.e A.B.C.D 
** scan the INTERFACE_LIST to get the options 
*/
static ErlDrvSSizeT inet_ctl_ifget(inet_descriptor* desc, char* buf,
				   ErlDrvSizeT len, char** rbuf, ErlDrvSizeT rsize)
{
    char ifbuf[BUFSIZ];
    int  n;
    char sbuf[BUFSIZ];
    char* sptr;
    char* s_end = sbuf + BUFSIZ;
    int namlen;
    int   err;
    INTERFACE_INFO* ifp;
    long namaddr;

    if ((len == 0) || ((namlen = get_int8(buf)) > len))
	goto error;
    if (parse_addr(buf+1, namlen, &namaddr) < 0)
	goto error;
    namaddr = sock_ntohl(namaddr);
    buf += (namlen+1);
    len -= (namlen+1);

    ifp = (INTERFACE_INFO*) ifbuf;
    err = WSAIoctl(desc->s, SIO_GET_INTERFACE_LIST, NULL, 0,
			      (LPVOID) ifp, BUFSIZ, (LPDWORD) &n, 
			      NULL, NULL);
    if (err == SOCKET_ERROR) {
	return ctl_error(sock_errno(), rbuf, rsize);
    }

    n = (n + sizeof(INTERFACE_INFO) - 1) / sizeof(INTERFACE_INFO);

    /* find interface */
    while(n) {
	if (((struct sockaddr_in*)&ifp->iiAddress)->sin_addr.s_addr == namaddr)
	    break;
	ifp++;
	n--;
    }
    if (n == 0)
	goto error;

    sptr = sbuf;

    while (len--) {
	switch(*buf++) {
	case INET_IFOPT_ADDR:
	    buf_check(sptr, s_end, 1);
	    *sptr++ = INET_IFOPT_ADDR;
	    if ((sptr = sockaddr_to_buf((struct sockaddr *)&ifp->iiAddress,
					sptr, s_end)) == NULL)
		goto error;
	    break;

	case INET_IFOPT_HWADDR:
	    break;

	case INET_IFOPT_BROADADDR:
#ifdef SIOCGIFBRDADDR
	    buf_check(sptr, s_end, 1);
	    *sptr++ = INET_IFOPT_BROADADDR;
	    if ((sptr=sockaddr_to_buf((struct sockaddr *)
				      &ifp->iiBroadcastAddress,sptr,s_end))
		== NULL)
		goto error;
#endif
	    break;
	    
	case INET_IFOPT_DSTADDR:
	    break;

	case INET_IFOPT_NETMASK:
	    buf_check(sptr, s_end, 1);
	    *sptr++ = INET_IFOPT_NETMASK;
	    if ((sptr = sockaddr_to_buf((struct sockaddr *)
					&ifp->iiNetmask,sptr,s_end)) == NULL)
		goto error;
	    break;

	case INET_IFOPT_MTU:
	    break;

	case INET_IFOPT_FLAGS: {
	    int flags = ifp->iiFlags;
	    /* just enumerate the interfaces (no names) */

	    buf_check(sptr, s_end, 5);
	    *sptr++ = INET_IFOPT_FLAGS;
	    put_int32(IFGET_FLAGS(flags), sptr);
	    sptr += 4;
	    break;
	}
	default:
	    goto error;
	}
    }
    return ctl_reply(INET_REP_OK, sbuf, sptr - sbuf, rbuf, rsize);

 error:
    return ctl_error(EINVAL, rbuf, rsize);
}

/* not supported */
static ErlDrvSSizeT inet_ctl_ifset(inet_descriptor* desc,
				   char* buf, ErlDrvSizeT len,
				   char** rbuf, ErlDrvSizeT rsize)
{
    return ctl_reply_ok(rbuf, rsize);
}

#elif defined(SIOCGIFCONF) && defined(SIOCSIFFLAGS)
/* cygwin has SIOCGIFCONF but not SIOCSIFFLAGS (Nov 2002) */

#define VOIDP(x) ((void*)(x))
#if defined(AF_LINK) && !defined(NO_SA_LEN)
#define SIZEA(p) (((p).sa_len > sizeof(p)) ? (p).sa_len : sizeof(p))
#else
#define SIZEA(p) (sizeof (p))
#endif

static int get_ifconf(SOCKET s, struct ifconf *ifcp) {
    int ifc_len = 0;
    int buflen = 100 * sizeof(struct ifreq);
    char *buf = ALLOC(buflen);

    for (;;) {
	ifcp->ifc_len = buflen;
	ifcp->ifc_buf = buf;
	if (ioctl(s, SIOCGIFCONF, (char *)ifcp) < 0) {
	    int res = sock_errno();
	    if (res != EINVAL || ifc_len) {
		FREE(buf);
		return -1;
	    }
	} else {
	    if (ifcp->ifc_len == ifc_len) break; /* buf large enough */
	    ifc_len = ifcp->ifc_len;
	}
	buflen += 10 * sizeof(struct ifreq);
	buf = (char *)REALLOC(buf, buflen);
    }
    return 0;
}

static void free_ifconf(struct ifconf *ifcp) {
    FREE(ifcp->ifc_buf);
}

static ErlDrvSSizeT inet_ctl_getiflist(inet_descriptor* desc,
				       char** rbuf, ErlDrvSizeT rsize)
{
    struct ifconf ifc;
    struct ifreq *ifrp;
    char *sbuf, *sp;
    ErlDrvSizeT i;

    /* Courtesy of Per Bergqvist and W. Richard Stevens */

    if (get_ifconf(desc->s, &ifc) < 0) {
	return ctl_error(sock_errno(), rbuf, rsize);
    }

    sp = sbuf = ALLOC(ifc.ifc_len+1);
    *sp++ = INET_REP_OK;
    i = 0;
    for (;;) {
	ErlDrvSizeT n;

	ifrp = (struct ifreq *) VOIDP(ifc.ifc_buf + i);
	n = sizeof(ifrp->ifr_name) + SIZEA(ifrp->ifr_addr);
	if (n < sizeof(*ifrp)) n = sizeof(*ifrp);
	if (i+n > ifc.ifc_len) break;
	i += n;

	switch (ifrp->ifr_addr.sa_family) {
#if defined(HAVE_IN6) && defined(AF_INET6)
	case AF_INET6:
#endif
	case AF_INET:
	    ASSERT(sp+IFNAMSIZ+1 < sbuf+ifc.ifc_len+1);
	    strncpy(sp, ifrp->ifr_name, IFNAMSIZ);
	    sp[IFNAMSIZ] = '\0';
	    sp += strlen(sp), ++sp;
	}

	if (i >= ifc.ifc_len) break;
    }
    free_ifconf(&ifc);
    *rbuf = sbuf;
    return sp - sbuf;
}

#ifdef HAVE_LIBDLPI_H
#include <libdlpi.h>
static int hwaddr_libdlpi_lookup(const char *ifnm,
                                 uchar_t *addr, size_t *alen)
{
    dlpi_handle_t handle;
    dlpi_info_t linkinfo;
    int ret = -1;

    if (dlpi_open(ifnm, &handle, 0) != DLPI_SUCCESS) {
        return -1;
    }

    if (dlpi_get_physaddr(handle, DL_CURR_PHYS_ADDR,
                          addr, alen) == DLPI_SUCCESS &&
        dlpi_info(handle, &linkinfo, 0) == DLPI_SUCCESS)
    {
        ret = 0;
    }

    dlpi_close(handle);
    return ret;
}
#endif

#ifdef HAVE_GETIFADDRS
/* Returns 0 for success and errno() for failure */
static int call_getifaddrs(inet_descriptor* desc_p, struct ifaddrs **ifa_pp)
{
    int result, save_errno;
#ifdef HAVE_SETNS
    int current_ns;

    current_ns = 0;
    if (desc_p->netns != NULL) {
        int new_ns;
	/* Temporarily change network namespace for this thread
	 * over the getifaddrs() call
	 */
	current_ns = open("/proc/self/ns/net", O_RDONLY);
	if (current_ns == INVALID_SOCKET) {
            save_errno = sock_errno();
            ASSERT(save_errno != 0);
	    return save_errno;
        }
	new_ns = open(desc_p->netns, O_RDONLY);
	if (new_ns == INVALID_SOCKET) {
	    save_errno = sock_errno();
	    while (close(current_ns) == INVALID_SOCKET &&
		   sock_errno() == EINTR)
		;
            ASSERT(save_errno != 0);
	    return save_errno;
	}
	if (setns(new_ns, CLONE_NEWNET) != 0) {
	    save_errno = sock_errno();
	    while (close(new_ns) == INVALID_SOCKET &&
		   sock_errno() == EINTR)
		;
	    while (close(current_ns) == INVALID_SOCKET &&
		   sock_errno() == EINTR)
		;
            ASSERT(save_errno != 0);
	    return save_errno;
	}
	else {
	    while (close(new_ns) == INVALID_SOCKET &&
		   sock_errno() == EINTR)
		;
	}
    }
#endif
    save_errno = 0;
    result = getifaddrs(ifa_pp);
    if (result  < 0)
        save_errno = sock_errno();
#ifdef HAVE_SETNS
    if (desc_p->netns != NULL) {
        /* Restore network namespace */
        if (setns(current_ns, CLONE_NEWNET) != 0) {
            /* XXX Failed to restore network namespace.
             * What to do? Tidy up and return an error...
             * Note that the thread now might still be in the set namespace.
	     * Can this even happen? Should the emulator be aborted?
	     */
            if (result >= 0) {
                /* We got a result but have to waste it */
                save_errno = sock_errno();
                ASSERT(save_errno != 0);
                freeifaddrs(*ifa_pp);
            }
	}
        while (close(current_ns) == INVALID_SOCKET &&
               sock_errno() == EINTR)
	    ;
    }
#endif
    return save_errno;
}
#endif /* #ifdef HAVE_GETIFADDRS */

/* FIXME: temporary hack */
#ifndef IFHWADDRLEN
#define IFHWADDRLEN 6
#endif

static ErlDrvSSizeT inet_ctl_ifget(inet_descriptor* desc,
				   char* buf, ErlDrvSizeT len,
				   char** rbuf, ErlDrvSizeT rsize)
{
    char sbuf[BUFSIZ];
    char* sptr;
    char* s_end = sbuf + BUFSIZ;
    struct ifreq ifreq;
    int namlen;

    if ((len == 0) || ((namlen = get_int8(buf)) > len))
	goto error;
    sys_memset(ifreq.ifr_name, '\0', IFNAMSIZ);
    sys_memcpy(ifreq.ifr_name, buf+1, 
	       (namlen >= IFNAMSIZ) ? IFNAMSIZ-1 : namlen);
    buf += (namlen+1);
    len -= (namlen+1);
    sptr = sbuf;

    while (len--) {
	switch(*buf++) {
	case INET_IFOPT_ADDR:
	    if (ioctl(desc->s, SIOCGIFADDR, (char *)&ifreq) < 0)
		break;
	    buf_check(sptr, s_end, 1);
	    *sptr++ = INET_IFOPT_ADDR;
	    if ((sptr = sockaddr_to_buf(&ifreq.ifr_addr, sptr, s_end)) == NULL)
		goto error;
	    break;

	case INET_IFOPT_HWADDR: {
#ifdef HAVE_LIBDLPI_H
	    /*
	    ** OpenSolaris have SIGCGIFHWADDR, but no ifr_hwaddr member..
	    ** The proper way to get the mac address would be to
	    ** use libdlpi...
	    */
	    uchar_t addr[DLPI_PHYSADDR_MAX];
	    size_t alen = sizeof(addr);

	    if (hwaddr_libdlpi_lookup(ifreq.ifr_name, addr, &alen) == 0) {
		buf_check(sptr, s_end, 1+2+alen);
		*sptr++ = INET_IFOPT_HWADDR;
		put_int16(alen, sptr);
                    sptr += 2;
                    sys_memcpy(sptr, addr, alen);
                    sptr += alen;
	    }
#elif defined(SIOCGIFHWADDR) && defined(HAVE_STRUCT_IFREQ_IFR_HWADDR)
	    if (ioctl(desc->s, SIOCGIFHWADDR, (char *)&ifreq) < 0)
		break;
	    buf_check(sptr, s_end, 1+2+IFHWADDRLEN);
	    *sptr++ = INET_IFOPT_HWADDR;
	    put_int16(IFHWADDRLEN, sptr); sptr += 2;
	    /* raw memcpy (fix include autoconf later) */
	    sys_memcpy(sptr, (char*)(&ifreq.ifr_hwaddr.sa_data), IFHWADDRLEN);
	    sptr += IFHWADDRLEN;
#elif defined(SIOCGENADDR) && defined(HAVE_STRUCT_IFREQ_IFR_ENADDR)
	    if (ioctl(desc->s, SIOCGENADDR, (char *)&ifreq) < 0)
		break;
	    buf_check(sptr, s_end, 1+2+sizeof(ifreq.ifr_enaddr));
	    *sptr++ = INET_IFOPT_HWADDR;
	    put_int16(sizeof(ifreq.ifr_enaddr), sptr); sptr += 2;
	    /* raw memcpy (fix include autoconf later) */
	    sys_memcpy(sptr, (char*)(&ifreq.ifr_enaddr),
		       sizeof(ifreq.ifr_enaddr));
	    sptr += sizeof(ifreq.ifr_enaddr);
#elif defined(HAVE_GETIFADDRS) && defined(AF_LINK)
	    struct ifaddrs *ifa, *ifp;
	    struct sockaddr_dl *sdlp;
	    int found = 0;

            if (call_getifaddrs(desc, &ifa) != 0)
                goto error;

	    for (ifp = ifa; ifp; ifp = ifp->ifa_next) {
		if ((ifp->ifa_addr->sa_family == AF_LINK) &&
		    (sys_strcmp(ifp->ifa_name, ifreq.ifr_name) == 0)) {
		    found = 1;
		    break;
		}
	    }

	    if (found == 0) {
		freeifaddrs(ifa);
		break;
	    }
	    sdlp = (struct sockaddr_dl *)ifp->ifa_addr;

	    buf_check(sptr, s_end, 1+2+sdlp->sdl_alen);
	    *sptr++ = INET_IFOPT_HWADDR;
	    put_int16(sdlp->sdl_alen, sptr); sptr += 2;
	    sys_memcpy(sptr,
		       sdlp->sdl_data + sdlp->sdl_nlen,
		       sdlp->sdl_alen);
	    sptr += sdlp->sdl_alen;
	    freeifaddrs(ifa);
#endif
	    break;
	}


	case INET_IFOPT_BROADADDR:
#ifdef SIOCGIFBRDADDR
	    if (ioctl(desc->s, SIOCGIFBRDADDR, (char *)&ifreq) < 0)
		break;
	    buf_check(sptr, s_end, 1);
	    *sptr++ = INET_IFOPT_BROADADDR;
	    if ((sptr=sockaddr_to_buf(&ifreq.ifr_broadaddr,sptr,s_end)) == NULL)
		goto error;
#endif
	    break;
	    
	case INET_IFOPT_DSTADDR:
#ifdef SIOCGIFDSTADDR	    
	    if (ioctl(desc->s, SIOCGIFDSTADDR, (char *)&ifreq) < 0)
		break;
	    buf_check(sptr, s_end, 1);
	    *sptr++ = INET_IFOPT_DSTADDR;
	    if ((sptr = sockaddr_to_buf(&ifreq.ifr_dstaddr,sptr,s_end)) == NULL)
		goto error;
#endif
	    break;

	case INET_IFOPT_NETMASK:
#if defined(SIOCGIFNETMASK)
	    if (ioctl(desc->s, SIOCGIFNETMASK, (char *)&ifreq) < 0)
		break;
	    buf_check(sptr, s_end, 1);
	    *sptr++ = INET_IFOPT_NETMASK;
#if defined(ifr_netmask)
	    sptr = sockaddr_to_buf(&ifreq.ifr_netmask,sptr,s_end);
#else
	    /* SIOCGNETMASK exist but not macro ??? */
	    sptr = sockaddr_to_buf(&ifreq.ifr_addr,sptr,s_end);
#endif
	    if (sptr == NULL)
		goto error;
#else
	    if (ioctl(desc->s, SIOCGIFADDR, (char *)&ifreq) < 0)
		break;
	    else {
		struct sockadd_in* ap;
		/* emulate netmask,
		 * (wasted stuff since no one uses classes)
		 */
		buf_check(sptr, s_end, 1);
		*sptr++ = INET_IFOPT_NETMASK;
		ap = (struct sockaddr_in*) VOIDP(&ifreq.ifr_addr);
		ap->sin_addr = net_mask(ap->sin_addr);
		if ((sptr = sockaddr_to_buf(&ifreq.ifr_addr,sptr,s_end)) == NULL)
		    goto error;
	    }
#endif
	    break;

	case INET_IFOPT_MTU: {
#if defined(SIOCGIFMTU) && defined(ifr_mtu)
	    int n;

	    if (ioctl(desc->s, SIOCGIFMTU, (char *)&ifreq) < 0)
		break;
	    buf_check(sptr, s_end, 5);
	    *sptr++ = INET_IFOPT_MTU;
	    n = ifreq.ifr_mtu;
	    put_int32(n, sptr);
	    sptr += 4;
#endif
	    break;
	}

	case INET_IFOPT_FLAGS: {
	    int flags;

	    if (ioctl(desc->s, SIOCGIFFLAGS, (char*)&ifreq) < 0)
		flags = 0;
	    else
		flags = ifreq.ifr_flags;

	    buf_check(sptr, s_end, 5);
	    *sptr++ = INET_IFOPT_FLAGS;
	    put_int32(IFGET_FLAGS(flags), sptr);
	    sptr += 4;
	    break;
	}
	default:
	    goto error;
	}
    }
    return ctl_reply(INET_REP_OK, sbuf, sptr - sbuf, rbuf, rsize);

 error:
    return ctl_error(EINVAL, rbuf, rsize);
}


static ErlDrvSSizeT inet_ctl_ifset(inet_descriptor* desc,
				   char* buf, ErlDrvSizeT len,
				   char** rbuf, ErlDrvSizeT rsize)
{
    struct ifreq ifreq;
    int namlen;
    char* b_end = buf + len;

    if ((len == 0) || ((namlen = get_int8(buf)) > len))
	goto error;
    sys_memset(ifreq.ifr_name, '\0', IFNAMSIZ);
    sys_memcpy(ifreq.ifr_name, buf+1, 
	       (namlen >= IFNAMSIZ) ? IFNAMSIZ-1 : namlen);
    buf += (namlen+1);
    len -= (namlen+1);

    while(buf < b_end) {
	switch(*buf++) {
	case INET_IFOPT_ADDR:
	    if ((buf = buf_to_sockaddr(buf, b_end, &ifreq.ifr_addr)) == NULL)
		goto error;
	    (void) ioctl(desc->s, SIOCSIFADDR, (char*)&ifreq);
	    break;

	case INET_IFOPT_HWADDR: {
	    unsigned int hwalen;
	    buf_check(buf, b_end, 2);
	    hwalen = get_int16(buf); buf += 2;
	    buf_check(buf, b_end, hwalen);
#ifdef SIOCSIFHWADDR
	    /* raw memcpy (fix include autoconf later) */
	    sys_memset((char*)(&ifreq.ifr_hwaddr.sa_data),
		       '\0', sizeof(ifreq.ifr_hwaddr.sa_data));
	    sys_memcpy((char*)(&ifreq.ifr_hwaddr.sa_data), buf, hwalen);

	    (void) ioctl(desc->s, SIOCSIFHWADDR, (char *)&ifreq);
#endif
	    buf += hwalen;
	    break;
	}

	case INET_IFOPT_BROADADDR:
#ifdef SIOCSIFBRDADDR
	    if ((buf = buf_to_sockaddr(buf, b_end, &ifreq.ifr_broadaddr)) == NULL)
		goto error;
	    (void) ioctl(desc->s, SIOCSIFBRDADDR, (char *)&ifreq); 
#endif
	    break;

	case INET_IFOPT_DSTADDR:
#ifdef SIOCSIFDSTADDR
	    if ((buf = buf_to_sockaddr(buf, b_end, &ifreq.ifr_dstaddr)) == NULL)
		goto error;
	    (void) ioctl(desc->s, SIOCSIFDSTADDR, (char *)&ifreq);
#endif
	    break;

	case INET_IFOPT_NETMASK:
#ifdef SIOCSIFNETMASK

#if defined(ifr_netmask)
	    buf = buf_to_sockaddr(buf,b_end, &ifreq.ifr_netmask);
#else
	    buf = buf_to_sockaddr(buf,b_end, &ifreq.ifr_addr);
#endif
	    if (buf == NULL)
		goto error;
	    (void) ioctl(desc->s, SIOCSIFNETMASK, (char *)&ifreq);
#endif
	    break;

	case INET_IFOPT_MTU:
	    buf_check(buf, b_end, 4);
#if defined(SIOCSIFMTU) && defined(ifr_mtu)
	    ifreq.ifr_mtu = get_int32(buf);
	    (void) ioctl(desc->s, SIOCSIFMTU, (char *)&ifreq);
#endif
	    buf += 4;
	    break;

	case INET_IFOPT_FLAGS: {
	    int flags0;
	    int flags;
	    int eflags;

	    buf_check(buf, b_end, 4);
	    eflags = get_int32(buf);

	    /* read current flags */
	    if (ioctl(desc->s, SIOCGIFFLAGS, (char*)&ifreq) < 0)
		flags0 = flags = 0;
	    else
		flags0 = flags = ifreq.ifr_flags;

	    /* update flags */
	    if (eflags & INET_IFF_UP)            flags |= IFF_UP;
	    if (eflags & INET_IFF_DOWN)          flags &= ~IFF_UP;
	    if (eflags & INET_IFF_BROADCAST)     flags |= IFF_BROADCAST;
	    if (eflags & INET_IFF_NBROADCAST)    flags &= ~IFF_BROADCAST;
	    if (eflags & INET_IFF_POINTTOPOINT)  flags |= IFF_POINTOPOINT;
	    if (eflags & INET_IFF_NPOINTTOPOINT) flags &= ~IFF_POINTOPOINT;

	    if (flags != flags0) {
		ifreq.ifr_flags = flags;
		(void) ioctl(desc->s, SIOCSIFFLAGS, (char*)&ifreq);
	    }
	    buf += 4;
	    break;
	}

	default:
	    goto error;
	}
    }
    return ctl_reply_ok(rbuf, rsize);

 error:
    return ctl_error(EINVAL, rbuf, rsize);
}

#else


static ErlDrvSSizeT inet_ctl_getiflist(inet_descriptor* desc,
				       char** rbuf, ErlDrvSizeT rsize)
{
    return ctl_reply_ok(rbuf, rsize);
}


static ErlDrvSSizeT inet_ctl_ifget(inet_descriptor* desc,
				   char* buf, ErlDrvSizeT len,
				   char** rbuf, ErlDrvSizeT rsize)
{
    return ctl_reply_ok(rbuf, rsize);
}


static ErlDrvSSizeT inet_ctl_ifset(inet_descriptor* desc,
				   char* buf, ErlDrvSizeT len,
				   char** rbuf, ErlDrvSizeT rsize)
{
    return ctl_reply_ok(rbuf, rsize);
}

#endif



#if defined(__WIN32__) || defined(HAVE_GETIFADDRS)
/* Latin-1 to utf8 */

static int utf8_len(const char *c, int m) {
    int l;
    for (l = 0;  m;  c++, l++, m--) {
	if (*c == '\0') break;
	if ((*c & 0x7f) != *c) l++;
    }
    return l;
}

static void utf8_encode(const char *c, int m, char *p) {
    for (;  m;  c++, m--) {
	if (*c == '\0') break;
	if ((*c & 0x7f) != *c) {
	    *p++ = (char) (0xC0 | (0x03 & (*c >> 6)));
	    *p++ = (char) (0x80 | (0x3F & *c));
	} else {
	    *p++ = (char) *c;
	}
    }
}
#endif

#if defined(__WIN32__)

static void set_netmask_bytes(char *c, int len, int pref_len) {
    int i, m;
    for (i = 0, m = pref_len >> 3;  i < m && i < len;  i++) c[i] = '\xFF';
    if (i < len) c[i++] = 0xFF << (8 - (pref_len & 7));
    for (;  i < len;  i++) c[i] = '\0';
}


int eq_masked_bytes(char *a, char *b, int pref_len) {
    int i, m;
    for (i = 0, m = pref_len >> 3;  i < m;  i++) {
	if (a[i] != b[i]) return 0;
    }
    m = pref_len & 7;
    if (m) {
	m = 0xFF & (0xFF << (8 - m));
	if ((a[i] & m) != (b[i] & m)) return 0;
    }
    return !0;
}

static ErlDrvSSizeT inet_ctl_getifaddrs(inet_descriptor* desc_p,
					char **rbuf_pp, ErlDrvSizeT rsize)
{
    int i;
    DWORD ret, n;
    IP_INTERFACE_INFO *info_p = NULL;
    MIB_IPADDRTABLE *ip_addrs_p = NULL;
    IP_ADAPTER_ADDRESSES *ip_adaddrs_p = NULL;
    IP_ADAPTER_ADDRESSES *ia_p = NULL;

    char *buf_p;
    char *buf_alloc_p;
    ErlDrvSizeT buf_size = 512;
#   define BUF_ENSURE(Size)						\
    do {								\
	int NEED_, GOT_ = buf_p - buf_alloc_p;				\
	NEED_ = GOT_ + (Size);						\
	if (NEED_ > buf_size) {						\
	    buf_size = NEED_ + 512;					\
	    buf_alloc_p = REALLOC(buf_alloc_p, buf_size);		\
	    buf_p = buf_alloc_p + GOT_;					\
	}								\
    } while(0)
#   define SOCKADDR_TO_BUF(opt, sa)					\
    do {								\
	if (sa) {							\
	    char *P_;							\
	    *buf_p++ = (opt);						\
	    while (! (P_ = sockaddr_to_buf((sa), buf_p,			\
					   buf_alloc_p+buf_size))) {    \
		int GOT_ = buf_p - buf_alloc_p;				\
		buf_size += 512;					\
		buf_alloc_p = REALLOC(buf_alloc_p, buf_size);		\
		buf_p = buf_alloc_p + GOT_;				\
	    }								\
	    if (P_ == buf_p) {						\
		buf_p--;						\
	    } else {							\
		buf_p = P_;						\
	    }								\
	}								\
    } while (0)

    {
	/* Try GetAdaptersAddresses, if it is available */
	unsigned long ip_adaddrs_size = 16 * 1024;
	ULONG family = AF_UNSPEC;
	ULONG flags =
	    GAA_FLAG_INCLUDE_PREFIX | GAA_FLAG_SKIP_ANYCAST |
	    GAA_FLAG_SKIP_DNS_SERVER | GAA_FLAG_SKIP_FRIENDLY_NAME |
	    GAA_FLAG_SKIP_MULTICAST;
	ULONG (WINAPI *fpGetAdaptersAddresses)
	    (ULONG, ULONG, PVOID, PIP_ADAPTER_ADDRESSES, PULONG);
	HMODULE iphlpapi = GetModuleHandle("iphlpapi");
	fpGetAdaptersAddresses = (void *)
	    (iphlpapi ?
		GetProcAddress(iphlpapi, "GetAdaptersAddresses") :
		NULL);
	if (fpGetAdaptersAddresses) {
	    ip_adaddrs_p = ALLOC(ip_adaddrs_size);
	    for (i = 17;  i;  i--) {
		ret = fpGetAdaptersAddresses(
		    family, flags, NULL, ip_adaddrs_p, &ip_adaddrs_size);
		ip_adaddrs_p = REALLOC(ip_adaddrs_p, ip_adaddrs_size);
		if (ret == NO_ERROR) break;
		if (ret == ERROR_BUFFER_OVERFLOW) continue;
		i = 0;
		break;
	    }
	    if (! i) {
		FREE(ip_adaddrs_p);
                ip_adaddrs_p = NULL;
	    }
	} else ip_adaddrs_p = NULL;
    }

    {
	/* Load the IP_INTERFACE_INFO table (only IPv4 interfaces),
	 * reliable source of interface names on XP
	 */
	unsigned long info_size = 4 * 1024;
	info_p = ALLOC(info_size);
	for (i = 17;  i;  i--) {
	    ret = GetInterfaceInfo(info_p, &info_size);
	    info_p = REALLOC(info_p, info_size);
	    if (ret == NO_ERROR) break;
	    if (ret == ERROR_INSUFFICIENT_BUFFER) continue;
	    i = 0;
	    break;
	}
	if (! i) {
            FREE(info_p);
            info_p = NULL;
        }
    }

    if (! ip_adaddrs_p) {
	/* If GetAdaptersAddresses gave nothing we fall back to
	 * MIB_IPADDRTABLE (only IPv4 interfaces)
	 */
	unsigned long ip_addrs_size = 16 * sizeof(*ip_addrs_p);
	ip_addrs_p = ALLOC(ip_addrs_size);
	for (i = 17;  i;  i--) {
	    ret = GetIpAddrTable(ip_addrs_p, &ip_addrs_size, FALSE);
	    ip_addrs_p = REALLOC(ip_addrs_p, ip_addrs_size);
	    if (ret == NO_ERROR) break;
	    if (ret == ERROR_INSUFFICIENT_BUFFER) continue;
	    i = 0;
	    break;
	}
	if (! i) {
	    if (info_p) FREE(info_p);
	    FREE(ip_addrs_p);
	    return ctl_reply_ok(rbuf_pp, rsize);
	}
    } else ip_addrs_p = NULL;

    buf_p = buf_alloc_p = ALLOC(buf_size);
    *buf_p++ = INET_REP_OK;

    /* Iterate over MIB_IPADDRTABLE or IP_ADAPTER_ADDRESSES */
    ia_p = NULL;
    for (ip_addrs_p ? (void)(i = 0) : (void)(ia_p = ip_adaddrs_p);
	 ip_addrs_p ? (i < ip_addrs_p->dwNumEntries) : (ia_p != NULL);
	 ip_addrs_p ? (void)(i++) : (void)(ia_p = ia_p->Next)) {
	MIB_IPADDRROW *ipaddrrow_p = NULL;
	DWORD flags = INET_IFF_MULTICAST;
	DWORD index = 0;
	WCHAR *wname_p = NULL;
	MIB_IFROW ifrow;

	if (ip_addrs_p) {
	    ipaddrrow_p = ip_addrs_p->table + i;
	    index = ipaddrrow_p->dwIndex;
	} else {
	    index = ia_p->IfIndex;
	    if (ia_p->Flags & IP_ADAPTER_NO_MULTICAST) {
		flags &= ~INET_IFF_MULTICAST;
	    }
	}
index:
	if (! index) goto done;
	sys_memzero(&ifrow, sizeof(ifrow));
	ifrow.dwIndex = index;
	if (GetIfEntry(&ifrow) != NO_ERROR) break;
	/* Find the interface name - first try MIB_IFROW.wzname */
	if (ifrow.wszName[0] != 0) {
	    wname_p = ifrow.wszName;
	} else {
	    /* Then try IP_ADAPTER_INDEX_MAP.Name (only IPv4 adapters) */
	    int j;
	    if (info_p) {
	        for (j = 0;  j < info_p->NumAdapters;  j++) {
		    if (info_p->Adapter[j].Index == (ULONG) ifrow.dwIndex) {
		        if (info_p->Adapter[j].Name[0] != 0) {
			    wname_p = info_p->Adapter[j].Name;
		        }
		        break;
		    }
                }
	    }
	}
	if (wname_p) {
	    int len;
	    /* Convert interface name to UTF-8 */
	    len =
		WideCharToMultiByte(
		    CP_UTF8, 0, wname_p, -1, NULL, 0, NULL, NULL);
	    if (! len) break;
	    BUF_ENSURE(len);
	    WideCharToMultiByte(
		CP_UTF8, 0, wname_p, -1, buf_p, len, NULL, NULL);
	    buf_p += len;
	} else {
	    /* Found no name -
	    * use "MIB_IFROW.dwIndex: MIB_IFROW.bDescr" as name instead */
	    int l;
	    l = utf8_len(ifrow.bDescr, ifrow.dwDescrLen);
	    BUF_ENSURE(9 + l+1);
	    buf_p +=
		erts_sprintf(
		    buf_p, "%lu: ", (unsigned long) ifrow.dwIndex);
	    utf8_encode(ifrow.bDescr, ifrow.dwDescrLen, buf_p);
	    buf_p += l;
	    *buf_p++ = '\0';
	}
	/* Interface flags, often make up broadcast and multicast flags */
	switch (ifrow.dwType) {
	case IF_TYPE_ETHERNET_CSMACD:
	    flags |= INET_IFF_BROADCAST;
	    break;
	case IF_TYPE_SOFTWARE_LOOPBACK:
	    flags |= INET_IFF_LOOPBACK;
	    flags &= ~INET_IFF_MULTICAST;
	    break;
	default:
	    flags &= ~INET_IFF_MULTICAST;
	    break;
	}
	if (ifrow.dwAdminStatus) {
	    flags |= INET_IFF_UP;
	    switch (ifrow.dwOperStatus) {
	    case IF_OPER_STATUS_CONNECTING:
		flags |= INET_IFF_POINTTOPOINT;
		break;
	    case IF_OPER_STATUS_CONNECTED:
		flags |= INET_IFF_RUNNING | INET_IFF_POINTTOPOINT;
		break;
	    case IF_OPER_STATUS_OPERATIONAL:
		flags |= INET_IFF_RUNNING;
		break;
	    }
	}
	BUF_ENSURE(1 + 4);
	*buf_p++ = INET_IFOPT_FLAGS;
	put_int32(flags, buf_p); buf_p += 4;
	if (ipaddrrow_p) {
	    /* Legacy implementation through GetIpAddrTable */
	    struct sockaddr_in sin;
	    /* IP Address */
	    sys_memzero(&sin, sizeof(sin));
	    sin.sin_family = AF_INET;
	    sin.sin_addr.s_addr = ipaddrrow_p->dwAddr;
	    BUF_ENSURE(1);
	    /* Netmask */
	    SOCKADDR_TO_BUF(INET_IFOPT_ADDR, (struct sockaddr *) &sin);
	    sin.sin_addr.s_addr = ipaddrrow_p->dwMask;
	    BUF_ENSURE(1);
	    SOCKADDR_TO_BUF(INET_IFOPT_NETMASK, (struct sockaddr *) &sin);
	    if (flags & INET_IFF_BROADCAST) {
		/* Broadcast address - fake it*/
		sin.sin_addr.s_addr = ipaddrrow_p->dwAddr;
		sin.sin_addr.s_addr |= ~ipaddrrow_p->dwMask;
		BUF_ENSURE(1);
		SOCKADDR_TO_BUF(
		    INET_IFOPT_BROADADDR, (struct sockaddr *) &sin);
	    }
	} else {
	    IP_ADAPTER_UNICAST_ADDRESS *p;
	    /* IP Address(es) */
	    for (p = ia_p->FirstUnicastAddress;
		p;
		p = p->Next)
	    {
		IP_ADAPTER_PREFIX *q;
		ULONG shortest_length;
		struct sockaddr *shortest_p, *sa_p = p->Address.lpSockaddr;
		BUF_ENSURE(1);
		SOCKADDR_TO_BUF(INET_IFOPT_ADDR, sa_p);
		shortest_p = NULL;
		shortest_length = 0;
		for (q = ia_p->FirstPrefix;
		     q;
		     q = q->Next) {
		    struct sockaddr *sp_p = q->Address.lpSockaddr;
		    if (sa_p->sa_family != sp_p->sa_family) continue;
		    switch (sa_p->sa_family) {
		    case AF_INET: {
			struct sockaddr_in sin;
			DWORD sa, sp, mask;
			sa = ntohl((DWORD)
				   ((struct sockaddr_in *)
				    sa_p)->sin_addr.s_addr);
			sp = ntohl((DWORD)
				   ((struct sockaddr_in *)
				    sp_p)->sin_addr.s_addr);
			mask = 0xFFFFFFFF << (32 - q->PrefixLength);
			if ((sa & mask) != (sp & mask)) continue;
			if ((! shortest_p)
			    || q->PrefixLength < shortest_length) {
			    shortest_p = sp_p;
			    shortest_length = q->PrefixLength;
			}
		    }   break;
		    case AF_INET6: {
			struct sockaddr_in6 sin6;
			if (!eq_masked_bytes((char *)
					     &((struct sockaddr_in6 *)
					       sa_p)->sin6_addr,
					     (char *)
					     &((struct sockaddr_in6 *)
					       sp_p)->sin6_addr,
					     q->PrefixLength)) {
			    continue;
			}
			if ((! shortest_p)
			    || q->PrefixLength < shortest_length) {
			    shortest_p = sp_p;
			    shortest_length = q->PrefixLength;
			}
		    }   break;
		    }
		}
		if (! shortest_p) {
		    /* Found no shortest prefix */
		    shortest_p = sa_p;
		    switch (shortest_p->sa_family) {
		    case AF_INET: {
			/* Fall back to old classfull network addresses */
			DWORD addr = ntohl(((struct sockaddr_in *)shortest_p)
					   ->sin_addr.s_addr);
			if (! (addr & 0x800000)) {
			    /* Class A */
			    shortest_length = 8;
			} else if (! (addr & 0x400000)) {
			    /* Class B */
			    shortest_length = 16;
			} else if (! (addr & 0x200000)) {
			    /* Class C */
			    shortest_length = 24;
			} else {
			    shortest_length = 32;
			}
		    }   break;
		    case AF_INET6: {
			/* Just play it safe */
			shortest_length = 128;
		    }   break;
		    }
		}
		switch (shortest_p->sa_family) {
		case AF_INET: {
		    struct sockaddr_in sin;
		    DWORD mask = 0xFFFFFFFF << (32 - shortest_length);
		    sys_memzero(&sin, sizeof(sin));
		    sin.sin_family = shortest_p->sa_family;
		    sin.sin_addr.s_addr = htonl(mask);
		    BUF_ENSURE(1);
		    SOCKADDR_TO_BUF(INET_IFOPT_NETMASK,
				    (struct sockaddr *) &sin);
		    if (flags & INET_IFF_BROADCAST) {
			DWORD sp =
			    ntohl((DWORD)
				  ((struct sockaddr_in *)shortest_p)
				  -> sin_addr.s_addr);
			sin.sin_addr.s_addr = htonl(sp | ~mask);
			BUF_ENSURE(1);
			SOCKADDR_TO_BUF(INET_IFOPT_BROADADDR,
					(struct sockaddr *) &sin);
		    }
		}   break;
		case AF_INET6: {
		    struct sockaddr_in6 sin6;
		    sys_memzero(&sin6, sizeof(sin6));
		    sin6.sin6_family = shortest_p->sa_family;
		    set_netmask_bytes((char *) &sin6.sin6_addr,
				      16,
				      shortest_length);
		    BUF_ENSURE(1);
		    SOCKADDR_TO_BUF(INET_IFOPT_NETMASK,
				    (struct sockaddr *) &sin6);
		}   break;
		}
	    }
	}
	if (ifrow.dwPhysAddrLen) {
	    /* Hardware Address */
	    BUF_ENSURE(1 + 2 + ifrow.dwPhysAddrLen);
	    *buf_p++ = INET_IFOPT_HWADDR;
	    put_int16(ifrow.dwPhysAddrLen, buf_p); buf_p += 2;
	    sys_memcpy(buf_p, ifrow.bPhysAddr, ifrow.dwPhysAddrLen);
	    buf_p += ifrow.dwPhysAddrLen;
	}

done:
	/* That is all for this interface */
	BUF_ENSURE(1);
	*buf_p++ = '\0';
	if (ia_p &&
	    ia_p->Ipv6IfIndex &&
	    ia_p->Ipv6IfIndex != index)
	{
	    /* Oops, there was another interface for IPv6. Possible? XXX */
	    index = ia_p->Ipv6IfIndex;
	    goto index;
	}
    }

    if (ip_adaddrs_p) FREE(ip_adaddrs_p);
    if (info_p) FREE(info_p);
    if (ip_addrs_p) FREE(ip_addrs_p);

    buf_size = buf_p - buf_alloc_p;
    buf_alloc_p = REALLOC(buf_alloc_p, buf_size);
    /* buf_p is now unreliable */
    *rbuf_pp = buf_alloc_p;
    return buf_size;
#   undef BUF_ENSURE
}

#elif defined(HAVE_GETIFADDRS)
#ifdef  DEBUG
#define GETIFADDRS_BUFSZ (1)
#else
#define GETIFADDRS_BUFSZ (512)
#endif

static ErlDrvSSizeT inet_ctl_getifaddrs(inet_descriptor* desc_p,
					char **rbuf_pp, ErlDrvSizeT rsize)
{
    struct ifaddrs *ifa_p, *ifa_free_p;

    ErlDrvSizeT buf_size;
    char *buf_p;
    char *buf_alloc_p;
    int save_errno;

    buf_size = GETIFADDRS_BUFSZ;
    buf_alloc_p = ALLOC(GETIFADDRS_BUFSZ);
    buf_p = buf_alloc_p;
#   define BUF_ENSURE(Size)						\
    do {								\
	int NEED_, GOT_ = buf_p - buf_alloc_p;				\
	NEED_ = GOT_ + (Size);						\
	if (NEED_ > buf_size) {						\
	    buf_size = NEED_ + GETIFADDRS_BUFSZ;			\
	    buf_alloc_p = REALLOC(buf_alloc_p, buf_size);		\
	    buf_p = buf_alloc_p + GOT_;					\
	}								\
    } while (0)
#   define SOCKADDR_TO_BUF(opt, sa)				        \
    do {    						                \
	if (sa) {                                                       \
	    char *P_;							\
	    *buf_p++ = (opt);						\
	    while (! (P_ = sockaddr_to_buf((sa), buf_p,			\
					   buf_alloc_p+buf_size))) {	\
		int GOT_ = buf_p - buf_alloc_p;				\
		buf_size += GETIFADDRS_BUFSZ;				\
		buf_alloc_p = REALLOC(buf_alloc_p, buf_size);		\
		buf_p = buf_alloc_p + GOT_;				\
	    }								\
	    if (P_ == buf_p) {						\
		buf_p--;						\
	    } else {							\
		buf_p = P_;						\
	    }								\
	}                                                               \
    } while (0)

    if ((save_errno = call_getifaddrs(desc_p, &ifa_p)) != 0)
        return ctl_error(save_errno, rbuf_pp, rsize);

    ifa_free_p = ifa_p;
    *buf_p++ = INET_REP_OK;
    for (;  ifa_p;  ifa_p = ifa_p->ifa_next) {
	int len = utf8_len(ifa_p->ifa_name, -1);
	BUF_ENSURE(len+1 + 1+4 + 1);
	utf8_encode(ifa_p->ifa_name, -1, buf_p);
	buf_p += len;
	*buf_p++ = '\0';
	*buf_p++ = INET_IFOPT_FLAGS;
	put_int32(IFGET_FLAGS(ifa_p->ifa_flags), buf_p); buf_p += 4;
	if (ifa_p->ifa_addr) {
	    if (ifa_p->ifa_addr->sa_family == AF_INET
#if defined(AF_INET6)
		|| ifa_p->ifa_addr->sa_family == AF_INET6
#endif
		) {
		SOCKADDR_TO_BUF(INET_IFOPT_ADDR, ifa_p->ifa_addr);
		if (ifa_p->ifa_netmask) {
		    BUF_ENSURE(1);
		    SOCKADDR_TO_BUF(INET_IFOPT_NETMASK, ifa_p->ifa_netmask);
		}
		if (ifa_p->ifa_dstaddr &&
		    (ifa_p->ifa_flags & IFF_POINTOPOINT)) {
		    BUF_ENSURE(1);
		    SOCKADDR_TO_BUF(INET_IFOPT_DSTADDR, ifa_p->ifa_dstaddr);
		} else if (ifa_p->ifa_broadaddr &&
			   (ifa_p->ifa_flags & IFF_BROADCAST)) {
		    BUF_ENSURE(1);
		    SOCKADDR_TO_BUF(INET_IFOPT_BROADADDR, ifa_p->ifa_broadaddr);
		}
	    }
#if defined(AF_LINK) || defined(AF_PACKET)
	    else if (
#if defined(AF_LINK)
		     ifa_p->ifa_addr->sa_family == AF_LINK
#else
		     0
#endif
#if defined(AF_PACKET)
		     || ifa_p->ifa_addr->sa_family == AF_PACKET
#endif
		     ) {
		size_t need = sockaddr_bufsz_need(ifa_p->ifa_addr);
		if (need > 3) {
		    BUF_ENSURE(1 + need);
		    SOCKADDR_TO_BUF(INET_IFOPT_HWADDR, ifa_p->ifa_addr);
		}
	    }
#endif
	}
	BUF_ENSURE(1);
	*buf_p++ = '\0';
    }
    buf_size = buf_p - buf_alloc_p;
    buf_alloc_p = REALLOC(buf_alloc_p, buf_size);
    /* buf_p is now unreliable */
    freeifaddrs(ifa_free_p);
    *rbuf_pp = buf_alloc_p;
    return buf_size;
#   undef BUF_ENSURE
}
#undef GETIFADDRS_BUFSZ

#else

static ErlDrvSSizeT inet_ctl_getifaddrs(inet_descriptor* desc_p,
					char **rbuf_pp, ErlDrvSizeT rsize)
{
    return ctl_error(ENOTSUP, rbuf_pp, rsize);
}

#endif


/* Per H @ Tail-f: The original code here had problems that possibly
   only occur if you abuse it for non-INET sockets, but anyway:
   a) If the getsockopt for SO_PRIORITY or IP_TOS failed, the actual
      requested setsockopt was never even attempted.
   b) If {get,set}sockopt for one of IP_TOS and SO_PRIORITY failed,
      but ditto for the other worked and that was actually the requested
      option, failure was still reported to erlang.                  */

#if  defined(IP_TOS) && defined(IPPROTO_IP)             \
    && defined(SO_PRIORITY) && !defined(__WIN32__)
static int setopt_prio_tos_trick
	(int fd, int proto, int type, char* arg_ptr, int arg_sz, int propagate)
{
    /* The relations between SO_PRIORITY, TOS and other options
       is not what you (or at least I) would expect...:
       If TOS is set after priority, priority is zeroed.
       If any other option is set after tos, tos might be zeroed.
       Therefore, save tos and priority. If something else is set, 
       restore both after setting, if  tos is set, restore only 
       prio and if prio is set restore none... All to keep the
       user feeling socket options are independent. /PaN */
    int          tmp_ival_prio;
    int          tmp_ival_tos;
    int          res;
    int          res_prio;
    int          res_tos;
    SOCKLEN_T    tmp_arg_sz_prio = sizeof(tmp_ival_prio);
    SOCKLEN_T    tmp_arg_sz_tos  = sizeof(tmp_ival_tos);

    res_prio = sock_getopt(fd, SOL_SOCKET, SO_PRIORITY,
		      (char *) &tmp_ival_prio, &tmp_arg_sz_prio);
    res_tos = sock_getopt(fd, IPPROTO_IP, IP_TOS,
		      (char *) &tmp_ival_tos, &tmp_arg_sz_tos);
	    res = sock_setopt(fd, proto, type, arg_ptr, arg_sz);
	    if (res == 0) {
		if (type != SO_PRIORITY) {
	    if (type != IP_TOS && res_tos == 0) {
		res_tos = sock_setopt(fd, 
					  IPPROTO_IP,
					  IP_TOS,
					  (char *) &tmp_ival_tos, 
					  tmp_arg_sz_tos);
		if (propagate)
		    res = res_tos;
		    }
	    if (res == 0 && res_prio == 0) {
		res_prio = sock_setopt(fd, 
					   SOL_SOCKET, 
					   SO_PRIORITY,
					   (char *) &tmp_ival_prio, 
					   tmp_arg_sz_prio);
		if (propagate) {		
		    /* Some kernels set a SO_PRIORITY by default that you are not permitted to reset,
		       silently ignore this error condition */
		    if (res_prio != 0 && sock_errno() == EPERM) {
			res = 0;
		    } else {
			res = res_prio;
		    }
		}
	    }
	}
    }
    return (res);
}
#endif


static
int inet_setopt(int fd,
                int proto, int type,
                char* arg_ptr, int arg_sz,
                int propagate)
{
    int res;

#if defined(IP_TOS) && defined(IPPROTO_IP)             \
    && defined(SO_PRIORITY) && !defined(__WIN32__)
    DEBUGF(("inet_setopt -> try trick setopt with"
             "\r\n   fd:        %d"
             "\r\n   proto:     %d"
             "\r\n   type:      %d"
             "\r\n   sz:        %d"
             "\r\n   propagate: %d"
             "\r\n", fd, proto, type, arg_sz, propagate));
    res = setopt_prio_tos_trick (fd, proto, type, arg_ptr, arg_sz, propagate);
#else
    DEBUGF(("inet_setopt -> try std setopt with"
             "\r\n   fd:        %d"
             "\r\n   proto:     %d"
             "\r\n   type:      %d"
             "\r\n   sz:        %d"
             "\r\n", fd, proto, type, arg_sz));
    res = sock_setopt	    (fd, proto, type, arg_ptr, arg_sz);
#endif

    return res;
}

/* set socket options:
** return -1 on error
**         0 if ok
**         1 if ok force deliver of queued data
*/
#ifdef HAVE_SCTP
static int sctp_set_opts(inet_descriptor* desc, char* ptr, int len);
#endif

static int inet_set_opts(inet_descriptor* desc, char* ptr, int len)
{
    int type;
    int proto;
    int opt;
    struct linger li_val;
#if defined(HAVE_MULTICAST_SUPPORT)
#if defined(IPPROTO_IP)
#if defined(HAVE_STRUCT_IP_MREQN)
    struct ip_mreqn  mreq4;
#else    
    struct ip_mreq   mreq4;
#endif
#endif
#if defined(HAVE_IN6) && defined(AF_INET6) && defined(IPPROTO_IPV6)
    struct ipv6_mreq mreq6;
#endif
    unsigned int mreqSz = 0;
#endif
    int   ival;
    char* arg_ptr;
    int   arg_sz;
#ifdef SO_BINDTODEVICE
    char ifname[IFNAMSIZ];
#endif
    enum PacketParseType old_htype = desc->htype;
    int old_active = desc->active;
    int propagate; /* Set to 1 if failure to set this option
		      should be propagated to erlang (not all
		      errors can be propagated for BC reasons) */
    int res;
#ifdef HAVE_SCTP
    /* SCTP sockets are treated completely separately: */
    if (IS_SCTP(desc))
	return sctp_set_opts(desc, ptr, len);
#endif

    while(len >= 5) {
        int recv_cmsgflags;
#ifdef __WIN32__
        int bsd_compat_set = 0;
        int bsd_compat_unset = 0;
#endif

	opt = *ptr++;
	ival = get_int32(ptr);
	ptr += 4;
	len -= 5;
	arg_ptr = (char*) &ival;
	arg_sz = sizeof(ival);
	proto = SOL_SOCKET;
	propagate = 0;
        recv_cmsgflags = desc->recv_cmsgflags;

	DDBG(desc,
	     ("INET-DRV-DBG[%d][" SOCKET_FSTR ",%T] "
              "inet_set_opts -> opt: %d\r\n",
	      __LINE__, desc->s, driver_caller(desc->port), opt) );

 	switch(opt) {
	case INET_LOPT_HEADER:
            DDBG(desc,
                 ("INET-DRV-DBG[%d][" SOCKET_FSTR ",%T] "
                  "inet_set_opts(header) -> %d\r\n",
                  __LINE__, desc->s, driver_caller(desc->port), ival) );
	    desc->hsz = ival;
	    continue;

	case INET_LOPT_MODE:
	    /* List or Binary: */
            DDBG(desc,
                 ("INET-DRV-DBG[%d][" SOCKET_FSTR ",%T] "
                  "inet_set_opts(mode) -> %s (%d)\r\n",
                  __LINE__, desc->s, driver_caller(desc->port),
                  M2S(ival), ival) );
	    desc->mode = ival;
	    continue;

	case INET_LOPT_DELIVER:
            DDBG(desc,
                 ("INET-DRV-DBG[%d][" SOCKET_FSTR ",%T] "
                  "inet_set_opts(deliver) -> %s (%d)\r\n",
                  __LINE__, desc->s, driver_caller(desc->port),
                  D2S(ival), ival) );
	    desc->deliver = ival;
	    continue;
	    
	case INET_LOPT_BUFFER:
            DDBG(desc,
                 ("INET-DRV-DBG[%d][" SOCKET_FSTR ",%T] "
                  "inet_set_opts(buffer) -> %d\r\n",
                  __LINE__, desc->s, driver_caller(desc->port), ival) );
	    if (ival < INET_MIN_BUFFER) ival = INET_MIN_BUFFER;
	    desc->bufsz = ival;
            desc->flags |= INET_FLG_BUFFER_SET;
	    continue;

	case INET_LOPT_ACTIVE:
            DDBG(desc,
                 ("INET-DRV-DBG[%d][" SOCKET_FSTR ",%T] "
                  "inet_set_opts(active) -> active (ival): %s (%d)\r\n",
                  __LINE__, desc->s, driver_caller(desc->port),
                  A2S(ival), ival) );
	    desc->active = ival;
            if (desc->active == INET_MULTI) {
                long   ac   = desc->active_count;
                Sint16 nval = get_int16(ptr);
                ptr += 2;
                len -= 2;
                DDBG(desc,
                     ("INET-DRV-DBG[%d][" SOCKET_FSTR ",%T] "
                      "inet_set_opts(active) -> nval: %d\r\n",
                      __LINE__, desc->s, driver_caller(desc->port), nval) );
                ac += nval;
                if (ac > INT16_MAX || ac < INT16_MIN)
                    return -1;
                desc->active_count += nval;
                DDBG(desc,
                     ("INET-DRV-DBG[%d][" SOCKET_FSTR ",%T] "
                      "inet_set_opts(active) -> count => %d\r\n",
                      __LINE__, desc->s, driver_caller(desc->port),
                      desc->active_count) );
                if (desc->active_count < 0)
                    desc->active_count = 0;
                if (desc->active_count == 0) {
                    desc->active = INET_PASSIVE;
                    packet_passive_message(desc);
                }
            } else
                desc->active_count = 0;
	    if ((desc->stype == SOCK_STREAM) && (desc->active != INET_PASSIVE) && 
		(desc->state == INET_STATE_CLOSED)) {
		tcp_descriptor *tdesc = (tcp_descriptor *) desc;
		if (tdesc->tcp_add_flags & TCP_ADDF_DELAYED_ECONNRESET) {
		    tdesc->tcp_add_flags &= ~TCP_ADDF_DELAYED_ECONNRESET;
		    tcp_error_message(tdesc, ECONNRESET);
		}
		tcp_closed_message(tdesc);
		if (desc->exitf) {
		    driver_exit(desc->port, 0);
		    return 0; /* Give up on this socket, descriptor lost */
		} else {
		    desc_close_read(desc);
		}
	    }
	    continue;

	case INET_LOPT_PACKET:
            DDBG(desc,
                 ("INET-DRV-DBG[%d][" SOCKET_FSTR ",%T] "
                  "inet_set_opts(packet) -> %d\r\n",
                  __LINE__, desc->s, driver_caller(desc->port), ival) );
	    desc->htype = ival;
	    continue;

	case INET_LOPT_PACKET_SIZE:
            DDBG(desc,
                 ("INET-DRV-DBG[%d][" SOCKET_FSTR ",%T] "
                  "inet_set_opts(packet-size) -> %d\r\n",
                  __LINE__, desc->s, driver_caller(desc->port), ival) );
	    desc->psize = (unsigned int)ival;
	    continue;

	case INET_LOPT_EXITONCLOSE:
            DDBG(desc,
                 ("INET-DRV-DBG[%d][" SOCKET_FSTR ",%T] "
                  "inet_set_opts(exit-on-close) -> %d (%s)\r\n",
                  __LINE__,
                  desc->s, driver_caller(desc->port), ival, B2S(ival)) );
	    desc->exitf = ival;
	    continue;

	case INET_LOPT_TCP_HIWTRMRK:
            DDBG(desc,
                 ("INET-DRV-DBG[%d][" SOCKET_FSTR ",%T] "
                  "inet_set_opts(hiwtrmrk) -> %d\r\n",
                  __LINE__, desc->s, driver_caller(desc->port), ival) );
	    if (desc->stype == SOCK_STREAM) {
		tcp_descriptor* tdesc = (tcp_descriptor*) desc;
		if (ival < 0) ival = 0;
		if (tdesc->low > ival)
		    tdesc->low = ival;
		tdesc->high = ival;
	    }
	    continue;

	case INET_LOPT_TCP_LOWTRMRK:
            DDBG(desc,
                 ("INET-DRV-DBG[%d][" SOCKET_FSTR ",%T] "
                  "inet_set_opts(lowtrmrk) -> %d\r\n",
                  __LINE__, desc->s, driver_caller(desc->port), ival) );
	    if (desc->stype == SOCK_STREAM) {
		tcp_descriptor* tdesc = (tcp_descriptor*) desc;
		if (ival < 0) ival = 0;
		if (tdesc->high < ival)
		    tdesc->high = ival;
		tdesc->low = ival;
	    }
	    continue;

	case INET_LOPT_MSGQ_HIWTRMRK: {
	    ErlDrvSizeT high;
            DDBG(desc,
                 ("INET-DRV-DBG[%d][" SOCKET_FSTR ",%T] "
                  "inet_set_opts(msgq-hiwtrmrk) -> %d\r\n",
                  __LINE__, desc->s, driver_caller(desc->port), ival) );
	    if (ival < ERL_DRV_BUSY_MSGQ_LIM_MIN
		|| ERL_DRV_BUSY_MSGQ_LIM_MAX < ival)
		return -1;
	    high = (ErlDrvSizeT) ival;
	    erl_drv_busy_msgq_limits(desc->port, NULL, &high);
	    continue;
	}

	case INET_LOPT_MSGQ_LOWTRMRK: {
	    ErlDrvSizeT low;
            DDBG(desc,
                 ("INET-DRV-DBG[%d][" SOCKET_FSTR ",%T] "
                  "inet_set_opts(msgq-lowtrmrk) -> %d\r\n",
                  __LINE__, desc->s, driver_caller(desc->port), ival) );
	    if (ival < ERL_DRV_BUSY_MSGQ_LIM_MIN
		|| ERL_DRV_BUSY_MSGQ_LIM_MAX < ival)
		return -1;
	    low = (ErlDrvSizeT) ival;
	    erl_drv_busy_msgq_limits(desc->port, &low, NULL);
	    continue;
	}

	case INET_LOPT_TCP_SEND_TIMEOUT:
            DDBG(desc,
                 ("INET-DRV-DBG[%d][" SOCKET_FSTR ",%T] "
                  "inet_set_opts(send-timeout) -> %d\r\n",
                  __LINE__, desc->s, driver_caller(desc->port), ival) );
	    if (desc->stype == SOCK_STREAM) {
		tcp_descriptor* tdesc = (tcp_descriptor*) desc;
		tdesc->send_timeout = ival;
	    }
	    continue;

	case INET_LOPT_TCP_SEND_TIMEOUT_CLOSE:
            DDBG(desc,
                 ("INET-DRV-DBG[%d][" SOCKET_FSTR ",%T] "
                  "inet_set_opts(send-timeout-close) -> %d\r\n",
                  __LINE__, desc->s, driver_caller(desc->port), ival) );
	    if (desc->stype == SOCK_STREAM) {
		tcp_descriptor* tdesc = (tcp_descriptor*) desc;
		tdesc->send_timeout_close = ival;
	    }
	    continue;
	    

	case INET_LOPT_TCP_DELAY_SEND:
            DDBG(desc,
                 ("INET-DRV-DBG[%d][" SOCKET_FSTR ",%T] "
                  "inet_set_opts(delay-send) -> %d (%s)\r\n",
                  __LINE__,
                  desc->s, driver_caller(desc->port), ival, B2S(ival)) );
	    if (desc->stype == SOCK_STREAM) {
		tcp_descriptor* tdesc = (tcp_descriptor*) desc;
		if (ival)
		    tdesc->tcp_add_flags |= TCP_ADDF_DELAY_SEND;
		else
		    tdesc->tcp_add_flags &= ~TCP_ADDF_DELAY_SEND;
	    }
	    continue;

#ifdef HAVE_UDP
	case INET_LOPT_UDP_READ_PACKETS:
            DDBG(desc,
                 ("INET-DRV-DBG[%d][" SOCKET_FSTR ",%T] "
                  "inet_set_opts(read-packets) -> %d\r\n",
                  __LINE__, desc->s, driver_caller(desc->port), ival) );
	    if (desc->stype == SOCK_DGRAM) {
		udp_descriptor* udesc = (udp_descriptor*) desc;
		if (ival <= 0) return -1;
		udesc->read_packets = ival;
	    }
	    continue;
#endif

#ifdef HAVE_SETNS
	case INET_LOPT_NETNS:
            DDBG(desc,
                 ("INET-DRV-DBG[%d][" SOCKET_FSTR ",%T] "
                  "inet_set_opts(netns) -> %d, %d\r\n",
                  __LINE__, desc->s, driver_caller(desc->port), ival, len) );
	    /* It is annoying that ival and len are both (signed) int */
	    if (ival < 0) return -1;
	    if (len < ival) return -1;
	    if (desc->netns != NULL) FREE(desc->netns);
	    desc->netns = ALLOC(((unsigned int) ival) + 1);
	    memcpy(desc->netns, ptr, ival);
	    desc->netns[ival] = '\0';
	    ptr += ival;
	    len -= ival;
	    continue;
#endif

	case INET_LOPT_TCP_SHOW_ECONNRESET:
            DDBG(desc,
                 ("INET-DRV-DBG[%d][" SOCKET_FSTR ",%T] "
                  "inet_set_opts(show-econnreset) -> %d (%s)\r\n",
                  __LINE__,
                  desc->s, driver_caller(desc->port), ival, B2S(ival)) );
	    if (desc->sprotocol == IPPROTO_TCP) {
		tcp_descriptor* tdesc = (tcp_descriptor*) desc;
		if (ival)
		    tdesc->tcp_add_flags |= TCP_ADDF_SHOW_ECONNRESET;
		else
		    tdesc->tcp_add_flags &= ~TCP_ADDF_SHOW_ECONNRESET;
	    }
	    continue;

	case INET_LOPT_TCP_READ_AHEAD:
            DDBG(desc,
                 ("INET-DRV-DBG[%d][" SOCKET_FSTR ",%T] "
                  "inet_set_opts(read_ahead) -> %d (%s)\r\n",
                  __LINE__,
                  desc->s, driver_caller(desc->port), ival, B2S(ival)) );
	    if (desc->sprotocol == IPPROTO_TCP) {
		tcp_descriptor* tdesc = (tcp_descriptor*) desc;
		if (! ival)
		    tdesc->tcp_add_flags |= TCP_ADDF_NO_READ_AHEAD;
		else
		    tdesc->tcp_add_flags &= ~TCP_ADDF_NO_READ_AHEAD;
	    }
	    continue;

	case INET_LOPT_LINE_DELIM:
            DDBG(desc,
                 ("INET-DRV-DBG[%d][" SOCKET_FSTR ",%T] "
                  "inet_set_opts(line-delimiter) -> %c (%d)\r\n",
                  __LINE__,
                  desc->s, driver_caller(desc->port), (char) ival, ival) );
	    desc->delimiter = (char)ival;
	    continue;

        case INET_OPT_EXCLUSIVEADDRUSE:
            DDBG(desc,
                 ("INET-DRV-DBG[%d][" SOCKET_FSTR ",%T] "
                  "inet_set_opts(exclusiveaddruse) -> %s\r\n",
                  __LINE__, desc->s, driver_caller(desc->port), B2S(ival)) );
#ifdef __WIN32__
            type = SO_EXCLUSIVEADDRUSE;
#else
            continue;
#endif
            break;

        case INET_OPT_REUSEPORT_LB:
            DDBG(desc,
                 ("INET-DRV-DBG[%d][" SOCKET_FSTR ",%T] "
                  "inet_set_opts(reuseport_lb) -> %s\r\n",
                  __LINE__, desc->s, driver_caller(desc->port), B2S(ival)) );
#if defined(__WIN32__)
            continue;
#elif defined(__linux__) && defined(SO_REUSEPORT)
            /* SO_REUSEPORT is load balancing on linux */
            type = SO_REUSEPORT;
            break;
#elif defined(SO_REUSEPORT_LB)
            type = SO_REUSEPORT_LB;
            break;
#else
            continue;
#endif

        case INET_OPT_REUSEPORT:
            DDBG(desc,
                 ("INET-DRV-DBG[%d][" SOCKET_FSTR ",%T] "
                  "inet_set_opts(reuseport) -> %s\r\n",
                  __LINE__, desc->s, driver_caller(desc->port), B2S(ival)) );
#if defined(__WIN32__)
            /* fall through to INET_OPT_REUSEADDR */
#elif defined(SO_REUSEPORT)
            type = SO_REUSEPORT;
            break;
#else
            continue;
#endif

	case INET_OPT_REUSEADDR:
            DDBG(desc,
                 ("INET-DRV-DBG[%d][" SOCKET_FSTR ",%T] "
                  "inet_set_opts(reuseaddr) -> %s\r\n",
                  __LINE__, desc->s, driver_caller(desc->port), B2S(ival)) );
#ifdef __WIN32__
            {
                int old_ra, new_ra, compat, ra_bits, opt_bit;
                /*
                 * We only set SO_REUSEADDR on Windows if both 'reuseaddr' and
                 * 'reuseport' has been passed as options, since SO_REUSEADDR
                 * on Windows behaves like SO_REUSEADDR|SO_REUSEPORT does on BSD.
                 */
                ra_bits = (1<<INET_OPT_REUSEADDR) | (1<<INET_OPT_REUSEPORT);
                opt_bit = (1<<opt);
                compat = desc->bsd_compat;
                old_ra = (compat & ra_bits) == ra_bits;
                if (ival) {
                    bsd_compat_set = opt_bit;
                    compat |= opt_bit;
                }
                else {
                    bsd_compat_unset = opt_bit;
                    compat &= ~opt_bit;
                }
                new_ra = (compat & ra_bits) == ra_bits;
                desc->bsd_compat = compat;
                if (old_ra == new_ra)
                    continue;
            }
#endif
            type = SO_REUSEADDR;
	    break;

	case INET_OPT_KEEPALIVE: type = SO_KEEPALIVE;
            DDBG(desc,
                 ("INET-DRV-DBG[%d][" SOCKET_FSTR ",%T] "
                  "inet_set_opts(keepalive) -> %s\r\n",
                  __LINE__, desc->s, driver_caller(desc->port), B2S(ival)) );
	    break;

	case INET_OPT_DONTROUTE: type = SO_DONTROUTE;
            DDBG(desc,
                 ("INET-DRV-DBG[%d][" SOCKET_FSTR ",%T] "
                  "inet_set_opts(dontroute) -> %s\r\n",
                  __LINE__, desc->s, driver_caller(desc->port), B2S(ival)) );
	    break;

	case INET_OPT_BROADCAST: type = SO_BROADCAST;
            DDBG(desc,
                 ("INET-DRV-DBG[%d][" SOCKET_FSTR ",%T] "
                  "inet_set_opts(broadcast) -> %s\r\n",
                  __LINE__, desc->s, driver_caller(desc->port), B2S(ival)) );
	    break;

	case INET_OPT_OOBINLINE: type = SO_OOBINLINE; 
            DDBG(desc,
                 ("INET-DRV-DBG[%d][" SOCKET_FSTR ",%T] "
                  "inet_set_opts(oobinline) -> %s\r\n",
                  __LINE__, desc->s, driver_caller(desc->port), B2S(ival)) );
	    break;

	case INET_OPT_SNDBUF:    type = SO_SNDBUF;
            DDBG(desc,
                 ("INET-DRV-DBG[%d][" SOCKET_FSTR ",%T] "
                  "inet_set_opts(sndbuf) -> %d\r\n",
                  __LINE__, desc->s, driver_caller(desc->port), ival) );
	    break;

	case INET_OPT_RCVBUF:    type = SO_RCVBUF; 
            DDBG(desc,
                 ("INET-DRV-DBG[%d][" SOCKET_FSTR ",%T] "
                  "inet_set_opts(rcvbuf) -> %d\r\n",
                  __LINE__, desc->s, driver_caller(desc->port), ival) );
            if (!(desc->flags & INET_FLG_BUFFER_SET)) {
                /* make sure we have desc->bufsz >= SO_RCVBUF */
                if (ival > (1 << 16) && desc->stype == SOCK_DGRAM && !IS_SCTP(desc))
                    /* For UDP we don't want to automatically
                       set the buffer size to be larger than
                       the theoretical max MTU */
                    desc->bufsz = 1 << 16;
                else if (ival > desc->bufsz)
                    desc->bufsz = ival;
            }
	    break;

	case INET_OPT_LINGER:    type = SO_LINGER; 
	    if (len < 4)
		return -1;
	    li_val.l_onoff = ival;
	    li_val.l_linger = get_int32(ptr);
	    ptr += 4;
	    len -= 4;
	    arg_ptr = (char*) &li_val;
	    arg_sz = sizeof(li_val);

            DDBG(desc,
                 ("INET-DRV-DBG[%d][" SOCKET_FSTR ",%T] "
                  "inet_set_opts(linger) -> %d, %d\r\n",
                  __LINE__,
                  desc->s, driver_caller(desc->port),
                  li_val.l_onoff, li_val.l_linger) );

	    if (desc->sprotocol == IPPROTO_TCP) {
		tcp_descriptor* tdesc = (tcp_descriptor*) desc;
		if (li_val.l_onoff && li_val.l_linger == 0)
		    tdesc->tcp_add_flags |= TCP_ADDF_LINGER_ZERO;
		else
		    tdesc->tcp_add_flags &= ~TCP_ADDF_LINGER_ZERO;
	    }
	    break;

	case INET_OPT_PRIORITY: 
#ifdef SO_PRIORITY
            DDBG(desc,
                 ("INET-DRV-DBG[%d][" SOCKET_FSTR ",%T] "
                  "inet_set_opts(prio) -> %d\r\n",
                  __LINE__, desc->s, driver_caller(desc->port), ival) );
	    type = SO_PRIORITY;
	    propagate = 1; /* We do want to know if this fails */
	    break;
#else
            /* inet_fill_opts always returns a value for this option,
             * so we need to ignore it if not implemented */
            DDBG(desc,
                 ("INET-DRV-DBG[%d][" SOCKET_FSTR ",%T] "
                  "inet_set_opts(prio) -> SKIP\r\n",
                  __LINE__, desc->s, driver_caller(desc->port)) );
	    continue;
#endif

	case INET_OPT_TOS:
#if defined(IP_TOS) && defined(IPPROTO_IP)
            DDBG(desc,
                 ("INET-DRV-DBG[%d][" SOCKET_FSTR ",%T] "
                  "inet_set_opts(tos) -> %d\r\n",
                  __LINE__, desc->s, driver_caller(desc->port), ival) );
	    proto = IPPROTO_IP;
	    type = IP_TOS;
	    propagate = 1;
	    break;
#else
            /* inet_fill_opts always returns a value for this option,
             * so we need to ignore it if not implemented. */
            DDBG(desc,
                 ("INET-DRV-DBG[%d][" SOCKET_FSTR ",%T] "
                  "inet_set_opts(tos) -> SKIP\r\n",
                  __LINE__, desc->s, driver_caller(desc->port)) );
	    continue;
#endif

#if defined(IPV6_TCLASS) && defined(IPPROTO_IPV6)
	case INET_OPT_TCLASS:
            DDBG(desc,
                 ("INET-DRV-DBG[%d][" SOCKET_FSTR ",%T] "
                  "inet_set_opts(tclass) -> %d\r\n",
                  __LINE__, desc->s, driver_caller(desc->port), ival) );
	    proto = IPPROTO_IPV6;
	    type = IPV6_TCLASS;
	    propagate = 1;
	    break;
#endif

#if defined(IP_TTL) && defined(IPPROTO_IP)
	case INET_OPT_TTL:
            DDBG(desc,
                 ("INET-DRV-DBG[%d][" SOCKET_FSTR ",%T] "
                  "inet_set_opts(ttl) -> %d\r\n",
                  __LINE__, desc->s, driver_caller(desc->port), ival) );
	    proto = IPPROTO_IP;
	    type = IP_TTL;
	    propagate = 1;
	    break;
#endif
#if defined(IP_RECVTOS) && defined(IPPROTO_IP)
	case INET_OPT_RECVTOS:
            DDBG(desc,
                 ("INET-DRV-DBG[%d][" SOCKET_FSTR ",%T] "
                  "inet_set_opts(recvtos) -> %d\r\n",
                  __LINE__, desc->s, driver_caller(desc->port), ival) );
	    proto = IPPROTO_IP;
	    type = IP_RECVTOS;
	    propagate = 1;
            recv_cmsgflags =
                ival ?
                (desc->recv_cmsgflags | INET_CMSG_RECVTOS) :
                (desc->recv_cmsgflags & ~INET_CMSG_RECVTOS);
	    break;
#endif
#if defined(IPV6_RECVTCLASS) && defined(IPPROTO_IPV6)
	case INET_OPT_RECVTCLASS:
            DDBG(desc,
                 ("INET-DRV-DBG[%d][" SOCKET_FSTR ",%T] "
                  "inet_set_opts(recvtclass) -> %d\r\n",
                  __LINE__, desc->s, driver_caller(desc->port), ival) );
	    proto = IPPROTO_IPV6;
	    type = IPV6_RECVTCLASS;
	    propagate = 1;
            recv_cmsgflags =
                ival ?
                (desc->recv_cmsgflags | INET_CMSG_RECVTCLASS) :
                (desc->recv_cmsgflags & ~INET_CMSG_RECVTCLASS);
	    break;
#endif
#if defined(IP_RECVTTL) && defined(IPPROTO_IP)
	case INET_OPT_RECVTTL:
            DDBG(desc,
                 ("INET-DRV-DBG[%d][" SOCKET_FSTR ",%T] "
                  "inet_set_opts(recvttl) -> %d\r\n",
                  __LINE__, desc->s, driver_caller(desc->port), ival) );
	    proto = IPPROTO_IP;
	    type = IP_RECVTTL;
	    propagate = 1;
            recv_cmsgflags =
                ival ?
                (desc->recv_cmsgflags | INET_CMSG_RECVTTL) :
                (desc->recv_cmsgflags & ~INET_CMSG_RECVTTL);
	    break;
#endif

	case TCP_OPT_NODELAY:
            DDBG(desc,
                 ("INET-DRV-DBG[%d][" SOCKET_FSTR ",%T] "
                  "inet_set_opts(nodelay) -> %s\r\n",
                  __LINE__, desc->s, driver_caller(desc->port), B2S(ival)) );
	    proto = IPPROTO_TCP; 
	    type = TCP_NODELAY; 
	    break;

	case TCP_OPT_NOPUSH:
#if defined(INET_TCP_NOPUSH)
            DDBG(desc,
                 ("INET-DRV-DBG[%d][" SOCKET_FSTR ",%T] "
                  "inet_set_opts(nopush) -> %d\r\n",
                  __LINE__, desc->s, driver_caller(desc->port), ival) );
	    proto = IPPROTO_TCP;
	    type = INET_TCP_NOPUSH;
	    break;
#else
	    /* inet_fill_opts always returns a value for this option,
	     * so we need to ignore it if not implemented, just in case */
            DDBG(desc,
                 ("INET-DRV-DBG[%d][" SOCKET_FSTR ",%T] "
                  "inet_set_opts(nopush) -> SKIP\r\n",
                  __LINE__, desc->s, driver_caller(desc->port)) );
	    continue;
#endif

#if defined(HAVE_MULTICAST_SUPPORT) && defined(IPPROTO_IP)

	case UDP_OPT_MULTICAST_TTL:
            DDBG(desc,
                 ("INET-DRV-DBG[%d][" SOCKET_FSTR ",%T] "
                  "inet_set_opts(multicast-ttl) -> %d\r\n",
                  __LINE__, desc->s, driver_caller(desc->port), ival) );
	    proto = IPPROTO_IP;
	    type = IP_MULTICAST_TTL;
	    break;

	case UDP_OPT_MULTICAST_LOOP:
            DDBG(desc,
                 ("INET-DRV-DBG[%d][" SOCKET_FSTR ",%T] "
                  "inet_set_opts(multicast-loop) -> %s\r\n",
                  __LINE__, desc->s, driver_caller(desc->port), B2S(ival)) );
	    proto = IPPROTO_IP;
	    type = IP_MULTICAST_LOOP;
	    break;

	case UDP_OPT_MULTICAST_IF:
            DDBG(desc,
                 ("INET-DRV-DBG[%d][" SOCKET_FSTR ",%T] "
                  "inet_set_opts(multicast-if) -> %d (%d)\r\n",
                  __LINE__,
                  desc->s, driver_caller(desc->port), ival, sock_htonl(ival)) );
            if (desc->sfamily == AF_INET) {
                proto = IPPROTO_IP;
                type  = IP_MULTICAST_IF;
                DEBUGF(("inet_set_opts(%p): s=%d, IP_MULTICAST_IF = %x\r\n",
                        desc->port, desc->s, ival));
                ival = sock_htonl(ival);
            }
#if defined(HAVE_IN6) && defined(AF_INET6) && defined(IPPROTO_IPV6)
            else if (desc->sfamily == AF_INET6) {
                proto = IPPROTO_IPV6;
                type  = IPV6_MULTICAST_IF;
                DEBUGF(("inet_set_opts(%p): s=%d, IPV6_MULTICAST_IF = %x\r\n",
                        desc->port, desc->s, ival));
                ival = sock_htonl(ival);
            } else {
                return -1;
            }
#else
            else {
                return -1;
            }
#endif
	    break;

	case UDP_OPT_ADD_MEMBERSHIP:
            DDBG(desc,
                 ("INET-DRV-DBG[%d][" SOCKET_FSTR ",%T] "
                  "inet_set_opts(add-membership) -> domain: %d (%s)\r\n",
                  __LINE__, desc->s, driver_caller(desc->port),
                  ival, DOM2S(ival)) );
            if (ival == INET_AF_INET) {
                proto = IPPROTO_IP;
                type  = IP_ADD_MEMBERSHIP;
            }
#if defined(HAVE_IN6) && defined(AF_INET6) && defined(IPPROTO_IPV6)
            else if (ival == INET_AF_INET6) {
                proto = IPPROTO_IPV6;
#if defined(INET_ADD_MEMBERSHIP)
                type  = INET_ADD_MEMBERSHIP;
#else
                return -1;
#endif
            }
#endif
            else {
                return -1;
            }
            goto L_init_mreq;

	case UDP_OPT_DROP_MEMBERSHIP:
            DDBG(desc,
                 ("INET-DRV-DBG[%d][" SOCKET_FSTR ",%T] "
                  "inet_set_opts(drop-membership) -> %d (%s)\r\n",
                  __LINE__, desc->s, driver_caller(desc->port),
                  ival, DOM2S(ival)) );
            if (ival == INET_AF_INET) {
                proto = IPPROTO_IP;
                type  = IP_DROP_MEMBERSHIP;
            }
#if defined(HAVE_IN6) && defined(AF_INET6) && defined(IPPROTO_IPV6)
            else if (ival == INET_AF_INET6) {
                proto = IPPROTO_IPV6;
#if defined(INET_DROP_MEMBERSHIP)
                type  = INET_DROP_MEMBERSHIP;
#else
                return -1;
#endif
            }
#endif
            else {
                return -1;
            }

        L_init_mreq:
            {
                int domain = ival;

                ival = get_int32(ptr); // Interface | Ifindex
                ptr += 4;
                len -= 4;

                DDBG(desc,
                     ("INET-DRV-DBG[%d][" SOCKET_FSTR ",%T] "
                      "inet_set_opts(L_init_mreq) -> "
                      "\r\n   proto:  %d"
                      "\r\n   type:   %d"
                      "\r\n   domain: %d (%s)"
                      "\r\n   if:     %d"
                      "\r\n",
                      __LINE__, desc->s, driver_caller(desc->port),
                      proto, type, domain, DOM2S(domain), ival));

                if ((domain == INET_AF_INET) && (desc->sfamily == AF_INET)) {

                    mreqSz = sizeof(mreq4);

                    /* 0) Read out the ifindex (see above)
                     * 1) Read out the multiaddr
                     * 2) Read out the local address
                     */
                
#if defined(HAVE_STRUCT_IP_MREQN)

                    DDBG(desc,
                         ("INET-DRV-DBG[%d][" SOCKET_FSTR ",%T] "
                          "inet_set_opts(L_init_mreq,inet) -> mreqn\r\n",
                          __LINE__, desc->s, driver_caller(desc->port)));

                    mreq4.imr_ifindex          = ival;
                    ival = get_int32(ptr);
                    ptr += 4;
                    len -= 4;
                    mreq4.imr_multiaddr.s_addr = sock_htonl(ival);
                    ival = get_int32(ptr);
                    ptr += 4;
                    len -= 4;
                    mreq4.imr_address.s_addr   = sock_htonl(ival);

                    DDBG(desc,
                         ("INET-DRV-DBG[%d][" SOCKET_FSTR ",%T] "
                          "inet_set_opts(L_init_mreq,inet) -> "
                          "try setopt: "
                          "\r\n   maddr: %x"
                          "\r\n   addr:  %x"
                          "\r\n   if:    %d"
                          "\r\n   sz:    %d"
                          "\r\n",
                          __LINE__, desc->s, driver_caller(desc->port),
                          mreq4.imr_multiaddr.s_addr,
                          mreq4.imr_address.s_addr,
                          mreq4.imr_ifindex,
                          mreqSz));

#else

                    DDBG(desc,
                         ("INET-DRV-DBG[%d][" SOCKET_FSTR ",%T] "
                          "inet_set_opts(L_init_mreq,inet) -> mreq\r\n",
                          __LINE__, desc->s, driver_caller(desc->port)));

                    ival = get_int32(ptr);
                    ptr += 4;
                    len -= 4;
                    mreq4.imr_multiaddr.s_addr = sock_htonl(ival);
                    ival = get_int32(ptr);
                    ptr += 4;
                    len -= 4;
                    mreq4.imr_interface.s_addr = sock_htonl(ival);

                    DDBG(desc,
                         ("INET-DRV-DBG[%d][" SOCKET_FSTR ",%T] "
                          "inet_set_opts(L_init_mreq,inet) -> "
                          "try setopt: "
                          "\r\n   maddr: %x"
                          "\r\n   if:    %x"
                          "\r\n   sz:    %d"
                          "\r\n",
                          __LINE__, desc->s, driver_caller(desc->port),
                          mreq4.imr_multiaddr.s_addr,
                          mreq4.imr_interface.s_addr,
                          mreqSz));

#endif

                    arg_ptr = (char*)&mreq4;
                    arg_sz  = mreqSz;

                }
#if defined(HAVE_IN6) && defined(AF_INET6) && defined(IPPROTO_IPV6)
                else if ((domain == INET_AF_INET6) &&
                         (desc->sfamily == AF_INET6)) {

                    mreqSz = sizeof(mreq6);

                    DDBG(desc,
                         ("INET-DRV-DBG[%d][" SOCKET_FSTR ",%T] "
                          "inet_set_opts(L_init_mreq,inet6) -> mreq\r\n",
                          __LINE__, desc->s, driver_caller(desc->port)));

                    /* 0) Read out the ifindex
                     * 1) Read out the multiaddr
                     */

                    sys_memcpy(&mreq6.ipv6mr_multiaddr, ptr, 16);
                    ptr += 16;
                    len -= len;
                    mreq6.ipv6mr_interface = ival;

                    arg_ptr = (char*)&mreq6;
                    arg_sz  = mreqSz;

                }
#endif
                else {
                    DDBG(desc,
                         ("INET-DRV-DBG[%d][" SOCKET_FSTR ",%T] "
                          "inet_set_opts(L_init_mreq) -> "
                          "invalid domain: "
                          "\r\n   domain:  %d (%d, %d)"
                          "\r\n   sfmaily: %d (%d, %d)"
                          "\r\n",
                          __LINE__, desc->s, driver_caller(desc->port),
                          domain, INET_AF_INET, INET_AF_INET6,
                          desc->sfamily, AF_INET, AF_INET6));
                    return -1;
                }
            }
	    break;

#endif /* defined(HAVE_MULTICAST_SUPPORT) && defined(IPPROTO_IP) */

	case INET_OPT_IPV6_V6ONLY:
            DDBG(desc,
                 ("INET-DRV-DBG[%d][" SOCKET_FSTR ",%T] "
                  "inet_set_opts(ipv6-v6only) -> %s\r\n",
                  __LINE__, desc->s, driver_caller(desc->port), B2S(ival)) );
#if HAVE_DECL_IPV6_V6ONLY && defined(IPPROTO_IPV6)
	    proto = IPPROTO_IPV6;
	    type = IPV6_V6ONLY;
	    propagate = 1;
	    break;
#elif defined(__WIN32__) && defined(HAVE_IN6) && defined(AF_INET6)
	    /* Fake a'la OpenBSD; set to 'true' is fine but 'false' invalid. */
	    if (ival != 0) continue;
	    else return -1;
	    break;
#else
	    continue;
#endif

	case INET_OPT_RAW:
            DDBG(desc,
                 ("INET-DRV-DBG[%d][" SOCKET_FSTR ",%T] "
                  "inet_set_opts(raw) -> %d, %d\r\n",
                  __LINE__, desc->s, driver_caller(desc->port), ival, len) );
	    if (len < 8) {
		return -1;
	    }
	    proto = ival;
	    type = get_int32(ptr);
	    ptr += 4;
	    arg_sz = get_int32(ptr);
	    ptr += 4;
	    len -= 8;
	    if (len < arg_sz) {
		return -1;
	    }
	    arg_ptr = ptr;
	    ptr += arg_sz;
	    len -= arg_sz;
	    break;

#ifdef SO_BINDTODEVICE
	case INET_OPT_BIND_TO_DEVICE:
            DDBG(desc,
                 ("INET-DRV-DBG[%d][" SOCKET_FSTR ",%T] "
                  "inet_set_opts(bindtodevice) -> %d\r\n",
                  __LINE__, desc->s, driver_caller(desc->port), ival) );
	    if (ival < 0) return -1;
	    if (len < ival) return -1;
	    if (ival > sizeof(ifname)) {
		return -1;
	    }
	    memcpy(ifname, ptr, ival);
	    ifname[ival] = '\0';
	    ptr += ival;
	    len -= ival;

	    proto = SOL_SOCKET;
	    type = SO_BINDTODEVICE;
	    arg_ptr = (char*)&ifname;
	    arg_sz = sizeof(ifname);
	    propagate = 1; /* We do want to know if this fails */
	    break;
#endif

	case INET_LOPT_NON_BLOCK_SEND:
#ifdef HAVE_SCTP
            if (IS_SCTP(desc)) {
                DDBG(desc,
                     ("INET-DRV-DBG[%d][" SOCKET_FSTR ",%T] "
                      "inet_set_opts(non-block-send) -> %s\r\n",
                      __LINE__, desc->s,
                      driver_caller(desc->port), B2S(ival)) );
                if (ival) {
                    desc->flags |= INET_FLG_NON_BLOCK_SEND;
                } else {
                    desc->flags  = (desc->flags) & ~(INET_FLG_NON_BLOCK_SEND);
                }
            } else {
                DDBG(desc,
                     ("INET-DRV-DBG[%d][" SOCKET_FSTR ",%T] "
                      "inet_set_opts(non-block-send) -> IGNORE\r\n",
                      __LINE__, desc->s,
                      driver_caller(desc->port)) );
            }
#else
            {
                DDBG(desc,
                     ("INET-DRV-DBG[%d][" SOCKET_FSTR ",%T] "
                      "inet_set_opts(non-block-send) -> IGNORE\r\n",
                      __LINE__, desc->s,
                      driver_caller(desc->port)) );
            }
#endif
            continue; /* take care of next option */

	case INET_LOPT_DEBUG:
            DDBG(desc,
                 ("INET-DRV-DBG[%d][" SOCKET_FSTR ",%T] "
                  "inet_set_opts(debug) -> %s\r\n",
                  __LINE__, desc->s, driver_caller(desc->port), B2S(ival)) );
            if (ival) {
                desc->debug = TRUE;
            } else {
                desc->debug = FALSE;
            }
            continue; /* take care of next option */

 	default:
	    return -1;
	}

	DDBG(desc,
	     ("INET-DRV-DBG[%d][" SOCKET_FSTR ",%T] "
              "inet_set_opts -> try set opt (%d) %d\r\n",
	      __LINE__, desc->s, driver_caller(desc->port), proto, type) );

        res = inet_setopt(desc->s, proto, type, arg_ptr, arg_sz, propagate);

	DDBG(desc,
	     ("INET-DRV-DBG[%d][" SOCKET_FSTR ",%T] "
              "inet_set_opts -> set opt result: %d\r\n",
	      __LINE__, desc->s, driver_caller(desc->port), res) );

        if (res == 0) {
            desc->recv_cmsgflags = recv_cmsgflags;
        }
        else {
#ifdef __WIN32__
            if (bsd_compat_set)
                desc->bsd_compat &= ~bsd_compat_set;
            if (bsd_compat_unset)
                desc->bsd_compat |= bsd_compat_unset;
#endif
            if (propagate)
                return -1;
	}
    }

    if ( ((desc->stype == SOCK_STREAM) && IS_CONNECTED(desc)) ||
	((desc->stype == SOCK_DGRAM) && IS_OPEN(desc))) {
        int trigger_recv;

        /* XXX: UDP sockets could also trigger immediate read here NIY */
        trigger_recv =
            (desc->stype==SOCK_STREAM) &&
            !old_active &&
            (desc->active == INET_ONCE || desc->active == INET_MULTI) &&
            (desc->htype == old_htype);

        if (trigger_recv) {
            return 2;
        }

	if (desc->active != old_active) {
            /* Need to cancel the read_packet timer *
             * if we go from active to passive.     */
            if (desc->active == INET_PASSIVE && desc->stype == SOCK_DGRAM)
                driver_cancel_timer(desc->port);

            sock_select(desc, (FD_READ|FD_CLOSE), (desc->active>0));
        }

	/* XXX: UDP sockets could also trigger immediate read here NIY */
	if ((desc->stype==SOCK_STREAM) && desc->active) {
	    if (! old_active) {
		/* passive => active change */
		return 1;
	    }
	    if (desc->htype != old_htype) {
                tcp_descriptor *tdesc = (tcp_descriptor *) desc;
		/* Header type change in active mode.
                 * Invalidate the calculated packet remaining length.
                 */
                tdesc->i_remain = 0;
		return 1;
	    }

	    return 0;
	}
    }
    return 0;
}

#ifdef HAVE_SCTP

/*  "sctp_get_initmsg":
**  Used by both "send*" and "setsockopt". Gets the 4 fields of "sctp_initmsg"
**  from the input buffer:
*/
#define SCTP_GET_INITMSG_LEN (4*2)
static char* sctp_get_initmsg(struct sctp_initmsg* ini, char* curr)
{
    ini->sinit_num_ostreams   = get_int16 (curr);	curr += 2;
    ini->sinit_max_instreams  = get_int16 (curr);	curr += 2;
    ini->sinit_max_attempts   = get_int16 (curr);	curr += 2;
    ini->sinit_max_init_timeo = get_int16 (curr);	curr += 2;
    return curr;
}

/*  "sctp_get_sendparams":
**  Parses (from the command buffer) the 6 user-specified params of
**  "sctp_sndrcvinfo":
**	stream(u16),      flags(u16), ppid(u32), context(u32),
**	timetoleave(u32), assoc_id
**  Is used by both "send*" and "setsockopt":
*/
#define SCTP_GET_SENDPARAMS_LEN (2*2 + 3*4 + ASSOC_ID_LEN)
static char* sctp_get_sendparams (struct sctp_sndrcvinfo* sri, char* curr)
{
    int eflags;
    int cflags;
    
    sri->sinfo_stream       = get_int16(curr);		curr += 2;
    sri->sinfo_ssn	    = 0;

    /* The "flags" are already ORed at the Erlang side, here we
       reconstruct the real SCTP flags:
    */
    eflags		    = get_int16(curr);		curr += 2;
    cflags		    = 0;
    if (eflags & SCTP_FLAG_UNORDERED) cflags |= SCTP_UNORDERED;
    if (eflags & SCTP_FLAG_ADDR_OVER) cflags |= SCTP_ADDR_OVER;
    if (eflags & SCTP_FLAG_ABORT)     cflags |= SCTP_ABORT;
    if (eflags & SCTP_FLAG_EOF)	      cflags |= SCTP_EOF;

    sri->sinfo_flags	    = cflags;
    sri->sinfo_ppid         = sock_htonl(get_int32(curr));
							curr += 4;
    sri->sinfo_context      = get_int32(curr);		curr += 4;
    sri->sinfo_timetolive   = get_int32(curr);		curr += 4;
    sri->sinfo_tsn	    = 0;
    sri->sinfo_cumtsn	    = 0;
    sri->sinfo_assoc_id	    = GET_ASSOC_ID  (curr);	curr += ASSOC_ID_LEN;

    return curr;
}

/* Set SCTP options:
** return -1 on error
**         0 if ok
** NB: unlike inet_set_opts(), we don't have an active mode here, so there is no
** mode change which could force data delivery on setting an option.
** Arg: "ptr": [(erlang_encoded_opt(u8), value(...)), ...];  thus, multiple opts
** can be set at a time.
*/
static int sctp_set_opts(inet_descriptor* desc, char* ptr, int len)
{
#   define CHKLEN(Ptr, Len)                        \
    do {                                           \
	if ((Ptr) + (Len) > ptr + len) return -1; \
    } while (0)
    
    char * curr = ptr;
    int    proto, type, res;

    /* The following union is used to hold any arg to "setsockopt": */
    union  opts_union
    {
	int			    ival;
	struct sctp_rtoinfo	    rtoi;
	struct sctp_assocparams	    ap;
	struct sctp_initmsg	    im;
	struct linger		    lin;
	struct sctp_setpeerprim	    prim;
	struct sctp_setadaptation   ad;
	struct sctp_paddrparams	    pap;
	struct sctp_sndrcvinfo	    sri;
	struct sctp_event_subscribe es;
#if defined(HAVE_DECL_SCTP_DELAYED_ACK_TIME) && defined(SCTP_ASSOC_VALUE_ASSOC_ID)
	struct sctp_assoc_value     av; /* Not in SOLARIS10 */
#endif
#	ifdef SO_BINDTODEVICE
	char ifname[IFNAMSIZ];
#	endif
    }
    arg;

    char * arg_ptr = NULL;
    int    arg_sz  = 0;
    int    old_active = desc->active;

    while (curr < ptr + len)
    {
        int recv_cmsgflags;
	/* Get the Erlang-encoded option type -- always 1 byte: */
	int eopt;
#ifdef __WIN32__
        int bsd_compat_set = 0;
        int bsd_compat_unset = 0;
#endif

        eopt = *curr;
	curr++;

	DDBG(desc,
	     ("INET-DRV-DBG[%d][" SOCKET_FSTR ",%T] "
              "sctp_set_opts -> eopt: %d\r\n",
	      __LINE__, desc->s, driver_caller(desc->port), eopt) );

        recv_cmsgflags = desc->recv_cmsgflags;
	/* Get the option value.  XXX: The condition  (curr < ptr + len)
	   does not preclude us from reading from beyond the buffer end,
	   if the Erlang part of the driver specifies its input wrongly!
	*/
	CHKLEN(curr, 4); /* All options need at least 4 bytes */
	switch(eopt)
	{
	/* Local INET options: */

	case INET_LOPT_BUFFER:
            {
                int ival = get_int32(curr);		curr += 4;

                DDBG(desc,
                     ("INET-DRV-DBG[%d][" SOCKET_FSTR ",%T] "
                      "sctp_set_opts(buffer) -> %d\r\n",
                      __LINE__, desc->s, driver_caller(desc->port), ival) );

                desc->bufsz  = ival;

                if (desc->bufsz < INET_MIN_BUFFER)
                    desc->bufsz = INET_MIN_BUFFER;
                desc->flags |= INET_FLG_BUFFER_SET;
                res = 0;   /* This does not affect the kernel buffer size */
            }
	    continue;

	case INET_LOPT_MODE:
            {
                int ival = get_int32(curr);		curr += 4;

                DDBG(desc,
                     ("INET-DRV-DBG[%d][" SOCKET_FSTR ",%T] "
                      "sctp_set_opts(mode) -> %s (%d)\r\n",
                      __LINE__, desc->s, driver_caller(desc->port),
                      M2S(ival), ival) );
                     
                desc->mode = ival;
                res        = 0;
            }
	    continue;

	case INET_LOPT_ACTIVE:
            {
                int ival = get_int32(curr);		curr += 4;

                DDBG(desc,
                     ("INET-DRV-DBG[%d][" SOCKET_FSTR ",%T] "
                      "sctp_set_opts(active) -> %s (%d)\r\n",
                      __LINE__, desc->s, driver_caller(desc->port),
                      A2S(ival), ival) );

                desc->active = ival;
                if (desc->active == INET_MULTI) {
                    long   ac   = desc->active_count;
                    Sint16 nval = get_int16(curr);          curr += 2;
                    DDBG(desc,
                         ("INET-DRV-DBG[%d][" SOCKET_FSTR ",%T] "
                          "sctp_set_opts(active) -> nval: %d\r\n",
                      __LINE__, desc->s, driver_caller(desc->port), nval) );
                    ac += nval;
                    if (ac > INT16_MAX || ac < INT16_MIN)
                        return -1;
                    desc->active_count += nval;
                    if (desc->active_count < 0)
                        desc->active_count = 0;
                    if (desc->active_count == 0) {
                        desc->active = INET_PASSIVE;
                        packet_passive_message(desc);
                    }
                } else
                    desc->active_count = 0;
                res = 0;
            }
	    continue;

#ifdef HAVE_SETNS
	case INET_LOPT_NETNS:
	{
	    size_t ns_len;

            DDBG(desc,
                 ("INET-DRV-DBG[%d][" SOCKET_FSTR ",%T] "
                  "sctp_set_opts -> NETNS\r\n",
                  __LINE__, desc->s, driver_caller(desc->port)) );

	    ns_len = get_int32(curr);                   curr += 4;
	    CHKLEN(curr, ns_len);
	    if (desc->netns != NULL) FREE(desc->netns);
	    desc->netns = ALLOC(ns_len + 1);
	    memcpy(desc->netns, curr, ns_len);
	    desc->netns[ns_len] = '\0';
	    curr += ns_len;
	}
	    continue;
#endif

	/* SCTP options and applicable generic INET options: */

	case SCTP_OPT_RTOINFO:
	{
            DDBG(desc,
                 ("INET-DRV-DBG[%d][" SOCKET_FSTR ",%T] "
                  "sctp_set_opts -> RTOINFO\r\n",
                  __LINE__, desc->s, driver_caller(desc->port)) );

	    CHKLEN(curr, ASSOC_ID_LEN + 3*4);
	    arg.rtoi.srto_assoc_id = GET_ASSOC_ID(curr);  curr += ASSOC_ID_LEN;
	    arg.rtoi.srto_initial  = get_int32   (curr);  curr += 4;
	    arg.rtoi.srto_max      = get_int32   (curr);  curr += 4;
	    arg.rtoi.srto_min      = get_int32   (curr);  curr += 4;

	    proto   = IPPROTO_SCTP;
	    type    = SCTP_RTOINFO;
	    arg_ptr = (char*) (&arg.rtoi);
	    arg_sz  = sizeof  ( arg.rtoi);
	    break;
	}

	case SCTP_OPT_ASSOCINFO:
	{
            DDBG(desc,
                 ("INET-DRV-DBG[%d][" SOCKET_FSTR ",%T] "
                  "sctp_set_opts -> ASSOCINFO\r\n",
                  __LINE__, desc->s, driver_caller(desc->port)) );

	    CHKLEN(curr, ASSOC_ID_LEN + 2*2 + 3*4);

	    arg.ap.sasoc_assoc_id    = GET_ASSOC_ID(curr); curr += ASSOC_ID_LEN;
	    arg.ap.sasoc_asocmaxrxt  = get_int16   (curr); curr += 2;
	    arg.ap.sasoc_number_peer_destinations =
				       get_int16   (curr); curr += 2;
	    arg.ap.sasoc_peer_rwnd   = get_int32   (curr); curr += 4;
	    arg.ap.sasoc_local_rwnd  = get_int32   (curr); curr += 4;
	    arg.ap.sasoc_cookie_life = get_int32   (curr); curr += 4;

	    proto   = IPPROTO_SCTP;
	    type    = SCTP_ASSOCINFO;
	    arg_ptr = (char*) (&arg.ap);
	    arg_sz  = sizeof  ( arg.ap);
	    break;
	}

	case SCTP_OPT_INITMSG:
	{
            DDBG(desc,
                 ("INET-DRV-DBG[%d][" SOCKET_FSTR ",%T] "
                  "sctp_set_opts -> INITMSG\r\n",
                  __LINE__, desc->s, driver_caller(desc->port)) );

	    CHKLEN(curr, SCTP_GET_INITMSG_LEN);
	    curr  = sctp_get_initmsg (&arg.im, curr);

	    proto   = IPPROTO_SCTP;
	    type    = SCTP_INITMSG;
	    arg_ptr = (char*) (&arg.im);
	    arg_sz  = sizeof  ( arg.im);
	    break;
	}

	case INET_OPT_LINGER:
	{
            DDBG(desc,
                 ("INET-DRV-DBG[%d][" SOCKET_FSTR ",%T] "
                  "sctp_set_opts -> LINGER\r\n",
                  __LINE__, desc->s, driver_caller(desc->port)) );

	    CHKLEN(curr, 2*4);
	    arg.lin.l_onoff  = get_int32 (curr);  curr += 4;
	    arg.lin.l_linger = get_int32 (curr);  curr += 4;

	    proto   = SOL_SOCKET;
	    type    = SO_LINGER;
	    arg_ptr = (char*) (&arg.lin);
	    arg_sz  = sizeof  ( arg.lin);
	    break;
	}

	case SCTP_OPT_NODELAY:
	{
            DDBG(desc,
                 ("INET-DRV-DBG[%d][" SOCKET_FSTR ",%T] "
                  "sctp_set_opts -> NODELAY\r\n",
                  __LINE__, desc->s, driver_caller(desc->port)) );

	    arg.ival= get_int32 (curr);	  curr += 4;
	    proto   = IPPROTO_SCTP;
	    type    = SCTP_NODELAY;
	    arg_ptr = (char*) (&arg.ival);
	    arg_sz  = sizeof  ( arg.ival);
	    break;
	}

	case INET_OPT_RCVBUF:
	{
            int ival = get_int32 (curr);	  curr += 4;

            DDBG(desc,
                 ("INET-DRV-DBG[%d][" SOCKET_FSTR ",%T] "
                  "sctp_set_opts(rcvbuf) -> %d\r\n",
                  __LINE__, desc->s, driver_caller(desc->port), ival) );

	    arg.ival= ival;
	    proto   = SOL_SOCKET;
	    type    = SO_RCVBUF;
	    arg_ptr = (char*) (&arg.ival);
	    arg_sz  = sizeof  ( arg.ival);

	    /* Adjust the size of the user-level recv buffer, so it's not
	       smaller than the kernel one: */
	    if (desc->bufsz <= arg.ival)
		desc->bufsz  = arg.ival;
            desc->flags |= INET_FLG_BUFFER_SET;
	    break;
	}

	case INET_OPT_SNDBUF:
	{
            int ival = get_int32 (curr);	  curr += 4;

            DDBG(desc,
                 ("INET-DRV-DBG[%d][" SOCKET_FSTR ",%T] "
                  "sctp_set_opts(sndbuf) -> %d\r\n",
                  __LINE__, desc->s, driver_caller(desc->port), ival) );

	    arg.ival= ival;
	    proto   = SOL_SOCKET;
	    type    = SO_SNDBUF;
	    arg_ptr = (char*) (&arg.ival);
	    arg_sz  = sizeof  ( arg.ival);

	    break;
	}

        case INET_OPT_EXCLUSIVEADDRUSE:
            DDBG(desc,
                 ("INET-DRV-DBG[%d][" SOCKET_FSTR ",%T] "
                  "sctp_set_opts -> EXCLUSIVEADDRUSE\r\n",
                  __LINE__, desc->s, driver_caller(desc->port)) );
#ifdef __WIN32__
	    arg.ival= get_int32 (curr);	  curr += 4;
	    proto   = SOL_SOCKET;
	    type    = SO_EXCLUSIVEADDRUSE;
	    arg_ptr = (char*) (&arg.ival);
	    arg_sz  = sizeof  ( arg.ival);
	    break;
#else
            continue;
#endif

	case INET_OPT_REUSEPORT_LB:
	{
            DDBG(desc,
                 ("INET-DRV-DBG[%d][" SOCKET_FSTR ",%T] "
                  "sctp_set_opts -> REUSEPORT_LB\r\n",
                  __LINE__, desc->s, driver_caller(desc->port)) );
#if defined(__WIN32__)
            continue;
#elif defined(SO_REUSEPORT_LB) || (defined(__linux__) && defined(SO_REUSEPORT))
	    arg.ival= get_int32 (curr);	  curr += 4;
	    proto   = SOL_SOCKET;
#if defined(__linux__)
            /* SO_REUSEPORT is load balancing on linux */
	    type    = SO_REUSEPORT;
#else
	    type    = SO_REUSEPORT_LB;
#endif
	    arg_ptr = (char*) (&arg.ival);
	    arg_sz  = sizeof  ( arg.ival);
	    break;
#else
            continue;
#endif
	}

	case INET_OPT_REUSEPORT:
	{
            DDBG(desc,
                 ("INET-DRV-DBG[%d][" SOCKET_FSTR ",%T] "
                  "sctp_set_opts -> REUSEPORT\r\n",
                  __LINE__, desc->s, driver_caller(desc->port)) );
#if defined(__WIN32__)
            /* fall through to INET_OPT_REUSEADDR */
#elif defined(SO_REUSEPORT)
	    arg.ival= get_int32 (curr);	  curr += 4;
	    proto   = SOL_SOCKET;
	    type    = SO_REUSEPORT;
	    arg_ptr = (char*) (&arg.ival);
	    arg_sz  = sizeof  ( arg.ival);
	    break;
#else
            continue;
#endif
	}
	case INET_OPT_REUSEADDR:
	{
            DDBG(desc,
                 ("INET-DRV-DBG[%d][" SOCKET_FSTR ",%T] "
                  "sctp_set_opts -> REUSEADDR\r\n",
                  __LINE__, desc->s, driver_caller(desc->port)) );
#ifdef __WIN32__
            {
                int old_ra, new_ra, compat, ra_bits, opt_bit;
                /*
                 * We only set SO_REUSEADDR on Windows if both 'reuseaddr' and
                 * 'reuseport' has been passed as options, since SO_REUSEADDR
                 * on Windows behaves like SO_REUSEADDR|SO_REUSEPORT does on BSD.
                 */
                ra_bits = (1<<INET_OPT_REUSEADDR) | (1<<INET_OPT_REUSEPORT);
                opt_bit = (1<<opt);
                compat = desc->bsd_compat;
                old_ra = (compat & ra_bits) == ra_bits;
                if (ival) {
                    bsd_compat_set = opt_bit;
                    compat |= opt_bit;
                }
                else {
                    bsd_compat_unset = opt_bit;
                    compat &= ~opt_bit;
                }
                new_ra = (compat & ra_bits) == ra_bits;
                desc->bsd_compat = compat;
                if (old_ra == new_ra)
                    continue;
            }
#endif
	    arg.ival= get_int32 (curr);	  curr += 4;
	    proto   = SOL_SOCKET;
	    type    = SO_REUSEADDR;
	    arg_ptr = (char*) (&arg.ival);
	    arg_sz  = sizeof  ( arg.ival);
	    break;
	}
	case INET_OPT_DONTROUTE:
	{
            int ival = get_int32 (curr);	  curr += 4;

            DDBG(desc,
                 ("INET-DRV-DBG[%d][" SOCKET_FSTR ",%T] "
                  "sctp_set_opts(dontroute) -> %s\r\n",
                  __LINE__, desc->s, driver_caller(desc->port), B2S(ival)) );

	    arg.ival = ival;
	    proto    = SOL_SOCKET;
	    type     = SO_DONTROUTE;
	    arg_ptr  = (char*) (&arg.ival);
	    arg_sz   = sizeof  ( arg.ival);
	    break;
	}

	case INET_OPT_PRIORITY:
#	ifdef SO_PRIORITY
	{
            int ival = get_int32 (curr);	  curr += 4;

            DDBG(desc,
                 ("INET-DRV-DBG[%d][" SOCKET_FSTR ",%T] "
                  "sctp_set_opts(prio) -> %d\r\n",
                  __LINE__, desc->s, driver_caller(desc->port), ival) );

	    arg.ival = ival;
	    proto    = SOL_SOCKET;
	    type     = SO_PRIORITY;
	    arg_ptr  = (char*) (&arg.ival);
	    arg_sz   = sizeof  ( arg.ival);
	    break;
	}
#	else
        /* inet_fill_opts always returns a value for this option,
         * so we need to ignore it if not implemented, just in case */
	    continue;
#	endif

	case INET_OPT_TOS:
#	if defined(IP_TOS) && defined(IPPROTO_IP)
	{
            int ival = get_int32 (curr);	  curr += 4;
            DDBG(desc,
                 ("INET-DRV-DBG[%d][" SOCKET_FSTR ",%T] "
                  "sctp_set_opts(tos) -> %d\r\n",
                  __LINE__, desc->s, driver_caller(desc->port), ival) );

	    arg.ival = ival;
	    proto    = IPPROTO_IP;
	    type     = IP_TOS;
	    arg_ptr  = (char*) (&arg.ival);
	    arg_sz   = sizeof  ( arg.ival);
	    break;
	}
#	else
        /* inet_fill_opts always returns a value for this option,
         * so we need to ignore it if not implemented, just in case */
	    continue;
#	endif

#       if defined(IPV6_TCLASS) && defined(IPPROTO_IPV6)
	case INET_OPT_TCLASS:
	{
            int ival = get_int32 (curr);	  curr += 4;

            DDBG(desc,
                 ("INET-DRV-DBG[%d][" SOCKET_FSTR ",%T] "
                  "sctp_set_opts(tclass) -> %d\r\n",
                  __LINE__, desc->s, driver_caller(desc->port), ival) );

	    arg.ival = ival;
	    proto    = IPPROTO_IPV6;
	    type     = IPV6_TCLASS;
	    arg_ptr  = (char*) (&arg.ival);
	    arg_sz   = sizeof  ( arg.ival);
	    break;
	}
#	endif

#       if defined(IP_TTL) && defined(IPPROTO_IP)
	case INET_OPT_TTL:
	{
            int ival = get_int32 (curr);	  curr += 4;

            DDBG(desc,
                 ("INET-DRV-DBG[%d][" SOCKET_FSTR ",%T] "
                  "sctp_set_opts(ttl) -> %d\r\n",
                  __LINE__, desc->s, driver_caller(desc->port), ival) );

	    arg.ival = ival;
	    proto    = IPPROTO_IP;
	    type     = IP_TTL;
	    arg_ptr  = (char*) (&arg.ival);
	    arg_sz   = sizeof  ( arg.ival);
	    break;
	}
#	endif

#	if defined(IP_RECVTOS) && defined(IPPROTO_IP)
	case INET_OPT_RECVTOS:
	{
            int ival = get_int32 (curr);	  curr += 4;

            DDBG(desc,
                 ("INET-DRV-DBG[%d][" SOCKET_FSTR ",%T] "
                  "sctp_set_opts(recvtos) -> %s\r\n",
                  __LINE__, desc->s, driver_caller(desc->port), B2S(ival)) );

	    arg.ival = ival;
	    proto    = IPPROTO_IP;
	    type     = IP_RECVTOS;
	    arg_ptr  = (char*) (&arg.ival);
	    arg_sz   = sizeof  ( arg.ival);
            recv_cmsgflags =
                arg.ival ?
                (desc->recv_cmsgflags | INET_CMSG_RECVTOS) :
                (desc->recv_cmsgflags & ~INET_CMSG_RECVTOS);
	    break;
	}
#	endif

#       if defined(IPV6_RECVTCLASS) && defined(IPPROTO_IPV6)
	case INET_OPT_RECVTCLASS:
	{
            int ival = get_int32 (curr);	  curr += 4;

            DDBG(desc,
                 ("INET-DRV-DBG[%d][" SOCKET_FSTR ",%T] "
                  "sctp_set_opts(recvtclass) -> %s\r\n",
                  __LINE__, desc->s, driver_caller(desc->port), B2S(ival)) );

	    arg.ival = ival;
	    proto    = IPPROTO_IPV6;
	    type     = IPV6_RECVTCLASS;
	    arg_ptr  = (char*) (&arg.ival);
	    arg_sz   = sizeof  ( arg.ival);
            recv_cmsgflags =
                arg.ival ?
                (desc->recv_cmsgflags | INET_CMSG_RECVTCLASS) :
                (desc->recv_cmsgflags & ~INET_CMSG_RECVTCLASS);
	    break;
	}
#	endif

#	if defined(IP_RECVTTL) && defined(IPPROTO_IP)
	case INET_OPT_RECVTTL:
	{
            int ival = get_int32 (curr);	  curr += 4;

            DDBG(desc,
                 ("INET-DRV-DBG[%d][" SOCKET_FSTR ",%T] "
                  "sctp_set_opts(recvttl) -> %s\r\n",
                  __LINE__, desc->s, driver_caller(desc->port), B2S(ival)) );

	    arg.ival = ival;
	    proto    = IPPROTO_IP;
	    type     = IP_RECVTTL;
	    arg_ptr  = (char*) (&arg.ival);
	    arg_sz   = sizeof  ( arg.ival);
            recv_cmsgflags =
                arg.ival ?
                (desc->recv_cmsgflags | INET_CMSG_RECVTTL) :
                (desc->recv_cmsgflags & ~INET_CMSG_RECVTTL);
	    break;
	}
#	endif


	case INET_OPT_IPV6_V6ONLY:
#       if HAVE_DECL_IPV6_V6ONLY && defined(IPPROTO_IPV6)
	{
            int ival = get_int32 (curr);	  curr += 4;

            DDBG(desc,
                 ("INET-DRV-DBG[%d][" SOCKET_FSTR ",%T] "
                  "sctp_set_opts(ipv6_v6only) -> %s\r\n",
                  __LINE__, desc->s, driver_caller(desc->port), B2S(ival)) );

	    arg.ival = ival;
	    proto    = IPPROTO_IPV6;
	    type     = IPV6_V6ONLY;
	    arg_ptr  = (char*) (&arg.ival);
	    arg_sz   = sizeof  ( arg.ival);
	    break;
	}
#       elif defined(__WIN32__) && defined(HAVE_IN6) && defined(AF_INET6)
#           error Here is a fix for Win IPv6 SCTP missing
#       else
	    continue; /* Option not supported -- ignore it */
#       endif

#ifdef SO_BINDTODEVICE
	case INET_OPT_BIND_TO_DEVICE:
            DDBG(desc,
                 ("INET-DRV-DBG[%d][" SOCKET_FSTR ",%T] "
                  "sctp_set_opts -> BIND_TO_DEVICE\r\n",
                  __LINE__, desc->s, driver_caller(desc->port)) );

	    arg_sz = get_int32(curr);			curr += 4;
	    CHKLEN(curr, arg_sz);
	    if (arg_sz >= sizeof(arg.ifname))
		return -1;
	    memcpy(arg.ifname, curr, arg_sz);
	    arg.ifname[arg_sz] = '\0';
	    curr += arg_sz;

	    proto   = SOL_SOCKET;
	    type    = SO_BINDTODEVICE;
	    arg_ptr = (char*) (&arg.ifname);
	    arg_sz  = sizeof  ( arg.ifname);
	    break;
#endif

	case SCTP_OPT_AUTOCLOSE:
	{
            int ival = get_int32 (curr);	  curr += 4;

            DDBG(desc,
                 ("INET-DRV-DBG[%d][" SOCKET_FSTR ",%T] "
                  "sctp_set_opts(autoclose) -> %d\r\n",
                  __LINE__, desc->s, driver_caller(desc->port), ival) );

	    arg.ival = ival;
	    proto    = IPPROTO_SCTP;
	    type     = SCTP_AUTOCLOSE;
	    arg_ptr  = (char*) (&arg.ival);
	    arg_sz   = sizeof  ( arg.ival);
	    break;
	}

	case SCTP_OPT_DISABLE_FRAGMENTS:
	{
            int ival = get_int32 (curr);	  curr += 4;

            DDBG(desc,
                 ("INET-DRV-DBG[%d][" SOCKET_FSTR ",%T] "
                  "sctp_set_opts(disable_fragments) -> %s\r\n",
                  __LINE__, desc->s, driver_caller(desc->port), B2S(ival)) );

	    arg.ival = ival;
	    proto    = IPPROTO_SCTP;
	    type     = SCTP_DISABLE_FRAGMENTS;
	    arg_ptr  = (char*) (&arg.ival);
	    arg_sz   = sizeof  ( arg.ival);
	    break;
	}

	case SCTP_OPT_I_WANT_MAPPED_V4_ADDR:
	{
            int ival = get_int32 (curr);	  curr += 4;

            DDBG(desc,
                 ("INET-DRV-DBG[%d][" SOCKET_FSTR ",%T] "
                  "sctp_set_opts(i_want_mapped_v4_addr) -> %s\r\n",
                  __LINE__, desc->s, driver_caller(desc->port), B2S(ival)) );

	    arg.ival = ival;
	    proto    = IPPROTO_SCTP;
	    type     = SCTP_I_WANT_MAPPED_V4_ADDR;
	    arg_ptr  = (char*) (&arg.ival);
	    arg_sz   = sizeof  ( arg.ival);
	    break;
	}

	case SCTP_OPT_MAXSEG:
	{
            int ival = get_int32 (curr);	  curr += 4;

            DDBG(desc,
                 ("INET-DRV-DBG[%d][" SOCKET_FSTR ",%T] "
                  "sctp_set_opts(maxseg) -> %d\r\n",
                  __LINE__, desc->s, driver_caller(desc->port), ival) );

	    arg.ival = ival;
	    proto    = IPPROTO_SCTP;
	    type     = SCTP_MAXSEG;
	    arg_ptr  = (char*) (&arg.ival);
	    arg_sz   = sizeof  ( arg.ival);
	    break;
	}

	case SCTP_OPT_PRIMARY_ADDR:
	case SCTP_OPT_SET_PEER_PRIMARY_ADDR:
	{
	    ErlDrvSizeT alen;
	    
            DDBG(desc,
                 ("INET-DRV-DBG[%d][" SOCKET_FSTR ",%T] "
                  "sctp_set_opts -> PRIMARY_ADDR | SET_PEER_PRIMARY_ADDR\r\n",
                  __LINE__, desc->s, driver_caller(desc->port)) );

	    CHKLEN(curr, ASSOC_ID_LEN);
	    /* XXX: These 2 opts have isomorphic value data structures,
	       "sctp_setpeerprim" and "sctp_prim" (in Solaris 10, the latter
	       is called "sctp_setprim"),  so we grouped them together:
	    */
	    arg.prim.sspp_assoc_id = GET_ASSOC_ID(curr); curr += ASSOC_ID_LEN;

	    /* Fill in "arg.prim.sspp_addr": */
	    alen  = ptr + len - curr;
	    if (inet_set_faddress
		(desc->sfamily, (inet_address*) (&arg.prim.sspp_addr),
		 &curr,  &alen) != NULL) return -1;

	    proto = IPPROTO_SCTP;
	    if (eopt == SCTP_OPT_PRIMARY_ADDR)
		type =  SCTP_PRIMARY_ADDR;
	    else
		type =  SCTP_SET_PEER_PRIMARY_ADDR;

	    arg_ptr  =  (char*) (&arg.prim);
	    arg_sz   =  sizeof  ( arg.prim);
	    break;
	}

	case SCTP_OPT_ADAPTATION_LAYER:
	{
            DDBG(desc,
                 ("INET-DRV-DBG[%d][" SOCKET_FSTR ",%T] "
                  "sctp_set_opts -> ADAPTATION_LAYER\r\n",
                  __LINE__, desc->s, driver_caller(desc->port)) );

	    /* XXX: do we need to convert the Ind into network byte order??? */
	    arg.ad.ssb_adaptation_ind = sock_htonl (get_int32(curr));  curr += 4;

	    proto   = IPPROTO_SCTP;
	    type    = SCTP_ADAPTATION_LAYER;
	    arg_ptr = (char*) (&arg.ad);
	    arg_sz  = sizeof  ( arg.ad);
	    break;
	}

	case SCTP_OPT_PEER_ADDR_PARAMS:
	{
	    ErlDrvSizeT alen;
#	    ifdef HAVE_STRUCT_SCTP_PADDRPARAMS_SPP_FLAGS
	    int eflags, cflags, hb_enable, hb_disable,
		pmtud_enable, pmtud_disable;
#	    ifdef HAVE_STRUCT_SCTP_PADDRPARAMS_SPP_SACKDELAY
	    int
		sackdelay_enable, sackdelay_disable;
#           endif
#           endif
	    
            DDBG(desc,
                 ("INET-DRV-DBG[%d][" SOCKET_FSTR ",%T] "
                  "sctp_set_opts -> PEER_ADDR_PARAMS\r\n",
                  __LINE__, desc->s, driver_caller(desc->port)) );

	    CHKLEN(curr, ASSOC_ID_LEN);
	    arg.pap.spp_assoc_id = GET_ASSOC_ID(curr);	curr += ASSOC_ID_LEN;

	    /* Fill in "pap.spp_address": */
	    alen  = ptr + len - curr;
	    if (inet_set_faddress
		(desc->sfamily, (inet_address*) (&arg.pap.spp_address),
		 &curr,  &alen) != NULL) return -1;

	    CHKLEN(curr, 4 + 2 + 3*4);
	    
	    arg.pap.spp_hbinterval = get_int32(curr);	curr += 4;
	    arg.pap.spp_pathmaxrxt = get_int16(curr);	curr += 2;

	    /* The following are missing in Solaris 10: */
#	    ifdef HAVE_STRUCT_SCTP_PADDRPARAMS_SPP_PATHMTU
	    arg.pap.spp_pathmtu    = get_int32(curr);
#           endif
	    curr += 4;
#	    ifdef HAVE_STRUCT_SCTP_PADDRPARAMS_SPP_SACKDELAY
	    arg.pap.spp_sackdelay  = get_int32(curr);
#           endif
	    curr += 4;

#	    ifdef HAVE_STRUCT_SCTP_PADDRPARAMS_SPP_FLAGS
	    /* Now re-construct the flags: */
	    eflags	       = get_int32(curr);
	    cflags	       = 0;

	    hb_enable      = eflags & SCTP_FLAG_HB_ENABLE;
	    hb_disable     = eflags & SCTP_FLAG_HB_DISABLE;
	    if (hb_enable && hb_disable)
		return -1;
	    if (hb_enable)	 		cflags |= SPP_HB_ENABLE;
	    if (hb_disable)	 		cflags |= SPP_HB_DISABLE;
	    if (eflags & SCTP_FLAG_HB_DEMAND)	cflags |= SPP_HB_DEMAND;

	    pmtud_enable   = eflags & SCTP_FLAG_PMTUD_ENABLE;
	    pmtud_disable  = eflags & SCTP_FLAG_PMTUD_DISABLE;
	    if (pmtud_enable && pmtud_disable)
		return -1;
	    if (pmtud_enable)			cflags |= SPP_PMTUD_ENABLE;
	    if (pmtud_disable)			cflags |= SPP_PMTUD_DISABLE;

#	    ifdef HAVE_STRUCT_SCTP_PADDRPARAMS_SPP_SACKDELAY
	    /* The following are missing in FreeBSD 7.1 */
	    sackdelay_enable =eflags& SCTP_FLAG_SACDELAY_ENABLE;
	    sackdelay_disable=eflags& SCTP_FLAG_SACDELAY_DISABLE;
	    if (sackdelay_enable && sackdelay_disable)
		return -1;
	    if (sackdelay_enable)		cflags |= SPP_SACKDELAY_ENABLE;
	    if (sackdelay_disable)		cflags |= SPP_SACKDELAY_DISABLE;
#           endif

	    arg.pap.spp_flags  = cflags;
#	    endif
	    curr += 4;

	    proto   = IPPROTO_SCTP;
	    type    = SCTP_PEER_ADDR_PARAMS;
	    arg_ptr = (char*) (&arg.pap);
	    arg_sz  = sizeof  ( arg.pap);
	    break;
	}

	case SCTP_OPT_DEFAULT_SEND_PARAM:
	{
            DDBG(desc,
                 ("INET-DRV-DBG[%d][" SOCKET_FSTR ",%T] "
                  "sctp_set_opts -> DEFAULT_SEND_PARAM\r\n",
                  __LINE__, desc->s, driver_caller(desc->port)) );

	    CHKLEN(curr, SCTP_GET_SENDPARAMS_LEN);
	    curr = sctp_get_sendparams (&arg.sri, curr);

	    proto   = IPPROTO_SCTP;
	    type    = SCTP_DEFAULT_SEND_PARAM;
	    arg_ptr = (char*) (&arg.sri);
	    arg_sz  = sizeof  ( arg.sri);
	    VALGRIND_MAKE_MEM_DEFINED(arg_ptr, arg_sz); /*suppress "uninitialised bytes"*/
	    break;
	}

	case SCTP_OPT_EVENTS:
	{
            DDBG(desc,
                 ("INET-DRV-DBG[%d][" SOCKET_FSTR ",%T] "
                  "sctp_set_opts -> EVENTS\r\n",
                  __LINE__, desc->s, driver_caller(desc->port)) );

	    CHKLEN(curr, 9);
	    /* We do not support "sctp_authentication_event" -- it is not
	       implemented in Linux Kernel SCTP anyway.   Just in case if
	       the above structure has more fields than we support,  zero
	       it out -- the extraneous events will NOT be used:
	    */
	    memset (&arg.es, 0, sizeof(arg.es));

	    /* The input "buf" must contain the full definition of all the
	       supported event fields, 1 byte per each,   as each event is
	       either explicitly subscribed or cleared:
	    */
	    arg.es.sctp_data_io_event          = get_int8(curr);   curr++;
	    arg.es.sctp_association_event      = get_int8(curr);   curr++;
	    arg.es.sctp_address_event	       = get_int8(curr);   curr++;
	    arg.es.sctp_send_failure_event     = get_int8(curr);   curr++;
	    arg.es.sctp_peer_error_event       = get_int8(curr);   curr++;
	    arg.es.sctp_shutdown_event	       = get_int8(curr);   curr++;
	    arg.es.sctp_partial_delivery_event = get_int8(curr);   curr++;
	    arg.es.sctp_adaptation_layer_event = get_int8(curr);   curr++;
	    /* sctp_authentication_event not implemented */ curr++;

	    proto   = IPPROTO_SCTP;
	    type    = SCTP_EVENTS;
	    arg_ptr = (char*) (&arg.es);
	    arg_sz  = sizeof  ( arg.es);
	    break;
	}
	/* The following is not available on
         * Solaris 10 or NetBSD or ... */
#if defined(HAVE_DECL_SCTP_DELAYED_ACK_TIME) && defined(SCTP_ASSOC_VALUE_ASSOC_ID)
	case SCTP_OPT_DELAYED_ACK_TIME:
	{
            DDBG(desc,
                 ("INET-DRV-DBG[%d][" SOCKET_FSTR ",%T] "
                  "sctp_set_opts -> DELAYED_ACK_TIME\r\n",
                  __LINE__, desc->s, driver_caller(desc->port)) );

	    CHKLEN(curr, ASSOC_ID_LEN + 4);
	    arg.av.assoc_id    = GET_ASSOC_ID(curr);	curr += ASSOC_ID_LEN;
	    arg.av.assoc_value = get_int32(curr);	curr += 4;

	    proto   = IPPROTO_SCTP;
	    type    = SCTP_DELAYED_ACK_TIME;
	    arg_ptr = (char*) (&arg.av);
	    arg_sz  = sizeof  ( arg.av);
	    break;
	}
#endif

	case INET_LOPT_NON_BLOCK_SEND:
            if (IS_SCTP(desc))
                {
                    int ival = get_int32(curr); curr += 4;

                    DDBG(desc,
                         ("INET-DRV-DBG[%d][" SOCKET_FSTR ",%T] "
                          "sctp_set_opts(non-block-send) -> %s\r\n",
                          __LINE__, desc->s, driver_caller(desc->port),
                          B2S(ival)) );
                    if (ival) {
                        desc->flags |= INET_FLG_NON_BLOCK_SEND;
                    } else {
                        desc->flags  = (desc->flags) & ~(INET_FLG_NON_BLOCK_SEND);
                    }

                    res = 0;
                }
            else {
                DDBG(desc,
                     ("INET-DRV-DBG[%d][" SOCKET_FSTR ",%T] "
                      "sctp_set_opts(non-block-send) -> IGNORE\r\n",
                      __LINE__, desc->s,
                      driver_caller(desc->port)) );
            }
            continue; /* take care of next option */

	case INET_LOPT_DEBUG:
            {
                int ival = get_int32(curr); curr += 4;

                DDBG(desc,
                     ("INET-DRV-DBG[%d][" SOCKET_FSTR ",%T] "
                      "sctp_set_opts(debug) -> %s\r\n",
                      __LINE__, desc->s, driver_caller(desc->port),
                      B2S(ival)) );
                if (ival) {
                    desc->debug = TRUE;
                } else {
                    desc->debug = FALSE;
                }

                res = 0;
            }
            continue; /* take care of next option */

	default:
	    /* XXX: No more supported SCTP options. In particular, authentica-
	       tion options (SCTP_AUTH_CHUNK, SCTP_AUTH_KEY, SCTP_PEER_AUTH_
               CHUNKS, SCTP_LOCAL_AUTH_CHUNKS, SCTP_AUTH_SETKEY_ACTIVE)  are
	       not yet implemented in the Linux kernel,  hence not supported
	       here.  Also not supported are SCTP_HMAC_IDENT, as well as any
	       "generic" options except "INET_LOPT_MODE".    Raise an error:
	    */
	    return -1;
	}

        res = inet_setopt(desc->s, proto, type, arg_ptr, arg_sz, 1);

	/* The return values of "sock_setopt" can only be 0 or -1: */
	ASSERT(res == 0 || res == -1);
        if (res == 0) {
            desc->recv_cmsgflags = recv_cmsgflags;
        }
#ifdef __WIN32__
        else {
            if (bsd_compat_set)
                desc->bsd_compat &= ~bsd_compat_set;
            if (bsd_compat_unset)
                desc->bsd_compat |= bsd_compat_unset;
        }
#endif
	if (res == -1)
	{  /* Got an error, DO NOT continue with other options. However, on
	      Solaris 10, we DO allow SO_SNDBUF and SO_RCVBUF to fail, assu-
	      min that the default kernel versions are good enough:
	   */
#	   ifdef SOLARIS10
	   if (type != SO_SNDBUF && type != SO_RCVBUF)
#	   endif
	   return res;
	}
    }
    /* If we got here, all "sock_setopt"s above were successful:   */
    if (IS_OPEN(desc) && desc->active != old_active) {
	sock_select(desc, (FD_READ|FD_CLOSE), (desc->active > 0));
    }
    return 0;
#   undef CHKLEN
}
#endif /* HAVE_SCTP */

#ifndef __WIN32__
static void put_cmsg_int32(struct cmsghdr *cmsg, char *ptr) {
    union u {
        byte uint8;
        Uint16 uint16;
        Uint32 uint32;
        Uint64 uint64;
    } *p;
    p = (union u*) CMSG_DATA(cmsg);
    switch (LEN_CMSG_DATA(cmsg) * CHAR_BIT) {
    case 8:
        put_int32((Uint32) p->uint8, ptr);
        break;
    case 16:
        put_int32((Uint32) p->uint16, ptr);
        break;
    case 32:
        put_int32(p->uint32, ptr);
        break;
    case 64:
        put_int32((Uint32) p->uint64, ptr);
        break;
    default:
        put_int32(0, ptr);
    }
    return;
}
#endif

/* load all option values into the buf and reply 
** return total length of reply filled into ptr
** ptr should point to a buffer with 9*len +1 to be safe!!
*/

static ErlDrvSSizeT inet_fill_opts(inet_descriptor* desc,
				   char* buf, ErlDrvSizeT len,
				   char** dest, ErlDrvSizeT destlen)
{
    int type;
    int proto;
    int opt;
    struct linger li_val;
    int ival;
    char* arg_ptr;
    unsigned int arg_sz;
    char *ptr = NULL;
    ErlDrvSizeT dest_used = 0;
    ErlDrvSizeT dest_allocated = destlen;
    char *orig_dest = *dest;
#ifdef SO_BINDTODEVICE
    char ifname[IFNAMSIZ];
#endif

    /* Ptr is a name parameter */ 
#define RETURN_ERROR()				\
    do {					\
	if (dest_allocated > destlen) {		\
	    FREE(*dest);			\
	    *dest = orig_dest;			\
	}					\
	return -1;				\
    } while(0)

#define PLACE_FOR(Size,Ptr)						   \
    do {								   \
	ErlDrvSizeT need = dest_used + (Size);					   \
	if (need > INET_MAX_OPT_BUFFER) {				   \
	    RETURN_ERROR();						   \
	}								   \
	if (need > dest_allocated) {					   \
	    char *new_buffer;						   \
	    if (dest_allocated == destlen) {				   \
		new_buffer = ALLOC((dest_allocated = need + 10));	   \
		memcpy(new_buffer,*dest,dest_used);			   \
	    } else {							   \
		new_buffer = REALLOC(*dest, (dest_allocated = need + 10)); \
	    }								   \
	    *dest = new_buffer;						   \
	}								   \
	(Ptr) = (*dest) + dest_used;					   \
	dest_used = need;						   \
    } while (0)

    /* Ptr is a name parameter */ 
#define TRUNCATE_TO(Size,Ptr)				\
    do {						\
	ErlDrvSizeT new_need = ((Ptr) - (*dest)) + (Size);	\
	if (new_need > dest_used) {			\
	    erts_exit(ERTS_ERROR_EXIT,"Internal error in inet_drv, "	\
		     "miscalculated buffer size");	\
	}						\
	dest_used = new_need;				\
    } while(0)


    DDBG(desc,
         ("INET-DRV-DBG[%d][" SOCKET_FSTR ",%T] "
          "inet_fill_opts -> entry\r\n",
          __LINE__, desc->s, driver_caller(desc->port)) );


    PLACE_FOR(1,ptr);
    *ptr = INET_REP_OK;

    while(len--) {
	opt = *buf++;
	proto = SOL_SOCKET;
	ival = 0; /* Windows Vista needs this (only writes part of it) */
	arg_sz = sizeof(ival);
	arg_ptr = (char*) &ival;

	PLACE_FOR(5,ptr);

	DDBG(desc,
	     ("INET-DRV-DBG[%d][" SOCKET_FSTR ",%T] "
              "inet_fill_opts -> opt %d\r\n",
	      __LINE__, desc->s, driver_caller(desc->port), opt) );

	switch(opt) {
	case INET_LOPT_BUFFER:
	    *ptr++ = opt;
	    put_int32(desc->bufsz, ptr);
	    continue;
	case INET_LOPT_HEADER:
	    *ptr++ = opt;
	    put_int32(desc->hsz, ptr);
	    continue;
	case INET_LOPT_MODE:
	    *ptr++ = opt;
	    put_int32(desc->mode, ptr);
	    continue;
	case INET_LOPT_DELIVER:
	    *ptr++ = opt;
	    put_int32(desc->deliver, ptr);
	    continue;
	case INET_LOPT_ACTIVE:
	    *ptr++ = opt;
	    put_int32(desc->active, ptr);
            if (desc->active == INET_MULTI) {
                PLACE_FOR(2,ptr);
                put_int16(desc->active_count, ptr);
                ptr += 2;
            }
	    continue;
	case INET_LOPT_PACKET:
	    *ptr++ = opt;
	    put_int32(desc->htype, ptr);
	    continue;
	case INET_LOPT_PACKET_SIZE:
	    *ptr++ = opt;
	    put_int32(desc->psize, ptr);
	    continue;
	case INET_LOPT_EXITONCLOSE:
	    *ptr++ = opt;
	    put_int32(desc->exitf, ptr);
	    continue;

	case INET_LOPT_TCP_HIWTRMRK:
	    if (desc->stype == SOCK_STREAM) {
		*ptr++ = opt;
		ival = ((tcp_descriptor*)desc)->high;
		put_int32(ival, ptr);
	    } else {
		TRUNCATE_TO(0,ptr);
	    }
	    continue;

	case INET_LOPT_TCP_LOWTRMRK:
	    if (desc->stype == SOCK_STREAM) {
		*ptr++ = opt;
		ival = ((tcp_descriptor*)desc)->low;
		put_int32(ival, ptr);
	    } else {
		TRUNCATE_TO(0,ptr);
	    }
	    continue;

	case INET_LOPT_MSGQ_HIWTRMRK: {
	    ErlDrvSizeT high = ERL_DRV_BUSY_MSGQ_READ_ONLY;
	    *ptr++ = opt;
	    erl_drv_busy_msgq_limits(desc->port, NULL, &high);
	    ival = high > INT_MAX ? INT_MAX : (int) high;
	    put_int32(ival, ptr);
	    continue;
	}

	case INET_LOPT_MSGQ_LOWTRMRK: {
	    ErlDrvSizeT low = ERL_DRV_BUSY_MSGQ_READ_ONLY;
	    *ptr++ = opt;
	    erl_drv_busy_msgq_limits(desc->port, &low, NULL);
	    ival = low > INT_MAX ? INT_MAX : (int) low;
	    put_int32(ival, ptr);
	    continue;
	}

	case INET_LOPT_TCP_SEND_TIMEOUT:
	    if (desc->stype == SOCK_STREAM) {
		*ptr++ = opt;
		ival = ((tcp_descriptor*)desc)->send_timeout;
		put_int32(ival, ptr);
	    } else {
		TRUNCATE_TO(0,ptr);
	    }
	    continue;

	case INET_LOPT_TCP_SEND_TIMEOUT_CLOSE:
	    if (desc->stype == SOCK_STREAM) {
		*ptr++ = opt;
		ival = ((tcp_descriptor*)desc)->send_timeout_close;
		put_int32(ival, ptr);
	    } else {
		TRUNCATE_TO(0,ptr);
	    }
	    continue;

	case INET_LOPT_TCP_DELAY_SEND:
	    if (desc->stype == SOCK_STREAM) {
		*ptr++ = opt;
		ival = !!(((tcp_descriptor*)desc)->tcp_add_flags & TCP_ADDF_DELAY_SEND);
		put_int32(ival, ptr);
	    } else {
		TRUNCATE_TO(0,ptr);
	    }
	    continue;

#ifdef HAVE_UDP
	case INET_LOPT_UDP_READ_PACKETS:
	    if (desc->stype == SOCK_DGRAM) {
		*ptr++ = opt;
		ival = ((udp_descriptor*)desc)->read_packets;
		put_int32(ival, ptr);
	    } else {
		TRUNCATE_TO(0,ptr);
	    }
	    continue;
#endif

#ifdef HAVE_SETNS
	case INET_LOPT_NETNS:
	    if (desc->netns != NULL) {
		size_t netns_len;
		netns_len = strlen(desc->netns);
		*ptr++ = opt;
		put_int32(netns_len, ptr);
		PLACE_FOR(netns_len, ptr);
		memcpy(ptr, desc->netns, netns_len);
		ptr += netns_len;
	    } else {
		TRUNCATE_TO(0,ptr);
	    }
	    continue;
#endif

	case INET_LOPT_TCP_SHOW_ECONNRESET:
	    if (desc->sprotocol == IPPROTO_TCP) {
		tcp_descriptor* tdesc = (tcp_descriptor*) desc;
		*ptr++ = opt;
		ival = !!(tdesc->tcp_add_flags & TCP_ADDF_SHOW_ECONNRESET);
		put_int32(ival, ptr);
	    } else {
		TRUNCATE_TO(0,ptr);
	    }
	    continue;

	case INET_LOPT_TCP_READ_AHEAD:
	    if (desc->sprotocol == IPPROTO_TCP) {
		tcp_descriptor* tdesc = (tcp_descriptor*) desc;
		*ptr++ = opt;
		ival = !(tdesc->tcp_add_flags & TCP_ADDF_NO_READ_AHEAD);
		put_int32(ival, ptr);
	    } else {
		TRUNCATE_TO(0,ptr);
	    }
	    continue;

	case INET_OPT_PRIORITY:
#ifdef SO_PRIORITY
	    type = SO_PRIORITY;
	    break;
#else
	    *ptr++ = opt;
	    put_int32(0, ptr);
	    continue;
#endif
	case INET_OPT_TOS:
#if defined(IP_TOS) && defined(IPPROTO_IP)
	    proto = IPPROTO_IP;
	    type = IP_TOS;
	    break;
#else
	    *ptr++ = opt;
	    put_int32(0, ptr);
	    continue;
#endif
	case INET_OPT_TCLASS:
#if defined(IPV6_TCLASS) && defined(IPPROTO_IPV6)
	    proto = IPPROTO_IPV6;
	    type = IPV6_TCLASS;
	    break;
#else
	    TRUNCATE_TO(0,ptr);
	    continue;
#endif
	case INET_OPT_TTL:
#if defined(IP_TTL) && defined(IPPROTO_IP)
	    proto = IPPROTO_IP;
	    type = IP_TTL;
	    break;
#else
	    TRUNCATE_TO(0,ptr);
	    continue;
#endif
	case INET_OPT_RECVTOS:
#if defined(IP_RECVTOS) && defined(IPPROTO_IP)
	    proto = IPPROTO_IP;
	    type = IP_RECVTOS;
	    break;
#else
	    TRUNCATE_TO(0,ptr);
	    continue;
#endif
	case INET_OPT_RECVTCLASS:
#if defined(IPV6_RECVTCLASS) && defined(IPPROTO_IPV6)
	    proto = IPPROTO_IPV6;
	    type = IPV6_RECVTCLASS;
	    break;
#else
	    TRUNCATE_TO(0,ptr);
	    continue;
#endif
	case INET_OPT_RECVTTL:
#if defined(IP_RECVTTL) && defined(IPPROTO_IP)
	    proto = IPPROTO_IP;
	    type = IP_RECVTTL;
	    break;
#else
	    TRUNCATE_TO(0,ptr);
	    continue;
#endif
	case INET_OPT_REUSEADDR: {
#if defined(__WIN32__)
            int res = !!(desc->bsd_compat & (1<<INET_OPT_REUSEADDR));
	    *ptr++ = opt;
	    put_int32(res, ptr);
            continue;
#else
	    type = SO_REUSEADDR;
#endif
	    break;
        }
	case INET_OPT_REUSEPORT_LB: {
#if defined(__linux__) && defined(SO_REUSEPORT)
            /* SO_REUSEPORT is load balancing on linux */
	    type = SO_REUSEPORT;
	    break;
#elif defined(SO_REUSEPORT_LB)
	    type = SO_REUSEPORT_LB;
	    break;
#else
	    *ptr++ = opt;
	    put_int32(0, ptr);
	    continue;
#endif
        }
	case INET_OPT_REUSEPORT: {
#if defined(__WIN32__)
            int res = !!(desc->bsd_compat & (1<<INET_OPT_REUSEPORT));
	    *ptr++ = opt;
	    put_int32(res, ptr);
            continue;
#elif defined(SO_REUSEPORT)
	    type = SO_REUSEPORT;
	    break;
#else
	    *ptr++ = opt;
	    put_int32(0, ptr);
	    continue;
#endif
        }
        case INET_OPT_EXCLUSIVEADDRUSE:
#ifdef __WIN32__
            type = SO_EXCLUSIVEADDRUSE;
            break;
#else
	    *ptr++ = opt;
	    put_int32(0, ptr);
	    continue;
#endif
	case INET_OPT_KEEPALIVE: 
	    type = SO_KEEPALIVE; 
	    break;
	case INET_OPT_DONTROUTE: 
	    type = SO_DONTROUTE; 
	    break;
	case INET_OPT_BROADCAST: 
	    type = SO_BROADCAST;
	    break;
	case INET_OPT_OOBINLINE: 
	    type = SO_OOBINLINE; 
	    break;
	case INET_OPT_SNDBUF:    
	    type = SO_SNDBUF; 
	    break;
	case INET_OPT_RCVBUF:    
	    type = SO_RCVBUF; 
	    break;
	case TCP_OPT_NODELAY:
	    proto = IPPROTO_TCP;
	    type = TCP_NODELAY;
	    break;
	case TCP_OPT_NOPUSH:
#if defined(INET_TCP_NOPUSH)
	    proto = IPPROTO_TCP;
	    type = INET_TCP_NOPUSH;
	    break;
#else
	    *ptr++ = opt;
	    put_int32(0, ptr);
	    continue;
#endif

#if defined(HAVE_MULTICAST_SUPPORT) && defined(IPPROTO_IP)
	case UDP_OPT_MULTICAST_TTL:
	    proto = IPPROTO_IP;
	    type = IP_MULTICAST_TTL;
	    break;

	case UDP_OPT_MULTICAST_LOOP:
	    proto = IPPROTO_IP;
	    type = IP_MULTICAST_LOOP;
	    break;

	case UDP_OPT_MULTICAST_IF:
            {
                int            mif   = 0;
                unsigned int   mifSz = sizeof(mif);

                *ptr++ = opt;
                /* We use up the 4 (value) places for the domain/family
                 * So we need to allocate 4 more */
                PLACE_FOR(4,ptr);
                if (desc->sfamily == AF_INET) {
                    put_int32(INET_AF_INET, ptr);
                    ptr  += 4;
                    proto = IPPROTO_IP;
                    type  = IP_MULTICAST_IF;
                } else if (desc->sfamily == AF_INET6) {
                    put_int32(INET_AF_INET6, ptr);
                    ptr  += 4;
                    proto = IPPROTO_IPV6;
                    type  = IPV6_MULTICAST_IF;
                } else {
                    RETURN_ERROR();
                }
                if (IS_SOCKET_ERROR(sock_getopt(desc->s,
                                                proto, type,
                                                (void *) &mif,
                                                (void *) &mifSz))) {
                    TRUNCATE_TO(0,ptr);
                    continue;
                }
                put_int32(mif, ptr);
            }
	    continue;

	case INET_OPT_LINGER:
	    arg_sz = sizeof(li_val);
	    sys_memzero((void *) &li_val, sizeof(li_val));
	    arg_ptr = (char*) &li_val;	    
	    type = SO_LINGER; 
	    break;
#endif /* defined(HAVE_MULTICAST_SUPPORT) && defined(IPPROTO_IP) */

	case INET_OPT_IPV6_V6ONLY:
#if HAVE_DECL_IPV6_V6ONLY && defined(IPPROTO_IPV6)
	    proto = IPPROTO_IPV6;
	    type = IPV6_V6ONLY;
	    break;
#elif defined(__WIN32__) && defined(HAVE_IN6) && defined(AF_INET6)
	    /* Fake reading 'true' */
	    *ptr++ = opt;
	    put_int32(1, ptr);
	    ptr += 4;
	    continue;
#else
	    TRUNCATE_TO(0,ptr);
	    continue; /* skip - no result */
#endif

	case INET_OPT_RAW:
	    {
		int data_provided;
		/* Raw options are icky, handle directly... */
		if (len < 13) {
		    RETURN_ERROR();
		}
		len -= 13;
		proto = get_int32(buf);
		buf += 4;
		type = get_int32(buf);
		buf += 4;
		data_provided = (int) *buf++;
		arg_sz = get_int32(buf);
		if (arg_sz > INET_MAX_OPT_BUFFER) {
		    RETURN_ERROR();
		}
		buf += 4;
		TRUNCATE_TO(0,ptr);
		PLACE_FOR(13 + arg_sz,ptr);
		arg_ptr = ptr + 13;
		if (data_provided) {
		    if (len < arg_sz) {
			RETURN_ERROR();
		    }
		    memcpy(arg_ptr,buf,arg_sz);
		    buf += arg_sz;
		    len -= arg_sz;
		}
		if (IS_SOCKET_ERROR(sock_getopt(desc->s,proto,type,
						arg_ptr,&arg_sz))) {
		    TRUNCATE_TO(0,ptr); 
		    continue;
		}
		TRUNCATE_TO(arg_sz + 13,ptr);
		*ptr++ = opt;
		put_int32(proto,ptr);
		ptr += 4;
		put_int32(type,ptr);
		ptr += 4;
		put_int32(arg_sz,ptr);
		continue;
	    }

#ifdef SO_BINDTODEVICE
	case INET_OPT_BIND_TO_DEVICE:
	    arg_sz = sizeof(ifname);
	    TRUNCATE_TO(0,ptr);
	    PLACE_FOR(5 + arg_sz,ptr);
	    arg_ptr = ptr + 5;
	    if (IS_SOCKET_ERROR(sock_getopt(desc->s,SOL_SOCKET,SO_BINDTODEVICE,
						arg_ptr,&arg_sz))) {
		    TRUNCATE_TO(0,ptr);
		    continue;
		}
	    arg_sz = my_strnlen(arg_ptr, arg_sz);
	    TRUNCATE_TO(arg_sz + 5,ptr);
	    *ptr++ = opt;
	    put_int32(arg_sz,ptr);
	    ptr += arg_sz;
	    continue;
#endif

#ifndef __WIN32__
            /* Winsock does not have struct cmsghdr */
        case INET_OPT_PKTOPTIONS: {
            struct cmsghdr *cmsg, *cmsg_top;
            SOCKLEN_T cmsg_sz;
            union {
                /* Ensure alignment */
                struct cmsghdr hdr;
                /* Room for (IP_TOS | IPV6_TCLASS) + IP_TTL */
                char buf[2*CMSG_SPACE(sizeof(int))];
            } cmsgbuf;
            /* Select between IPv4 or IPv6 PKTOPTIONS
             * depending on the socket protocol family
             */
            switch (desc->sfamily) {
#if defined(IPPROTO_IP) && defined(IP_PKTOPTIONS)
            case AF_INET: {
                proto = IPPROTO_IP;
                type = IP_PKTOPTIONS;
            }
                break;
#endif
#if defined(IPPROTO_IPV6) && defined(IPV6_PKTOPTIONS) && defined(AF_INET6)
            case AF_INET6: {
                proto = IPPROTO_IPV6;
                type = IPV6_PKTOPTIONS;
            }
                break;
#endif
            default: {
                RETURN_ERROR();
            }
            } /* switch */
            TRUNCATE_TO(0, ptr);
            /* Fetch a cmsg buffer from the socket */
            cmsg_sz = sizeof(cmsgbuf.buf);
            if (IS_SOCKET_ERROR(sock_getopt(desc->s, proto, type,
                                            cmsgbuf.buf, &cmsg_sz))) {
                continue;
            }
            /* Reply with Opt/8, Length/32, [COpt/8, Value/32]*
             * i.e opt, total length and then all returned
             * cmsg options and values
             */
            PLACE_FOR(1+4, ptr);
            *ptr++ = opt;
            arg_ptr = ptr; /* Where to put total length */
            arg_sz = 0; /* Total length */
            for (cmsg_top = (struct cmsghdr*)(cmsgbuf.buf + cmsg_sz),
                     cmsg = (struct cmsghdr*)cmsgbuf.buf;
                 cmsg < cmsg_top;
                 cmsg = NXT_CMSG_HDR(cmsg)) {
#define PUT_CMSG_INT32(CMSG_LEVEL, CMSG_TYPE, OPT)      \
                if ((cmsg->cmsg_level == CMSG_LEVEL) && \
                    (cmsg->cmsg_type == CMSG_TYPE)) {   \
                    PLACE_FOR(1+4, ptr);                \
                    *ptr++ = OPT;                       \
                    put_cmsg_int32(cmsg, ptr);          \
                    arg_sz += 1+4;                      \
                    continue;                           \
                }
#if defined(IPPROTO_IP) && defined(IP_TOS)
                PUT_CMSG_INT32(IPPROTO_IP, IP_TOS, INET_OPT_TOS);
#endif
#if defined(IPPROTO_IPV6) && defined(IPV6_TCLASS)
                PUT_CMSG_INT32(IPPROTO_IPV6, IPV6_TCLASS, INET_OPT_TCLASS);
#endif
#if defined(IPPROTO_IP) && defined(IP_TTL)
                PUT_CMSG_INT32(IPPROTO_IP, IP_TTL, INET_OPT_TTL);
#endif
                /* BSD uses the RECV* names in CMSG fields */
#if defined(IPPROTO_IP) && defined(IP_RECVTOS)
                PUT_CMSG_INT32(IPPROTO_IP, IP_RECVTOS, INET_OPT_TOS);
#endif
#if defined(IPPROTO_IPV6) && defined(IPV6_RECVTCLASS)
                PUT_CMSG_INT32(IPPROTO_IPV6, IPV6_RECVTCLASS, INET_OPT_TCLASS);
#endif
#if defined(IPPROTO_IP) && defined(IP_RECVTTL)
                PUT_CMSG_INT32(IPPROTO_IP, IP_RECVTTL, INET_OPT_TTL);
#endif
#undef PUT_CMSG_INT32
            }
            put_int32(arg_sz, arg_ptr); /* Put total length */
            continue;
        }
#endif /* #ifdef __WIN32__ */

	case INET_LOPT_NON_BLOCK_SEND:
            *ptr++ = opt;
            if (IS_NON_BLOCK_SEND(desc))
                ival = TRUE;
            else
                ival = FALSE;
            put_int32(ival, ptr);
            continue;

	case INET_LOPT_DEBUG:
            *ptr++ = opt;
            ival = desc->debug;
            put_int32(ival, ptr);
            continue;

	default:
	    RETURN_ERROR();
	}

	DDBG(desc,
	     ("INET-DRV-DBG[%d][" SOCKET_FSTR ",%T] "
              "inet_fill_opts -> try get opt (proto %d, type %d)\r\n",
	      __LINE__, desc->s, driver_caller(desc->port), proto, type) );

	/* We have 5 bytes allocated to ptr */
	if (IS_SOCKET_ERROR(sock_getopt(desc->s,proto,type,arg_ptr,&arg_sz))) {
            int save_errno = sock_errno();

            DDBG(desc,
                 ("INET-DRV-DBG[%d][" SOCKET_FSTR ",%T] "
                  "inet_fill_opts -> failed get option (%d) %d: "
                  "\r\n   errno: %d\r\n",
                  __LINE__, desc->s, driver_caller(desc->port),
                  proto, type, save_errno) );

	    TRUNCATE_TO(0,ptr);
	    continue;
	}

	*ptr++ = opt;
	if (arg_ptr == (char*)&ival) {
	    put_int32(ival, ptr);
	}
	else {
	    put_int32(((Uint32) li_val.l_onoff), ptr);
	    PLACE_FOR(4,ptr);
	    put_int32(((Uint32) li_val.l_linger), ptr);
	}
    }
    return (dest_used);
#undef PLACE_FOR
#undef TRUNCATE_TO
#undef RETURN_ERROR
}

#ifdef HAVE_SCTP
#define LOAD_PADDRINFO_CNT                                            \
        (2*LOAD_ATOM_CNT + LOAD_ASSOC_ID_CNT + LOAD_INET_GET_ADDRESS_CNT + \
	 4*LOAD_INT_CNT + LOAD_TUPLE_CNT)
static int load_paddrinfo (ErlDrvTermData * spec, int i,
			   inet_descriptor* desc, struct sctp_paddrinfo* pai)
{
    i = LOAD_ATOM	(spec, i, am_sctp_paddrinfo);
    i = LOAD_ASSOC_ID	(spec, i, pai->spinfo_assoc_id);
    PUSH_SUPPRESS_ADDRESS_OF_PACKED_MEMBER();
    i = load_inet_get_address(spec, i, desc, &pai->spinfo_address);
    POP_SUPPRESS_ADDRESS_OF_PACKED_MEMBER();
    switch(pai->spinfo_state)
    {
    case SCTP_ACTIVE:
	i = LOAD_ATOM	(spec, i, am_active);
	break;
    case SCTP_INACTIVE:
	i = LOAD_ATOM	(spec, i, am_inactive);
	break;
#   if HAVE_DECL_SCTP_UNCONFIRMED
    case SCTP_UNCONFIRMED:
      i = LOAD_ATOM	(spec, i, am_unconfirmed);
      break;
#   endif
    default:
      i = LOAD_ATOM	(spec, i, am_undefined);
    }
    i = LOAD_INT	(spec, i, pai->spinfo_cwnd);
    i = LOAD_INT	(spec, i, pai->spinfo_srtt);
    i = LOAD_INT	(spec, i, pai->spinfo_rto );
    i = LOAD_INT	(spec, i, pai->spinfo_mtu );
    /* Close up the record: */
    i = LOAD_TUPLE	(spec, i, 8);
    return i;
}


/*
**  "sctp_fill_opts":   Returns {ok, Results}, or an error:
*/
static ErlDrvSSizeT sctp_fill_opts(inet_descriptor* desc,
				   char* buf, ErlDrvSizeT buflen,
				   char** dest, ErlDrvSizeT destlen)
{
    /* In contrast to the generic "inet_fill_opts", the output here is
       represented by tuples/records, which are formed in the "spec":
    */
    ErlDrvTermData *spec;
    int i      = 0;
    int length = 0; /* Number of result list entries */
    
    int spec_allocated = PACKET_ERL_DRV_TERM_DATA_LEN;
    spec = ALLOC(sizeof(* spec) * spec_allocated);
    
#   define RETURN_ERROR(Spec, Errno) \
    do {                    \
	FREE(Spec);        \
	return (Errno);     \
    } while(0)
    
    /* Spec is a name parameter */
#   define PLACE_FOR(Spec, Index, N)                            \
    do {                                                        \
	int need;                                               \
	if ((Index) > spec_allocated) {                         \
	    erts_exit(ERTS_ERROR_EXIT,"Internal error in inet_drv, "           \
		     "miscalculated buffer size");              \
	}                                                       \
	need = (Index) + (N);                                   \
	if (need > INET_MAX_OPT_BUFFER/sizeof(ErlDrvTermData)) {\
	    RETURN_ERROR((Spec), -ENOMEM);                      \
	}                                                       \
	if (need > spec_allocated) {                            \
	    (Spec) = REALLOC((Spec),                            \
			     sizeof(* (Spec))                   \
			     * (spec_allocated = need + 20));   \
	}                                                       \
    } while (0)
    
    PLACE_FOR(spec, i, 2*LOAD_ATOM_CNT + LOAD_PORT_CNT);
    i = LOAD_ATOM (spec, i, am_inet_reply);
    i = LOAD_PORT (spec, i, desc->dport);
    i = LOAD_ATOM (spec, i, am_ok);
    
    while (buflen > 0) {
	int eopt = *buf;   /* "eopt" is 1-byte encoded */
	buf ++; buflen --;
	
        DDBG(desc,
             ("INET-DRV-DBG[%d][" SOCKET_FSTR ",%T] "
              "sctp_fill_opts -> opt: %d\r\n",
              __LINE__, desc->s, driver_caller(desc->port), eopt) );

	switch(eopt)
	{
	/* Local options allowed for SCTP. For TCP and UDP, the values of
	   these options are returned via "res" using integer encoding,
	   but here, we encode them as proper terms the same way as we do
	   it for all other SCTP options:
	*/
	case INET_LOPT_NON_BLOCK_SEND:
        {
            DDBG(desc,
                 ("INET-DRV-DBG[%d][" SOCKET_FSTR ",%T] "
                  "sctp_fill_opts -> NON_BLOCK_SEND: %s\r\n",
                  __LINE__, desc->s, driver_caller(desc->port),
                  B2S(IS_NON_BLOCK_SEND(desc))) );

            if (IS_NON_BLOCK_SEND(desc))
                i = LOAD_ATOM (spec, i, am_true);
            else
                i = LOAD_ATOM (spec, i, am_false);
            break;
        }

        case INET_LOPT_DEBUG:
        {
            DDBG(desc,
                 ("INET-DRV-DBG[%d][" SOCKET_FSTR ",%T] "
                  "sctp_fill_opts -> DEBUG: %s\r\n",
                  __LINE__, desc->s, driver_caller(desc->port),
                  B2S(desc->debug)) );

            if (desc->debug)
                i = LOAD_ATOM (spec, i, am_true);
            else
                i = LOAD_ATOM (spec, i, am_false);
            break;
        }

	case INET_LOPT_BUFFER:
	{
	    PLACE_FOR(spec, i, LOAD_ATOM_CNT + LOAD_INT_CNT + LOAD_TUPLE_CNT);
	    i = LOAD_ATOM (spec, i, am_buffer);
	    i = LOAD_INT  (spec, i, desc->bufsz);
	    i = LOAD_TUPLE(spec, i, 2);
	    break;
	}
	case INET_LOPT_MODE:
	{
	    PLACE_FOR(spec, i, 2*LOAD_ATOM_CNT + LOAD_TUPLE_CNT);
	    i = LOAD_ATOM (spec, i, am_mode);
	    switch (desc->mode)
	    {
	    	case INET_MODE_LIST  :
		{ i = LOAD_ATOM (spec, i, am_list);   break; }

		case INET_MODE_BINARY:
		{ i = LOAD_ATOM (spec, i, am_binary); break; }

		default: ASSERT (0);
	    }
	    i = LOAD_TUPLE (spec, i, 2);
	    break;
	}
	case INET_LOPT_ACTIVE:
	{
            if (desc->active == INET_MULTI)
                PLACE_FOR(spec, i, LOAD_ATOM_CNT + LOAD_INT_CNT + LOAD_TUPLE_CNT);
            else
                PLACE_FOR(spec, i, 2*LOAD_ATOM_CNT + LOAD_TUPLE_CNT);
	    i = LOAD_ATOM (spec, i, am_active);
	    switch (desc->active)
	    {
		case INET_ACTIVE :
		{ i = LOAD_ATOM (spec, i, am_true);  break; }

		case INET_PASSIVE:
		{ i = LOAD_ATOM (spec, i, am_false); break; }

		case INET_ONCE   :
		{ i = LOAD_ATOM (spec, i, am_once);  break; }

                case INET_MULTI  :
                { i = LOAD_INT(spec, i, desc->active_count); break; }

		default: ASSERT (0);
	    }
	    i = LOAD_TUPLE (spec, i, 2);
	    break;
	}

#ifdef HAVE_SETNS
	case INET_LOPT_NETNS:
	    if (desc->netns != NULL) {
		PLACE_FOR
		    (spec, i,
		     LOAD_ATOM_CNT + LOAD_BUF2BINARY_CNT + LOAD_TUPLE_CNT);
		i = LOAD_ATOM (spec, i, am_netns);
		i = LOAD_BUF2BINARY
		    (spec, i, desc->netns, strlen(desc->netns));
		i = LOAD_TUPLE (spec, i, 2);
		break;
	    }
	    else
		continue; /* Ignore */
#endif

	/* SCTP and generic INET options: */

	case SCTP_OPT_RTOINFO:
	{
	    struct       sctp_rtoinfo rti;
	    unsigned int sz  = sizeof(rti);
	    
	    if (buflen < ASSOC_ID_LEN) RETURN_ERROR(spec, -EINVAL);
	    rti.srto_assoc_id = GET_ASSOC_ID(buf);
	    buf    += ASSOC_ID_LEN;
	    buflen -= ASSOC_ID_LEN;
	    
	    if (sock_getopt(desc->s, IPPROTO_SCTP, SCTP_RTOINFO, 
			    &rti, &sz) < 0) continue;
	    /* Fill in the response: */
	    PLACE_FOR(spec, i, 
		      2*LOAD_ATOM_CNT + LOAD_ASSOC_ID_CNT + 
		      3*LOAD_INT_CNT + 2*LOAD_TUPLE_CNT);
	    i = LOAD_ATOM	(spec, i, am_sctp_rtoinfo);
	    i = LOAD_ATOM	(spec, i, am_sctp_rtoinfo);
	    i = LOAD_ASSOC_ID	(spec, i, rti.srto_assoc_id);
	    i = LOAD_INT	(spec, i, rti.srto_initial);
	    i = LOAD_INT	(spec, i, rti.srto_max);
	    i = LOAD_INT	(spec, i, rti.srto_min);
	    i = LOAD_TUPLE	(spec, i, 5);
	    i = LOAD_TUPLE (spec, i, 2);
	    break;
	}
	case SCTP_OPT_ASSOCINFO:
	{
	    struct       sctp_assocparams ap;
	    unsigned int sz  = sizeof(ap);
	    
	    if (buflen < ASSOC_ID_LEN) RETURN_ERROR(spec, -EINVAL);
	    ap.sasoc_assoc_id = GET_ASSOC_ID(buf);
	    buf    += ASSOC_ID_LEN;
	    buflen -= ASSOC_ID_LEN;
	    
	    if (sock_getopt(desc->s, IPPROTO_SCTP, SCTP_ASSOCINFO, 
			    &ap, &sz) < 0) continue;
	    /* Fill in the response: */
	    PLACE_FOR(spec, i, 
		      2*LOAD_ATOM_CNT + LOAD_ASSOC_ID_CNT + 
		      5*LOAD_INT_CNT + 2*LOAD_TUPLE_CNT);
	    i = LOAD_ATOM	(spec, i, am_sctp_associnfo);
	    i = LOAD_ATOM	(spec, i, am_sctp_assocparams);
	    i = LOAD_ASSOC_ID	(spec, i, ap.sasoc_assoc_id);
	    i = LOAD_INT	(spec, i, ap.sasoc_asocmaxrxt);
	    i = LOAD_INT	(spec, i, ap.sasoc_number_peer_destinations);
	    i = LOAD_INT	(spec, i, ap.sasoc_peer_rwnd);
	    i = LOAD_INT	(spec, i, ap.sasoc_local_rwnd);
	    i = LOAD_INT	(spec, i, ap.sasoc_cookie_life);
	    i = LOAD_TUPLE	(spec, i, 7);
	    i = LOAD_TUPLE	(spec, i, 2);
	    break;
	}
	case SCTP_OPT_INITMSG:
	{
	    struct       sctp_initmsg im;
	    unsigned int sz = sizeof(im);
	    
	    if (sock_getopt(desc->s, IPPROTO_SCTP, SCTP_INITMSG, 
			    &im, &sz) < 0) continue;
	    /* Fill in the response: */
	    PLACE_FOR(spec, i, 
		      2*LOAD_ATOM_CNT + 
		      4*LOAD_INT_CNT + 2*LOAD_TUPLE_CNT);
	    i = LOAD_ATOM	(spec, i, am_sctp_initmsg);
	    i = LOAD_ATOM	(spec, i, am_sctp_initmsg);
	    i = LOAD_INT	(spec, i, im.sinit_num_ostreams);
	    i = LOAD_INT	(spec, i, im.sinit_max_instreams);
	    i = LOAD_INT	(spec, i, im.sinit_max_attempts);
	    i = LOAD_INT	(spec, i, im.sinit_max_init_timeo);
	    i = LOAD_TUPLE	(spec, i, 5);
	    i = LOAD_TUPLE	(spec, i, 2);
	    break;
	}
	/* The following option returns a tuple {bool, int}:   */
	case INET_OPT_LINGER:
	{
	    struct linger lg;
	    unsigned int  sz = sizeof(lg);
	    
	    if (sock_getopt(desc->s, SOL_SOCKET, SO_LINGER,
			    &lg, &sz) < 0) continue;
	    /* Fill in the response: */
	    PLACE_FOR(spec, i, 
		      LOAD_ATOM_CNT + LOAD_BOOL_CNT + 
		      LOAD_INT_CNT + 2*LOAD_TUPLE_CNT);
	    i = LOAD_ATOM	(spec, i, am_linger);
	    i = LOAD_BOOL	(spec, i, lg.l_onoff);
	    i = LOAD_INT	(spec, i, lg.l_linger);
	    i = LOAD_TUPLE	(spec, i, 2);
	    i = LOAD_TUPLE	(spec, i, 2);
	    break;
	}

#ifdef SO_BINDTODEVICE
	/* The following option returns a binary:   */
	case INET_OPT_BIND_TO_DEVICE: {
	    char ifname[IFNAMSIZ];
	    unsigned int  sz = sizeof(ifname);

	    if (sock_getopt(desc->s, SOL_SOCKET, SO_BINDTODEVICE,
			    &ifname, &sz) < 0) continue;
	    /* Fill in the response: */
	    PLACE_FOR(spec, i,
		      LOAD_ATOM_CNT + LOAD_BUF2BINARY_CNT + LOAD_TUPLE_CNT);
	    i = LOAD_ATOM (spec, i, am_bind_to_device);
	    i = LOAD_BUF2BINARY(spec, i, ifname, my_strnlen(ifname, sz));
	    i = LOAD_TUPLE (spec, i, 2);
	    break;
	}
#endif

	/* The following options just return an integer value: */
	case INET_OPT_RCVBUF   :
	case INET_OPT_SNDBUF   :
	case INET_OPT_DONTROUTE:
	case INET_OPT_PRIORITY :
	case INET_OPT_TOS      :
	case INET_OPT_TCLASS   :
	case INET_OPT_TTL      :
	case INET_OPT_IPV6_V6ONLY:
	case SCTP_OPT_AUTOCLOSE:
	case SCTP_OPT_MAXSEG   :
	/* The following options return true or false:	       */
	case INET_OPT_REUSEADDR:
	case INET_OPT_REUSEPORT:
	case INET_OPT_REUSEPORT_LB:
        case INET_OPT_EXCLUSIVEADDRUSE:
	case SCTP_OPT_NODELAY  :
	case SCTP_OPT_DISABLE_FRAGMENTS:
	case SCTP_OPT_I_WANT_MAPPED_V4_ADDR:
	case INET_OPT_RECVTOS  :
	case INET_OPT_RECVTCLASS :
	case INET_OPT_RECVTTL :
	{
	    int res   = 0;
	    unsigned int sz = sizeof(res);
	    int proto = 0, type = 0, is_int = 0;
	    ErlDrvTermData tag = am_sctp_error;

	    switch(eopt)
	    {
	    case INET_OPT_RCVBUF   :
	    {
		proto  = SOL_SOCKET;
		type   = SO_RCVBUF;
		is_int = 1;
		tag    = am_recbuf;
		break;
	    }
	    case INET_OPT_SNDBUF   :
	    {
		proto  = SOL_SOCKET;
		type   = SO_SNDBUF;
		is_int = 1;
		tag    = am_sndbuf;
		break;
	    }
	    case INET_OPT_EXCLUSIVEADDRUSE:
	    {
#if defined(__WIN32__)
		proto  = SOL_SOCKET;
		type   = SO_EXCLUSIVEADDRUSE;
		is_int = 0;
		tag    = am_exclusiveaddruse;
		break;
#else
                continue;
#endif
	    }
	    case INET_OPT_REUSEPORT_LB:
	    {
#if defined(SO_REUSEPORT_LB) || (defined(__linux__) && defined(SO_REUSEPORT))
		proto  = SOL_SOCKET;
#if defined(__linux__)
                /* SO_REUSEPORT is load balancing on linux */
		type   = SO_REUSEPORT;
#else
                type   = SO_REUSEPORT_LB;
#endif
		is_int = 0;
		tag    = am_reuseport_lb;
		break;
#else
                continue;
#endif
	    }
	    case INET_OPT_REUSEPORT:
	    {
#if defined(__WIN32__)
                res = !!(desc->bsd_compat & (1<<INET_OPT_REUSEPORT));
		is_int = 0;
		tag    = am_reuseaddr;
                goto form_result;
#elif defined(SO_REUSEPORT)
		proto  = SOL_SOCKET;
		type   = SO_REUSEPORT;
		is_int = 0;
		tag    = am_reuseport;
		break;
#else
                continue;
#endif
	    }
	    case INET_OPT_REUSEADDR:
	    {
#if defined(__WIN32__)
                res = !!(desc->bsd_compat & (1<<INET_OPT_REUSEADDR));
		is_int = 0;
		tag    = am_reuseaddr;
                goto form_result;
#else
		proto  = SOL_SOCKET;
		type   = SO_REUSEADDR;
		is_int = 0;
		tag    = am_reuseaddr;
		break;
#endif
	    }
	    case INET_OPT_DONTROUTE:
	    {
		proto  = SOL_SOCKET;
		type   = SO_DONTROUTE;
		is_int = 0;
		tag    = am_dontroute;
		break;
	    }
	    case INET_OPT_PRIORITY:
	    {
#	    if defined(SO_PRIORITY)
		proto  = SOL_SOCKET;
		type   = SO_PRIORITY;
		is_int = 1;
		tag    = am_priority;
		break;
#	    else
		/* Not supported -- ignore */
		continue;
#	    endif
	    }
	    case INET_OPT_TOS:
	    {
#	    if defined(IP_TOS) && defined(IPPROTO_IP)
		proto  = IPPROTO_IP;
		type   = IP_TOS;
		is_int = 1;
		tag    = am_tos;
		break;
#	    else
		/* Not supported -- ignore */
		continue;
#	    endif
	    }
	    case INET_OPT_TCLASS:
	    {
#           if defined(IPV6_TCLASS) && defined(IPPROTO_IPV6)
		proto  = IPPROTO_IPV6;
		type   = IPV6_TCLASS;
		is_int = 1;
		tag    = am_tclass;
		break;
#	    else
		/* Not supported -- ignore */
		continue;
#	    endif
	    }
	    case INET_OPT_TTL:
	    {
#           if defined(IP_TTL) && defined(IPPROTO_IP)
		proto  = IPPROTO_IP;
		type   = IP_TTL;
		is_int = 1;
		tag    = am_ttl;
		break;
#	    else
		/* Not supported -- ignore */
		continue;
#	    endif
	    }
	    case INET_OPT_RECVTOS:
	    {
#	    if defined(IP_RECVTOS) && defined(IPPROTO_IP)
		proto  = IPPROTO_IP;
		type   = IP_RECVTOS;
		is_int = 0;
		tag    = am_recvtos;
		break;
#	    else
		/* Not supported -- ignore */
		continue;
#	    endif
	    }
	    case INET_OPT_RECVTCLASS:
	    {
#           if defined(IPV6_RECVTCLASS) && defined(IPPROTO_IPV6)
		proto  = IPPROTO_IPV6;
		type   = IPV6_RECVTCLASS;
		is_int = 0;
		tag    = am_recvtclass;
		break;
#	    else
		/* Not supported -- ignore */
		continue;
#	    endif
	    }
	    case INET_OPT_RECVTTL:
	    {
#	    if defined(IP_RECVTTL) && defined(IPPROTO_IP)
		proto  = IPPROTO_IP;
		type   = IP_RECVTTL;
		is_int = 0;
		tag    = am_recvttl;
		break;
#	    else
		/* Not supported -- ignore */
		continue;
#	    endif
	    }
	    case INET_OPT_IPV6_V6ONLY:
#           if HAVE_DECL_IPV6_V6ONLY && defined(IPPROTO_IPV6)
	    {
		proto  = IPPROTO_IPV6;
		type   = IPV6_V6ONLY;
		tag    = am_ipv6_v6only;
		break;
	    }
#           elif defined(__WIN32__) && defined(HAVE_IN6) && defined(AF_INET6)
#               error Here is a fix for Win IPv6 SCTP needed
#           else
		/* Not supported -- ignore */
		continue;
#           endif
	    case SCTP_OPT_AUTOCLOSE:
	    {
		proto  = IPPROTO_SCTP;
		type   = SCTP_AUTOCLOSE;
		is_int = 1;
		tag    = am_sctp_autoclose;
		break;
	    }
	    case SCTP_OPT_MAXSEG   :
	   {
		proto  = IPPROTO_SCTP;
		type   = SCTP_MAXSEG;
		is_int = 1;
		tag    = am_sctp_maxseg;
		break;
	    }
	    case SCTP_OPT_NODELAY  :
	   {
		proto  = IPPROTO_SCTP;
		type   = SCTP_NODELAY;
		is_int = 0;
		tag    = am_sctp_nodelay;
		break;
	    }
	    case SCTP_OPT_DISABLE_FRAGMENTS:
	    {
		proto  = IPPROTO_SCTP;
		type   = SCTP_DISABLE_FRAGMENTS;
		is_int = 0;
		tag    = am_sctp_disable_fragments;
		break;
	    }
	    case SCTP_OPT_I_WANT_MAPPED_V4_ADDR:
	    {
		proto  = IPPROTO_SCTP;
		type   = SCTP_I_WANT_MAPPED_V4_ADDR;
		is_int = 0;
		tag    = am_sctp_i_want_mapped_v4_addr;
		break;
	    }
	    default:	 ASSERT(0);
	    }
	    if (sock_getopt (desc->s, proto, type, &res, &sz) < 0) continue;
	    /* Form the result: */
#ifdef __WIN32__
form_result:
#endif
	    PLACE_FOR(spec, i, LOAD_ATOM_CNT + 
		      (is_int ? LOAD_INT_CNT : LOAD_BOOL_CNT) +
		      LOAD_TUPLE_CNT);
	    i = LOAD_ATOM	(spec, i, tag);
	    if (is_int)
	    	i = LOAD_INT	(spec, i, res);
	    else
	    	i = LOAD_BOOL	(spec, i, res);
	    i = LOAD_TUPLE	(spec, i, 2);
	    break;
	}
	case SCTP_OPT_PRIMARY_ADDR:
	case SCTP_OPT_SET_PEER_PRIMARY_ADDR:
	{
	    /* These 2 options use completely isomorphic data structures: */
	    struct       sctp_setpeerprim sp;
	    unsigned int sz = sizeof(sp);
	    
	    if (buflen < ASSOC_ID_LEN) RETURN_ERROR(spec, -EINVAL);
	    sp.sspp_assoc_id = GET_ASSOC_ID(buf);
	    buf    += ASSOC_ID_LEN;
	    buflen -= ASSOC_ID_LEN;
	    
	    if (sock_getopt(desc->s, IPPROTO_SCTP,
			    (eopt == SCTP_OPT_PRIMARY_ADDR) ?
			    SCTP_PRIMARY_ADDR : SCTP_SET_PEER_PRIMARY_ADDR,
			    &sp, &sz) < 0) continue;
	    /* Fill in the response: */
	    PLACE_FOR(spec, i, 
		      2*LOAD_ATOM_CNT + LOAD_ASSOC_ID_CNT + 
		      LOAD_INET_GET_ADDRESS_CNT + 2*LOAD_TUPLE_CNT);
	    switch (eopt) {
	    case SCTP_OPT_PRIMARY_ADDR:
		i = LOAD_ATOM(spec, i, am_sctp_primary_addr);
		i = LOAD_ATOM(spec, i, am_sctp_prim);
		break;
	    case SCTP_OPT_SET_PEER_PRIMARY_ADDR:
		i = LOAD_ATOM(spec, i, am_sctp_set_peer_primary_addr);
		i = LOAD_ATOM(spec, i, am_sctp_setpeerprim);
		break;
	    default:
		ASSERT(0);
	    }
	    i = LOAD_ASSOC_ID	(spec, i, sp.sspp_assoc_id);
            PUSH_SUPPRESS_ADDRESS_OF_PACKED_MEMBER();
	    i = load_inet_get_address(spec, i, desc, &sp.sspp_addr);
            POP_SUPPRESS_ADDRESS_OF_PACKED_MEMBER();
	    i = LOAD_TUPLE	(spec, i, 3);
	    i = LOAD_TUPLE	(spec, i, 2);
	    break;
	}
	case SCTP_OPT_ADAPTATION_LAYER:
	{
	    struct       sctp_setadaptation ad;
	    unsigned int sz  = sizeof (ad);
	    
	    if (sock_getopt(desc->s, IPPROTO_SCTP, SCTP_ADAPTATION_LAYER, 
			    &ad, &sz) < 0) continue;
	    /* Fill in the response: */
	    PLACE_FOR(spec, i, 
		      2*LOAD_ATOM_CNT + LOAD_INT_CNT + 2*LOAD_TUPLE_CNT);
	    i = LOAD_ATOM	(spec, i, am_sctp_adaptation_layer);
	    i = LOAD_ATOM	(spec, i, am_sctp_setadaptation);
	    i = LOAD_INT	(spec, i, sock_ntohl(ad.ssb_adaptation_ind));
	    i = LOAD_TUPLE	(spec, i, 2);
	    i = LOAD_TUPLE	(spec, i, 2);
	    break;
	}
	case SCTP_OPT_PEER_ADDR_PARAMS:
	{
	    struct sctp_paddrparams  ap;
	    unsigned int             sz = sizeof(ap);
	    int                      n;
	    char                    *before, *xerror;
	    ErlDrvSizeT              alen;
	    
	    if (buflen < ASSOC_ID_LEN) RETURN_ERROR(spec, -EINVAL);
	    ap.spp_assoc_id = GET_ASSOC_ID(buf);
	    buf += ASSOC_ID_LEN;
	    buflen -= ASSOC_ID_LEN;
	    alen = buflen;
	    before = buf;
	    xerror =
	      inet_set_faddress
	      (desc->sfamily, (inet_address*) (&ap.spp_address),
	       &buf, &alen);
	    if (xerror != NULL) {
#ifdef EAFNOSUPPORT
	        if (xerror == str_eafnosupport) {
		    RETURN_ERROR(spec, -EAFNOSUPPORT);
		}
#else
		RETURN_ERROR(spec, -EINVAL);
#endif
	    }
	    buflen -= buf - before;

	    if (sock_getopt(desc->s, IPPROTO_SCTP, SCTP_PEER_ADDR_PARAMS, 
			    &ap, &sz) < 0) continue;
	    /* Fill in the response: */
	    PLACE_FOR(spec, i, 
		      2*LOAD_ATOM_CNT + LOAD_ASSOC_ID_CNT + 
		      LOAD_INET_GET_ADDRESS_CNT + 4*LOAD_INT_CNT);
	    i = LOAD_ATOM	(spec, i, am_sctp_peer_addr_params);
	    i = LOAD_ATOM	(spec, i, am_sctp_paddrparams);
	    i = LOAD_ASSOC_ID	(spec, i, ap.spp_assoc_id);
            PUSH_SUPPRESS_ADDRESS_OF_PACKED_MEMBER();
	    i = load_inet_get_address(spec, i, desc, &ap.spp_address);
            POP_SUPPRESS_ADDRESS_OF_PACKED_MEMBER();
	    i = LOAD_INT	(spec, i, ap.spp_hbinterval);
	    i = LOAD_INT	(spec, i, ap.spp_pathmaxrxt);
	    
	    /* The following fields are not supported in SOLARIS10,
	    ** so put 0s for "spp_pathmtu", "spp_sackdelay",
	    ** and empty list for "spp_flags":
	    */

#	    ifdef HAVE_STRUCT_SCTP_PADDRPARAMS_SPP_PATHMTU
	    i = LOAD_INT	(spec, i, ap.spp_pathmtu);
#           else
	    i = LOAD_INT	(spec, i, 0);
#           endif
	    
#	    ifdef HAVE_STRUCT_SCTP_PADDRPARAMS_SPP_SACKDELAY
	    i = LOAD_INT	(spec, i, ap.spp_sackdelay);
#           else
	    i = LOAD_INT	(spec, i, 0);
#           endif
	    
	    n = 0;
#	    ifdef HAVE_STRUCT_SCTP_PADDRPARAMS_SPP_FLAGS
	    PLACE_FOR(spec, i, 7*LOAD_ATOM_CNT);
	    /* Now Flags, as a list: */
	    if (ap.spp_flags & SPP_HB_ENABLE)
	    	{ i = LOAD_ATOM	(spec, i, am_hb_enable); 	     n++; }
	    
	    if (ap.spp_flags & SPP_HB_DISABLE)
		{ i = LOAD_ATOM (spec, i, am_hb_disable); 	     n++; }
	    
	    if (ap.spp_flags & SPP_HB_DEMAND)
		{ i = LOAD_ATOM (spec, i, am_hb_demand);	     n++; }
	    
	    if (ap.spp_flags & SPP_PMTUD_ENABLE)
		{ i = LOAD_ATOM (spec, i, am_pmtud_enable);          n++; }
	    
	    if (ap.spp_flags & SPP_PMTUD_DISABLE)
		{ i = LOAD_ATOM (spec, i, am_pmtud_disable);         n++; }
#	    ifdef HAVE_STRUCT_SCTP_PADDRPARAMS_SPP_SACKDELAY
	    /* SPP_SACKDELAY_* not in FreeBSD 7.1 */
	    if (ap.spp_flags & SPP_SACKDELAY_ENABLE)
		{ i = LOAD_ATOM (spec, i, am_sackdelay_enable);      n++; }
	    
	    if (ap.spp_flags & SPP_SACKDELAY_DISABLE)
		{ i = LOAD_ATOM (spec, i, am_sackdelay_disable);     n++; }
#	    endif
#	    endif
	    
	    PLACE_FOR(spec, i,
		      LOAD_NIL_CNT + LOAD_LIST_CNT + 2*LOAD_TUPLE_CNT);
	    
	    /* Close up the Flags list: */
	    i = LOAD_NIL	(spec, i);
	    i = LOAD_LIST	(spec, i, n+1);

	    /* Close up the record: */
	    i = LOAD_TUPLE	(spec, i, 8);
	    /* Close up the result tuple: */
	    i = LOAD_TUPLE	(spec, i, 2);
	    break;
	}
	case SCTP_OPT_DEFAULT_SEND_PARAM:
	{
	    struct       sctp_sndrcvinfo sri;
	    unsigned int sz  = sizeof(sri);
	    
	    if (buflen < ASSOC_ID_LEN) RETURN_ERROR(spec, -EINVAL);
	    sri.sinfo_assoc_id = GET_ASSOC_ID(buf);
	    buf += ASSOC_ID_LEN;
	    buflen -= ASSOC_ID_LEN;
	    if (sock_getopt(desc->s, IPPROTO_SCTP, SCTP_DEFAULT_SEND_PARAM,
			    &sri, &sz) < 0) continue;
	    /* Fill in the response: */
	    PLACE_FOR(spec, i, LOAD_ATOM_CNT +
		      SCTP_PARSE_SNDRCVINFO_CNT + LOAD_TUPLE_CNT);
	    i = LOAD_ATOM(spec, i, am_sctp_default_send_param);
	    i = sctp_parse_sndrcvinfo(spec, i, &sri);
	    i = LOAD_TUPLE(spec, i, 2);
	    break;
	}
	case SCTP_OPT_EVENTS:
	{
	    struct       sctp_event_subscribe evs;
	    unsigned int sz  = sizeof(evs);
	    
	    if (sock_getopt(desc->s, IPPROTO_SCTP, SCTP_EVENTS,
			    &evs, &sz) < 0) continue;
	    /* Fill in the response: */
	    PLACE_FOR(spec, i, 
		      2*LOAD_ATOM_CNT + 9*LOAD_BOOL_CNT + 2*LOAD_TUPLE_CNT);
	    i = LOAD_ATOM	(spec, i, am_sctp_events);
	    i = LOAD_ATOM	(spec, i, am_sctp_event_subscribe);
	    i = LOAD_BOOL	(spec, i, evs.sctp_data_io_event);
	    i = LOAD_BOOL	(spec, i, evs.sctp_association_event);
	    i = LOAD_BOOL	(spec, i, evs.sctp_address_event);
	    i = LOAD_BOOL	(spec, i, evs.sctp_send_failure_event);
	    i = LOAD_BOOL	(spec, i, evs.sctp_peer_error_event);
	    i = LOAD_BOOL	(spec, i, evs.sctp_shutdown_event);
	    i = LOAD_BOOL	(spec, i, evs.sctp_partial_delivery_event);
	    i = LOAD_BOOL	(spec, i, evs.sctp_adaptation_layer_event);
	    i = LOAD_BOOL	(spec, i, 0);/* NB: sctp_authentication_event
					      * is not yet supported in Linux
					      */
	    i = LOAD_TUPLE	(spec, i, 10);
	    i = LOAD_TUPLE	(spec, i, 2);
	    break;
	}
	/* The following option is not available on:
         * Solaris 10 or NetBSD or ... */
#if defined(HAVE_DECL_SCTP_DELAYED_ACK_TIME) && defined(SCTP_ASSOC_VALUE_ASSOC_ID)
	case SCTP_OPT_DELAYED_ACK_TIME:
	{
	    struct       sctp_assoc_value av;
	    unsigned int sz  = sizeof(av);
	    
	    if (buflen < ASSOC_ID_LEN) RETURN_ERROR(spec, -EINVAL);
	    av.assoc_id = GET_ASSOC_ID(buf);
	    buf    += ASSOC_ID_LEN;
	    buflen -= ASSOC_ID_LEN;
	    
	    if (sock_getopt(desc->s, IPPROTO_SCTP, SCTP_DELAYED_ACK_TIME,
			    &av, &sz) < 0) continue;
	    /* Fill in the response: */
	    PLACE_FOR(spec, i, 2*LOAD_ATOM_CNT + LOAD_ASSOC_ID_CNT +
		      LOAD_INT_CNT + 2*LOAD_TUPLE_CNT);
	    i = LOAD_ATOM	(spec, i, am_sctp_delayed_ack_time);
	    i = LOAD_ATOM	(spec, i, am_sctp_assoc_value);
	    i = LOAD_ASSOC_ID	(spec, i, av.assoc_id);
	    i = LOAD_INT	(spec, i, av.assoc_value);
	    i = LOAD_TUPLE	(spec, i, 3);
	    i = LOAD_TUPLE	(spec, i, 2);
	    break;
	}
#	endif
	case SCTP_OPT_STATUS:
	{
	    struct       sctp_status  st;
	    unsigned int sz  = sizeof(st);
	    
	    if (buflen < ASSOC_ID_LEN) RETURN_ERROR(spec, -EINVAL);
	    st.sstat_assoc_id = GET_ASSOC_ID(buf);
	    buf    += ASSOC_ID_LEN;
	    buflen -= ASSOC_ID_LEN;
	    
	    if (sock_getopt(desc->s, IPPROTO_SCTP, SCTP_STATUS,
			    &st, &sz) < 0) continue;
	    /* Fill in the response: */
	    PLACE_FOR(spec, i, 3*LOAD_ATOM_CNT + LOAD_ASSOC_ID_CNT +
		      6*LOAD_INT_CNT + LOAD_PADDRINFO_CNT +
		      2*LOAD_TUPLE_CNT);
	    i = LOAD_ATOM	(spec, i, am_sctp_status);
	    i = LOAD_ATOM	(spec, i, am_sctp_status);
	    i = LOAD_ASSOC_ID   (spec, i, st.sstat_assoc_id);
	    switch(st.sstat_state)
	    {
            /*  SCTP_EMPTY is not supported on SOLARIS10: */
#	    if HAVE_DECL_SCTP_EMPTY
	    case SCTP_EMPTY:
		i = LOAD_ATOM	(spec, i, am_empty);
		break;
#	    endif
	    case SCTP_CLOSED:
		i = LOAD_ATOM   (spec, i, am_closed);
		break;
#           if HAVE_DECL_SCTP_BOUND
	    case SCTP_BOUND:
		i = LOAD_ATOM	(spec, i, am_bound);
		break;
#           endif
#           if HAVE_DECL_SCTP_LISTEN
	    case SCTP_LISTEN:
		i = LOAD_ATOM	(spec, i, am_listen);
		break;
#           endif
	    case SCTP_COOKIE_WAIT:
		i = LOAD_ATOM	(spec, i, am_cookie_wait);
		break;
	    case SCTP_COOKIE_ECHOED:
		i = LOAD_ATOM	(spec, i, am_cookie_echoed);
		break;
	    case SCTP_ESTABLISHED:
		i = LOAD_ATOM	(spec, i, am_established);
		break;
	    case SCTP_SHUTDOWN_PENDING:
		i = LOAD_ATOM	(spec, i, am_shutdown_pending);
		break;
	    case SCTP_SHUTDOWN_SENT:
		i = LOAD_ATOM	(spec, i, am_shutdown_sent);
		break;
	    case SCTP_SHUTDOWN_RECEIVED:
		i = LOAD_ATOM	(spec, i, am_shutdown_received);
		break;
	    case SCTP_SHUTDOWN_ACK_SENT:
		i = LOAD_ATOM	(spec, i, am_shutdown_ack_sent);
		break;
	    default:
		i = LOAD_ATOM	(spec, i, am_undefined);
		break;
	    }
	    i = LOAD_INT	(spec, i, st.sstat_rwnd);
	    i = LOAD_INT	(spec, i, st.sstat_unackdata);
	    i = LOAD_INT	(spec, i, st.sstat_penddata);
	    i = LOAD_INT	(spec, i, st.sstat_instrms);
	    i = LOAD_INT	(spec, i, st.sstat_outstrms);
	    i = LOAD_INT	(spec, i, st.sstat_fragmentation_point);
	    i = load_paddrinfo	(spec, i, desc, &st.sstat_primary);
	    /* Close up the record: */
	    i = LOAD_TUPLE	(spec, i, 10);
	    /* Close up the result tuple: */
	    i = LOAD_TUPLE	(spec, i, 2);
	    break;
	}
	case SCTP_OPT_GET_PEER_ADDR_INFO:
	{
	    struct sctp_paddrinfo  pai;
	    unsigned int           sz = sizeof(pai);
	    char                  *before, *xerror;
	    ErlDrvSizeT            alen;
	    
	    if (buflen < ASSOC_ID_LEN) RETURN_ERROR(spec, -EINVAL);
	    pai.spinfo_assoc_id = GET_ASSOC_ID(buf);
	    buf    += ASSOC_ID_LEN;
	    buflen -= ASSOC_ID_LEN;
	    alen = buflen;
	    before = buf;
	    xerror =
	      inet_set_faddress
	      (desc->sfamily, (inet_address*) (&pai.spinfo_address),
	       &buf, &alen);
	    if (xerror != NULL) {
#ifdef EAFNOSUPPORT
	        if (xerror == str_eafnosupport) {
		    RETURN_ERROR(spec, -EAFNOSUPPORT);
		}
#else
		RETURN_ERROR(spec, -EINVAL);
#endif
	    }
	    buflen -= buf - before;

	    if (sock_getopt(desc->s, IPPROTO_SCTP, SCTP_GET_PEER_ADDR_INFO,
			    &pai, &sz) < 0) continue;
	    /* Fill in the response: */
	    PLACE_FOR(spec, i, 
		      LOAD_ATOM_CNT + LOAD_PADDRINFO_CNT + LOAD_TUPLE_CNT);
	    i = LOAD_ATOM       (spec, i, am_sctp_get_peer_addr_info);
	    i = load_paddrinfo	(spec, i, desc, &pai);
	    i = LOAD_TUPLE	(spec, i, 2);
	    break;
	}
	default:
	    RETURN_ERROR(spec, -EINVAL); /* No more valid options */
	}
	/* If we get here one result has been successfully loaded */
	length ++;
    }
    if (buflen != 0) RETURN_ERROR(spec, -EINVAL); /* Optparam mismatch */
    
    PLACE_FOR(spec, i, LOAD_NIL_CNT + LOAD_LIST_CNT + 2*LOAD_TUPLE_CNT);
    
    /* If we get here, we have "length" options: */
    i = LOAD_NIL  (spec, i);
    i = LOAD_LIST (spec, i, length+1);

    /* Close up the {ok, List} response: */
    i = LOAD_TUPLE(spec, i, 2);
    /* Close up the {inet_reply, S, {ok, List}} response:    */
    i = LOAD_TUPLE(spec, i, 3);

    /* Now, convert "spec" into the returnable term: */
    erl_drv_send_term(desc->dport, driver_caller(desc->port), spec, i);
    FREE(spec);

    (*dest)[0] = INET_REP;
    return 1;   /* Response length */
#   undef PLACE_FOR
#   undef RETURN_ERROR
}
#endif

/* fill statistics reply, op codes from src and result in dest
** dst area must be a least 5*len + 1 bytes
*/
static ErlDrvSSizeT inet_fill_stat(inet_descriptor* desc,
				   char* src, ErlDrvSizeT len, char* dst)
{
    unsigned long val;
    int op;
    char* dst_start = dst;

    *dst++ = INET_REP_OK;     /* put reply code */
    while (len--) {
	op = *src++;
	*dst++ = op;  /* copy op code */
	switch(op) {
	case INET_STAT_RECV_CNT:  
	    val = desc->recv_cnt;    
	    break;
	case INET_STAT_RECV_MAX:  
	    val = (unsigned long) desc->recv_max;    
	    break;
	case INET_STAT_RECV_AVG:  
	    val = (unsigned long) desc->recv_avg;    
	    break;
	case INET_STAT_RECV_DVI:  
	    val = (unsigned long) fabs(desc->recv_dvi); 
	    break;
	case INET_STAT_SEND_CNT:  
	    val = desc->send_cnt; 
	    break;
	case INET_STAT_SEND_MAX:  
	    val = desc->send_max; 
	    break;
	case INET_STAT_SEND_AVG: 
	    val = (unsigned long) desc->send_avg;
	    break;
	case INET_STAT_SEND_PND:  
	    val = (unsigned long) driver_sizeq(desc->port);
	    break;
	case INET_STAT_RECV_OCT:
#ifdef ARCH_64
	    put_int64(desc->recv_oct, dst); /* write it all */
#else
	    put_int32(desc->recv_oct[1], dst);   /* write high 32bit */
	    put_int32(desc->recv_oct[0], dst+4); /* write low 32bit */
#endif
	    dst += 8;
	    continue;
	case INET_STAT_SEND_OCT:
#ifdef ARCH_64
	    put_int64(desc->send_oct, dst); /* write it all */
#else
	    put_int32(desc->send_oct[1], dst);   /* write high 32bit */
	    put_int32(desc->send_oct[0], dst+4); /* write low 32bit */
#endif
	    dst += 8;
	    continue;
	default: return -1; /* invalid argument */
	}
	put_int32(val, dst);  /* write 32bit value */
	dst += 4;
    }
    return dst - dst_start;  /* actual length */
}

static void
send_empty_out_q_msgs(inet_descriptor* desc)
{
  ErlDrvTermData msg[6];
  int msg_len = 0;

  if(NO_SUBSCRIBERS(&desc->empty_out_q_subs))
    return;

  msg_len = LOAD_ATOM(msg, msg_len, am_empty_out_q);
  msg_len = LOAD_PORT(msg, msg_len, desc->dport);
  msg_len = LOAD_TUPLE(msg, msg_len, 2);

  ASSERT(msg_len == sizeof(msg)/sizeof(*msg));

  send_to_subscribers(desc->dport,
		      &desc->empty_out_q_subs,
		      1,
		      msg,
		      msg_len);
}

/* subscribe and fill subscription reply, op codes from src and
** result in dest dst area must be a least 5*len + 1 bytes
*/
static ErlDrvSSizeT inet_subscribe(inet_descriptor* desc,
				   char* src, ErlDrvSizeT len, char* dst)
{
    unsigned long val;
    int op;
    char* dst_start = dst;

    *dst++ = INET_REP_OK;     /* put reply code */
    while (len--) {
	op = *src++;
	*dst++ = op;  /* copy op code */
	switch(op) {
	case INET_SUBS_EMPTY_OUT_Q:  
	  val = driver_sizeq(desc->port);
	  if(val > 0)
	    if(!save_subscriber(&desc->empty_out_q_subs,
				driver_caller(desc->port)))
	      return 0;
	  break;
	default: return -1; /* invalid argument */
	}
	put_int32(val, dst);  /* write 32bit value */
	dst += 4;
    }
    return dst - dst_start;  /* actual length */
}

/* Terminate socket */
static void inet_stop(inet_descriptor* desc)
{
    DDBG(desc,
         ("INET-DRV-DBG[%d][" SOCKET_FSTR "] "
          "inet_stop -> entry\r\n",
          __LINE__, desc->s) );

    erl_inet_close(desc);
#ifdef HAVE_SETNS
    if (desc->netns != NULL)
	FREE(desc->netns);
#endif
    FREE(desc);
}

static void inet_emergency_close(ErlDrvData data)
{
    /* valid for any (UDP, TCP or SCTP) descriptor */
    tcp_descriptor* tcp_desc = (tcp_descriptor*)data;
    inet_descriptor* desc = INETP(tcp_desc);
    DEBUGF(("inet_emergency_close(%p) {s=%d\r\n",
	    desc->port, desc->s));
    if (desc->s != INVALID_SOCKET) {
	sock_close(desc->s);
    }
}


static void set_default_msgq_limits(ErlDrvPort port)
{
    ErlDrvSizeT q_high = INET_HIGH_MSGQ_WATERMARK;
    ErlDrvSizeT q_low = INET_LOW_MSGQ_WATERMARK;
    if (q_low < ERL_DRV_BUSY_MSGQ_LIM_MIN)
	q_low = ERL_DRV_BUSY_MSGQ_LIM_MIN;
    else if (q_low > ERL_DRV_BUSY_MSGQ_LIM_MAX)
	q_low = ERL_DRV_BUSY_MSGQ_LIM_MAX;
    if (q_high < ERL_DRV_BUSY_MSGQ_LIM_MIN)
	q_high = ERL_DRV_BUSY_MSGQ_LIM_MIN;
    else if (q_high > ERL_DRV_BUSY_MSGQ_LIM_MAX)
	q_high = ERL_DRV_BUSY_MSGQ_LIM_MAX;
    erl_drv_busy_msgq_limits(port, &q_low, &q_high);
}

/* Allocate descriptor */
static ErlDrvData inet_start(ErlDrvPort port, int size, int protocol)
{
    inet_descriptor* desc;

    if ((desc = (inet_descriptor*) ALLOC(size)) == NULL)
	return NULL;

    desc->s = INVALID_SOCKET;
    desc->event = INVALID_EVENT;
    desc->event_mask = 0;
#ifdef __WIN32__
    desc->forced_events = 0;
    desc->err = 0;
    desc->send_would_block = 0;
#endif
    desc->port = port;
    desc->dport = driver_mk_port(port);
    desc->state = INET_STATE_CLOSED;
    desc->prebound = 0;
    desc->bufsz = INET_DEF_BUFFER; 
    desc->hsz = 0;                     /* list header size */
    desc->htype = TCP_PB_RAW;          /* default packet type */
    desc->psize = 0;                   /* no size check */
    desc->stype = -1;                  /* bad stype */
    desc->sfamily = -1;
    desc->sprotocol = protocol;
    desc->mode    = INET_MODE_LIST;    /* list mode */
    desc->exitf   = 1;                 /* exit port when close on active 
					  socket */
    desc->deliver = INET_DELIVER_TERM; /* standard term format */
    desc->active  = INET_PASSIVE;      /* start passive */
    desc->active_count = 0;
    desc->delimiter    = '\n';         /* line delimiting char */
    desc->oph = NULL;
    desc->opt = NULL;
    desc->op_ref = 0;

    desc->caller     = am_undefined;
    desc->caller_ref = no_caller_ref();

    desc->peer_ptr = NULL;
    desc->name_ptr = NULL;

#ifdef ARCH_64
    desc->recv_oct  = 0;
#else
    desc->recv_oct[0] = desc->recv_oct[1] = 0;
#endif
    desc->recv_cnt = 0;
    desc->recv_max = 0;    
    desc->recv_avg = 0.0;
    desc->recv_dvi = 0.0;
#ifdef ARCH_64
    desc->send_oct = 0;
#else
    desc->send_oct[0] = desc->send_oct[1] = 0;
#endif
    desc->send_cnt = 0;
    desc->send_max = 0;
    desc->send_avg = 0.0;
    desc->empty_out_q_subs.subscriber = NO_PROCESS;
    desc->empty_out_q_subs.next = NULL;

    sys_memzero((char *)&desc->remote,sizeof(desc->remote));

    desc->flags = 0;

#ifdef HAVE_SETNS
    desc->netns = NULL;
#endif

    desc->recv_cmsgflags = 0;

    desc->debug = DDBG_DEFAULT;

    return (ErlDrvData)desc;
}

/* MAXHOSTNAMELEN could be 64 or 255 depending
on the platform. Instead, use INET_MAXHOSTNAMELEN
which is always 255 across all platforms */
#define INET_MAXHOSTNAMELEN 255

/*
** common TCP/UDP/SCTP control command
*/
static ErlDrvSSizeT inet_ctl(inet_descriptor* desc, int cmd, char* buf,
			     ErlDrvSizeT len, char** rbuf, ErlDrvSizeT rsize)
{
    int save_errno = 0;

    switch (cmd) {

    case INET_REQ_GETSTAT: {
	  char* dst;
	  ErlDrvSizeT i;
	  int dstlen = 1;  /* Reply code */

          DDBG(desc,
               ("INET-DRV-DBG[%d][" SOCKET_FSTR ",%T] "
                "inet_ctl -> GETSTAT\r\n",
                __LINE__, desc->s, driver_caller(desc->port)) );

	  for (i = 0; i < len; i++) {
	      switch(buf[i]) {
	      case INET_STAT_SEND_OCT: dstlen += 9; break;
	      case INET_STAT_RECV_OCT: dstlen += 9; break;
	      default: dstlen += 5; break;
	      }
	  }

	  if (dstlen > INET_MAX_OPT_BUFFER) /* sanity check */
	      return 0;
	  if (dstlen > rsize) {
	      if ((dst = (char*) ALLOC(dstlen)) == NULL)
		  return 0;
	      *rbuf = dst;  /* call will free this buffer */
	  }
	  else
	      dst = *rbuf;  /* ok we fit in buffer given */
	  return inet_fill_stat(desc, buf, len, dst);
      }

    case INET_REQ_SUBSCRIBE: {
	  char* dst;
	  int dstlen = 1 /* Reply code */ + len*5;

          DDBG(desc,
               ("INET-DRV-DBG[%d][" SOCKET_FSTR ",%T] "
                "inet_ctl -> SUBSCRIBE\r\n",
                __LINE__, desc->s, driver_caller(desc->port)) );

	  if (dstlen > INET_MAX_OPT_BUFFER) /* sanity check */
	      return 0;
	  if (dstlen > rsize) {
	      if ((dst = (char*) ALLOC(dstlen)) == NULL)
		  return 0;
	      *rbuf = dst;  /* call will free this buffer */
	  }
	  else
	      dst = *rbuf;  /* ok we fit in buffer given */
	  return inet_subscribe(desc, buf, len, dst);
      }

    case INET_REQ_GETOPTS: {    /* get options */
	ErlDrvSSizeT replen;

        DDBG(desc,
             ("INET-DRV-DBG[%d][" SOCKET_FSTR ",%T] "
              "inet_ctl -> GETOPTS\r\n",
              __LINE__, desc->s, driver_caller(desc->port)) );

#ifdef HAVE_SCTP
        if (IS_SCTP(desc))
        {
            if ((replen = sctp_fill_opts(desc, buf, len, rbuf, rsize)) < 0)
                return ctl_error(-replen, rbuf, rsize);
        } else
#endif
            if ((replen = inet_fill_opts(desc, buf, len, rbuf, rsize)) < 0) {
                return ctl_error(EINVAL, rbuf, rsize);
        }
	return replen;
    }

    case INET_REQ_GETIFLIST: {

        DDBG(desc,
             ("INET-DRV-DBG[%d][%T] inet_ctl -> GETIFLIST\r\n",
              __LINE__, driver_caller(desc->port)) );

	if (!IS_OPEN(desc))
	    return ctl_xerror(EXBADPORT, rbuf, rsize);
	return inet_ctl_getiflist(desc, rbuf, rsize);
    }

    case INET_REQ_GETIFADDRS: {

        DDBG(desc,
             ("INET-DRV-DBG[%d][%T] inet_ctl -> GETIFADDRS\r\n",
              __LINE__, driver_caller(desc->port)) );

	if (!IS_OPEN(desc))
	    return ctl_xerror(EXBADPORT, rbuf, rsize);
	return inet_ctl_getifaddrs(desc, rbuf, rsize);
    }

    case INET_REQ_IFGET: {

        DDBG(desc,
             ("INET-DRV-DBG[%d][%T] inet_ctl -> IFGET\r\n",
              __LINE__, driver_caller(desc->port)) );

	if (!IS_OPEN(desc))
	    return ctl_xerror(EXBADPORT, rbuf, rsize);
	return inet_ctl_ifget(desc, buf, len, rbuf, rsize);
    }

    case INET_REQ_IFSET: {

        DDBG(desc,
             ("INET-DRV-DBG[%d][%T] inet_ctl -> IFSET\r\n",
              __LINE__, driver_caller(desc->port)) );

	if (!IS_OPEN(desc))
	    return ctl_xerror(EXBADPORT, rbuf, rsize);
	return inet_ctl_ifset(desc, buf, len, rbuf, rsize);
    }

    case INET_REQ_SETOPTS:  {   /* set options */
        int sres;

        DDBG(desc,
             ("INET-DRV-DBG[%d][%d,%T] inet_ctl -> SETOPTS\r\n",
              __LINE__, desc->s, driver_caller(desc->port)) );

        sres = inet_set_opts(desc, buf, len);

        /* We cannot debug-print if sres == 0 since we have then actually *
         * completed a driver_exit => we have no longer a descriptor!     */
        if (sres != 0)
            DDBG(desc,
                 ("INET-DRV-DBG[%d][%d,%T] inet_ctl(setopts) -> sres: %d\r\n",
                  __LINE__, desc->s, driver_caller(desc->port), sres) );

	switch(sres) {
	case -1: 
	    return ctl_error(EINVAL, rbuf, rsize);
	case 0: 
	    return ctl_reply_ok(rbuf, rsize);
	case 1:
	    /*
	     * Let's hope that the descriptor really is a tcp_descriptor here.
	     */
	    /* fprintf(stderr,"Triggered tcp_deliver by setopt.\r\n"); */
	    tcp_deliver((tcp_descriptor *) desc, 0);
	    return ctl_reply_ok(rbuf, rsize);
	default:  
	    /* fprintf(stderr,"Triggered tcp_recv by setopt.\r\n"); */
	    /*
	     * Same as above, but active changed to once w/o header type
	     * change, so try a read instead of just deliver. 
	     */
            if ((tcp_recv((tcp_descriptor *) desc, 0) >= 0) && desc->active) {
                sock_select(desc, (FD_READ|FD_CLOSE), 1);
            }
	    return ctl_reply_ok(rbuf, rsize);
	}
    }


    case INET_REQ_GETSTATUS: {
	char tbuf[4];

        DDBG(desc,
             ("INET-DRV-DBG[%d][%T] inet_ctl -> GETSTATUS\r\n",
              __LINE__, driver_caller(desc->port)) );

	put_int32(desc->state, tbuf);
	return ctl_reply(INET_REP_OK, tbuf, 4, rbuf, rsize);
    }


    case INET_REQ_GETTYPE: {
	char tbuf[8];

        DDBG(desc,
             ("INET-DRV-DBG[%d][%T] inet_ctl -> GETTYPE\r\n",
              __LINE__, driver_caller(desc->port)) );

	if (desc->sfamily == AF_INET) {
	    put_int32(INET_AF_INET, &tbuf[0]);
	}
#if defined(HAVE_IN6) && defined(AF_INET6)
        else if (desc->sfamily == AF_INET6) {
	    put_int32(INET_AF_INET6, &tbuf[0]);
	}
#endif
#ifdef HAVE_SYS_UN_H
	else if (desc->sfamily == AF_UNIX) {
	    put_int32(INET_AF_LOCAL, &tbuf[0]);
	}
#endif
	else
	    return ctl_error(EINVAL, rbuf, rsize);

	if (desc->stype == SOCK_STREAM) {
	    put_int32(INET_TYPE_STREAM, &tbuf[4]);
	}
	else if (desc->stype == SOCK_DGRAM) {
	    put_int32(INET_TYPE_DGRAM, &tbuf[4]);
	}
#ifdef HAVE_SCTP
	else if (desc->stype == SOCK_SEQPACKET) {
	    put_int32(INET_TYPE_SEQPACKET, &tbuf[4]);
	}
#endif	   
	else
	    return ctl_error(EINVAL, rbuf, rsize);
	return ctl_reply(INET_REP_OK, tbuf, 8, rbuf, rsize);
    }


    case INET_REQ_GETFD: {
	char tbuf[4];

        DDBG(desc,
             ("INET-DRV-DBG[%d][%d,%T] inet_ctl -> GETFD\r\n",
              __LINE__, desc->s, driver_caller(desc->port)) );

	if (!IS_OPEN(desc))
	    return ctl_error(EINVAL, rbuf, rsize);
	put_int32((long)desc->s, tbuf);
	return ctl_reply(INET_REP_OK, tbuf, 4, rbuf, rsize);
    }
	

    case INET_REQ_GETHOSTNAME: { /* get host name */
	char tbuf[INET_MAXHOSTNAMELEN + 1];

        DDBG(desc,
             ("INET-DRV-DBG[%d][%T] inet_ctl -> GETHOSTNAME\r\n",
              __LINE__, driver_caller(desc->port)) );

	if (len != 0)
	    return ctl_error(EINVAL, rbuf, rsize);

        /* gethostname requires len to be max(hostname) + 1 */
	if (IS_SOCKET_ERROR(sock_hostname(tbuf, INET_MAXHOSTNAMELEN + 1)))
	    return ctl_error(sock_errno(), rbuf, rsize);
	return ctl_reply(INET_REP_OK, tbuf, strlen(tbuf), rbuf, rsize);
    }


    case INET_REQ_GETPADDRS: {

        DDBG(desc,
             ("INET-DRV-DBG[%d][%T] inet_ctl -> GETPADDRS\r\n",
              __LINE__, driver_caller(desc->port)) );

	if (len != 4) return ctl_error(EINVAL, rbuf, rsize);

	if (! IS_OPEN(desc)) return ctl_xerror(EXBADPORT, rbuf, rsize);

#ifdef HAVE_SCTP
	if (IS_SCTP(desc) && p_sctp_getpaddrs) {
	    struct sockaddr *sa;
	    Uint32 assoc_id;
	    int n;
	    ErlDrvSizeT rlen;

	    assoc_id = get_int32(buf);
	    n = p_sctp_getpaddrs(desc->s, assoc_id, &sa);
	    rlen = reply_inet_addrs(n, (inet_address *) sa, rbuf, rsize, 0);
	    if (n > 0) p_sctp_freepaddrs(sa);
	    return rlen;
	}
#endif
	{ /* Fallback to sock_peer */
	    inet_address addr;
	    SOCKLEN_T sz;
	    int i;

	    sz = sizeof(addr);
	    i = sock_peer(desc->s, (struct sockaddr *) &addr, &sz);
	    return reply_inet_addrs(i >= 0 ? 1 : i, &addr, rbuf, rsize, sz);
	}
    }


    case INET_REQ_PEER:  {      /* get peername */
	char tbuf[sizeof(inet_address)];
	inet_address peer;
	inet_address* ptr;
	unsigned int sz;

        DDBG(desc,
             ("INET-DRV-DBG[%d][%T] inet_ctl -> PEER\r\n",
              __LINE__, driver_caller(desc->port)) );

	if (!(desc->state & INET_F_ACTIVE))
	    return ctl_error(ENOTCONN, rbuf, rsize);
	if ((ptr = desc->peer_ptr) != NULL) {
	    sz = desc->peer_addr_len;
	}
	else {
	    ptr = &peer;
            sz = sizeof(peer);
            sys_memzero((char *) &peer, sz);
	    if (IS_SOCKET_ERROR
		(sock_peer
		 (desc->s, (struct sockaddr*)ptr, &sz)))
		return ctl_error(sock_errno(), rbuf, rsize);
	}
	if (inet_get_address(tbuf, ptr, &sz) < 0)
	    return ctl_error(EINVAL, rbuf, rsize);
	return ctl_reply(INET_REP_OK, tbuf, sz, rbuf, rsize);
    }

    case INET_REQ_SETPEER: { /* set fake peername Port Address */
        char *xerror;

        DDBG(desc,
             ("INET-DRV-DBG[%d][%T] inet_ctl -> SETPEER\r\n",
              __LINE__, driver_caller(desc->port)) );

	if (len == 0) {
	    desc->peer_ptr = NULL;
	    return ctl_reply_ok(rbuf, rsize);
	}
	else if (len < 2)
	    return ctl_error(EINVAL, rbuf, rsize);
	else if ((xerror = inet_set_faddress
		  (desc->sfamily, &desc->peer_addr, &buf, &len)) != NULL)
	    return ctl_xerror(xerror, rbuf, rsize);
	else {
	    desc->peer_ptr = &desc->peer_addr;
	    desc->peer_addr_len = (unsigned int) len;
	    return ctl_reply_ok(rbuf, rsize);
	}
    }

    case INET_REQ_GETLADDRS: {

        DDBG(desc,
             ("INET-DRV-DBG[%d][%T] inet_ctl -> GETLADDRS\r\n",
              __LINE__, driver_caller(desc->port)) );

	if (len != 4) return ctl_error(EINVAL, rbuf, rsize);

	if (! IS_OPEN(desc)) return ctl_xerror(EXBADPORT, rbuf, rsize);

#ifdef HAVE_SCTP
	if (IS_SCTP(desc) && p_sctp_getladdrs) {
	    struct sockaddr *sa;
	    Uint32 assoc_id;
	    int n;
	    ErlDrvSizeT rlen;

	    assoc_id = get_int32(buf);
	    n = p_sctp_getladdrs(desc->s, assoc_id, &sa);
	    rlen = reply_inet_addrs(n, (inet_address *) sa, rbuf, rsize, 0);
	    if (n > 0) p_sctp_freeladdrs(sa);
	    return rlen;
	}
#endif
	{ /* Fallback to sock_name */
	    inet_address addr;
	    SOCKLEN_T sz;
	    int i;

	    sz = sizeof(addr);
	    sys_memzero((char *) &addr, sz);
	    i = sock_name(desc->s, (struct sockaddr *) &addr, &sz);
	    return reply_inet_addrs(i >= 0 ? 1 : i, &addr, rbuf, rsize, sz);
	}
    }

    case INET_REQ_NAME:  {      /* get sockname */
	char tbuf[sizeof(inet_address)];
	inet_address name;
	inet_address* ptr;
	unsigned int sz;

        DDBG(desc,
             ("INET-DRV-DBG[%d][%d,%T] inet_ctl -> NAME\r\n",
              __LINE__, desc->s, driver_caller(desc->port)) );

	if ((ptr = desc->name_ptr) != NULL) {
	    sz = desc->name_addr_len;
	}
	else {
	    ptr = &name;
	    sz = sizeof(name);
	    sys_memzero((char *) &name, sz);
	    if (IS_SOCKET_ERROR
		(sock_name(desc->s, (struct sockaddr*)ptr, &sz)))
		return ctl_error(sock_errno(), rbuf, rsize);
	}
	if (inet_get_address(tbuf, ptr, &sz) < 0)
	    return ctl_error(EINVAL, rbuf, rsize);
	return ctl_reply(INET_REP_OK, tbuf, sz, rbuf, rsize);
    }

    case INET_REQ_SETNAME: { /* set fake sockname Port Address */
        char *xerror;

        DDBG(desc,
             ("INET-DRV-DBG[%d][%T] inet_ctl -> SETNAME\r\n",
              __LINE__, driver_caller(desc->port)) );

	if (len == 0) {
	    desc->name_ptr = NULL;
	    return ctl_reply_ok(rbuf, rsize);
	}
	else if (len < 2)
	    return ctl_error(EINVAL, rbuf, rsize);
	else if ((xerror = inet_set_faddress
		  (desc->sfamily, &desc->name_addr, &buf, &len)) != NULL)
	    return ctl_xerror(xerror, rbuf, rsize);
	else {
	    desc->name_ptr = &desc->name_addr;
	    desc->name_addr_len = (unsigned int) len;
	    return ctl_reply_ok(rbuf, rsize);
	}
    }

    case INET_REQ_BIND:  {      /* bind socket */
        char tbuf[2], *xerror;
	inet_address local;
	int port;

        DDBG(desc,
             ("INET-DRV-DBG[%d][%d,%T] inet_ctl -> BIND\r\n",
              __LINE__, desc->s, driver_caller(desc->port)) );

	if (len < 2)
	    return ctl_error(EINVAL, rbuf, rsize);
	if (desc->state != INET_STATE_OPEN)
	    return ctl_xerror(EXBADPORT, rbuf, rsize);

	if ((xerror = inet_set_faddress
	     (desc->sfamily, &local, &buf, &len)) != NULL)
	    return ctl_xerror(xerror, rbuf, rsize);

        DDBG(desc,
             ("INET-DRV-DBG[%d][%d,%T] inet_ctl -> try bind\r\n",
              __LINE__, desc->s, driver_caller(desc->port)) );

	if (IS_SOCKET_ERROR(sock_bind(desc->s,(struct sockaddr*) &local, len))) {

            save_errno = sock_errno();

            DDBG(desc,
                 ("INET-DRV-DBG[%d][%d,%T] inet_ctl -> bind failed: %d\r\n",
                  __LINE__, desc->s, driver_caller(desc->port), save_errno) );

	    return ctl_error(save_errno, rbuf, rsize);
        }

	desc->state = INET_STATE_OPEN;

	port = inet_address_port(&local);
	if (port == 0) {
	    SOCKLEN_T adrlen = sizeof(local);
	    sys_memzero((char *) &local, adrlen);
	    sock_name(desc->s, &local.sa, &adrlen);
	    port = inet_address_port(&local);
	}
        else if (port == -1) port = 0;
	put_int16(sock_ntohs((Uint16) port), tbuf);
	return ctl_reply(INET_REP_OK, tbuf, 2, rbuf, rsize);
    }

    case INET_REQ_IGNOREFD: {

        DDBG(desc,
             ("INET-DRV-DBG[%d][%d,%T] inet_ctl -> IGNOREFD: %s\r\n",
              __LINE__, desc->s, driver_caller(desc->port), B2S(*buf)) );

      /*
       * FD can only be ignored for connected TCP connections for now,
       * possible to add UDP and SCTP support if needed.
       */
      if (!IS_CONNECTED(desc))
	  return ctl_error(ENOTCONN, rbuf, rsize);

      if (desc->stype != SOCK_STREAM)
	  return ctl_error(EINVAL, rbuf, rsize);

      if (*buf == 1 && !INET_IGNORED(desc)) {
	  sock_select(desc, (FD_READ|FD_WRITE|FD_CLOSE|ERL_DRV_USE_NO_CALLBACK), 0);
	  if (desc->active)
	    desc->flags |= INET_IGNORE_READ;
	  else
	    desc->flags |= INET_IGNORE_PASSIVE;
      } else if (*buf == 0 && INET_IGNORED(desc)) {
	  int flags = FD_CLOSE;
	  if (desc->flags & INET_IGNORE_READ)
	    flags |= FD_READ;
	  if (desc->flags & INET_IGNORE_WRITE)
	    flags |= FD_WRITE;
	  desc->flags = INET_IGNORE_CLEAR(desc);
	  if (flags != FD_CLOSE)
	    sock_select(desc, flags, 1);
      } else
	  return ctl_error(EINVAL, rbuf, rsize);

      return ctl_reply_ok(rbuf, rsize);
    }

    case INET_REQ_GETSERVBYNAME: { /* L1 Name-String L2 Proto-String */
	char namebuf[256];
	char protobuf[256];
	char tbuf[2];
	struct servent* srv;
	short port;
	int n;

        DDBG(desc,
             ("INET-DRV-DBG[%d][%T] inet_ctl -> GETSERVBYNAME\r\n",
              __LINE__, driver_caller(desc->port)) );

	if (len < 2)
	    return ctl_error(EINVAL, rbuf, rsize);
	n = get_int8(buf); buf++; len--;
	if (n >= len) /* the = sign makes the test inklude next length byte */
	    return ctl_error(EINVAL, rbuf, rsize);
	memcpy(namebuf, buf, n);
	namebuf[n] = '\0';
	len -= n; buf += n;
	n = get_int8(buf); buf++; len--;
	if (n > len)
	    return ctl_error(EINVAL, rbuf, rsize);
	memcpy(protobuf, buf, n);
	protobuf[n] = '\0';
	if ((srv = sock_getservbyname(namebuf, protobuf)) == NULL)
	    return ctl_error(EINVAL, rbuf, rsize);
	port = sock_ntohs(srv->s_port);
	put_int16(port, tbuf);
	return ctl_reply(INET_REP_OK, tbuf, 2, rbuf, rsize);
    }

    case INET_REQ_GETSERVBYPORT: { /* P1 P0 L1 Proto-String */
	char protobuf[256];
	unsigned short port;
	int n;
	struct servent* srv;

        DDBG(desc,
             ("INET-DRV-DBG[%d][%T] inet_ctl -> GETSERVBYPORT\r\n",
              __LINE__, driver_caller(desc->port)) );

	if (len < 3)
	    return ctl_error(EINVAL, rbuf, rsize);
	port = get_int16(buf);
	port = sock_htons(port);
	buf += 2;
	n = get_int8(buf); buf++; len -= 3;
	if (n > len)
	    return ctl_error(EINVAL, rbuf, rsize);
	memcpy(protobuf, buf, n);
	protobuf[n] = '\0';
	if ((srv = sock_getservbyport(port, protobuf)) == NULL)
	    return ctl_error(EINVAL, rbuf, rsize);
	len = strlen(srv->s_name);
	return ctl_reply(INET_REP_OK, srv->s_name, len, rbuf, rsize);
    }
	
    default:
        DDBG(desc,
             ("INET-DRV-DBG[%d][%T] inet_ctl -> unknown command\r\n",
              __LINE__, driver_caller(desc->port)) );
	return ctl_xerror(EXBADPORT, rbuf, rsize);
    }
}

/* update statistics on output packets */
static void inet_output_count(inet_descriptor* desc, ErlDrvSizeT len)
{
    unsigned long n = desc->send_cnt + 1;
#ifndef ARCH_64
    Uint32 t = desc->send_oct[0] + len;
    int c = (t < desc->send_oct[0]);
#endif
    double avg = desc->send_avg;

#ifdef ARCH_64
    desc->send_oct += len;
#else
    /* 64 bit octet count in 32 bit words */
    desc->send_oct[0] = t;
    desc->send_oct[1] += c;
#endif
    if (n == 0) /* WRAP, use old avg as input to a new sequence */
	n = 1;
    desc->send_avg += (len - avg) / n;
    if (len > desc->send_max)
	desc->send_max = len;
    desc->send_cnt = n;
}

/* update statistics on input packets */
static void inet_input_count(inet_descriptor* desc, ErlDrvSizeT len)
{
    unsigned long n = desc->recv_cnt + 1;
#ifndef ARCH_64
    Uint32 t = (desc->recv_oct[0] + len);
    int c = (t < desc->recv_oct[0]);
#endif
    double avg = desc->recv_avg;
    double dvi;

#ifdef ARCH_64
    desc->recv_oct += len;
#else
    /* 64 bit octet count in 32 bit words */
    desc->recv_oct[0] = t;
    desc->recv_oct[1] += c;
#endif

    if (n == 0) /* WRAP */
	n = 1;

    /* average packet length */
    avg = avg + (len - avg) / n;
    desc->recv_avg = avg;

    if (len > desc->recv_max)
	desc->recv_max = len;

    /* average deviation from average packet length */
    dvi = desc->recv_dvi;
    desc->recv_dvi = dvi + ((len - avg) - dvi) / n;
    desc->recv_cnt = n;
}

/*----------------------------------------------------------------------------

   TCP

-----------------------------------------------------------------------------*/

/*
** Set new size on buffer, used when packet size is determined
** and the buffer is to small.  Expand the buffer to len bytes
** from ptr_start, don't move ptr_start's position and
** keep the content before ptr_start.
*/
static int tcp_expand_buffer(tcp_descriptor* desc, int len)
{
    ErlDrvBinary* bin;
    int offs1;
    int offs2;
    int used = desc->i_ptr_start - desc->i_buf->orig_bytes;
    int ulen = used + len;

    if (desc->i_bufsz >= ulen) /* packet will fit */
	return 0;
    else if (desc->i_buf->orig_size >= ulen) { /* buffer is large enough */
	desc->i_bufsz = ulen;  /* set "virtual" size */
	return 0;
    }

    DEBUGF(("tcp_expand_buffer(%p): s=%d, from %ld to %d\r\n",
	    desc->inet.port, desc->inet.s,
            desc->i_buf->orig_size, ulen));

    offs1 = desc->i_ptr_start - desc->i_buf->orig_bytes;
    offs2 = desc->i_ptr - desc->i_ptr_start;

    if ((bin = driver_realloc_binary(desc->i_buf, ulen)) == NULL)
	return -1;

    desc->i_buf = bin;
    desc->i_ptr_start = bin->orig_bytes + offs1;
    desc->i_ptr       = desc->i_ptr_start + offs2;
    desc->i_bufsz     = ulen;
    return 0;
}

/* push data into i_buf  */
static int tcp_push_buffer(tcp_descriptor* desc, char* buf, int len)
{
    ErlDrvBinary* bin;

    if (desc->i_buf == NULL) {
	bin = alloc_buffer(len);
	sys_memcpy(bin->orig_bytes, buf, len);
	desc->i_buf = bin;
	desc->i_bufsz = len;
	desc->i_ptr_start = desc->i_buf->orig_bytes;
	desc->i_ptr = desc->i_ptr_start + len;
    }
    else {
	char* start =  desc->i_buf->orig_bytes;
	int sz_before = desc->i_ptr_start - start;
	int sz_filled = desc->i_ptr - desc->i_ptr_start;
	
	if (len <= sz_before) {
	    sys_memcpy(desc->i_ptr_start - len, buf, len);
	    desc->i_ptr_start -= len;
	}
	else {
	    bin = alloc_buffer(desc->i_bufsz+len);
	    sys_memcpy(bin->orig_bytes, buf, len);
	    sys_memcpy(bin->orig_bytes+len, desc->i_ptr_start, sz_filled);
	    free_buffer(desc->i_buf);
	    desc->i_bufsz += len;
	    desc->i_buf = bin;
	    desc->i_ptr_start = bin->orig_bytes;
	    desc->i_ptr = desc->i_ptr_start + sz_filled + len;
	}
    }
    desc->i_remain = 0;	
    return 0;
}

/* clear CURRENT input buffer */
static void tcp_clear_input(tcp_descriptor* desc)
{
    if (desc->i_buf != NULL)
	free_buffer(desc->i_buf);
    desc->i_buf = NULL;
    desc->i_remain    = 0;
    desc->i_ptr       = NULL;
    desc->i_ptr_start = NULL;
    desc->i_bufsz     = 0;
}

/* clear QUEUED output */
static void tcp_clear_output(tcp_descriptor* desc)
{
    ErlDrvPort ix  = desc->inet.port;
    ErlDrvSizeT qsz = driver_sizeq(ix);

    driver_deq(ix, qsz);
    send_empty_out_q_msgs(INETP(desc));
}


/* Move data so that ptr_start point at buf->orig_bytes */
static void tcp_restart_input(tcp_descriptor* desc)
{
    ASSERT( desc->i_buf != NULL );

    if (desc->i_ptr_start != desc->i_buf->orig_bytes) {
	int n;

        ASSERT( (desc->i_ptr_start != NULL) &&
                (desc->i_buf != NULL) &&
                (desc->i_buf->orig_bytes != NULL) );

        n = desc->i_ptr - desc->i_ptr_start;
	DEBUGF(("tcp_restart_input: move %d bytes\r\n", n));
	sys_memmove(desc->i_buf->orig_bytes, desc->i_ptr_start, n);
	desc->i_ptr_start = desc->i_buf->orig_bytes;
	desc->i_ptr = desc->i_ptr_start + n;
    }
}


static int tcp_inet_init(void)
{
    DEBUGF(("tcp_inet_init() {}\r\n"));
    return 0;
}

/* initialize the TCP descriptor */

static ErlDrvData prep_tcp_inet_start(ErlDrvPort port, char* args)
{
    tcp_descriptor* desc;
    DEBUGF(("tcp_inet_start(%p) {\r\n", port));

    desc = (tcp_descriptor*)
	inet_start(port, sizeof(tcp_descriptor), IPPROTO_TCP);
    if (desc == NULL)
	return ERL_DRV_ERROR_ERRNO;
    desc->high = INET_HIGH_WATERMARK;
    desc->low  = INET_LOW_WATERMARK;
    desc->send_timeout = INET_INFINITY;
    desc->send_timeout_close = 0;
    desc->busy_on_send = 0;
    desc->i_buf = NULL;
    desc->i_ptr = NULL;
    desc->i_ptr_start = NULL;
    desc->i_remain = 0;
    desc->i_bufsz = 0;
    desc->tcp_add_flags = 0;
    desc->http_state = 0;
    desc->mtd = NULL;
    desc->mtd_cache = NULL;
    desc->multi_first = desc->multi_last = NULL;
    DEBUGF(("tcp_inet_start(%p) }\r\n", port));
    return (ErlDrvData) desc;
}

static ErlDrvData tcp_inet_start(ErlDrvPort port, char* args)
{
    ErlDrvData data = prep_tcp_inet_start(port, args);
    set_default_msgq_limits(port);
    return data;
}
/* Copy a descriptor, by creating a new port with same settings
 * as the descriptor desc.
 * return NULL on error (SYSTEM_LIMIT no ports avail)
 */
static tcp_descriptor* tcp_inet_copy(tcp_descriptor* desc,SOCKET s,
				     ErlDrvTermData owner, int* err)
{
    ErlDrvSizeT q_low, q_high;
    ErlDrvPort port = desc->inet.port;
    tcp_descriptor* copy_desc;

    copy_desc = (tcp_descriptor*) prep_tcp_inet_start(port, NULL);

    /* Setup event if needed */
    if ((copy_desc->inet.s = s) != INVALID_SOCKET) {
	if ((copy_desc->inet.event = sock_create_event(INETP(copy_desc))) ==
	    INVALID_EVENT) {
	    *err = sock_errno();
	    FREE(copy_desc);
	    return NULL;
	}
    }

    /* Some flags must be inherited at this point */
    copy_desc->inet.mode     = desc->inet.mode;
    copy_desc->inet.exitf    = desc->inet.exitf;
    copy_desc->inet.deliver  = desc->inet.deliver;
    copy_desc->inet.htype    = desc->inet.htype; 
    copy_desc->inet.psize    = desc->inet.psize; 
    copy_desc->inet.stype    = desc->inet.stype;
    copy_desc->inet.sfamily  = desc->inet.sfamily;
    copy_desc->inet.hsz      = desc->inet.hsz;
    copy_desc->inet.bufsz    = desc->inet.bufsz;
    copy_desc->high          = desc->high;
    copy_desc->low           = desc->low;
    copy_desc->send_timeout  = desc->send_timeout;
    copy_desc->send_timeout_close = desc->send_timeout_close;

    copy_desc->tcp_add_flags = desc->tcp_add_flags
        & (TCP_ADDF_SHOW_ECONNRESET | TCP_ADDF_LINGER_ZERO |
           TCP_ADDF_NO_READ_AHEAD);
    
    /* The new port will be linked and connected to the original caller */
    port = driver_create_port(port, owner, "tcp_inet", (ErlDrvData) copy_desc);
    if ((SWord)port == -1) {
	*err = INET_ERRNO_SYSTEM_LIMIT;
	FREE(copy_desc);
	return NULL;
    }

    /* Read busy msgq limits of parent */
    q_low = q_high = ERL_DRV_BUSY_MSGQ_READ_ONLY;
    erl_drv_busy_msgq_limits(desc->inet.port, &q_low, &q_high);
    /* Write same busy msgq limits to child */
    erl_drv_busy_msgq_limits(port, &q_low, &q_high);

    copy_desc->inet.port = port;
    copy_desc->inet.dport = driver_mk_port(port);

    *err = 0;
    return copy_desc;
}

/*
** Check Special cases:
** 1. we are a listener doing nb accept -> report error on accept !
** 2. we are doing accept -> restore listener state
*/
static void tcp_close_check(tcp_descriptor* desc)
{
    /* XXX:PaN - multiple clients to handle! */
    if (desc->inet.state == INET_STATE_ACCEPTING) {
	inet_async_op *this_op = desc->inet.opt;
	sock_select(INETP(desc), FD_ACCEPT, 0);
	desc->inet.state = INET_STATE_LISTENING;
	if (this_op != NULL) {
	    driver_demonitor_process(desc->inet.port, &(this_op->monitor));
	}
	async_error_am(INETP(desc), am_closed);
    } 
    else if (desc->inet.state == INET_STATE_MULTI_ACCEPTING) {
	int id,req;
	ErlDrvTermData caller;
	ErlDrvMonitor monitor;

	sock_select(INETP(desc), FD_ACCEPT, 0);
	desc->inet.state = INET_STATE_LISTENING;
	while (deq_multi_op(desc,&id,&req,&caller,NULL,&monitor) == 0) {
	    driver_demonitor_process(desc->inet.port, &monitor);
	    send_async_error(desc->inet.dport, id, caller, am_closed);
	}
    }
    else if (desc->inet.state == INET_STATE_CONNECTING) {
	async_error_am(INETP(desc), am_closed);
    }
    else if (desc->inet.state == INET_STATE_CONNECTED) {
	async_error_am_all(INETP(desc), am_closed);
    }
    clean_multi_timers(desc, desc->inet.port);
}

/*
** Cleanup & Free
*/
static void tcp_inet_stop(ErlDrvData e)
{
    tcp_descriptor* desc = (tcp_descriptor*)e;

    DDBG(INETP(desc),
         ("INET-DRV-DBG[%d][" SOCKET_FSTR "] tcp_inet_stop -> entry\r\n",
          __LINE__, desc->inet.s) );

    tcp_close_check(desc);
    tcp_clear_input(desc);

#ifdef HAVE_SENDFILE
    if(desc->tcp_add_flags & TCP_ADDF_SENDFILE) {
        desc->tcp_add_flags &= ~TCP_ADDF_SENDFILE;
        close(desc->sendfile.dup_file_fd);

        DDBG(INETP(desc),
             ("INET-DRV-DBG[%d][" SOCKET_FSTR "] "
              "tcp_inet_stop -> SENDFILE dup closed %d\r\n",
              __LINE__, desc->inet.s, desc->sendfile.dup_file_fd) );

    }
#endif

    inet_stop(INETP(desc));
}

/* Closes a tcp descriptor without leaving things hanging; the VM keeps trying
 * to flush IO queues as long as it contains anything even after the port has
 * been closed from the erlang side, which is desired behavior (Think escripts
 * writing to files) but pretty hopeless if the underlying fd has been set to
 * INVALID_SOCKET through desc_close.
 *
 * This function should be used in place of desc_close/erl_inet_close in all
 * TCP-related operations. Note that this only closes the desc cleanly; it
 * will be freed through tcp_inet_stop later on. */
static void tcp_desc_close(tcp_descriptor* desc)
{

    tcp_clear_input(desc);
    tcp_clear_output(desc);

    erl_inet_close(INETP(desc));
}

static int tcp_inet_recv_timeout(ErlDrvData e, ErlDrvTermData dummy)
{
    tcp_descriptor* desc = (tcp_descriptor*)e;
    ASSERT(!desc->inet.active);
    sock_select(INETP(desc),(FD_READ|FD_CLOSE),0);
    desc->i_remain = 0;
    async_error_am(INETP(desc), am_timeout);
    return 1;
}

/* TCP requests from Erlang */
static ErlDrvSSizeT tcp_inet_ctl(ErlDrvData e, unsigned int cmd,
				 char* buf, ErlDrvSizeT len,
				 char** rbuf, ErlDrvSizeT rsize)
{
    tcp_descriptor* desc = (tcp_descriptor*)e;

    cmd -= ERTS_INET_DRV_CONTROL_MAGIC_NUMBER;
    switch(cmd) {

    case INET_REQ_OPEN: { /* open socket and return internal index */
	int domain;

	DDBG(INETP(desc),
	     ("INET-DRV-DBG[%d][%T] tcp_inet_ctl -> OPEN\r\n",
	      __LINE__, driver_caller(desc->inet.port)) );

	if (len != 2) return ctl_error(EINVAL, rbuf, rsize);
	switch(buf[0]) {
	case INET_AF_INET:
	    domain = AF_INET;
	    break;
#if defined(HAVE_IN6) && defined(AF_INET6)
	case INET_AF_INET6:
	    domain = AF_INET6;
	    break;
#endif
#ifdef HAVE_SYS_UN_H
	case INET_AF_LOCAL:
	    domain = AF_UNIX;
	    break;
#endif
	default:
	    return ctl_xerror(str_eafnosupport, rbuf, rsize);
	}
	if (buf[1] != INET_TYPE_STREAM) return ctl_error(EINVAL, rbuf, rsize);
	return inet_ctl_open(INETP(desc), domain, SOCK_STREAM, rbuf, rsize);
	break;
    }


    case INET_REQ_FDOPEN: {  /* pass in an open (and optionally bound) socket */
	int domain;
        int bound;

	DDBG(INETP(desc),
	     ("INET-DRV-DBG[%d][" SOCKET_FSTR ",%T] "
              "tcp_inet_ctl -> FDOPEN\r\n",
	      __LINE__, desc->inet.s, driver_caller(desc->inet.port)) );

	if (len != 6 && len != 10) return ctl_error(EINVAL, rbuf, rsize);
	switch(buf[0]) {
	case INET_AF_INET:
	    domain = AF_INET;
	    break;
#if defined(HAVE_IN6) && defined(AF_INET6)
	case INET_AF_INET6:
	    domain = AF_INET6;
	    break;
#endif
#ifdef HAVE_SYS_UN_H
	case INET_AF_LOCAL:
	    domain = AF_UNIX;
	    break;
#endif
	default:
	    return ctl_xerror(str_eafnosupport, rbuf, rsize);
	}
	if (buf[1] != INET_TYPE_STREAM) return ctl_error(EINVAL, rbuf, rsize);

        if (len == 6) bound = 1;
        else bound = get_int32(buf+2+4);

	return inet_ctl_fdopen(INETP(desc), domain, SOCK_STREAM,
                               (SOCKET) get_int32(buf+2),
                               bound, rbuf, rsize);
	break;
    }


    case INET_REQ_LISTEN: { /* argument backlog */
	int backlog;

	DDBG(INETP(desc),
	     ("INET-DRV-DBG[%d][" SOCKET_FSTR ",%T] "
              "tcp_inet_ctl -> LISTEN\r\n",
	      __LINE__, desc->inet.s, driver_caller(desc->inet.port)) );

	if (desc->inet.state == INET_STATE_CLOSED)
	    return ctl_xerror(EXBADPORT, rbuf, rsize);
	if (!IS_OPEN(INETP(desc)))
	    return ctl_xerror(EXBADPORT, rbuf, rsize);
	if (len != 2)
	    return ctl_error(EINVAL, rbuf, rsize);
	backlog = get_int16(buf);
	if (IS_SOCKET_ERROR(sock_listen(desc->inet.s, backlog)))
	    return ctl_error(sock_errno(), rbuf, rsize);
	desc->inet.state = INET_STATE_LISTENING;
	return ctl_reply_ok(rbuf, rsize);
    }


    case INET_REQ_CONNECT: {   /* do async connect */
	int code;
	char *xerror;
	unsigned timeout;

	DDBG(INETP(desc),
	     ("INET-DRV-DBG[%d][" SOCKET_FSTR ",%T] "
              "tcp_inet_ctl -> CONNECT\r\n",
	      __LINE__, desc->inet.s, driver_caller(desc->inet.port)) );

	/* INPUT: Timeout(4), Port(2), Address(N) */

	if (!IS_OPEN(INETP(desc)))
	    return ctl_xerror(EXBADPORT, rbuf, rsize);
	if (IS_CONNECTED(INETP(desc)))
	    return ctl_error(EISCONN, rbuf, rsize);
	if (IS_CONNECTING(INETP(desc)))
	    return ctl_error(EINVAL, rbuf, rsize);
	if (len < 6)
	    return ctl_error(EINVAL, rbuf, rsize);
	timeout = get_int32(buf);
	buf += 4;
	len -= 4;
	if ((xerror = inet_set_faddress
	     (desc->inet.sfamily, &desc->inet.remote, &buf, &len)) != NULL)
	    return ctl_xerror(xerror, rbuf, rsize);

	code = sock_connect(desc->inet.s,
			    (struct sockaddr*) &desc->inet.remote, len);

        /* We *cannot* have debug printouts here since it resets the
         * 'errno' value (printf).
         */

	if (IS_SOCKET_ERROR(code) &&
		((sock_errno() == ERRNO_BLOCK) ||  /* Winsock2 */
		 (sock_errno() == EINPROGRESS))) {	/* Unix & OSE!! */
            char tbuf[2];

            DDBG(INETP(desc),
                 ("INET-DRV-DBG[%d][" SOCKET_FSTR ",%T] "
                  "tcp_inet_ctl(connect) -> would block => select\r\n",
                  __LINE__,
                  desc->inet.s, driver_caller(desc->inet.port)) );

            sock_select(INETP(desc), FD_CONNECT, 1);
	    desc->inet.state = INET_STATE_CONNECTING;
	    if (timeout != INET_INFINITY)
		driver_set_timer(desc->inet.port, timeout);
	    enq_async(INETP(desc), tbuf, INET_REQ_CONNECT);
            return ctl_reply(INET_REP_OK, tbuf, 2, rbuf, rsize);
	}
	else if (code == 0) { /* ok we are connected */

            DDBG(INETP(desc),
                 ("INET-DRV-DBG[%d][" SOCKET_FSTR ",%T] "
                  "tcp_inet_ctl(connect) -> connected\r\n",
                  __LINE__,
                  desc->inet.s, driver_caller(desc->inet.port)) );

	    desc->inet.state = INET_STATE_CONNECTED;
	    if (desc->inet.active)
		sock_select(INETP(desc), (FD_READ|FD_CLOSE), 1);
            return ctl_reply_ok(rbuf, rsize);
	}
	else {
            int save_errno = sock_errno();

            DDBG(INETP(desc),
                 ("INET-DRV-DBG[%d][" SOCKET_FSTR ",%T] "
                  "tcp_inet_ctl(connect) -> error: %s (%d)\r\n",
                  __LINE__,
                  desc->inet.s, driver_caller(desc->inet.port),
                  errno_str(save_errno), save_errno) );

	    return ctl_error(save_errno, rbuf, rsize);
	}
    }


    case INET_REQ_ACCEPT: {  /* do async accept */
	char tbuf[2];
	unsigned timeout;
	inet_address remote;
	unsigned int n;
	SOCKET s;

	DDBG(INETP(desc),
	     ("INET-DRV-DBG[%d][" SOCKET_FSTR ",%T] "
              "tcp_inet_ctl -> ACCEPT\r\n",
	      __LINE__, desc->inet.s, driver_caller(desc->inet.port)) );

	/* INPUT: Timeout(4) */

	if ((desc->inet.state != INET_STATE_LISTENING && desc->inet.state != INET_STATE_ACCEPTING &&
	     desc->inet.state != INET_STATE_MULTI_ACCEPTING) || len != 4) {
	    return ctl_error(EINVAL, rbuf, rsize);
	}

	timeout = get_int32(buf);

	if (desc->inet.state == INET_STATE_ACCEPTING) {
	    unsigned long time_left = 0;
	    int oid = 0;
	    ErlDrvTermData ocaller = am_undefined;
	    int oreq = 0;
	    unsigned otimeout = 0;
	    ErlDrvTermData caller = driver_caller(desc->inet.port);
	    MultiTimerData *mtd = NULL,*omtd = NULL;
	    ErlDrvMonitor monitor, omonitor;


	    if (driver_monitor_process(desc->inet.port, caller ,&monitor) != 0) { 
		return ctl_xerror("noproc", rbuf, rsize);
	    }
	    deq_async_w_tmo(INETP(desc),&oid,&ocaller,&oreq,&otimeout,&omonitor);
	    if (otimeout != INET_INFINITY) {
		driver_read_timer(desc->inet.port, &time_left);
		driver_cancel_timer(desc->inet.port);
		if (time_left <= 0) {
		    time_left = 1;
		}
		omtd = add_multi_timer(desc, desc->inet.port, ocaller, 
				       time_left, &tcp_inet_multi_timeout);
	    }
	    enq_old_multi_op(desc, oid, oreq, ocaller, omtd, &omonitor);
	    if (timeout != INET_INFINITY) {
		mtd = add_multi_timer(desc, desc->inet.port, caller, 
				      timeout, &tcp_inet_multi_timeout);
	    }
	    enq_multi_op(desc, tbuf, INET_REQ_ACCEPT, caller, mtd, &monitor);
	    desc->inet.state = INET_STATE_MULTI_ACCEPTING;
	    return ctl_reply(INET_REP_OK, tbuf, 2, rbuf, rsize);
	} else if (desc->inet.state == INET_STATE_MULTI_ACCEPTING) {
	    ErlDrvTermData caller = driver_caller(desc->inet.port);
	    MultiTimerData *mtd = NULL;
	    ErlDrvMonitor monitor;

	    if (driver_monitor_process(desc->inet.port, caller ,&monitor) != 0) { 
		return ctl_xerror("noproc", rbuf, rsize);
	    }
	    if (timeout != INET_INFINITY) {
		mtd = add_multi_timer(desc, desc->inet.port, caller, 
				      timeout, &tcp_inet_multi_timeout);
	    }
	    enq_multi_op(desc, tbuf, INET_REQ_ACCEPT, caller, mtd, &monitor);
	    return ctl_reply(INET_REP_OK, tbuf, 2, rbuf, rsize);
 	} else {
	    n = sizeof(desc->inet.remote);
	    sys_memzero((char *) &remote, n);
	    s = sock_accept(desc->inet.s, (struct sockaddr*) &remote, &n);
	    if (s == INVALID_SOCKET) {
		if (sock_errno() == ERRNO_BLOCK) {
		    ErlDrvMonitor monitor;
		    if (driver_monitor_process(desc->inet.port, driver_caller(desc->inet.port),
					       &monitor) != 0) { 
			return ctl_xerror("noproc", rbuf, rsize);
		    }
		    enq_async_w_tmo(INETP(desc), tbuf, INET_REQ_ACCEPT, timeout, &monitor);
		    desc->inet.state = INET_STATE_ACCEPTING;
		    sock_select(INETP(desc),FD_ACCEPT,1);
		    if (timeout != INET_INFINITY) {
			driver_set_timer(desc->inet.port, timeout);
		    }
		} else {
		    return ctl_error(sock_errno(), rbuf, rsize);
		}
	    } else {
		ErlDrvTermData owner = driver_caller(desc->inet.port);
		tcp_descriptor* accept_desc;
		int err;

		if ((accept_desc = tcp_inet_copy(desc,s,owner,&err)) == NULL) {
		    sock_close(s);
		    return ctl_error(err, rbuf, rsize);
		}
		/* FIXME: may MUST lock access_port 
		 * 1 - Port is accessible via the erlang:ports()
		 * 2 - Port is accessible via owners process_info(links)
		 */
		accept_desc->inet.remote = remote;
		SET_NONBLOCKING(accept_desc->inet.s);
#ifdef __WIN32__
		driver_select(accept_desc->inet.port, accept_desc->inet.event, 
			      ERL_DRV_READ, 1);
#endif
		accept_desc->inet.state = INET_STATE_CONNECTED;
		enq_async(INETP(desc), tbuf, INET_REQ_ACCEPT);
		async_ok_port(INETP(desc), accept_desc->inet.dport);
	    }
	    return ctl_reply(INET_REP_OK, tbuf, 2, rbuf, rsize);
	}
    }


    case INET_REQ_CLOSE:
	DDBG(INETP(desc),
	     ("INET-DRV-DBG[%d][" SOCKET_FSTR ",%T] tcp_inet_ctl -> CLOSE\r\n",
	      __LINE__, desc->inet.s, driver_caller(desc->inet.port)) );
	tcp_close_check(desc);
	tcp_desc_close(desc);
	return ctl_reply_ok(rbuf, rsize);


    case TCP_REQ_RECV: {
	unsigned timeout;
	char tbuf[2];
	int n;

	DDBG(INETP(desc),
	     ("INET-DRV-DBG[%d][" SOCKET_FSTR ",%T] tcp_inet_ctl -> RECV\r\n",
	      __LINE__, desc->inet.s, driver_caller(desc->inet.port)) );

	/* INPUT: Timeout(4),  Length(4) */
	if (!IS_CONNECTED(INETP(desc))) {
	    if (desc->tcp_add_flags & TCP_ADDF_DELAYED_CLOSE_RECV) {
		desc->tcp_add_flags &= ~(TCP_ADDF_DELAYED_CLOSE_RECV|
					 TCP_ADDF_DELAYED_CLOSE_SEND);
		if (desc->tcp_add_flags & TCP_ADDF_DELAYED_ECONNRESET) {
		    desc->tcp_add_flags &= ~TCP_ADDF_DELAYED_ECONNRESET;
		    return ctl_reply(INET_REP_ERROR, "econnreset", 10, rbuf, rsize);
		} else
		    return ctl_reply(INET_REP_ERROR, "closed", 6, rbuf, rsize);
	    }
	    return ctl_error(ENOTCONN, rbuf, rsize);
	}
	if (desc->inet.active || (len != 8))
	    return ctl_error(EINVAL, rbuf, rsize);
	timeout = get_int32(buf);
	buf += 4;
	n = get_int32(buf);

	DDBG(INETP(desc),
	     ("INET-DRV-DBG[%d][" SOCKET_FSTR ",%T] "
              "tcp_inet_ctl(recv) -> timeout: %d, n: %d\r\n",
	      __LINE__,
              desc->inet.s, driver_caller(desc->inet.port), timeout, n) );

	if ((desc->inet.htype != TCP_PB_RAW) && (n != 0))
	    return ctl_error(EINVAL, rbuf, rsize);
	if (n > TCP_MAX_PACKET_SIZE)
	    return ctl_error(ENOMEM, rbuf, rsize);
	if (enq_async(INETP(desc), tbuf, TCP_REQ_RECV) < 0)
	    return ctl_error(EALREADY, rbuf, rsize);

	if (INET_IGNORED(INETP(desc)) || tcp_recv(desc, n) == 0) {
	    if (timeout == 0)
		async_error_am(INETP(desc), am_timeout);
	    else {
		if (timeout != INET_INFINITY)
                    add_multi_timer(desc, INETP(desc)->port, am_undefined,
                                    timeout, &tcp_inet_recv_timeout);
		if (!INET_IGNORED(INETP(desc)))
		    sock_select(INETP(desc),(FD_READ|FD_CLOSE),1);
		else
		  INETP(desc)->flags |= INET_IGNORE_READ;
	    }
	}
	return ctl_reply(INET_REP_OK, tbuf, 2, rbuf, rsize);
    }


    case TCP_REQ_UNRECV: {
	DDBG(INETP(desc),
	     ("INET-DRV-DBG[%d][" SOCKET_FSTR ",%T] tcp_inet_ctl -> UNRECV\r\n",
	      __LINE__, desc->inet.s, driver_caller(desc->inet.port)) );
	if (!IS_CONNECTED(INETP(desc)))
   	    return ctl_error(ENOTCONN, rbuf, rsize);
	tcp_push_buffer(desc, buf, len);
	if (desc->inet.active)
	    tcp_deliver(desc, 0);
	return ctl_reply_ok(rbuf, rsize);
    }


    case TCP_REQ_SHUTDOWN: {
	int how;

	DDBG(INETP(desc),
	     ("INET-DRV-DBG[%d][" SOCKET_FSTR ",%T] "
              "tcp_inet_ctl -> SHUTDOWN\r\n",
	      __LINE__, desc->inet.s, driver_caller(desc->inet.port)) );

	if (!IS_CONNECTED(INETP(desc))) {
	    return ctl_error(ENOTCONN, rbuf, rsize);
	}
	if (len != 1) {
	    return ctl_error(EINVAL, rbuf, rsize);
	}

	how = buf[0];

	DDBG(INETP(desc),
	     ("INET-DRV-DBG[%d][" SOCKET_FSTR ",%T] "
              "tcp_inet_ctl(shutdown) -> how: %s (%d)\r\n",
	      __LINE__,
              desc->inet.s, driver_caller(desc->inet.port), SH2S(how), how) );

	if (how != TCP_SHUT_RD && driver_sizeq(desc->inet.port) > 0) {
	    if (how == TCP_SHUT_WR) {
		desc->tcp_add_flags |= TCP_ADDF_PENDING_SHUT_WR;
	    } else if (how == TCP_SHUT_RDWR) {
		desc->tcp_add_flags |= TCP_ADDF_PENDING_SHUT_RDWR;
	    }
	    return ctl_reply_ok(rbuf, rsize);
	}
	if (IS_SOCKET_ERROR(sock_shutdown(INETP(desc)->s, how))) {
	    if (how != TCP_SHUT_RD)
		desc->tcp_add_flags |= TCP_ADDF_SHUTDOWN_WR_DONE;
	    return ctl_error(sock_errno(), rbuf, rsize);
	} else {
	    return ctl_reply_ok(rbuf, rsize);
	}
    }


    case TCP_REQ_SENDFILE: {
#ifdef HAVE_SENDFILE
        const ErlDrvSizeT required_len =
            sizeof(desc->sendfile.dup_file_fd) +
            sizeof(Uint64) * 2;

        int raw_file_fd;

	DDBG(INETP(desc),
	     ("INET-DRV-DBG[%d][" SOCKET_FSTR ",%T] "
              "tcp_inet_ctl -> SENDFILE\r\n",
	      __LINE__, desc->inet.s, driver_caller(desc->inet.port)) );

        if (len != required_len) {
            return ctl_error(EINVAL, rbuf, rsize);
        } else if (!IS_CONNECTED(INETP(desc))) {
            return ctl_error(ENOTCONN, rbuf, rsize);
        } else if (desc->tcp_add_flags & TCP_ADDF_SENDFILE) {
            /* This should not happen as prim_inet.erl makes
               sure that only the controlling process can
               use the sendfile operation. But we add this
               check here anyways just in case that prim_inet
               is changed... */
            return ctl_error(EINVAL, rbuf, rsize);
        }

        sys_memcpy(&raw_file_fd, buf, sizeof(raw_file_fd));
        buf += sizeof(raw_file_fd);

        desc->sendfile.dup_file_fd = dup(raw_file_fd);

	DDBG(INETP(desc),
	     ("INET-DRV-DBG[%d][" SOCKET_FSTR ",%T] "
              "tcp_inet_ctl(sendfile) -> dup: %d\r\n",
	      __LINE__,
              desc->inet.s, driver_caller(desc->inet.port),
              desc->sendfile.dup_file_fd) );

        if(desc->sendfile.dup_file_fd == -1) {
            return ctl_error(errno, rbuf, rsize);
        }

        desc->sendfile.offset = get_int64(buf);
        buf += sizeof(Uint64);

        desc->sendfile.length = get_int64(buf);
        buf += sizeof(Uint64);

        ASSERT(desc->sendfile.offset >= 0);
        ASSERT(desc->sendfile.length >= 0);

        desc->sendfile.ioq_skip = driver_sizeq(desc->inet.port);
        desc->sendfile.bytes_sent = 0;
        desc->tcp_add_flags |= TCP_ADDF_SENDFILE;

        /* See if we can finish sending without selecting & rescheduling. */
        if (tcp_inet_sendfile(desc) == 0) {
            if(desc->sendfile.length > 0) {
                sock_select(INETP(desc), FD_WRITE, 1);
            }
        }
        return ctl_reply_ok(rbuf, rsize);
#else
        return ctl_error(ENOTSUP, rbuf, rsize);
#endif
    }

    default:
	DDBG(INETP(desc),
	     ("INET-DRV-DBG[%d][" SOCKET_FSTR ",%T] "
              "tcp_inet_ctl -> (maybe) general command %u\r\n",
	      __LINE__,
              desc->inet.s, driver_caller(desc->inet.port), cmd) );
	return inet_ctl(INETP(desc), cmd, buf, len, rbuf, rsize);
    }

}

static int tcp_inet_send_timeout(ErlDrvData e, ErlDrvTermData dummy)
{
    tcp_descriptor* desc = (tcp_descriptor*)e;
    ASSERT(IS_BUSY(INETP(desc)));
    ASSERT(desc->busy_on_send);
    desc->inet.state &= ~INET_F_BUSY;
    desc->busy_on_send = 0;
    set_busy_port(desc->inet.port, 0);
    inet_reply_error_am(INETP(desc), am_timeout);
    if (desc->send_timeout_close) {
        tcp_desc_close(desc);
    }
    return 1;
    /* Q: Why not keep port busy as send queue may still be full (ERL-1390)?
     *
     * A: If kept busy, a following send call would hang without a timeout
     *    as it would get suspended in erlang:port_command waiting on busy port.
     */
}

/*
** tcp_inet_timeout:
** called when timer expire:
** TCP socket may be:
**
** a)  receiving   -- send timeout
** b)  connecting  -- close socket
** c)  accepting   -- reset listener
**
*/

static void tcp_inet_timeout(ErlDrvData e)
{
    tcp_descriptor* desc = (tcp_descriptor*)e;
    int state = desc->inet.state;

    DEBUGF(("tcp_inet_timeout(%p) {s=%d\r\n", 
	    desc->inet.port, desc->inet.s)); 
    if ((state & INET_F_MULTI_CLIENT)) { /* Multi-client always means multi-timers */
	fire_multi_timers(desc, desc->inet.port, e);
    } else if ((state & INET_STATE_CONNECTED) == INET_STATE_CONNECTED) {
        fire_multi_timers(desc, desc->inet.port, e);
    }
    else if ((state & INET_STATE_CONNECTING) == INET_STATE_CONNECTING) {
	/* assume connect timeout */
	/* close the socket since it's not usable (see man pages) */
	tcp_desc_close(desc);
	async_error_am(INETP(desc), am_timeout);
    }
    else if ((state & INET_STATE_ACCEPTING) == INET_STATE_ACCEPTING) {
	inet_async_op *this_op = desc->inet.opt;
	/* timer is set on accept */
	sock_select(INETP(desc), FD_ACCEPT, 0);
	if (this_op != NULL) {
	    driver_demonitor_process(desc->inet.port, &(this_op->monitor));
	}
	desc->inet.state = INET_STATE_LISTENING;
	async_error_am(INETP(desc), am_timeout);
    }
    DEBUGF(("tcp_inet_timeout(%p) }\r\n", desc->inet.port)); 
}

static int tcp_inet_multi_timeout(ErlDrvData e, ErlDrvTermData caller)
{
    tcp_descriptor* desc = (tcp_descriptor*)e;
    int id,req;
    ErlDrvMonitor monitor;

    if (remove_multi_op(desc, &id, &req, caller, NULL, &monitor) != 0) {
	return 1;
    }
    driver_demonitor_process(desc->inet.port, &monitor);
    if (desc->multi_first == NULL) {
	sock_select(INETP(desc),FD_ACCEPT,0);
	desc->inet.state = INET_STATE_LISTENING; /* restore state */
    }
    send_async_error(desc->inet.dport, id, caller, am_timeout);
    return 1;
}
    

	
/*
** command:
**   output on a socket only !
**   a reply code will be sent to connected (caller later)
**   {inet_reply, S, Status}
** NOTE! normal sockets use the tcp_inet_commandv
** but distribution still uses the tcp_inet_command!!
*/

static void tcp_inet_command(ErlDrvData e, char *buf, ErlDrvSizeT len)
{
    tcp_descriptor  *desc    = (tcp_descriptor*)e;
    inet_descriptor *inetp   = INETP(desc);

    if (! init_caller(&inetp->caller, &inetp->caller_ref,
                      inetp->port, &buf, &len)) {
        driver_failure_posix(inetp->port, EINVAL);
	return;
    }

    DDBG(inetp,
         ("INET-DRV-DBG[%d][" SOCKET_FSTR ",%T] "
          "tcp_inet_command -> entry\r\n",
          __LINE__, inetp->s, inetp->caller) );

    if (!IS_CONNECTED(inetp))
	inet_reply_error(inetp, ENOTCONN);
    else if (tcp_send(desc, buf, len) == 0)
	inet_reply_ok(inetp);

    DDBG(inetp,
         ("INET-DRV-DBG[%d][" SOCKET_FSTR ",%T] "
          "tcp_inet_command -> done\r\n",
          __LINE__, inetp->s, inetp->caller) );

}

static void tcp_inet_commandv(ErlDrvData e, ErlIOVec *ev)
{
    tcp_descriptor  *desc    = (tcp_descriptor*)e;
    inet_descriptor *inetp   = INETP(desc);
#ifdef INET_DRV_DEBUG
    ErlDrvTermData   caller;
#endif

    if (! init_caller_iov(&inetp->caller, &inetp->caller_ref,
                          inetp->port, &ev->iov, &ev->size)) {
        driver_failure_posix(inetp->port, EINVAL);
        return;
    }

#ifdef INET_DRV_DEBUG
    caller  = inetp->caller;
    /* This function is just called to much to be part of this     *
     * by default. Atleast as long as there are no 'debug levels'. */
    DDBG(inetp,
         ("INET-DRV-DBG[%d][" SOCKET_FSTR ",%T] "
          "tcp_inet_commandv -> entry\r\n",
          __LINE__, inetp->s, caller) );
#endif

    if (!IS_CONNECTED(INETP(desc))) {
	if (desc->tcp_add_flags & TCP_ADDF_DELAYED_CLOSE_SEND) {
	    desc->tcp_add_flags &= ~TCP_ADDF_DELAYED_CLOSE_SEND;
	    if (desc->tcp_add_flags & TCP_ADDF_DELAYED_ECONNRESET) {
		/* Don't clear flag. Leave it enabled for the next receive
		 * operation.
		 */
		inet_reply_error(inetp, ECONNRESET);
	    } else
		inet_reply_error_am(inetp, am_closed);
	}
	else
	    inet_reply_error(inetp, ENOTCONN);
    }
    else if (desc->tcp_add_flags & TCP_ADDF_PENDING_SHUTDOWN)
	tcp_shutdown_error(desc, EPIPE);
    else if (tcp_sendv(desc, ev) == 0)
	inet_reply_ok(inetp);
 
#ifdef INET_DRV_DEBUG
    DDBG(INETP(desc),
         ("INET-DRV-DBG[%d][" SOCKET_FSTR ",%T] tcp_inet_commandv -> done\r\n",
          __LINE__, inetp->s, caller) );
#endif

}
    
static void tcp_inet_flush(ErlDrvData e)
{
    tcp_descriptor* desc = (tcp_descriptor*)e;
    int discard_output;

    /* Discard send queue to avoid hanging port (OTP-7615) */
    discard_output = !(desc->inet.event_mask & FD_WRITE);

    discard_output |= desc->tcp_add_flags & TCP_ADDF_LINGER_ZERO;

#ifdef HAVE_SENDFILE
    /* The old file driver aborted when it was stopped during sendfile, so
     * we'll clear the flag and discard all output. It is the job of
     * tcp_inet_stop to close the extra sendfile fd. */
    if(desc->tcp_add_flags & TCP_ADDF_SENDFILE) {
        discard_output = 1;
    }
#endif

    if (discard_output) {
        tcp_clear_output(desc);
    }
}

static void tcp_inet_process_exit(ErlDrvData e, ErlDrvMonitor *monitorp) 
{
    tcp_descriptor* desc = (tcp_descriptor*)e;
    ErlDrvTermData who = driver_get_monitored_process(desc->inet.port,monitorp);
    int            state = desc->inet.state;

    DDBG(INETP(desc),
         ("INET-DRV-DBG[%d][" SOCKET_FSTR ",%p] "
          "tcp_inet_process_exit -> entry with"
          "\r\n   who: %T\r\n",
          __LINE__, desc->inet.s, desc->inet.port, who) );

    if ((state & INET_STATE_MULTI_ACCEPTING) == INET_STATE_MULTI_ACCEPTING) {
	int id,req;
	MultiTimerData *timeout;
	if (remove_multi_op(desc, &id, &req, who, &timeout, NULL) != 0) {
	    return;
	}
	if (timeout != NULL) {
	    remove_multi_timer(desc, desc->inet.port, timeout);
	}
	if (desc->multi_first == NULL) {
	    sock_select(INETP(desc),FD_ACCEPT,0);
	    desc->inet.state = INET_STATE_LISTENING; /* restore state */
	}
    } else if ((state & INET_STATE_ACCEPTING) == INET_STATE_ACCEPTING) {
	int did,drid; 
	ErlDrvTermData dcaller;
	deq_async(INETP(desc), &did, &dcaller, &drid);
	driver_cancel_timer(desc->inet.port);
	sock_select(INETP(desc),FD_ACCEPT,0);
	desc->inet.state = INET_STATE_LISTENING; /* restore state */
    }

    DDBG(INETP(desc),
         ("INET-DRV-DBG[%d][" SOCKET_FSTR ",%p] "
          "tcp_inet_process_exit -> done\r\n",
          __LINE__, desc->inet.s, desc->inet.port) );

} 

static void inet_stop_select(ErlDrvEvent event, void* _)
{
#ifdef __WIN32__
    WSACloseEvent((HANDLE)event);
#else
    sock_close((SOCKET)(long)event);
#endif
}

/* The peer socket has closed, cleanup and send event */
static int tcp_recv_closed(tcp_descriptor* desc)
{
#ifdef DEBUG
    ErlDrvPort port = desc->inet.port; /* Used after driver_exit() */
#endif
    int blocking_send = 0;
    DEBUGF(("tcp_recv_closed(%p): s=%d, in %s, line %d\r\n",
	    port, desc->inet.s, __LINE__));
    if (IS_BUSY(INETP(desc))) {
	/* A send is blocked */
	tcp_clear_output(desc);
	if (desc->busy_on_send) {
            cancel_multi_timer(desc, INETP(desc)->port, &tcp_inet_send_timeout);
	    desc->busy_on_send = 0;
	    DEBUGF(("tcp_recv_closed(%p): busy on send\r\n", port));
	}
	desc->inet.state &= ~INET_F_BUSY;
	set_busy_port(desc->inet.port, 0);
	inet_reply_error_am(INETP(desc), am_closed);
	DEBUGF(("tcp_recv_closed(%p): busy reply 'closed'\r\n", port));
        blocking_send = 1;
    }
#ifdef HAVE_SENDFILE
    if (desc->tcp_add_flags & TCP_ADDF_SENDFILE) {
        tcp_sendfile_aborted(desc, ENOTCONN);
        blocking_send = 1;
    }
#endif
    if (!blocking_send) {
        /* No blocking send op to reply to right now.
         * If next op is a send, make sure it returns {error,closed}
         * rather than {error,enotconn}.
         */
        desc->tcp_add_flags |= TCP_ADDF_DELAYED_CLOSE_SEND;
    }

    if (!desc->inet.active) {
        /* We must cancel any timer here ! */
        clean_multi_timers(desc, INETP(desc)->port);
	/* passive mode do not terminate port ! */
	tcp_clear_input(desc);
	if (desc->inet.exitf) {
	    tcp_desc_close(desc);
	} else {
	    desc_close_read(INETP(desc));
	}
	async_error_am_all(INETP(desc), am_closed);
	/* next time EXBADSEQ will be delivered  */
	DEBUGF(("tcp_recv_closed(%p): passive reply all 'closed'\r\n",
                port));
    } else {
	tcp_clear_input(desc);
	tcp_closed_message(desc);
	if (desc->inet.exitf) {
	    driver_exit(desc->inet.port, 0);
	} else {
	    desc_close_read(INETP(desc));
	}
	DEBUGF(("tcp_recv_closed(%p): active close\r\n", port));
    }
    DEBUGF(("tcp_recv_closed(%p): done\r\n", port));
    return -1;
}


/* We have a read error determine the action */
static int tcp_recv_error(tcp_descriptor* desc, int err)
{
    if (err != ERRNO_BLOCK) {
	if (IS_BUSY(INETP(desc))) {
	    /* A send is blocked */
	    tcp_clear_output(desc);
	    if (desc->busy_on_send) {
                cancel_multi_timer(desc, INETP(desc)->port, &tcp_inet_send_timeout);
		desc->busy_on_send = 0;
	    }
	    desc->inet.state &= ~INET_F_BUSY;
	    set_busy_port(desc->inet.port, 0);
	    inet_reply_error_am(INETP(desc), am_closed);
	}
#ifdef HAVE_SENDFILE
        if (desc->tcp_add_flags & TCP_ADDF_SENDFILE) {
            tcp_sendfile_aborted(desc, err);
        }
#endif
	if (!desc->inet.active) {
	    /* We must cancel any timer here ! */
            clean_multi_timers(desc, INETP(desc)->port);
	    tcp_clear_input(desc);
	    if (desc->inet.exitf) {
		tcp_desc_close(desc);
	    } else {
		desc_close_read(INETP(desc));
	    }
	    async_error_am_all(INETP(desc), error_atom(err));
	} else {
	    tcp_clear_input(desc);
	    tcp_error_message(desc, err); /* first error */
	    tcp_closed_message(desc);     /* then closed */
	    if (desc->inet.exitf)
		driver_exit(desc->inet.port, err);
	    else
		desc_close_read(INETP(desc));
	}
	return -1;
    }
    return 0;
}


/* To be called after packet_get_length() has returned that
 * more bytes are needed (or when we know that it would).
 */
static int packet_header_length(tcp_descriptor *desc) {
    int n, hlen;

    if (! (desc->tcp_add_flags & TCP_ADDF_NO_READ_AHEAD))
        return 0;  /* Read ahead */

    switch (desc->inet.htype) {
    case TCP_PB_RAW:
        return 0;

    /* Return how many more bytes we should read to make
     * packet_get_length() return the packet length.
     *
     * Set hlen to the minimal header bytes, for starters.
     */
    case TCP_PB_1:          hlen = 1; break;
    case TCP_PB_2:          hlen = 2; break;
    case TCP_PB_4:          hlen = 4; break;
    case TCP_PB_RM:         hlen = 4; break;
    case TCP_PB_ASN1:       hlen = 2; break;
    case TCP_PB_SSL_TLS:    hlen = 5; break;
    case TCP_PB_CDR:        hlen = 12; break;
    case TCP_PB_FCGI:       hlen = sizeof(struct fcgi_head); break;
    case TCP_PB_TPKT:       hlen = 4; break;
    default:
        /* We should always be able to read another byte
         * to see if we then can deduce the packet length.
         * Note that for line mode packet formats,
         * not a length in a header, this is very inefficient,
         * but there is no other way to not read ahead.
         * For TCP_PB_ASN1 it is also inefficient, but we
         * would have to re-implement quite some decoding rules
         * here to figure out a better value that probably isn't
         * that much better since some field have to be read one byte
         * at the time to find the end of the field.
         *
         * Just don't combine TCP_ADDF_NO_READ_AHEAD
         * with non-suitable packet types.
         */
        return 1;
    }
    n = desc->i_ptr - desc->i_ptr_start;
    ASSERT(n >= 0);

    if (hlen > n)
        return hlen - n;
    else
        /* Since packet_get_length() couldn't return a length
         * and since the minimal header size above apprently isn't enough
         * we need at least another byte
         */
        return 1;
}


/*
** Calculate number of bytes that remain to read before deliver
** Assume buf, ptr_start, ptr has been setup
**
** return == 0 if we have a complete packet. *len holds the packet length.
**        >  0 is how many bytes to read.
**             *len is the packet's length.
**                  == 0 if we don't know, then the return value is either
**                       the minimum bytes to read to figure out the packet's
**                       length or the maximum bytes to read which avoids
**                       numerous calls to sock_recv(), depending on
**                       TCP_ADDF_NO_READ_AHEAD.
**                  >  0 Implies that the return value is
**                       exactly what's missing.
**        <  0 if there is a decode error
*/
static int tcp_remain(tcp_descriptor* desc, int* len)
{
    char* ptr = desc->i_ptr_start;
    int nfill = (desc->i_ptr - desc->i_buf->orig_bytes); /* filled */
    int nsz   = desc->i_bufsz - nfill;                   /* remain */
    int n = desc->i_ptr - ptr;  /* number of bytes read */
    int tlen;

    tlen = packet_get_length(desc->inet.htype, ptr, n,
                             desc->inet.psize, desc->i_bufsz,
                             desc->inet.delimiter, &desc->http_state);

    DEBUGF(("tcp_remain(%p): s=%d, n=%d, nfill=%d nsz=%d, tlen %d\r\n",
	    desc->inet.port, desc->inet.s, n, nfill, nsz, tlen));

    if (tlen > 0) {
        *len = tlen;
        if (tlen <= n) { /* got a packet */
            DEBUGF((" => nothing remain packet=%d\r\n", tlen));
            return 0;
        }
        else { /* need known more */
            int nread;
            if (tcp_expand_buffer(desc, tlen) < 0)
                return -1;
            nread = tlen - n;
            DEBUGF((" => remain=%d\r\n", nread));
            return nread;
        }
    }
    else if (tlen == 0) { /* need unknown more */
        int nread;

        *len = 0;
        nread = packet_header_length(desc);
        if (nread != 0) {
            tcp_restart_input(desc); /* Move the data to buffer start */
            return nread;
        }

        if (nsz == 0) { /* No remaining space - buffer is full */
            if (nfill == n) {   /* The current packet itself fills the buffer */
                if (desc->inet.psize != 0 && desc->inet.psize > nfill) {
                    /* There is a max packet size that is larger than
                     * the current buffer - expand the buffer
                     * to max packet size
                     */
                    if (tcp_expand_buffer(desc, desc->inet.psize) < 0)
                        return -1;
                    return desc->inet.psize - n;;
                }
                else
                    goto error;
            }
            DEBUGF((" => restart more=%d\r\n", nfill - n));
            tcp_restart_input(desc); /* Move the data to buffer start */
            /* Return the unused buffer space before desc->i_ptr_start */
            return nfill - n;
        }
        else {
            DEBUGF((" => more=%d \r\n", nsz));
            tcp_restart_input(desc); /* Move the data to buffer start */
            return nsz; /* Remaining buffer space */
        }
    }

error:
    DEBUGF((" => packet error\r\n"));
    return -1;
}

/*
** Deliver all packets ready 
** if len == 0 then start with a check for ready packet
*/
static int tcp_deliver(tcp_descriptor* desc, int len)
{
    int count = 0;
    int n;

    /* Poll for ready packet */
    if (len == 0) {
	/* empty buffer or waiting for more input */
	if ((desc->i_buf == NULL) || (desc->i_remain > 0))
	    return 0;
	if ((n = tcp_remain(desc, &len)) < 0) /* Packet error */
            return n;
        else if (0 < n) { /* Packet incomplete */
            if (0 < len) /* We know n bytes are missing */
                desc->i_remain = n;
            return 0;
        }
    }

    while (len > 0) {
	int code;

	inet_input_count(INETP(desc), len);

	/* deliver binary? */
	if (len >= /* >= 75% of buffer */
            (desc->i_buf->orig_size - (desc->i_buf->orig_size >> 2))) {
	    code = tcp_reply_binary_data(desc, desc->i_buf,
					 (desc->i_ptr_start -
					  desc->i_buf->orig_bytes),
					 len);
	    if (code < 0)
		return code;

	    /* something after? */
	    if (desc->i_ptr_start + len == desc->i_ptr) { /* no */
		tcp_clear_input(desc);
	    }
	    else { /* move trail to beginning of a new buffer */
		ErlDrvBinary* bin = alloc_buffer(desc->i_bufsz);
		char* ptr_end = desc->i_ptr_start + len;
		int sz = desc->i_ptr - ptr_end;

		memcpy(bin->orig_bytes, ptr_end, sz);
		free_buffer(desc->i_buf);
		desc->i_buf = bin;
		desc->i_ptr_start = desc->i_buf->orig_bytes;
		desc->i_ptr = desc->i_ptr_start + sz;
		desc->i_remain = 0;
	    }
	}
	else {
	    code = tcp_reply_data(desc, desc->i_ptr_start, len);
	    /* XXX The buffer gets thrown away on error  (code < 0)    */
	    /* Windows needs workaround for this in tcp_inet_event...  */
	    if (code < 0)
		return code;
	    desc->i_ptr_start += len;
	    if (desc->i_ptr_start == desc->i_ptr)
		tcp_clear_input(desc);
	    else
		desc->i_remain = 0;
	}

	count++;

	if (! desc->inet.active) {
            cancel_multi_timer(desc, INETP(desc)->port, &tcp_inet_recv_timeout);
	    sock_select(INETP(desc),(FD_READ|FD_CLOSE),0);
	    if (desc->i_buf != NULL)
		tcp_restart_input(desc);
            len = 0;
	}
	else if (desc->i_buf == NULL) {
            len = 0;
        }
        else if ((n = tcp_remain(desc, &len)) < 0) /* Packet error */
            return n;
        else if (0 < n) { /* Packet incomplete */
            if (0 < len) /* We know n bytes are missing */
                desc->i_remain = n;
            len = 0;
        }
    }
    return count;
}


static int tcp_recv(tcp_descriptor* desc, int request_len)
{
    /* request_len is 0 unless called from TCP_REQ_RECV, and then
     * inet.htype == TCP_PB_RAW and inet.active is INET_PASSIVE (false).
     */
    int nread;

    if (desc->i_buf == NULL) {  /* allocate a read buffer */
	int sz = (request_len > 0) ? request_len : desc->inet.bufsz;

	if ((desc->i_buf = alloc_buffer(sz)) == NULL)
	    return -1;
	/* XXX: changing bufsz during recv SHOULD/MAY? affect 
	 * ongoing operation but is not now 
	 */
	desc->i_bufsz = sz; /* use i_bufsz not i_buf->orig_size ! */
	desc->i_ptr_start = desc->i_buf->orig_bytes;
	desc->i_ptr = desc->i_ptr_start;
        if (request_len > 0) {
	    nread = desc->i_remain = request_len;
        }
        else {
            nread = packet_header_length(desc);
            if (nread == 0)
                nread = sz; /* Read ahead */
	    desc->i_remain = 0;
        }
    }
    else if (request_len > 0) { /* we have data in buffer and a request */
        int n = desc->i_ptr - desc->i_ptr_start;

	if (n >= request_len)
	    return tcp_deliver(desc, request_len);
	else if (tcp_expand_buffer(desc, request_len) < 0)
	    return tcp_recv_error(desc, ENOMEM);
        desc->i_remain = nread = request_len - n;
    }
    else if (desc->i_remain == 0) {  /* poll remain from buffer data */
        int len;

	if ((nread = tcp_remain(desc, &len)) < 0) /* Packet error */
	    return tcp_recv_error(desc, EMSGSIZE);
        else if (nread == 0) /* We have a complete packet */
            return tcp_deliver(desc, len);
        else if (0 < len) /* We know nread bytes are missing */
            desc->i_remain = nread;
    }
    else  /* remain already set use it */
	nread = desc->i_remain;

    for (;;) {
        int n;

        DEBUGF(("tcp_recv(%p): s=%d about to read %d bytes...\r\n",
                desc->inet.port, desc->inet.s, nread));

        n = sock_recv(desc->inet.s, desc->i_ptr, nread, 0);

        if (IS_SOCKET_ERROR(n)) {
            int err = sock_errno();
            if (err == ECONNRESET) {
                DEBUGF((" => detected close (connreset)\r\n"));
                if (desc->tcp_add_flags & TCP_ADDF_SHOW_ECONNRESET)
                    return tcp_recv_error(desc, err);
                else
                    return tcp_recv_closed(desc);
            }
            if (err == ERRNO_BLOCK) {
                DEBUGF((" => would block\r\n"));
                return 0;
            }
            else {
                DEBUGF((" => error: %d\r\n", err));
                return tcp_recv_error(desc, err);
            }
        }
        else if (n == 0) {
            DEBUGF(("  => detected close\r\n"));
            return tcp_recv_closed(desc);
        }
        ASSERT(nread >= n);

        DEBUGF((" => got %d bytes\r\n", n));
        desc->i_ptr += n;
        if (desc->i_remain > 0) {
            desc->i_remain -= n;
            if (desc->i_remain == 0)
                return tcp_deliver(desc, desc->i_ptr - desc->i_ptr_start);
            else
                /* We just tried to read the whole packet,
                 * no point in trying again immediately
                 */
                return 0;
        }
        else {
            int len;

            if ((nread = tcp_remain(desc, &len)) < 0) /* Packet error */
                return tcp_recv_error(desc, EMSGSIZE);
            else if (nread == 0) /* We have a complete packet */
                return tcp_deliver(desc, len);
            else if (0 < len) /* We know nread bytes are missing */
                desc->i_remain = nread;
        }
    } /* for (;;) */
}


#ifdef __WIN32__


static int winsock_event_select(inet_descriptor *desc, int flags, int on)
{
    int save_event_mask = desc->event_mask;
    
    desc->forced_events &= FD_CLOSE;
    if (on) 
	desc->event_mask |= flags;
    else
	desc->event_mask &= (~flags);
    DEBUGF(("port %d: winsock_event_select: "
	    "flags=%02X, on=%d, event_mask=%02X\n", 
	    desc->port, flags, on, desc->event_mask));
    /* The RIGHT WAY (TM) to do this is to make sure:
       A) The cancelling of all network events is done with
          NULL as the event parameter (bug in NT's winsock),
       B) The actual event handle is reset so that it is only
          raised if one of the requested network events is active,
       C) Avoid race conditions by making sure that the event cannot be set
          while we are preparing to set the correct network event mask.
       The simplest way to do it is to turn off all events, reset the
       event handle and then, if event_mask != 0, turn on the appropriate
       events again. */
    if (WSAEventSelect(desc->s, NULL, 0) != 0) {
	DEBUGF(("port %d: winsock_event_select: "
		"WSAEventSelect returned error, code %d.\n", 
		sock_errno()));
	desc->event_mask = save_event_mask;
	return -1;
    }
    if (!ResetEvent(desc->event)) {
	DEBUGF(("port %d: winsock_event_select: "
		"ResetEvent returned error, code %d.\n", 
		GetLastError()));
	desc->event_mask = 0;
	return -1;
    }
    if (desc->event_mask != 0) {
	if (WSAEventSelect(desc->s, 
			     desc->event, 
			     desc->event_mask) != 0) {
	    DEBUGF(("port %d: winsock_event_select: "
		    "WSAEventSelect returned error, code %d.\n", 
		    sock_errno()));
	    desc->event_mask = 0;
	    return -1;
	}

	/* Now, WSAEventSelect() is triggered only when the queue goes from
	   full to empty or from empty to full; therefore we need an extra test 
	   to see whether it is writeable, readable or closed... */
	if ((desc->event_mask & FD_WRITE)) {
	    int do_force = 1;
	    if (desc->send_would_block) {
		TIMEVAL tmo = {0,0};
		FD_SET fds;
		int ret;

		FD_ZERO(&fds);
		FD_SET(desc->s,&fds);
		do_force = (select(desc->s+1,0,&fds,0,&tmo) > 0);
	    }
	    if (do_force) {
		SetEvent(desc->event);
		desc->forced_events |= FD_WRITE;
	    }
	}
	if ((desc->event_mask & (FD_READ|FD_CLOSE))) {
	    int readable = 0;
	    int closed = 0;
	    TIMEVAL tmo = {0,0};
	    FD_SET fds;
	    int ret;
	    unsigned long arg;

	    FD_ZERO(&fds);
	    FD_SET(desc->s,&fds);
	    ret = select(desc->s+1,&fds,0,0,&tmo);
	    if (ret > 0) {
		++readable;
		if (ioctlsocket(desc->s,FIONREAD,&arg) != 0) {
		    ++closed;	/* Which gives a FD_CLOSE event */
		} else {
		    closed = (arg == 0);
		}
	    }
	    if ((desc->event_mask & FD_READ) && readable && !closed) {
		SetEvent(desc->event);
		desc->forced_events |= FD_READ;
	    }
	    if ((desc->event_mask & FD_CLOSE) && closed) {
		SetEvent(desc->event);
		desc->forced_events |= FD_CLOSE;
	    }
	}
    }
    return 0;
}

static void tcp_inet_event(ErlDrvData e, ErlDrvEvent event)
{
    tcp_descriptor* desc = (tcp_descriptor*)e;
    WSANETWORKEVENTS netEv;
    int err;

    DEBUGF(("tcp_inet_event(%p) {s=%d\r\n", 
	    desc->inet.port, desc->inet.s));
    if (WSAEnumNetworkEvents(desc->inet.s, desc->inet.event,
					&netEv) != 0) {
	DEBUGF((" => EnumNetworkEvents = %d\r\n", sock_errno() ));
	goto error;
    }

    DEBUGF((" => event=%02X, mask=%02X, forced=%02X\r\n",
	    netEv.lNetworkEvents, desc->inet.event_mask,
            desc->inet.forced_events));

    /* Add the forced events. */
    netEv.lNetworkEvents |= desc->inet.forced_events;

    if (desc->inet.forced_events & FD_CLOSE)
        netEv.iErrorCode[FD_CLOSE_BIT] = desc->inet.err;

    /*
     * Calling WSAEventSelect() with a mask of 0 doesn't always turn off
     * all events.  To avoid acting on events we don't want, we mask
     * the events with mask for the events we really want.
     */

#ifdef DEBUG
    if ((netEv.lNetworkEvents & ~(desc->inet.event_mask)) != 0) {
	DEBUGF(("port %d:  ... unexpected event: %d\r\n",
		desc->inet.port, netEv.lNetworkEvents & ~(desc->inet.event_mask)));
    }
#endif
    netEv.lNetworkEvents &= desc->inet.event_mask;

    if (netEv.lNetworkEvents & FD_READ) {
	if (tcp_inet_input(desc, event) < 0) {
	    goto error;
	}
	if (netEv.lNetworkEvents & FD_CLOSE) {

            /* We may not get any more FD_CLOSE events so we
               keep this event and always signal it from
               this moment on. */
            if ((desc->inet.forced_events & FD_CLOSE) == 0) {
                desc->inet.forced_events |= FD_CLOSE;
                desc->inet.err = netEv.iErrorCode[FD_CLOSE_BIT];
            }

            /*
	     * We must loop to read out the remaining packets (if any).
	     */
	    for (;;) {

                /* if passive and no subscribers, break loop */
                if (!desc->inet.active && desc->inet.opt == NULL) {
                    /* do not trigger close event when socket is
                       transitioned to passive */
                    netEv.lNetworkEvents &= ~FD_CLOSE;
                    break;
                }

		DEBUGF(("Retrying read due to FD_CLOSE\r\n"));
		if (tcp_inet_input(desc, event) < 0) {
		    goto error;
		}
	    }
	}
    }
    if (netEv.lNetworkEvents & FD_WRITE) {
	desc->inet.send_would_block = 0;
	if (tcp_inet_output(desc, event) < 0)
	    goto error;
    }
    if (netEv.lNetworkEvents & FD_CONNECT) {
	if ((err = netEv.iErrorCode[FD_CONNECT_BIT]) != 0) {
	    async_error(INETP(desc), err);
	} else {
	    tcp_inet_output(desc, event);
	}
    } else if (netEv.lNetworkEvents & FD_ACCEPT) {
	if ((err = netEv.iErrorCode[FD_ACCEPT_BIT]) != 0)
	    async_error(INETP(desc), err);
	else
	    tcp_inet_input(desc, event);
    }
    if (netEv.lNetworkEvents & FD_CLOSE) {
	/* error in err = netEv.iErrorCode[FD_CLOSE_BIT] */
	DEBUGF(("Detected close in %s, line %d\r\n", __LINE__));
	if (desc->tcp_add_flags & TCP_ADDF_SHOW_ECONNRESET) {
	    err = netEv.iErrorCode[FD_CLOSE_BIT];
	    if (err == ECONNRESET)
		tcp_recv_error(desc, err);
	    else if (err == ECONNABORTED && IS_CONNECTED(INETP(desc))) {
		/* translate this error to ECONNRESET */
		tcp_recv_error(desc, ECONNRESET);
	    }
	    else
		tcp_recv_closed(desc);
	}
	else
	    tcp_recv_closed(desc);
    }
    DEBUGF(("tcp_inet_event(%p) }\r\n", desc->inet.port));
    return;

 error:
    DEBUGF(("tcp_inet_event(%p) error}\r\n",
            desc->inet.port));
    return;
}

#endif /* __WIN32__ */


/* socket has input:
** 1. INET_STATE_ACCEPTING  => non block accept ?
** 2. INET_STATE_CONNECTED => read input
*/
static int tcp_inet_input(tcp_descriptor* desc, HANDLE event)
{
    int ret = 0;
#ifdef DEBUG
    void *port = desc->inet.port; /* Used after driver_exit() */
#endif
    ASSERT(!INET_IGNORED(INETP(desc)));
    DEBUGF(("tcp_inet_input(%p) {s=%d\r\n", port, desc->inet.s));
    if (desc->inet.state == INET_STATE_ACCEPTING) {
	SOCKET s;
	unsigned int len;
	inet_address remote;
	inet_async_op *this_op = desc->inet.opt;

	len = sizeof(desc->inet.remote);
	sys_memzero((char *) &remote, len);
	s = sock_accept(desc->inet.s, (struct sockaddr*) &remote, &len);
	if (s == INVALID_SOCKET && sock_errno() == ERRNO_BLOCK) {
	    /* Just try again, no real error, just a ghost trigger from poll, 
	       keep the default return code and everything else as is */
	    goto done;
	}

	sock_select(INETP(desc),FD_ACCEPT,0);
	desc->inet.state = INET_STATE_LISTENING; /* restore state */

	if (this_op != NULL) {
	    driver_demonitor_process(desc->inet.port, &(this_op->monitor));
	}


	driver_cancel_timer(desc->inet.port); /* posssibly cancel a timer */

	if (s == INVALID_SOCKET) {
	    ret = async_error(INETP(desc), sock_errno());
	    goto done;
	}
	else {
	    ErlDrvTermData caller;
	    tcp_descriptor* accept_desc;
	    int err;

	    if (desc->inet.opt == NULL) {
		/* No caller setup */
		sock_close(s);
		ret = async_error(INETP(desc), EINVAL);
		goto done;
	    }
	    caller = desc->inet.opt->caller;
	    if ((accept_desc = tcp_inet_copy(desc,s,caller,&err)) == NULL) {
		sock_close(s);
		ret = async_error(INETP(desc), err);
		goto done;
	    }
	    /* FIXME: may MUST lock port 
	     * 1 - Port is accessible via the erlang:ports()
	     * 2 - Port is accessible via callers process_info(links)
	     */
	    accept_desc->inet.remote = remote;
	    SET_NONBLOCKING(accept_desc->inet.s);
#ifdef __WIN32__
	    driver_select(accept_desc->inet.port, accept_desc->inet.event, 
			  ERL_DRV_READ, 1);
#endif
	    accept_desc->inet.state = INET_STATE_CONNECTED;
	    ret =  async_ok_port(INETP(desc), accept_desc->inet.dport);
	    goto done;
	}
    } else if (desc->inet.state == INET_STATE_MULTI_ACCEPTING) {
	SOCKET s;
	unsigned int len;
	inet_address remote;
	int id,req;
	ErlDrvTermData caller;
	MultiTimerData *timeout;
	ErlDrvMonitor monitor;
#ifdef HARDDEBUG
	int times = 0;
#endif

	while (desc->inet.state == INET_STATE_MULTI_ACCEPTING) {
	    len = sizeof(desc->inet.remote);
	    sys_memzero((char *) &remote, len);
	    s = sock_accept(desc->inet.s, (struct sockaddr*) &remote, &len);
	    if (s == INVALID_SOCKET && sock_errno() == ERRNO_BLOCK) {
		/* Just try again, no real error, keep the last return code */
		goto done;
	    }
#ifdef HARDDEBUG
	    if (++times > 1) {
		erts_fprintf(stderr,"Accepts in one suite: %d :-)\r\n",times);
	    }
#endif
	    if (deq_multi_op(desc,&id,&req,&caller,&timeout,&monitor) != 0) {
		ret = -1;
		goto done;
	    }
	    
	    if (desc->multi_first == NULL) {
		sock_select(INETP(desc),FD_ACCEPT,0);
		desc->inet.state = INET_STATE_LISTENING; /* restore state */
	    }
	    
	    if (timeout != NULL) {
		remove_multi_timer(desc, desc->inet.port, timeout);
	    }
	    
	    driver_demonitor_process(desc->inet.port, &monitor);
	    
	    
	    if (s == INVALID_SOCKET) { /* Not ERRNO_BLOCK, that's handled right away */
		ret = send_async_error(desc->inet.dport, 
				       id, caller, error_atom(sock_errno()));
		goto done;
	    }
	    else {
		tcp_descriptor* accept_desc;
		int err;
		
		if ((accept_desc = tcp_inet_copy(desc,s,caller,&err)) == NULL) {
		    sock_close(s);
		    ret = send_async_error(desc->inet.dport, 
					   id, caller, error_atom(err));
		    goto done;
		}
		accept_desc->inet.remote = remote;
		SET_NONBLOCKING(accept_desc->inet.s);
#ifdef __WIN32__
		driver_select(accept_desc->inet.port, accept_desc->inet.event, 
			      ERL_DRV_READ, 1);
#endif
		accept_desc->inet.state = INET_STATE_CONNECTED;
		ret =  send_async_ok_port(desc->inet.dport, 
					  id, caller, accept_desc->inet.dport);
	    }
	}
    }
    else if (IS_CONNECTED(INETP(desc))) {
	ret = tcp_recv(desc, 0);
	goto done;
    }
    else {
	/* maybe a close op from connection attempt?? */
	sock_select(INETP(desc),FD_ACCEPT,0);
	DEBUGF(("tcp_inet_input(%p): s=%d bad state: %04x\r\n", 
		port, desc->inet.s, desc->inet.state));
    }
 done:
    DEBUGF(("tcp_inet_input(%p) }\r\n", port));
    return ret;
}

static int tcp_send_or_shutdown_error(tcp_descriptor* desc, int err)
{
    int show_econnreset = (err == ECONNRESET
			   && desc->tcp_add_flags & TCP_ADDF_SHOW_ECONNRESET);

    /*
     * If the port is busy, we must do some clean-up before proceeding.
     */
    if (IS_BUSY(INETP(desc))) {
	if (desc->busy_on_send) {
            cancel_multi_timer(desc, INETP(desc)->port, &tcp_inet_send_timeout);
	    desc->busy_on_send = 0;
	}
	desc->inet.state &= ~INET_F_BUSY;
	set_busy_port(desc->inet.port, 0);
    }

    /*
     * We used to handle "expected errors" differently from unexpected ones.
     * Now we handle all errors in the same way (unless the show_econnreset
     * socket option is enabled). We just have to distinguish between passive
     * and active sockets.
     */
    DEBUGF(("driver_failure_eof(%p) in %s, line %d\r\n",
	    desc->inet.port, __LINE__));
    if (desc->inet.active) {
        ErlDrvTermData err_atom;
	if (show_econnreset) {
	    tcp_error_message(desc, err);
            err_atom = error_atom(err);
	} else {
            err_atom = am_closed;
	}
        tcp_closed_message(desc);
        if (! (desc->tcp_add_flags & TCP_ADDF_SENDFILE))
            inet_reply_error_am(INETP(desc), err_atom);

	if (desc->inet.exitf)
	    driver_exit(desc->inet.port, 0);
	else
	    tcp_desc_close(desc);
    } else {
	tcp_close_check(desc);

        if (is_not_internal_pid(desc->inet.caller)) {
	    /* No blocking send op to reply to right now.
	     * If next op is a send, make sure it returns {error,closed}
	     * rather than {error,enotconn}.
	     */
	    desc->tcp_add_flags |= TCP_ADDF_DELAYED_CLOSE_SEND;
        }
        else if (! (desc->tcp_add_flags & TCP_ADDF_SENDFILE)) {
            if (show_econnreset)
                inet_reply_error(INETP(desc), err);
            else
                inet_reply_error_am(INETP(desc), am_closed);
        }
        tcp_desc_close(desc);

	/*
	 * Make sure that the next receive operation gets an {error,closed}
	 * result rather than {error,enotconn}. That means that the caller
	 * can safely ignore errors in the send operations and handle them
	 * in the receive operation.
	 */
	desc->tcp_add_flags |= TCP_ADDF_DELAYED_CLOSE_RECV;

	if (show_econnreset) {
	    /* Return {error, econnreset} instead of {error, closed}
	     * on send or receive operations.
	     */
	    desc->tcp_add_flags |= TCP_ADDF_DELAYED_ECONNRESET;
	}
    }
    return -1;
}

static int tcp_send_error(tcp_descriptor* desc, int err)
{
    /* EPIPE errors usually occur in one of three ways:
     * 1. We write to a socket when we've already shutdown() the write side. On
     *    Windows the error returned for this is ESHUTDOWN rather than EPIPE.
     * 2. The TCP peer sends us an RST through no fault of our own (perhaps
     *    by aborting the connection using SO_LINGER) and we then attempt
     *    to write to the socket. On Linux and Windows we would actually
     *    receive an ECONNRESET error for this, but on the BSDs, Darwin,
     *    Illumos and presumably Solaris, it's an EPIPE.
     * 3. We cause the TCP peer to send us an RST by writing to a socket
     *    after we receive a FIN from them. Our first write will be
     *    successful, but if the they have closed the connection (rather
     *    than just shutting down the write side of it) this will cause their
     *    OS to send us an RST. Then, when we attempt to write to the socket
     *    a second time, we will get an EPIPE error. On Windows we get an
     *    ECONNABORTED.
     *
     * What we are going to do here is to treat all EPIPE messages that aren't
     * of type 1 as ECONNRESET errors. This will allow users who have the
     * show_econnreset socket option enabled to receive {error, econnreset} on
     * both send and recv operations to indicate that an RST has been received.
     */
#ifdef __WIN_32__
    if (err == ECONNABORTED)
	err = ECONNRESET;
#endif
    if (err == EPIPE && !(desc->tcp_add_flags & TCP_ADDF_SHUTDOWN_WR_DONE))
	err = ECONNRESET;
    return tcp_send_or_shutdown_error(desc, err);
}

static int tcp_shutdown_error(tcp_descriptor* desc, int err)
{
    return tcp_send_or_shutdown_error(desc, err);
}

static int tcp_inet_delay_send(ErlDrvData data, ErlDrvTermData dummy)
{
    tcp_descriptor *desc = (tcp_descriptor*)data;
    return tcp_inet_output(desc, (HANDLE) INETP(desc)->s);
}

/*
** Send non-blocking vector data
*/
static int tcp_sendv(tcp_descriptor* desc, ErlIOVec* ev)
{
    ErlDrvSizeT sz;
    char buf[4];
    ErlDrvSizeT h_len;
    ssize_t n;
    ErlDrvPort ix = desc->inet.port;
    ErlDrvSizeT len = ev->size;

     switch(desc->inet.htype) {
     case TCP_PB_1:
         put_int8(len, buf);
         h_len = 1;
         break;
     case TCP_PB_2:
         put_int16(len, buf);
         h_len = 2;
         break;
     case TCP_PB_4:
         put_int32(len, buf);
         h_len = 4;
         break;
     default:
         h_len = 0;
         break;
     }

    inet_output_count(INETP(desc), len+h_len);

    if (h_len > 0) {
	ev->iov[0].iov_base = buf;
	ev->iov[0].iov_len = h_len;
	ev->size += h_len;
    }

    sz = driver_sizeq(ix);

    if ((desc->tcp_add_flags & TCP_ADDF_SENDFILE) || sz > 0) {
	driver_enqv(ix, ev, 0);
	if (sz+ev->size >= desc->high) {
            if (desc->send_timeout == 0) {
                /* Shortcut to speed up polling of high water mark */
                inet_reply_error_am(INETP(desc), am_timeout);
                return 1;
            }
	    DEBUGF(("tcp_sendv(%p): s=%d, sender forced busy\r\n",
		    desc->inet.port, desc->inet.s));
	    desc->inet.state |= INET_F_BUSY;  /* mark for low-watermark */
	    set_busy_port(desc->inet.port, 1);
	    if (desc->send_timeout != INET_INFINITY) {
		desc->busy_on_send = 1;
                add_multi_timer(desc, INETP(desc)->port,
                                am_undefined, /* caller */
                                desc->send_timeout /* timeout */,
                                &tcp_inet_send_timeout);
	    }
	    return 1;
	}
    }
    else {
	int vsize;
	
        if ((h_len == 0) && (len == 0)) /* Shortcut for empty send */
            return 0;
        vsize = (ev->vsize > MAX_VSIZE) ? MAX_VSIZE : ev->vsize;

        DEBUGF(("tcp_sendv(%p): s=%d, "
                "about to send "LLU","LLU" bytes\r\n",
		desc->inet.port, desc->inet.s,
                (llu_t)h_len, (llu_t)len));

	if (INET_IGNORED(INETP(desc))) {
	    INETP(desc)->flags |= INET_IGNORE_WRITE;
	    n = 0;
	} else if (desc->tcp_add_flags & TCP_ADDF_DELAY_SEND) {
            driver_enqv(ix, ev, 0);
            add_multi_timer(desc, INETP(desc)->port, am_undefined,
                            0, &tcp_inet_delay_send);
	    return 0;
	} else if (IS_SOCKET_ERROR(sock_sendv(desc->inet.s, ev->iov,
					      vsize, &n, 0))) {
	    if ((sock_errno() != ERRNO_BLOCK) && (sock_errno() != EINTR)) {
		int err = sock_errno();
		DEBUGF(("tcp_sendv(%p): s=%d, "
			"sock_sendv(size=2) errno = %d\r\n",
			desc->inet.port, desc->inet.s, err));
		return tcp_send_error(desc, err);
	    }
#ifdef __WIN32__
	    desc->inet.send_would_block = 1;
#endif
	    n = 0;
	}
	else if (n == ev->size) {
	    ASSERT(NO_SUBSCRIBERS(&INETP(desc)->empty_out_q_subs));
	    return 0;
	}
	else {
	    DEBUGF(("tcp_sendv(%p): s=%d, only sent "
		    LLU"/%d of "LLU"/%d bytes/items\r\n",
		    desc->inet.port, desc->inet.s,
		    (llu_t)n, vsize, (llu_t)ev->size, ev->vsize));
	}

	DEBUGF(("tcp_sendv(%p): s=%d, Send failed, queuing\r\n", 
		desc->inet.port, desc->inet.s));
	driver_enqv(ix, ev, n); 
	if (!INET_IGNORED(INETP(desc)))
	    sock_select(INETP(desc),(FD_WRITE|FD_CLOSE), 1);
    }
    return 0;
}

/*
** Send non blocking data
*/
static int tcp_send(tcp_descriptor* desc, char* ptr, ErlDrvSizeT len)
{
    ErlDrvSizeT sz;
    char buf[4];
    int h_len;
    int n;
    ErlDrvPort ix = desc->inet.port;
    SysIOVec iov[2];

    switch(desc->inet.htype) {
    case TCP_PB_1: 
	put_int8(len, buf);
	h_len = 1;
	break;
    case TCP_PB_2: 
	put_int16(len, buf);
	h_len = 2; 
	break;
    case TCP_PB_4: 
	put_int32(len, buf);
	h_len = 4; 
	break;
    default:
	h_len = 0;
	break;
    }

    inet_output_count(INETP(desc), len+h_len);

    sz = driver_sizeq(ix);

    if ((desc->tcp_add_flags & TCP_ADDF_SENDFILE) || sz > 0) {
	if (h_len > 0)
	    driver_enq(ix, buf, h_len);
	driver_enq(ix, ptr, len);
	if (sz+h_len+len >= desc->high) {
            if (desc->send_timeout == 0) {
                /* Shortcut to speed up polling of high water mark */
                inet_reply_error_am(INETP(desc), am_timeout);
                return 1;
            }
	    DEBUGF(("tcp_send(%p): s=%d, sender forced busy\r\n",
		    desc->inet.port, desc->inet.s));
	    desc->inet.state |= INET_F_BUSY;  /* mark for low-watermark */
	    set_busy_port(desc->inet.port, 1);
	    if (desc->send_timeout != INET_INFINITY) {
		desc->busy_on_send = 1;
                add_multi_timer(desc, INETP(desc)->port,
                                am_undefined /* caller */,
                                desc->send_timeout /* timeout */,
                                &tcp_inet_send_timeout);
	    }
	    return 1;
	}
    }
    else {
        if ((h_len == 0) && (len == 0)) /* Shortcut for empty send */
            return 0;

	iov[0].iov_base = buf;
	iov[0].iov_len = h_len;
	iov[1].iov_base = ptr;
	iov[1].iov_len = len;

	DEBUGF(("tcp_send(%p): s=%d, "
                "about to send "LLU","LLU" bytes\r\n",
		desc->inet.port, desc->inet.s,
                (llu_t)h_len, (llu_t)len));
	if (INET_IGNORED(INETP(desc))) {
	    INETP(desc)->flags |= INET_IGNORE_WRITE;
	    n = 0;
	} else if (desc->tcp_add_flags & TCP_ADDF_DELAY_SEND) {
	    sock_send(desc->inet.s, buf, 0, 0);
	    n = 0;
	} else 	if (IS_SOCKET_ERROR(sock_sendv(desc->inet.s,iov,2,&n,0))) {
	    if ((sock_errno() != ERRNO_BLOCK) && (sock_errno() != EINTR)) {
		int err = sock_errno();
		DEBUGF(("tcp_send(%p): s=%d, "
                        "sock_sendv(size=2) errno = %d\r\n",
			desc->inet.port, desc->inet.s, err));
		return tcp_send_error(desc, err);
	    }
#ifdef __WIN32__
	    desc->inet.send_would_block = 1;
#endif
	    n = 0;
	}
	else if (n == len+h_len) {
	    ASSERT(NO_SUBSCRIBERS(&INETP(desc)->empty_out_q_subs));
	    return 0;
	}

	DEBUGF(("tcp_send(%p): s=%d, Send failed, queuing", 
		desc->inet.port, desc->inet.s));

	if (n < h_len) {
	    driver_enq(ix, buf+n, h_len-n);
	    driver_enq(ix, ptr, len);
	}
	else {
	    n -= h_len;
	    driver_enq(ix, ptr+n, len-n);
	}
	if (!INET_IGNORED(INETP(desc)))
	    sock_select(INETP(desc),(FD_WRITE|FD_CLOSE), 1);
    }
    return 0;
}

/* shutdown on the socket:
** Assume caller has confirmed TCP_ADDF_PENDING_SHUTDOWN is set.
*/
static void tcp_shutdown_async(tcp_descriptor* desc)
{
    int how;

    how = (desc->tcp_add_flags & TCP_ADDF_PENDING_SHUT_WR) ?
		TCP_SHUT_WR : TCP_SHUT_RDWR;
    if (IS_SOCKET_ERROR(sock_shutdown(INETP(desc)->s, how)))
	tcp_shutdown_error(desc, sock_errno());
    else
	desc->tcp_add_flags |= TCP_ADDF_SHUTDOWN_WR_DONE;
}

static void tcp_inet_drv_output(ErlDrvData data, ErlDrvEvent event)
{
    (void)tcp_inet_output((tcp_descriptor*)data, (HANDLE)event);
}

static void tcp_inet_drv_input(ErlDrvData data, ErlDrvEvent event)
{
    (void)tcp_inet_input((tcp_descriptor*)data, (HANDLE)event);
}

#ifdef HAVE_SENDFILE
static int tcp_sendfile_completed(tcp_descriptor* desc) {
    ErlDrvTermData spec[LOAD_PORT_CNT + LOAD_TUPLE_CNT * 2 +
        LOAD_ATOM_CNT * 2 + LOAD_UINT_CNT * 2];
    Uint32 sent_low, sent_high;
    int i;

    desc->tcp_add_flags &= ~TCP_ADDF_SENDFILE;
    close(desc->sendfile.dup_file_fd);

    DEBUGF(("tcp_sendfile_completed(%p): SENDFILE dup closed %d\r\n",
            desc->inet.port, desc->sendfile.dup_file_fd));

    /* While we flushed the output queue prior to sending the file, we've
     * deferred clearing busy status until now as there's no point in doing so
     * while we still have a file to send.
     *
     * The watermark is checked since more data may have been added while we
     * were sending the file. */

    if (driver_sizeq(desc->inet.port) <= desc->low) {
        if (IS_BUSY(INETP(desc))) {
            desc->inet.state &= ~INET_F_BUSY;

            set_busy_port(desc->inet.port, 0);

            /* if we have a timer then cancel and send ok to client */
            if (desc->busy_on_send) {
                cancel_multi_timer(desc, INETP(desc)->port,
                                   &tcp_inet_send_timeout);
                desc->busy_on_send = 0;
            }

            inet_reply_ok(INETP(desc));
        }
    }

    if (driver_sizeq(desc->inet.port) == 0) {
        sock_select(INETP(desc), FD_WRITE, 0);
        send_empty_out_q_msgs(INETP(desc));

        if (desc->tcp_add_flags & TCP_ADDF_PENDING_SHUTDOWN) {
            tcp_shutdown_async(desc);
        }
    }

    sent_low = ((Uint64)desc->sendfile.bytes_sent >> 0) & 0xFFFFFFFF;
    sent_high = ((Uint64)desc->sendfile.bytes_sent >> 32) & 0xFFFFFFFF;

    i = LOAD_ATOM(spec, 0, am_sendfile);
    i = LOAD_PORT(spec, i, desc->inet.dport);
    i = LOAD_ATOM(spec, i, am_ok);
    i = LOAD_UINT(spec, i, sent_low);
    i = LOAD_UINT(spec, i, sent_high);
    i = LOAD_TUPLE(spec, i, 3);
    i = LOAD_TUPLE(spec, i, 3);

    ASSERT(i == sizeof(spec)/sizeof(*spec));

    return erl_drv_output_term(desc->inet.dport, spec, i);
}

static int tcp_sendfile_aborted(tcp_descriptor* desc, int socket_error) {
    ErlDrvTermData spec[LOAD_PORT_CNT + LOAD_TUPLE_CNT * 2 + LOAD_ATOM_CNT * 3];
    int i;

    /* We don't clean up sendfile state here, as that's done in tcp_desc_close
     * following normal error handling. All we do here is report the failure. */

    i = LOAD_ATOM(spec, 0, am_sendfile);
    i = LOAD_PORT(spec, i, desc->inet.dport);
    i = LOAD_ATOM(spec, i, am_error);

    switch (socket_error) {
    case ECONNRESET:
    case ENOTCONN:
    case EPIPE:
        i = LOAD_ATOM(spec, i, am_closed);
        break;
    default:
        i = LOAD_ATOM(spec, i, error_atom(socket_error));
    }

    i = LOAD_TUPLE(spec, i, 2);
    i = LOAD_TUPLE(spec, i, 3);

    ASSERT(i == sizeof(spec)/sizeof(*spec));

    return erl_drv_output_term(desc->inet.dport, spec, i);
}

static int tcp_inet_sendfile(tcp_descriptor* desc) {
    ErlDrvPort ix = desc->inet.port;
    int result = 0;
    ssize_t n;

    DEBUGF(("tcp_inet_sendfile(%p) {s=%d\r\n",
            ix, desc->inet.s));

    /* If there was any data in the queue by the time sendfile was issued,
     * we'll need to skip it first. Note that we don't clear busy status until
     * we're finished sending the file. */
    while (desc->sendfile.ioq_skip > 0) {
        ssize_t bytes_to_send;
        SysIOVec* iov;
        int vsize;

        ASSERT(driver_sizeq(ix) >= desc->sendfile.ioq_skip);

        if ((iov = driver_peekq(ix, &vsize)) == NULL) {
            ERTS_INTERNAL_ERROR("ioq empty when sendfile.ioq_skip > 0");
        }

        bytes_to_send = MIN(desc->sendfile.ioq_skip, iov[0].iov_len);
        n = sock_send(desc->inet.s, iov[0].iov_base, bytes_to_send, 0);

        if (!IS_SOCKET_ERROR(n)) {
            desc->sendfile.ioq_skip -= n;
            driver_deq(ix, n);
        } else if (sock_errno() == ERRNO_BLOCK) {
#ifdef __WIN32__
            desc->inet.send_would_block = 1;
#endif
            goto done;
        } else if (sock_errno() != EINTR) {
            goto socket_error;
        }
    }

    while (desc->sendfile.length > 0) {
        /* For some reason the maximum ssize_t cannot be used as the max size.
         * 1GB seems to work on all platforms */
        const Sint64 SENDFILE_CHUNK_SIZE = ((1UL << 30) - 1);

        ssize_t bytes_to_send = MIN(SENDFILE_CHUNK_SIZE, desc->sendfile.length);
        off_t offset = desc->sendfile.offset;

#if defined(__linux__)
        n = sendfile(desc->inet.s, desc->sendfile.dup_file_fd, &offset,
            bytes_to_send);
#elif defined(__FreeBSD__) || defined(__DragonFly__) || defined(__DARWIN__)
        {
            off_t bytes_sent;
            int error;

    #if defined(__DARWIN__)
            bytes_sent = bytes_to_send;

            error = sendfile(desc->sendfile.dup_file_fd, desc->inet.s, offset,
                &bytes_sent, NULL, 0);
            n = bytes_sent;
    #else
            error = sendfile(desc->sendfile.dup_file_fd, desc->inet.s, offset,
                bytes_to_send, NULL, &bytes_sent, 0);
            n = bytes_sent;
    #endif

            if(error < 0) {
                /* EAGAIN/EINTR report partial success by setting bytes_sent,
                 * so we have to skip error handling if nonzero, and skip EOF
                 * handling if zero, as it's possible that we didn't manage to
                 * send anything at all before being interrupted by a
                 * signal. */
                if((errno != EAGAIN && errno != EINTR) || bytes_sent == 0) {
                    n = -1;
                }
            }
        }
#elif defined(__sun) && defined(__SVR4) && defined(HAVE_SENDFILEV)
        {
            sendfilevec_t sfvec[1];
            size_t bytes_sent;
            ssize_t error;

            sfvec[0].sfv_fd = desc->sendfile.dup_file_fd;
            sfvec[0].sfv_len = bytes_to_send;
            sfvec[0].sfv_off = offset;
            sfvec[0].sfv_flag = 0;

            error = sendfilev(desc->inet.s, sfvec, 1, &bytes_sent);
            n = bytes_sent;

            if(error < 0) {
                if(errno == EINVAL) {
                    /* On some solaris versions (I've seen it on SunOS 5.10),
                     * using a sfv_len larger than the filesize will result in
                     * a (-1 && errno == EINVAL). We translate this to a
                     * successful send of the data.*/
                } else {
                    /* EAGAIN/EINTR behavior is identical to *BSD. */
                    if((errno != EAGAIN && errno != EINTR) || bytes_sent == 0) {
                        n = -1;
                    }
                }
            }
        }
#else
        #error "Unsupported sendfile syscall; update configure test."
#endif

        if (n > 0) {
            desc->sendfile.bytes_sent += n;
            desc->sendfile.offset += n;
            desc->sendfile.length -= n;
        } else if (n == 0) {
            /* EOF. */
            desc->sendfile.length = 0;
            break;
        } else if (IS_SOCKET_ERROR(n) && sock_errno() != EINTR) {
            if (sock_errno() != ERRNO_BLOCK) {
                goto socket_error;
            }

#ifdef __WIN32__
            desc->inet.send_would_block = 1;
#endif
            break;
        }
    }

    if (desc->sendfile.length == 0) {
        tcp_sendfile_completed(desc);
    }

    goto done;

socket_error: {
        int socket_errno = sock_errno();

        DEBUGF(("tcp_inet_sendfile(%p): send errno = %d (errno %d)\r\n",
            desc->inet.port, socket_errno, errno));

        tcp_sendfile_aborted(desc, socket_errno);
        result = tcp_send_error(desc, socket_errno);

        goto done;
    }

done:
    DEBUGF(("tcp_inet_sendfile(%p) }\r\n", desc->inet.port));
    return result;
}
#endif /* HAVE_SENDFILE */

/* socket ready for output:
** 1. INET_STATE_CONNECTING => non block connect ?
** 2. INET_STATE_CONNECTED  => write output
*/
static int tcp_inet_output(tcp_descriptor* desc, HANDLE event)
{
    int ret = 0;
    ErlDrvPort ix = desc->inet.port;

    ASSERT(!INET_IGNORED(INETP(desc)));
    DEBUGF(("tcp_inet_output(%p) {s=%d\r\n", 
	    desc->inet.port, desc->inet.s));
    if (desc->inet.state == INET_STATE_CONNECTING) {
	sock_select(INETP(desc),FD_CONNECT,0);

	driver_cancel_timer(ix);  /* posssibly cancel a timer */
#ifndef __WIN32__
	/*
	 * XXX This is strange.  This *should* work on Windows NT too,
	 * but doesn't.  An bug in Winsock 2.0 for Windows NT?
	 *
	 * See "Unix Netwok Programming", W.R.Stevens, p 412 for a
	 * discussion about Unix portability and non blocking connect.
	 */

#ifndef SO_ERROR
	{
	    int sz, code;
            sz = sizeof(desc->inet.remote);
            sys_memzero((char *) &desc->inet.remote, sz);
	    code = sock_peer(desc->inet.s,
                             (struct sockaddr*) &desc->inet.remote, &sz);
	    if (IS_SOCKET_ERROR(code)) {
		desc->inet.state = INET_STATE_OPEN;  /* restore state */
		ret =  async_error(INETP(desc), sock_errno());
		goto done;
	    }
	}
#else
	{
	    int error = 0;	/* Has to be initiated, we check it */
	    unsigned int sz = sizeof(error); /* even if we get -1 */
	    int code = sock_getopt(desc->inet.s, SOL_SOCKET, SO_ERROR, 
				   (void *)&error, &sz);

	    if ((code < 0) || error) {
		desc->inet.state = INET_STATE_OPEN;  /* restore state */
		ret = async_error(INETP(desc), error);
		goto done;
	    }
	}
#endif /* SO_ERROR */
#endif /* !__WIN32__ */

	desc->inet.state = INET_STATE_CONNECTED;
	if (desc->inet.active)
	    sock_select(INETP(desc),(FD_READ|FD_CLOSE),1);
	async_ok(INETP(desc));
    }
    else if (IS_CONNECTED(INETP(desc))) {

#ifdef HAVE_SENDFILE
        if(desc->tcp_add_flags & TCP_ADDF_SENDFILE) {
            return tcp_inet_sendfile(desc);
        }
#endif

        for (;;) {
	    int vsize;
	    ssize_t n;
	    SysIOVec* iov;

	    if ((iov = driver_peekq(ix, &vsize)) == NULL) {
		sock_select(INETP(desc), FD_WRITE, 0);
		send_empty_out_q_msgs(INETP(desc));
		if (desc->tcp_add_flags & TCP_ADDF_PENDING_SHUTDOWN)
		    tcp_shutdown_async(desc);
		goto done;
	    }
	    vsize = vsize > MAX_VSIZE ? MAX_VSIZE : vsize;
	    DEBUGF(("tcp_inet_output(%p): s=%d, "
                    "About to send %d items\r\n", 
		    desc->inet.port, desc->inet.s, vsize));
	    if (IS_SOCKET_ERROR(sock_sendv(desc->inet.s, iov, vsize, &n, 0))) {
	    write_error:
		if ((sock_errno() != ERRNO_BLOCK) && (sock_errno() != EINTR)) {
		    DEBUGF(("tcp_inet_output(%p): "
                            "sock_sendv(%d) errno = %d (errno %d)\r\n",
			    desc->inet.port, vsize,
                            sock_errno(), errno));
		    ret =  tcp_send_error(desc, sock_errno());
		    goto done;
		}
#ifdef __WIN32__
		desc->inet.send_would_block = 1;
#endif
                /* If DELAY_SEND is set ready_output may have
                   been called without doing select so we do
                   a select in order to get into the correct
                   state */
                if (desc->tcp_add_flags & TCP_ADDF_DELAY_SEND)
                    sock_select(INETP(desc), FD_WRITE, 1);
		goto done;
	    } else if (n == 0) { /* Workaround for redhat/CentOS 6.3 returning 
				    0 when sending packets with 
				    sizes > (max 32 bit signed int) */
	      size_t howmuch = 0x7FFFFFFF; /* max signed 32 bit */
	      int x;
	      for(x = 0; x < vsize && iov[x].iov_len == 0; ++x)
		;
	      if (x < vsize) {
		if (howmuch > iov[x].iov_len) {
		  howmuch = iov[x].iov_len;
		}
		n = sock_send(desc->inet.s, iov[x].iov_base,howmuch,0);
		if (IS_SOCKET_ERROR(n)) {
		  goto write_error;
		}
	      }
	    }
	    if (driver_deq(ix, n) <= desc->low) {
		if (IS_BUSY(INETP(desc))) {
		    desc->inet.state &= ~INET_F_BUSY;
		    set_busy_port(desc->inet.port, 0);
		    /* if we have a timer then cancel and send ok to client */
		    if (desc->busy_on_send) {
                        cancel_multi_timer(desc, INETP(desc)->port, &tcp_inet_send_timeout);
			desc->busy_on_send = 0;
		    }
		    inet_reply_ok(INETP(desc));
		}
	    }
	}
    }
    else {
	sock_select(INETP(desc),FD_CONNECT,0);
	DEBUGF(("tcp_inet_output(%p): bad state: %04x\r\n", 
		desc->inet.port, desc->inet.state));
    }
 done:
    DEBUGF(("tcp_inet_output(%p) }\r\n", desc->inet.port));
    return ret;
}

/*-----------------------------------------------------------------------------

   UDP & SCTP (the latter in a 1<->M Mode)

-----------------------------------------------------------------------------*/

#if defined(HAVE_SO_BSDCOMPAT)
#if defined(__linux__)
#include <sys/utsname.h>
static int should_use_so_bsdcompat(void)
{
    /* SMP: FIXME this is probably not SMP safe but may be ok anyway? */
    static int init_done;
    static int so_bsdcompat_is_obsolete;

    if (!init_done) {
	struct utsname utsname;
	unsigned int version, patchlevel;

	init_done = 1;
	if (uname(&utsname) < 0) {
	    fprintf(stderr, "uname: %s\r\n", strerror(sock_errno()));
	    return 1;
	}
	/* Format is <version>.<patchlevel>.<sublevel><extraversion>
	   where the first three are unsigned integers and the last
	   is an arbitrary string. We only care about the first two. */
	if (sscanf(utsname.release, "%u.%u", &version, &patchlevel) != 2) {
	    fprintf(stderr, "uname: unexpected release '%s'\r\n",
		    utsname.release);
	    return 1;
	}
	/* SO_BSDCOMPAT is deprecated and triggers warnings in 2.5
	   kernels. It is a no-op in 2.4 but not in 2.2 kernels. */
	if (version > 2 || (version == 2 && patchlevel >= 5))
	    so_bsdcompat_is_obsolete = 1;
    }
    return !so_bsdcompat_is_obsolete;
}
#else	/* __linux__ */
#define should_use_so_bsdcompat() 1
#endif	/* __linux__ */
#endif	/* HAVE_SO_BSDCOMPAT */



#ifdef HAVE_SCTP
/* Copy a descriptor, by creating a new port with same settings
 * as the descriptor desc.
 * return NULL on error (ENFILE no ports avail)
 */
static ErlDrvData packet_inet_start(ErlDrvPort port, char* args, int protocol);

static udp_descriptor* sctp_inet_copy(udp_descriptor* desc, SOCKET s,
                                      ErlDrvTermData owner, int* err)
{
    ErlDrvSizeT q_low, q_high;
    ErlDrvPort port = desc->inet.port;
    udp_descriptor* copy_desc;

    copy_desc = (udp_descriptor*) packet_inet_start(port, NULL, IPPROTO_SCTP);

    /* Setup event if needed */
    if ((copy_desc->inet.s = s) != INVALID_SOCKET) {
	if ((copy_desc->inet.event = sock_create_event(INETP(copy_desc))) ==
	    INVALID_EVENT) {
	    *err = sock_errno();
	    FREE(copy_desc);
	    return NULL;
	}
    }

    /* Some flags must be inherited at this point */
    copy_desc->inet.mode         = desc->inet.mode;
    copy_desc->inet.exitf        = desc->inet.exitf;
    copy_desc->inet.deliver      = desc->inet.deliver;
    copy_desc->inet.htype        = desc->inet.htype;
    copy_desc->inet.psize        = desc->inet.psize;
    copy_desc->inet.stype        = desc->inet.stype;
    copy_desc->inet.sfamily      = desc->inet.sfamily;
    copy_desc->inet.hsz          = desc->inet.hsz;
    copy_desc->inet.bufsz        = desc->inet.bufsz;
    // Only inherit the NON-BLOCK-SEND flag
    copy_desc->inet.flags = desc->inet.flags & INET_FLG_NON_BLOCK_SEND;

    /* The new port will be linked and connected to the owner */
    port = driver_create_port(port, owner, "sctp_inet",
			      (ErlDrvData) copy_desc);
    if ((long)port == -1) {
	*err = ENFILE;
	FREE(copy_desc);
	return NULL;
    }

    /* Read busy msgq limits of parent */
    q_low = q_high = ERL_DRV_BUSY_MSGQ_READ_ONLY;
    erl_drv_busy_msgq_limits(desc->inet.port, &q_low, &q_high);
    /* Write same busy msgq limits to child */
    erl_drv_busy_msgq_limits(port, &q_low, &q_high);

    copy_desc->inet.port = port;
    copy_desc->inet.dport = driver_mk_port(port);
    *err = 0;

    return copy_desc;
}
#endif



#ifdef HAVE_UDP
static int packet_inet_init(void)
{
    sys_memzero((char *)&disassoc_sa, sizeof(disassoc_sa));
#ifdef AF_UNSPEC
    disassoc_sa.sa_family = AF_UNSPEC;
#endif /* #ifdef AF_UNSPEC */
    disassoc_sa_size = disassoc_sa.sa_data - (char *)&disassoc_sa;

    return 0;
}

static ErlDrvData packet_inet_start(ErlDrvPort port, char* args, int protocol)
{
    /* "inet_start" returns "ErlDrvData", but in fact it is "inet_descriptor*",
       so we can preserve it as "ErlDrvData":
    */
    ErlDrvData	    drvd = inet_start(port, sizeof(udp_descriptor),
				      protocol);
    udp_descriptor* desc = (udp_descriptor*) drvd;

    if (desc == NULL)
	return ERL_DRV_ERROR_ERRNO;

    desc->read_packets = INET_PACKET_POLL;
    desc->i_bufsz = 0;
    desc->i_buf = NULL;
    desc->i_ptr = NULL;
    return drvd;
}

static ErlDrvData udp_inet_start(ErlDrvPort port, char *args)
{
    ErlDrvData data = packet_inet_start(port, args, IPPROTO_UDP);
    set_default_msgq_limits(port);
    return data;
}
#endif

#ifdef HAVE_SCTP
static ErlDrvData sctp_inet_start(ErlDrvPort port, char *args)
{
    ErlDrvData data = packet_inet_start(port, args, IPPROTO_SCTP);
    set_default_msgq_limits(port);
    return data;
}
#endif

#ifdef HAVE_UDP
static void packet_inet_stop(ErlDrvData e)
{
    /* There should *never* be any "empty out q" subscribers on
       an UDP or SCTP socket!
       NB: as in "inet_start", we  can always cast "ErlDRvData"
       into "udp_descriptor*" or "inet_descriptor*":
    */
    udp_descriptor * udesc = (udp_descriptor*) e;
    inet_descriptor* desc  = INETP(udesc);
    if (udesc->i_buf != NULL) {
	release_buffer(udesc->i_buf);
	udesc->i_buf = NULL;
    }

    ASSERT(NO_SUBSCRIBERS(&(desc->empty_out_q_subs)));
    async_error_am_all(desc, am_closed);
    inet_stop(desc);
}

static int packet_error(udp_descriptor* udesc, int err)
{
    inet_descriptor * desc = INETP(udesc);
    if (!desc->active)
	async_error(desc, err);
    driver_failure_posix(desc->port, err);
    return -1;
}

/*
** Various functions accessible via "port_control" on the Erlang side:
*/
static ErlDrvSSizeT packet_inet_ctl(ErlDrvData e, unsigned int cmd, char* buf,
				    ErlDrvSizeT len, char** rbuf, ErlDrvSizeT rsize)
{
    ErlDrvSSizeT replen;
    udp_descriptor * udesc = (udp_descriptor *) e;
    inet_descriptor* desc  = INETP(udesc);
    int type = SOCK_DGRAM;
    int af = AF_INET;

    cmd -= ERTS_INET_DRV_CONTROL_MAGIC_NUMBER;

    switch(cmd) {
    case INET_REQ_OPEN:   /* open socket and return internal index */
	DDBG(desc,
	     ("INET-DRV-DBG[%d][%T] packet_inet_ctl -> OPEN\r\n",
	      __LINE__, driver_caller(desc->port)) );
	if (len != 2) {
	    return ctl_error(EINVAL, rbuf, rsize);
	}

	switch (buf[0]) {
	case INET_AF_INET:  af = AF_INET; break;
#if defined(HAVE_IN6) && defined(AF_INET6)
	case INET_AF_INET6: af = AF_INET6; break;
#endif
#ifdef HAVE_SYS_UN_H
	case INET_AF_LOCAL: af = AF_UNIX; break;
#endif
	default:
	    return ctl_xerror(str_eafnosupport, rbuf, rsize);
	}

	switch (buf[1]) {
	case INET_TYPE_STREAM: type = SOCK_STREAM; break;
	case INET_TYPE_DGRAM: type = SOCK_DGRAM; break;
#ifdef HAVE_SCTP
	case INET_TYPE_SEQPACKET: type = SOCK_SEQPACKET; break;
#endif
	default:
	    return ctl_error(EINVAL, rbuf, rsize);
	}

	replen = inet_ctl_open(desc, af, type, rbuf, rsize);

	if ((*rbuf)[0] != INET_REP_ERROR) {
	    if (desc->active)
		sock_select(desc,FD_READ,1);
#ifdef HAVE_SO_BSDCOMPAT
	    /*
	     * Make sure that sending UDP packets to a non existing port on an
	     * existing machine doesn't close the socket. (Linux behaves this
	     * way)
	     */
	    if (should_use_so_bsdcompat()) {
		int one = 1;
		/* Ignore errors */
		sock_setopt(desc->s, SOL_SOCKET, SO_BSDCOMPAT, &one,
			    sizeof(one));
	    }
#endif
	}
	return replen;


    case INET_REQ_FDOPEN: {  /* pass in an open (and optionally bound) socket */
	SOCKET s;
        int bound;

	DDBG(desc,
	     ("INET-DRV-DBG[%d][" SOCKET_FSTR ",%T] "
              "packet_inet_ctl -> FDOPEN\r\n",
	      __LINE__, desc->s, driver_caller(desc->port)) );

	if (len != 6 && len != 10) {
	    return ctl_error(EINVAL, rbuf, rsize);
	}

	switch (buf[0]) {
	case INET_AF_INET:  af = AF_INET; break;
#if defined(HAVE_IN6) && defined(AF_INET6)
	case INET_AF_INET6: af = AF_INET6; break;
#endif
#ifdef HAVE_SYS_UN_H
	case INET_AF_LOCAL: af = AF_UNIX; break;
#endif
	default:
	    return ctl_xerror(str_eafnosupport, rbuf, rsize);
	}

	switch (buf[1]) {
	case INET_TYPE_STREAM: type = SOCK_STREAM; break;
	case INET_TYPE_DGRAM: type = SOCK_DGRAM; break;
#ifdef HAVE_SCTP
	case INET_TYPE_SEQPACKET: type = SOCK_SEQPACKET; break;
#endif
	default:
	    return ctl_error(EINVAL, rbuf, rsize);
	}
	s = (SOCKET)get_int32(buf+2);

        if (len == 6) bound = 1;
        else bound = get_int32(buf+2+4);

	replen = inet_ctl_fdopen(desc, af, type, s, bound, rbuf, rsize);

	if ((*rbuf)[0] != INET_REP_ERROR) {
	    if (desc->active)
		sock_select(desc,FD_READ,1);
#ifdef HAVE_SO_BSDCOMPAT
	    /*
	     * Make sure that sending UDP packets to a non existing port on an
	     * existing machine doesn't close the socket. (Linux behaves this
	     * way)
	     */
	    if (should_use_so_bsdcompat()) {
		int one = 1;
		/* Ignore errors */
		sock_setopt(desc->s, SOL_SOCKET, SO_BSDCOMPAT, &one,
			    sizeof(one));
	    }
#endif
	}
	return replen;
    }


    case INET_REQ_CLOSE:
	DDBG(desc,
	     ("INET-DRV-DBG[%d][" SOCKET_FSTR ",%T] "
              "packet_inet_ctl -> CLOSE\r\n",
	      __LINE__, desc->s, driver_caller(desc->port)) );
	erl_inet_close(desc);
	return ctl_reply_ok(rbuf, rsize);


    case INET_REQ_CONNECT:  {
	/* UDP and SCTP connect operations are completely different. UDP
	   connect means only setting the default peer addr locally,  so
	   it is always synchronous. SCTP connect means actual establish-
	   ing of an SCTP association with a remote peer, so it is async-
	   ronous, and similar to TCP connect. However, unlike TCP, SCTP
	   allows the socket to have multiple simultaneous associations:
	*/
	int code;
#ifdef HAVE_SCTP
	sctp_assoc_t assoc_id = 0;
	sctp_assoc_t *p_assoc_id = NULL;
#endif


	DDBG(desc,
	     ("INET-DRV-DBG[%d][" SOCKET_FSTR ",%T] "
              "packet_inet_ctl -> CONNECT\r\n",
	      __LINE__, desc->s, driver_caller(desc->port)) );
	
	/* INPUT: [ Timeout(4), Port(2), Address(N) ] */

	if (!IS_OPEN(desc))
	    return ctl_xerror(EXBADPORT, rbuf, rsize);

#ifdef HAVE_SCTP
	if (IS_SCTP(desc)) { 
	    inet_address remote;
	    char *xerror;
	    
	    if (IS_CONNECTING(desc))
		return ctl_error(EINVAL, rbuf, rsize);
	    if (len < 6)
		return ctl_error(EINVAL, rbuf, rsize);
	    /* Ignore timeout */
	    buf += 4;
	    len -= 4;

	    /* For SCTP, we do not set the peer's addr in desc->remote, as
	       multiple peers are possible: */
	    if ((*buf) == INET_AF_LIST) {
	      /* called as gen_sctp:connectx... */
	      int addrcnt = 0;
	      buf++; len--;
	      addrcnt = get_int8(buf),
	      buf++; len--;
	      if (! p_sctp_connectx)
		return ctl_error(ENOTSUP, rbuf, rsize);
	      if (addrcnt > 0) {
		char *rabuf = ALLOC(sizeof(inet_address) * addrcnt);
                struct sockaddr *addrs = (struct sockaddr *) rabuf;
		ErlDrvSizeT remote_size;
		char *ep = buf + len;

		for(int ai=0; ai < addrcnt; ai++) {
		  remote_size = ep - buf;
		  if ((xerror = inet_set_faddress
		       (desc->sfamily, &remote, &buf, &remote_size)) != NULL) {
                    FREE((char *)addrs);
		    return ctl_xerror(xerror, rbuf, rsize);
                  }
		  memcpy(rabuf, &remote, remote_size);
		  rabuf += remote_size;
		}
		p_assoc_id = &assoc_id;
		code = p_sctp_connectx(desc->s, addrs, addrcnt, p_assoc_id);
                FREE((char *)addrs);
	      } else {
		return ctl_error(EINVAL, rbuf, rsize);
	      }
	    } else {
	      /* called as gen_sctp:connect... */
	      if ((xerror = inet_set_faddress
		   (desc->sfamily, &remote, &buf, &len)) != NULL)
	        return ctl_xerror(xerror, rbuf, rsize);

	      code = sock_connect(desc->s, &remote.sa, len);
	    }

	    if ((IS_SOCKET_ERROR(code) && (sock_errno() == EINPROGRESS))
		/* XXX: Unix only -- WinSock would have a different cond! */
                || (! IS_SOCKET_ERROR(code))) {
                /* Happily in progress or already connected.
                 * Result will be received as SCTP status message
                 */
                return ctl_reply_ok_maybe_assoc_id(p_assoc_id, rbuf, rsize);
	    }
	    else {
		return ctl_error(sock_errno(), rbuf, rsize);
	    }
	}
#endif
	/* UDP */
	if (len == 0) {
            sock_connect(desc->s, &disassoc_sa, disassoc_sa_size);
	    desc->state &= ~INET_F_ACTIVE;
	    return ctl_reply_ok(rbuf, rsize);
	}
	else if (len < 6)
	    return ctl_error(EINVAL, rbuf, rsize);
	else {
	    char *xerror;
	    /* Ignore timeout */
	    buf += 4;
	    len -= 4;
	    if ((xerror = inet_set_faddress
		 (desc->sfamily, &desc->remote, &buf, &len)) != NULL)
	        return ctl_xerror(xerror, rbuf, rsize);

#ifdef __linux__
            /* Workaround for Linux's misbehaviour to not
             * change the source address when connecting
             * a datagram socket to a new destination
             */
            if (IS_CONNECTED(desc)) {
                /* Dissolve association */
                (void) sock_connect(desc->s, &disassoc_sa, disassoc_sa_size);
            }
#endif /* #ifdef __linux__ */

	    code = sock_connect(desc->s,
				(struct sockaddr*) &desc->remote, len);
	    if (IS_SOCKET_ERROR(code)) {
                code = sock_errno(),
                (void) sock_connect(desc->s, &disassoc_sa, disassoc_sa_size);
		desc->state &= ~INET_F_ACTIVE;
		return ctl_error(code, rbuf, rsize);
	    }
	    else /* ok we are connected */ {
		desc->state |= INET_F_ACTIVE;
                return ctl_reply_ok(rbuf, rsize);
	    }
	}
    }

#ifdef HAVE_SCTP
    case INET_REQ_LISTEN:
	{	/* LISTEN is only for SCTP sockets, not UDP. This code is borrowed
		   from the TCP section. Returns: {ok,[]} on success.
		*/
	    int backlog;

            DDBG(desc,
                 ("INET-DRV-DBG[%d][" SOCKET_FSTR ",%T] "
                  "packet_inet_ctl -> LISTEN\r\n",
                  __LINE__, desc->s, driver_caller(desc->port)) );

	    if (!IS_SCTP(desc))
		return ctl_xerror(EXBADPORT, rbuf, rsize);
	    if (!IS_OPEN(desc))
		return ctl_xerror(EXBADPORT, rbuf, rsize);

	    if (len != 2)
		return ctl_error(EINVAL, rbuf, rsize);
	    backlog = get_int16(buf);

	    if (IS_SOCKET_ERROR(sock_listen(desc->s, backlog)))
		return ctl_error(sock_errno(), rbuf, rsize);

	    desc->state = INET_STATE_LISTENING;   /* XXX: not used? */
	    return ctl_reply_ok(rbuf, rsize);
	}

    case SCTP_REQ_BINDX:
	{   /* Multi-homing bind for SCTP: */
	    /* Add additional addresses by calling sctp_bindx with one address
	       at a time, since this is what some OSes promise will work.
	       Buff structure: Flags(1), ListItem,...:
	    */
	    inet_address addr;
	    char* curr;
	    int   add_flag, rflag;
	    
            DDBG(desc,
                 ("INET-DRV-DBG[%d][" SOCKET_FSTR ",%T] "
                  "packet_inet_ctl -> BINDX\r\n",
                  __LINE__, desc->s, driver_caller(desc->port)) );

	    if (!IS_SCTP(desc))
		return ctl_xerror(EXBADPORT, rbuf, rsize);

	    curr = buf;
	    add_flag = get_int8(curr);
	    curr++;

	    /* Make the real flags: */
	    rflag = add_flag ? SCTP_BINDX_ADD_ADDR : SCTP_BINDX_REM_ADDR;

	    while (curr < buf+len)
		{
		    char *xerror;
		    /* List item format: see "inet_set_faddress": */
		    ErlDrvSizeT alen  = buf + len - curr;
		    xerror = inet_set_faddress
		      (desc->sfamily, &addr, &curr, &alen);
		    if (xerror != NULL)
		        return ctl_xerror(xerror, rbuf, rsize);

		    /* Invoke the call: */
		    if (p_sctp_bindx(desc->s, (struct sockaddr *)&addr, 1,
				     rflag) < 0)
			return ctl_error(sock_errno(), rbuf, rsize);
		}

	    desc->state = INET_STATE_OPEN;

	    return ctl_reply_ok(rbuf, rsize);
	}

    case SCTP_REQ_PEELOFF:
	{
	    Uint32 assoc_id;
	    udp_descriptor* new_udesc;
	    int err;
	    SOCKET new_socket;
            ErlDrvTermData caller;

            caller = driver_caller(desc->port);

            DDBG(desc,
                 ("INET-DRV-DBG[%d][" SOCKET_FSTR ",%T] "
                  "packet_inet_ctl -> PEELOFF\r\n",
                  __LINE__, desc->s, caller) );

	    if (!IS_SCTP(desc))
		return ctl_xerror(EXBADPORT, rbuf, rsize);
	    if (!IS_OPEN(desc))
		return ctl_xerror(EXBADPORT, rbuf, rsize);
	    if (! p_sctp_peeloff)
		return ctl_error(ENOTSUP, rbuf, rsize);

	    if (len != 4)
		return ctl_error(EINVAL, rbuf, rsize);
	    assoc_id = get_int32(buf);

	    new_socket = p_sctp_peeloff(desc->s, assoc_id);
	    if (IS_SOCKET_ERROR(new_socket)) {
		return ctl_error(sock_errno(), rbuf, rsize);
	    }

	    if ((new_udesc =
                 sctp_inet_copy(udesc, new_socket, caller, &err)) == NULL) {
		sock_close(new_socket);
		return ctl_error(err, rbuf, rsize);
	    }
            else {
                desc->caller = caller;
            }
	    new_udesc->inet.state = INET_STATE_CONNECTED;
	    new_udesc->inet.stype = SOCK_STREAM;
	    SET_NONBLOCKING(new_udesc->inet.s);

	    inet_reply_ok_port(desc, new_udesc->inet.dport);
	    (*rbuf)[0] = INET_REP;
	    return 1;
	}
#endif  /* HAVE_SCTP */

    case PACKET_REQ_RECV:
	{	/* THIS IS A FRONT-END for "recv*" requests. It only enqueues the
		   request  and possibly returns the data  immediately available.
		   The actual data returning function is the back-end ("*input"):
		*/
	    unsigned timeout;
	    char tbuf[2];

            DDBG(desc,
                 ("INET-DRV-DBG[%d][" SOCKET_FSTR ",%T] "
                  "packet_inet_ctl -> RECV\r\n",
                  __LINE__, desc->s, driver_caller(desc->port)) );

	    /* INPUT: Timeout(4), Length(4) */
	    if (!IS_OPEN(desc))
		return ctl_xerror(EXBADPORT, rbuf, rsize);
	    if (desc->active || (len != 8))
		return ctl_error(EINVAL, rbuf, rsize);
	    timeout = get_int32(buf);
	    /* The 2nd arg, Length(4), is ignored for both UDP and SCTP protocols,
	       since they are msg-oriented. */

	    if (enq_async(desc, tbuf, PACKET_REQ_RECV) < 0)
		return ctl_error(EALREADY, rbuf, rsize);

	    if (packet_inet_input(udesc, desc->event) == 0) {
                if (timeout != INET_INFINITY) {
                    driver_set_timer(desc->port, timeout);
                }
	    }
	    return ctl_reply(INET_REP_OK, tbuf, 2, rbuf, rsize);
	}
	
    default:
	/* Delegate the request to the INET layer. In particular,
	   INET_REQ_BIND goes here. If the req is not recognised
	   there either, an error is returned:
	*/

	return inet_ctl(desc, cmd, buf, len, rbuf, rsize);
    }
}

static void packet_inet_timeout(ErlDrvData e)
{
    udp_descriptor  * udesc = (udp_descriptor*) e;
    inet_descriptor * desc  = INETP(udesc);

    DDBG(desc,
         ("INET-DRV-DBG[%d][" SOCKET_FSTR ",%p] "
          "packet_inet_timeout -> entry\r\n",
          __LINE__, desc->s, desc->port) );

    ASSERT(! desc->active);

    sock_select(desc, FD_READ, 0);
    async_error_am (desc, am_timeout);
}


/* THIS IS A "send*" REQUEST; on the Erlang side: "port_command".
** input should be: Family Address buffer .
** For UDP,  buffer (after Address) is just data to be sent.
** For SCTP, buffer contains a list representing 2 items:
**   (1) 6 params for sctp_sndrcvinfo, as in sctp_get_sendparams();
**   (2) 0+ real data bytes.
** There is no destination address -- SCTP send is performed over
** an existing association, using "sctp_sndrcvinfo" specified.
*/
static void packet_inet_command(ErlDrvData e, char* buf, ErlDrvSizeT len)
{
    udp_descriptor * udesc= (udp_descriptor*) e;
    inet_descriptor* desc = INETP(udesc);
    char* ptr;
    char* qtr;
    char* xerror;
    ErlDrvSizeT sz;
    long code;
    inet_address other;

    DDBG(desc,
         ("INET-DRV-DBG[%d][" SOCKET_FSTR ",%T] "
          "packet_inet_command -> entry"
          "\r\n",
          __LINE__,
          desc->s, driver_caller(desc->port)) );

    if (! init_caller(&desc->caller, &desc->caller_ref,
                      desc->port, &buf, &len)) {

        DDBG(desc,
             ("INET-DRV-DBG[%d][" SOCKET_FSTR ",%T] "
              "packet_inet_command -> init caller failed"
              "\r\n", __LINE__, desc->s, driver_caller(desc->port)) );

        driver_failure_posix(desc->port, EINVAL);
	return;
    }
    ptr = buf;

    if (!IS_OPEN(desc)) {

        DDBG(desc,
             ("INET-DRV-DBG[%d][" SOCKET_FSTR ",%T] "
              "packet_inet_command -> not open"
              "\r\n", __LINE__, desc->s, driver_caller(desc->port)) );

	inet_reply_error(desc, EINVAL);
	return;
    }

    DDBG(desc,
         ("INET-DRV-DBG[%d][" SOCKET_FSTR ",%T] "
          "packet_inet_command -> data size: %u"
          "\r\n",
          __LINE__,
          desc->s, driver_caller(desc->port), len) );

#ifdef HAVE_SCTP
    if (IS_SCTP(desc))
    {
	ErlDrvSizeT   data_len;
	struct iovec  iov[1];		 /* For real data              */
	struct msghdr mhdr;		 /* Message wrapper            */
	struct sctp_sndrcvinfo *sri;     /* The actual ancillary data  */
	union {                          /* For ancillary data         */
	    struct cmsghdr hdr;
	    char ancd[CMSG_SPACE(sizeof(*sri))];
	} cmsg;
	
	if (len < SCTP_GET_SENDPARAMS_LEN) goto return_einval;

	/* The ancillary data */
	sri = (struct sctp_sndrcvinfo *) (CMSG_DATA(&cmsg.hdr));
	/* Get the "sndrcvinfo" from the buffer, advancing the "ptr": */
	ptr  = sctp_get_sendparams(sri, ptr);
	
	/* The ancillary data wrapper */
	cmsg.hdr.cmsg_level = IPPROTO_SCTP;
	cmsg.hdr.cmsg_type  = SCTP_SNDRCV;
	cmsg.hdr.cmsg_len   = CMSG_LEN(sizeof(*sri));
	
	data_len = (buf + len) - ptr;
	/* The whole msg. 
	 * Solaris (XPG 4.2) requires iovlen >= 1 even for data_len == 0.
	 */
	mhdr.msg_name           = NULL;	        /* Already connected  */
	mhdr.msg_namelen        = 0;
	iov[0].iov_len          = data_len;
	iov[0].iov_base         = ptr;          /* The real data */
	mhdr.msg_iov            = iov;
	mhdr.msg_iovlen         = 1;
	mhdr.msg_control        = cmsg.ancd;    /* For ancillary data  */
	mhdr.msg_controllen     = cmsg.hdr.cmsg_len;
	VALGRIND_MAKE_MEM_DEFINED(mhdr.msg_control, mhdr.msg_controllen); /*suppress "uninitialised bytes"*/
	mhdr.msg_flags          = 0;            /* Not used with "sendmsg"   */
	
	inet_output_count(desc, data_len);
	/* Now do the actual sending. NB: "flags" in "sendmsg" itself are NOT
	   used: */

        DDBG(desc,
             ("INET-DRV-DBG[%d][" SOCKET_FSTR ",%T] "
              "packet_inet_command -> try sendmsg"
              "\r\n", __LINE__, desc->s, driver_caller(desc->port)) );
            
	code = sock_sendmsg(desc->s, &mhdr, 0);

        goto check_result_code;
    }
#endif
    {
        ErlDrvSizeT anc_len;
        
        /* UDP socket. Even if it is connected, there is an address prefix
           here -- ignored for connected sockets: */
        sz = len;
        qtr = ptr;
        xerror = inet_set_faddress(desc->sfamily, &other, &qtr, &sz);
        if (xerror != NULL) {
            inet_reply_error_am(desc, driver_mk_atom(xerror));
            return;
        }
        len -= (qtr - ptr);
        ptr = qtr;

        /* Here comes ancillary data */
        if (len < 4) goto return_einval;
        anc_len = get_int32(ptr);
        len -= 4; ptr += 4;
        if (len < anc_len) goto return_einval;

        if (anc_len == 0) {
            /* Empty ancillary data */
            /* Now "ptr" is the user data ptr, "len" is data length: */
            inet_output_count(desc, len);
            if (desc->state & INET_F_ACTIVE) {
                /* connected (ignore address) */

                DDBG(desc,
                     ("INET-DRV-DBG[%d][" SOCKET_FSTR ",%T] "
                      "packet_inet_command -> try send (connected)"
                      "\r\n", __LINE__, desc->s, driver_caller(desc->port)) );
            
                code = sock_send(desc->s, ptr, len, 0);
            }
            else {

                DDBG(desc,
                     ("INET-DRV-DBG[%d][" SOCKET_FSTR ",%T] "
                      "packet_inet_command -> try sendto"
                      "\r\n", __LINE__, desc->s, driver_caller(desc->port)) );
            
                code = sock_sendto(desc->s, ptr, len, 0, &other.sa, sz);
            }
        }
        else {
#ifdef __WIN32__
            goto return_einval; /* Can not send ancillary data on Windows */
#else
            struct iovec iov[1];
            struct msghdr mhdr;
            union { /* For ancillary data         */
                struct cmsghdr hdr;
                char ancd[SIZEOF_ANCILLARY_DATA];
            } cmsg;
            sys_memset(&iov, '\0', sizeof(iov));
            sys_memset(&mhdr, '\0', sizeof(mhdr));
            sys_memset(&cmsg, '\0', sizeof(cmsg));
            if (desc->state & INET_F_ACTIVE) {
                /* connected (ignore address) */
                mhdr.msg_name = NULL;
                mhdr.msg_namelen = 0;
            }
            else {
                mhdr.msg_name = &other;
                mhdr.msg_namelen = sz;
            }
            mhdr.msg_control = cmsg.ancd;
            mhdr.msg_controllen = sizeof(cmsg.ancd);
            if (compile_ancillary_data(&mhdr, ptr, anc_len) != 0) {
                goto return_einval;
            }
            ASSERT(mhdr.msg_controllen != 0);
            len -= anc_len;
            ptr += anc_len;
            /* Now "ptr" is the user data ptr, "len" is data length: */
            iov[0].iov_len = len;
            iov[0].iov_base = ptr;
            mhdr.msg_iov = iov;
            mhdr.msg_iovlen = 1;
            mhdr.msg_flags = 0;
            inet_output_count(desc, len);

            DDBG(desc,
                 ("INET-DRV-DBG[%d][" SOCKET_FSTR ",%T] "
                  "packet_inet_command -> try sendmsg"
                  "\r\n", __LINE__, desc->s, driver_caller(desc->port)) );
            
            code = sock_sendmsg(desc->s, &mhdr, 0);
#endif
        }
    }

#ifdef HAVE_SCTP
 check_result_code:
    /* "code" analysis is the same for both SCTP and UDP above,
     * although ERRNO_BLOCK | EINTR never happens for UDP
     */
#endif
    if (IS_SOCKET_ERROR(code)) {
        int err = sock_errno();

        DDBG(desc,
             ("INET-DRV-DBG[%d][" SOCKET_FSTR ",%T] "
<<<<<<< HEAD
              "packet_inet_command -> send failed"
              "\r\n   error: %d (%T)"
              "\r\n",
              __LINE__,
              desc->s, driver_caller(desc->port),
              err, error_atom(err)) );
        
        if ((err != ERRNO_BLOCK) && (err != EINTR)) {
            inet_reply_error(desc, err);
            return;
        }
        // else if (desc->nonBlockSend) {
        else if (IS_NON_BLOCK_SEND(desc)) {

            DDBG(desc,
                 ("INET-DRV-DBG[%d][" SOCKET_FSTR ",%T] "
                  "packet_inet_command -> block|intr when non-block send"
                  "\r\n",
                  __LINE__,
                  desc->s, driver_caller(desc->port)) );
        
            inet_reply_error(desc, err);
            return;
        }
        else {

            DDBG(desc,
                 ("INET-DRV-DBG[%d][" SOCKET_FSTR ",%T] "
                  "packet_inet_command -> block|intr send"
                  "\r\n",
                  __LINE__,
                  desc->s, driver_caller(desc->port)) );

            /* XXX if(! INET_IGNORED(INETP(desc))) */
            sock_select(desc, (FD_WRITE|FD_CLOSE), 1);
            set_busy_port(desc->port, 1);
            /* XXX add_multi_timer(... desc->send_timeout, ...); */
            inet_reply_caller_ref(desc);
            return;
=======
              "packet_inet_command -> error: %d (%s)"
              "\r\n", __LINE__,
              desc->s, driver_caller(desc->port), err, errno_str(err)) );

        if (IS_UDP(desc)) {
            inet_reply_error(desc, err);
            return;
        } else {
            if ((err != ERRNO_BLOCK) && (err != EINTR)) {
                inet_reply_error(desc, err);
                return;
            }
            else {
                /* XXX if(! INET_IGNORED(INETP(desc))) */
                sock_select(desc, (FD_WRITE|FD_CLOSE), 1);
                set_busy_port(desc->port, 1);
                /* XXX add_multi_timer(... desc->send_timeout, ...); */
                inet_reply_caller_ref(desc);
                return;
            }
>>>>>>> fc19231f
        }
    }
    else {
        inet_reply_ok(desc);
        return;
    }

 return_einval:
    inet_reply_error(desc, EINVAL);
    return;
}

#endif /* HAVE_UDP */


#ifdef __WIN32__
static void packet_inet_event(ErlDrvData e, ErlDrvEvent event)
{
    udp_descriptor * udesc = (udp_descriptor*)e;
    inet_descriptor* desc  = INETP(udesc);
    WSANETWORKEVENTS netEv;

    if ((WSAEnumNetworkEvents)(desc->s, desc->event, &netEv) != 0) {
	DEBUGF(( "port %d: EnumNetwrokEvents = %d\r\n", 
		desc->port, sock_errno() ));
	return; /* -1; */
    }
    netEv.lNetworkEvents |= desc->forced_events;
    if (netEv.lNetworkEvents & FD_READ) {
	packet_inet_input(udesc, (HANDLE)event);
    }
}
#endif /* #ifdef __WIN32__ */

#ifdef HAVE_UDP
static void packet_inet_drv_output(ErlDrvData e, ErlDrvEvent event)
{
    inet_descriptor *desc = INETP((udp_descriptor *) e);

    sock_select(desc, (FD_WRITE|FD_CLOSE), 0);
    set_busy_port(desc->port, 0);
    inet_reply_ok(desc);
}
#endif

#ifdef HAVE_UDP
static void packet_inet_drv_input(ErlDrvData e, ErlDrvEvent event)
{
    (void)  packet_inet_input((udp_descriptor*)e, (HANDLE)event);
}

/*
** THIS IS A BACK-END FOR "recv*" REQUEST, which actually receives the
**	data requested, and delivers them to the caller:
*/
static int packet_inet_input(udp_descriptor* udesc, HANDLE event)
{
    inet_descriptor* desc = INETP(udesc);
    int n;
    inet_address other;
    char abuf[sizeof(inet_address)];  /* buffer address; enough??? */
    int packet_count = udesc->read_packets;
    int count = 0;     /* number of packets delivered to owner */
#ifndef __WIN32__
    struct msghdr mhdr;	  	     /* Top-level msg structure    */
    struct iovec  iov[1]; 	     /* Data or Notification Event */
    char   ancd[ANC_BUFF_SIZE];      /* Ancillary Data		   */
#endif
#ifdef HAVE_SCTP
    int have_fragment = FALSE; /* Have fragment in udesc->i_buf */
#endif

    while(packet_count--) {
	unsigned int len = sizeof(other);

	sys_memzero((char *) &other, sizeof(other));

	/* udesc->i_buf is only kept between SCTP fragments */
#ifdef HAVE_SCTP
	if (udesc->i_buf != NULL) {
            ErlDrvBinary* tmp;
	    int bufsz;
            ASSERT(IS_SCTP(desc));
            bufsz = udesc->i_ptr - udesc->i_buf->orig_bytes;
            if (udesc->i_bufsz - bufsz < desc->bufsz) { /* Headroom */
                int new_bufsz;
                new_bufsz = INT_MAX - desc->bufsz; /* Headroom for +       */
                if (new_bufsz < udesc->i_bufsz)    /* Would overflow?      */
                    if (new_bufsz < bufsz)         /* Would also overflow? */
                        goto bufsz_overflow;
                    else
                        new_bufsz = desc->bufsz + bufsz;
                else
                    new_bufsz = desc->bufsz + udesc->i_bufsz;
                if ((tmp = realloc_buffer(udesc->i_buf, new_bufsz)) == NULL) {
                bufsz_overflow:
                    release_buffer(udesc->i_buf);
                    udesc->i_buf = NULL;
                    return packet_error(udesc, ENOMEM);
                }
                udesc->i_ptr =
                    tmp->orig_bytes +
                    (udesc->i_ptr - udesc->i_buf->orig_bytes);
                udesc->i_buf = tmp;
                udesc->i_bufsz = new_bufsz;
            }
            have_fragment = TRUE;
	} else
#endif
        {
            ASSERT(udesc->i_buf == NULL);
	    udesc->i_bufsz = desc->bufsz + len;
	    if ((udesc->i_buf = alloc_buffer(udesc->i_bufsz)) == NULL)
		return packet_error(udesc, ENOMEM);
	    /* pointer to message start */
	    udesc->i_ptr = udesc->i_buf->orig_bytes + len;
	}

	/* Note: On Windows NT, recvfrom() fails if the socket is connected. */
#ifdef HAVE_SCTP
	/* For SCTP we must use recvmsg() */
	if (IS_SCTP(desc)) {
	    iov->iov_base = udesc->i_ptr; /* Data will come here    */
	    iov->iov_len = desc->bufsz; /* Remaining buffer space */
	    
	    mhdr.msg_name	= &other; /* Peer addr comes into "other" */
	    mhdr.msg_namelen	= len;
	    mhdr.msg_iov	= iov;
	    mhdr.msg_iovlen	= 1;
	    mhdr.msg_control	= ancd;
	    mhdr.msg_controllen	= ANC_BUFF_SIZE;
	    mhdr.msg_flags	= 0;	   /* To be filled by "recvmsg"    */
	    
	    /* Do the actual SCTP receive: */
	    n = sock_recvmsg(desc->s, &mhdr, 0);
	    len = mhdr.msg_namelen;
	    goto check_result;
	}
#endif
	/* Use recv() instead on connected sockets. */
	if ((desc->state & INET_F_ACTIVE)) {
	    n = sock_recv(desc->s, udesc->i_ptr, desc->bufsz, 0);
	    other = desc->remote;
	    goto check_result;
	}
#ifndef __WIN32__
        /* recvmsg() does not exist in the Winsock API */
        if (desc->recv_cmsgflags) {
            /* Use recvmsg() */
            iov->iov_base = udesc->i_ptr;
            iov->iov_len = desc->bufsz;
            mhdr.msg_name = &other;
            mhdr.msg_namelen = len;
            mhdr.msg_iov = iov;
            mhdr.msg_iovlen = 1;
	    mhdr.msg_control = ancd;
            mhdr.msg_controllen = ANC_BUFF_SIZE;
            mhdr.msg_flags = 0;
            n = sock_recvmsg(desc->s, &mhdr, 0);
            len = mhdr.msg_namelen;
            goto check_result;
        }
#endif
	n = sock_recvfrom(desc->s, udesc->i_ptr, desc->bufsz,
			  0, &other.sa, &len);
    check_result:
	/* Analyse the result: */
	if (IS_SOCKET_ERROR(n)) {
	    int err = sock_errno();
	    if (err != ERRNO_BLOCK) {
		/* real error */
		release_buffer(udesc->i_buf);
		udesc->i_buf = NULL;
		if (! desc->active) {
		    async_error(desc, err);
                    driver_cancel_timer(desc->port);
		    sock_select(desc,FD_READ,0);
		}
		else {
		    /* This is for an active desc only: */
		    packet_error_message(udesc, err);
		}
		return count;
	    }
	    /* would block error - try again */
	    if ((! desc->active)
#ifdef HAVE_SCTP
		|| have_fragment
#endif
		) {
		sock_select(desc,FD_READ,1);
	    }
#ifdef HAVE_SCTP
            if (! have_fragment) {
#endif
                release_buffer(udesc->i_buf);
                udesc->i_buf = NULL;
#ifdef HAVE_SCTP
            }
#endif
	    return count;		/* strange, not ready */
	}

#ifdef HAVE_SCTP
	if (IS_SCTP(desc) &&
            (have_fragment = (! (mhdr.msg_flags & MSG_EOR)))) {
	    /* SCTP non-final message fragment */
	    inet_input_count(desc, n);
	    udesc->i_ptr += n;
	    continue; /* wait for more fragments */
	}
#endif

	{
	    /* message received */
	    int code;
            void *mp;
	    char * ptr;
	    int nsz;

	    inet_input_count(desc, n);
	    udesc->i_ptr += n;
	    inet_get_address(abuf, &other, &len);
	    /* Copy formatted address to the buffer allocated; "len" is the
	       actual length which must be <= than the original reserved.
	       This means that the addr + data in the buffer are contiguous,
	       but they may start not at the "orig_bytes", instead at "ptr":
	    */
	    ASSERT (len <= sizeof(other));
	    ptr = udesc->i_buf->orig_bytes + sizeof(other) - len;
	    sys_memcpy(ptr, abuf, len);

	    nsz = udesc->i_ptr - ptr;

	    /* Check if we need to reallocate binary */
	    if ((desc->mode == INET_MODE_BINARY)
		&& (desc->hsz < (nsz - len))
		&& (nsz + BIN_REALLOC_MARGIN(desc->bufsz) < udesc->i_bufsz)) {
		ErlDrvBinary* tmp;
		int bufsz;
		bufsz = udesc->i_ptr - udesc->i_buf->orig_bytes;
		if ((tmp = realloc_buffer(udesc->i_buf, bufsz)) != NULL) {
		    udesc->i_buf = tmp;
		    udesc->i_bufsz = bufsz;
		    udesc->i_ptr = NULL;  /* not used from here */
		}
	    }
            mp = NULL;
#ifdef HAVE_SCTP
	    if (IS_SCTP(desc)) mp = &mhdr;
#endif
#ifndef __WIN32__
            if (desc->recv_cmsgflags) mp = &mhdr;
#endif
	    /* Actual parsing and return of the data received, occur here: */
	    code = packet_reply_binary_data(desc, len, udesc->i_buf,
					    (sizeof(other) - len),
					    nsz,
					    mp);
	    free_buffer(udesc->i_buf);
	    udesc->i_buf = NULL;
	    if (code < 0)
		return count;
	    count++;
	    if (! desc->active) {
                driver_cancel_timer(desc->port);
		sock_select(desc,FD_READ,0);
		return count;  /* passive mode (read one packet only) */
	    }
	}
    } /*  while(packet_count--) { */

    /* we ran out of tries (packet_count) either on an active socket
     * that got that many messages or an SCTP socket that got that
     * many message fragments but still not the final
     */
#ifdef HAVE_SCTP
    if ((! desc->active) && have_fragment) {
	sock_select(desc, FD_READ, 1);
    }
#endif
    return count;
}

#endif

/*---------------------------------------------------------------------------*/

#ifdef __WIN32__

/*
 * Although we no longer need to lookup all of winsock2 dynamically,
 * there are still some function(s) we need to look up.
 */
static void find_dynamic_functions(void)
{
    char kernel_dll_name[] = "kernel32";
    HMODULE module;
    module = GetModuleHandle(kernel_dll_name);
    fpSetHandleInformation = (module != NULL) ? 
	(BOOL (WINAPI *)(HANDLE,DWORD,DWORD)) 
	    GetProcAddress(module,"SetHandleInformation") : 
	NULL;
}
			      


/*
 * We must make sure that the socket handles are not inherited
 * by port programs (if there are inherited, the sockets will not
 * get closed when the emulator terminates, and epmd and other Erlang
 * nodes will not notice that we have exited).
 *
 * XXX It is not clear whether this works/is necessary in Windows 95.
 * There could also be problems with Winsock implementations from other
 * suppliers than Microsoft.
 */

static SOCKET
make_noninheritable_handle(SOCKET s)
{
    if (s != INVALID_SOCKET) {
	if (fpSetHandleInformation != NULL) {
	    (*fpSetHandleInformation)((HANDLE) s, HANDLE_FLAG_INHERIT, 0);
	} else {
	    HANDLE non_inherited;
	    HANDLE this_process = GetCurrentProcess();
	    if (DuplicateHandle(this_process, (HANDLE) s,
				this_process, &non_inherited, 0,
				FALSE, DUPLICATE_SAME_ACCESS)) {
		sock_close(s);
		s = (SOCKET) non_inherited;
	    }
	} 	
    }
    return s;
}

#endif  /* UDP for __WIN32__ */

/*
 * Multi-timers
 */

static void fire_multi_timers(tcp_descriptor *desc, ErlDrvPort port,
			      ErlDrvData data)
{
    ErlDrvTime next_timeout = 0;
    if (!desc->mtd) {
        ASSERT(0);
        return;
    }
#ifdef DEBUG
    {
	ASSERT( erl_drv_monotonic_time(ERL_DRV_MSEC) >= desc->mtd->when );
    }
#endif
    do {
	MultiTimerData save = *desc->mtd;

        /* We first remove the timer so that the timeout_functions has
           can call clean_multi_timers without breaking anything */
        if (desc->mtd_cache == NULL) {
            desc->mtd_cache = desc->mtd;
        } else {
            FREE(desc->mtd);
        }

        desc->mtd = save.next;
        if (desc->mtd != NULL)
            desc->mtd->prev = NULL;

	if ((*(save.timeout_function))(data,save.caller) < 0)
            /* -1 means tcp_descriptor has been deallocated,
               so we have to return as soon as possible */
            return;

        if (desc->mtd == NULL)
	    return;

	next_timeout = desc->mtd->when - erl_drv_monotonic_time(ERL_DRV_MSEC);
    } while (next_timeout <= 0);

    driver_set_timer(port, (unsigned long) next_timeout);
}

static void clean_multi_timers(tcp_descriptor *desc, ErlDrvPort port)
{
    if (desc->mtd) {
	driver_cancel_timer(port);
    }
    while (desc->mtd) {
	MultiTimerData *p = desc->mtd;
	desc->mtd = p->next;
        FREE(p);
    }
    desc->mtd = NULL;
    if (desc->mtd_cache) {
        FREE(desc->mtd_cache);
        desc->mtd_cache = NULL;
    }
}
static void remove_multi_timer(tcp_descriptor *desc, ErlDrvPort port, MultiTimerData *p)
{
    if (p->prev != NULL) {
	p->prev->next = p->next;
    } else {
	driver_cancel_timer(port);
	desc->mtd = p->next;
	if (desc->mtd) {
	    ErlDrvTime ntmo = desc->mtd->when - erl_drv_monotonic_time(ERL_DRV_MSEC);
	    if (ntmo < 0)
		ntmo = 0;
	    driver_set_timer(port, (unsigned long) ntmo);
	}
    }
    if (p->next != NULL) {
	p->next->prev = p->prev;
    }
    if (desc->mtd_cache == NULL)
        desc->mtd_cache = p;
    else
        FREE(p);
}

/* Cancel a timer based on the timeout_fun */
static void cancel_multi_timer(tcp_descriptor *desc, ErlDrvPort port,
                               MultiTimerFunction *timeout_fun)
{
    MultiTimerData *timer = desc->mtd;
    while(timer && timer->timeout_function != timeout_fun) {
        timer = timer->next;
    }
    if (timer) {
        remove_multi_timer(desc, port, timer);
    }
}

static MultiTimerData *add_multi_timer(tcp_descriptor *desc, ErlDrvPort port, 
				       ErlDrvTermData caller, unsigned timeout,
				       MultiTimerFunction *timeout_fun)
{
    MultiTimerData *mtd, *p, *s;

    /* Use cached timer if available */
    if (desc->mtd_cache != NULL) {
        mtd = desc->mtd_cache;
        desc->mtd_cache = NULL;
    } else
        mtd = ALLOC(sizeof(MultiTimerData));

    if (timeout)
        mtd->when = erl_drv_monotonic_time(ERL_DRV_MSEC) + ((ErlDrvTime) timeout);
    else
        mtd->when = INT64_MIN; /* Don't have to get the time for 0 msec timeouts */

    mtd->timeout_function = timeout_fun;
    mtd->caller = caller;
    mtd->next = mtd->prev = NULL;

    /* Find correct slot in timer linked list */
    for(p = desc->mtd,s = NULL; p != NULL; s = p, p = p->next) {
	if (p->when >= mtd->when) {
	    break;
	}
    }

    /* Insert in linked list */
    if (!p) {
	if (!s) {
	    desc->mtd = mtd;
	} else {
	    s->next = mtd;
	    mtd->prev = s;
	}
    } else {
	if (!s) {
	    desc->mtd = mtd;
	} else {
	    s->next = mtd;
	    mtd->prev = s;
	}
	mtd->next = p;
	p->prev = mtd;
    }
    /* Possibly set new timer */
    if (!s) {
	driver_set_timer(port,timeout);
    }
    return mtd;
}

/*-----------------------------------------------------------------------------

   Subscription

-----------------------------------------------------------------------------*/

static int
save_subscriber(subs_list *subs, ErlDrvTermData subs_pid)
{
  subs_list *tmp;

  if(NO_SUBSCRIBERS(subs)) {
    subs->subscriber = subs_pid;
    subs->next = NULL;
  }
  else {
    tmp = subs->next;
    subs->next = ALLOC(sizeof(subs_list));
    if(subs->next == NULL) {
      subs->next = tmp;
      return 0;
    }
    subs->next->subscriber = subs_pid;
    subs->next->next = tmp;
  }
  return 1;
}

static void
free_subscribers(subs_list *subs)
{
  subs_list *this;
  subs_list *next;

  this = subs->next;
  while(this) {
    next = this->next;
    FREE(this);
    this = next;
  }

  subs->subscriber = NO_PROCESS;
  subs->next = NULL;
}

static void send_to_subscribers
(
    ErlDrvTermData port,
    subs_list	   *subs,
    int		   free_subs,
    ErlDrvTermData msg[],
    int msg_len
)
{
  subs_list *this;
  subs_list *next;
  int first = 1;

  if(NO_SUBSCRIBERS(subs))
    return;

  this = subs;
  while(this) {
    
    (void) erl_drv_send_term(port, this->subscriber, msg, msg_len);

    if(free_subs && !first) {
      next = this->next;
      FREE(this);
      this = next;
    }
    else
      this = this->next;
    first = 0;
  }

  if(free_subs) {
    subs->subscriber = NO_PROCESS;
    subs->next = NULL;
  }

}<|MERGE_RESOLUTION|>--- conflicted
+++ resolved
@@ -14899,7 +14899,9 @@
 #ifdef HAVE_SCTP
  check_result_code:
     /* "code" analysis is the same for both SCTP and UDP above,
-     * although ERRNO_BLOCK | EINTR never happens for UDP
+     * although ERRNO_BLOCK | EINTR "never" happens for UDP.
+     * It *can* actually happen, even though it is difficult
+     * to provoke (virtualization).
      */
 #endif
     if (IS_SOCKET_ERROR(code)) {
@@ -14907,60 +14909,46 @@
 
         DDBG(desc,
              ("INET-DRV-DBG[%d][" SOCKET_FSTR ",%T] "
-<<<<<<< HEAD
-              "packet_inet_command -> send failed"
-              "\r\n   error: %d (%T)"
-              "\r\n",
-              __LINE__,
-              desc->s, driver_caller(desc->port),
-              err, error_atom(err)) );
-        
-        if ((err != ERRNO_BLOCK) && (err != EINTR)) {
+              "packet_inet_command -> send failed: "
+              "\r\n   error: %d (%s)"
+              "\r\n", __LINE__,
+              desc->s, driver_caller(desc->port), err, errno_str(err)) );
+
+        if (IS_UDP(desc)) {
+
             inet_reply_error(desc, err);
             return;
-        }
-        // else if (desc->nonBlockSend) {
-        else if (IS_NON_BLOCK_SEND(desc)) {
-
-            DDBG(desc,
-                 ("INET-DRV-DBG[%d][" SOCKET_FSTR ",%T] "
-                  "packet_inet_command -> block|intr when non-block send"
-                  "\r\n",
-                  __LINE__,
-                  desc->s, driver_caller(desc->port)) );
-        
-            inet_reply_error(desc, err);
-            return;
-        }
-        else {
-
-            DDBG(desc,
-                 ("INET-DRV-DBG[%d][" SOCKET_FSTR ",%T] "
-                  "packet_inet_command -> block|intr send"
-                  "\r\n",
-                  __LINE__,
-                  desc->s, driver_caller(desc->port)) );
-
-            /* XXX if(! INET_IGNORED(INETP(desc))) */
-            sock_select(desc, (FD_WRITE|FD_CLOSE), 1);
-            set_busy_port(desc->port, 1);
-            /* XXX add_multi_timer(... desc->send_timeout, ...); */
-            inet_reply_caller_ref(desc);
-            return;
-=======
-              "packet_inet_command -> error: %d (%s)"
-              "\r\n", __LINE__,
-              desc->s, driver_caller(desc->port), err, errno_str(err)) );
-
-        if (IS_UDP(desc)) {
-            inet_reply_error(desc, err);
-            return;
+
         } else {
+
+            /* SCTP */
             if ((err != ERRNO_BLOCK) && (err != EINTR)) {
+
                 inet_reply_error(desc, err);
                 return;
-            }
-            else {
+
+            } else if (IS_NON_BLOCK_SEND(desc)) {
+
+                DDBG(desc,
+                     ("INET-DRV-DBG[%d][" SOCKET_FSTR ",%T] "
+                      "packet_inet_command -> "
+                      "[sctp] block|intr when non-block send"
+                      "\r\n",
+                      __LINE__,
+                      desc->s, driver_caller(desc->port)) );
+
+                inet_reply_error(desc, err);
+                return;
+
+            } else {
+
+                DDBG(desc,
+                     ("INET-DRV-DBG[%d][" SOCKET_FSTR ",%T] "
+                      "packet_inet_command -> [sctp] block|intr send"
+                      "\r\n",
+                      __LINE__,
+                      desc->s, driver_caller(desc->port)) );
+
                 /* XXX if(! INET_IGNORED(INETP(desc))) */
                 sock_select(desc, (FD_WRITE|FD_CLOSE), 1);
                 set_busy_port(desc->port, 1);
@@ -14968,15 +14956,28 @@
                 inet_reply_caller_ref(desc);
                 return;
             }
->>>>>>> fc19231f
+
         }
-    }
-    else {
+
+    } else {
+
+        DDBG(desc,
+             ("INET-DRV-DBG[%d][" SOCKET_FSTR ",%T] "
+              "packet_inet_command -> ok"
+              "\r\n", __LINE__, desc->s, driver_caller(desc->port)) );
+
         inet_reply_ok(desc);
         return;
+
     }
 
  return_einval:
+
+    DDBG(desc,
+         ("INET-DRV-DBG[%d][" SOCKET_FSTR ",%T] "
+          "packet_inet_command -> einval"
+          "\r\n", __LINE__, desc->s, driver_caller(desc->port)) );
+
     inet_reply_error(desc, EINVAL);
     return;
 }
