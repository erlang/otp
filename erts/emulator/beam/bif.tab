--- conflicted
+++ resolved
@@ -783,10 +783,7 @@
 # New in 26
 #
 ubif erlang:min/2
-<<<<<<< HEAD
 ubif erlang:max/2
+
 bif ets:take_first/1
-bif ets:take_last/1
-=======
-ubif erlang:max/2
->>>>>>> ea65c2c9
+bif ets:take_last/1