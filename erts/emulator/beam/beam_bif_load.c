/*
 * %CopyrightBegin%
 *
 * Copyright Ericsson AB 1999-2016. All Rights Reserved.
 *
 * Licensed under the Apache License, Version 2.0 (the "License");
 * you may not use this file except in compliance with the License.
 * You may obtain a copy of the License at
 *
 *     http://www.apache.org/licenses/LICENSE-2.0
 *
 * Unless required by applicable law or agreed to in writing, software
 * distributed under the License is distributed on an "AS IS" BASIS,
 * WITHOUT WARRANTIES OR CONDITIONS OF ANY KIND, either express or implied.
 * See the License for the specific language governing permissions and
 * limitations under the License.
 *
 * %CopyrightEnd%
 */

#ifdef HAVE_CONFIG_H
#  include "config.h"
#endif

#include "sys.h"
#include "erl_vm.h"
#include "global.h"
#include "erl_process.h"
#include "error.h"
#include "bif.h"
#include "beam_load.h"
#include "big.h"
#include "beam_bp.h"
#include "beam_catches.h"
#include "erl_binary.h"
#include "erl_nif.h"
#include "erl_bits.h"
#include "erl_thr_progress.h"
#ifdef HIPE
#  include "hipe_bif0.h"
#  define IF_HIPE(X) (X)
#else
#  define IF_HIPE(X) (0)
#endif

#ifdef HIPE
#  include "hipe_stack.h"
#endif

static struct {
    Eterm module;
    erts_smp_mtx_t mtx;
    Export *pending_purge_lambda;
    Eterm *sprocs;
    Eterm def_sprocs[10];
    Uint sp_size;
    Uint sp_ix;
    ErlFunEntry **funs;
    ErlFunEntry *def_funs[10];
    Uint fe_size;
    Uint fe_ix;
    struct erl_module_instance saved_old;
} purge_state;

Process *erts_code_purger = NULL;

#ifdef ERTS_DIRTY_SCHEDULERS
Process *erts_dirty_process_code_checker;
#endif
erts_smp_atomic_t erts_copy_literal_area__;
#define ERTS_SET_COPY_LITERAL_AREA(LA)			\
    erts_smp_atomic_set_nob(&erts_copy_literal_area__,	\
			    (erts_aint_t) (LA))
Process *erts_literal_area_collector = NULL;

typedef struct ErtsLiteralAreaRef_ ErtsLiteralAreaRef;
struct ErtsLiteralAreaRef_ {
    ErtsLiteralAreaRef *next;
    ErtsLiteralArea *literal_area;
};

struct {
    erts_smp_mtx_t mtx;
    ErtsLiteralAreaRef *first;
    ErtsLiteralAreaRef *last;
} release_literal_areas;

static void set_default_trace_pattern(Eterm module);
static Eterm check_process_code(Process* rp, Module* modp, int *redsp, int fcalls);
static void delete_code(Module* modp);
static int any_heap_ref_ptrs(Eterm* start, Eterm* end, char* mod_start, Uint mod_size);
static int any_heap_refs(Eterm* start, Eterm* end, char* mod_start, Uint mod_size);

static void
init_purge_state(void)
{
    purge_state.module = THE_NON_VALUE;

    erts_smp_mtx_init(&purge_state.mtx, "purge_state");

    purge_state.pending_purge_lambda =
	erts_export_put(am_erts_code_purger, am_pending_purge_lambda, 3);

    purge_state.sprocs = &purge_state.def_sprocs[0];
    purge_state.sp_size = sizeof(purge_state.def_sprocs);
    purge_state.sp_size /= sizeof(purge_state.def_sprocs[0]);
    purge_state.sp_ix = 0;

    purge_state.funs = &purge_state.def_funs[0];
    purge_state.fe_size = sizeof(purge_state.def_funs);
    purge_state.fe_size /= sizeof(purge_state.def_funs[0]);
    purge_state.fe_ix = 0;

    purge_state.saved_old.code_hdr = 0;
}

void
erts_beam_bif_load_init(void)
{
    erts_smp_mtx_init(&release_literal_areas.mtx, "release_literal_areas");
    release_literal_areas.first = NULL;
    release_literal_areas.last = NULL;
    erts_smp_atomic_init_nob(&erts_copy_literal_area__,
			     (erts_aint_t) NULL);

    init_purge_state();
}

BIF_RETTYPE code_is_module_native_1(BIF_ALIST_1)
{
    Module* modp;
    Eterm res;
    ErtsCodeIndex code_ix;

    if (is_not_atom(BIF_ARG_1)) {
	BIF_ERROR(BIF_P, BADARG);
    }
    code_ix = erts_active_code_ix();
    if ((modp = erts_get_module(BIF_ARG_1, code_ix)) == NULL) {
	return am_undefined;
    }
    erts_rlock_old_code(code_ix);
    res = (erts_is_module_native(modp->curr.code_hdr) ||
           erts_is_module_native(modp->old.code_hdr)) ?
		am_true : am_false;
    erts_runlock_old_code(code_ix);
    return res;
}

BIF_RETTYPE code_make_stub_module_3(BIF_ALIST_3)
{
#if !defined(HIPE)
    BIF_ERROR(BIF_P, EXC_NOTSUP);
#else
    Module* modp;
    Eterm res, mod;

    if (!ERTS_TERM_IS_MAGIC_BINARY(BIF_ARG_1) ||
	is_not_atom(mod = erts_module_for_prepared_code
		    (((ProcBin*)binary_val(BIF_ARG_1))->val))) {
	BIF_ERROR(BIF_P, BADARG);
    }

    if (!erts_try_seize_code_write_permission(BIF_P)) {
	ERTS_BIF_YIELD3(bif_export[BIF_code_make_stub_module_3],
			BIF_P, BIF_ARG_1, BIF_ARG_2, BIF_ARG_3);
    }

    erts_smp_proc_unlock(BIF_P, ERTS_PROC_LOCK_MAIN);
    erts_smp_thr_progress_block();

    modp = erts_get_module(mod, erts_active_code_ix());

    if (modp && modp->curr.num_breakpoints > 0) {
	ASSERT(modp->curr.code_hdr != NULL);
	erts_clear_module_break(modp);
	ASSERT(modp->curr.num_breakpoints == 0);
    }

    erts_start_staging_code_ix(1);

    res = erts_make_stub_module(BIF_P, BIF_ARG_1, BIF_ARG_2, BIF_ARG_3);

    if (res == mod) {
	erts_end_staging_code_ix();
	erts_commit_staging_code_ix();
        if (!modp)
	    modp = erts_get_module(mod, erts_active_code_ix());
        hipe_redirect_to_module(modp);
    }
    else {
	erts_abort_staging_code_ix();
    }
    erts_smp_thr_progress_unblock();
    erts_smp_proc_lock(BIF_P, ERTS_PROC_LOCK_MAIN);
    erts_release_code_write_permission();
    return res;
#endif
}

BIF_RETTYPE
prepare_loading_2(BIF_ALIST_2)
{
    byte* temp_alloc = NULL;
    byte* code;
    Uint sz;
    Binary* magic;
    Eterm reason;
    Eterm* hp;
    Eterm res;

    if (is_not_atom(BIF_ARG_1)) {
    error:
	erts_free_aligned_binary_bytes(temp_alloc);
	BIF_ERROR(BIF_P, BADARG);
    }
    if ((code = erts_get_aligned_binary_bytes(BIF_ARG_2, &temp_alloc)) == NULL) {
	goto error;
    }

    magic = erts_alloc_loader_state();
    sz = binary_size(BIF_ARG_2);
    reason = erts_prepare_loading(magic, BIF_P, BIF_P->group_leader,
				  &BIF_ARG_1, code, sz);
    erts_free_aligned_binary_bytes(temp_alloc);
    if (reason != NIL) {
	hp = HAlloc(BIF_P, 3);
	res = TUPLE2(hp, am_error, reason);
	BIF_RET(res);
    }
    hp = HAlloc(BIF_P, PROC_BIN_SIZE);
    res = erts_mk_magic_binary_term(&hp, &MSO(BIF_P), magic);
    erts_refc_dec(&magic->refc, 1);
    BIF_RET(res);
}

BIF_RETTYPE
has_prepared_code_on_load_1(BIF_ALIST_1)
{
    Eterm res;
    ProcBin* pb;

    if (!ERTS_TERM_IS_MAGIC_BINARY(BIF_ARG_1)) {
    error:
	BIF_ERROR(BIF_P, BADARG);
    }

    pb = (ProcBin*) binary_val(BIF_ARG_1);
    res = erts_has_code_on_load(pb->val);
    if (res == NIL) {
	goto error;
    }
    BIF_RET(res);
}

struct m {
    Binary* code;
    Eterm module;
    Module* modp;
    Uint exception;
};

static Eterm staging_epilogue(Process* c_p, int, Eterm res, int, struct m*, int, int);
#ifdef ERTS_SMP
static void smp_code_ix_commiter(void*);

static struct /* Protected by code_write_permission */
{
    Process* stager;
    ErtsThrPrgrLaterOp lop;
} committer_state;
#endif

static Eterm
exception_list(Process* p, Eterm tag, struct m* mp, Sint exceptions)
{
    Eterm* hp = HAlloc(p, 3 + 2*exceptions);
    Eterm res = NIL;

    while (exceptions > 0) {
	if (mp->exception) {
	    res = CONS(hp, mp->module, res);
	    hp += 2;
	    exceptions--;
	}
	mp++;
    }
    return TUPLE2(hp, tag, res);
}


BIF_RETTYPE
finish_loading_1(BIF_ALIST_1)
{
    Sint i;
    Sint n;
    struct m* p = NULL;
    Uint exceptions;
    Eterm res;
    int is_blocking = 0;
    int do_commit = 0;

    if (!erts_try_seize_code_write_permission(BIF_P)) {
	ERTS_BIF_YIELD1(bif_export[BIF_finish_loading_1], BIF_P, BIF_ARG_1);
    }

    /*
     * Validate the argument before we start loading; it must be a
     * proper list where each element is a magic binary containing
     * prepared (not previously loaded) code.
     *
     * First count the number of elements and allocate an array
     * to keep the elements in.
     */

    n = erts_list_length(BIF_ARG_1);
    if (n < 0) {
    badarg:
	if (p) {
	    erts_free(ERTS_ALC_T_LOADER_TMP, p);
	}
	erts_release_code_write_permission();
	BIF_ERROR(BIF_P, BADARG);
    }
    p = erts_alloc(ERTS_ALC_T_LOADER_TMP, n*sizeof(struct m));

    /*
     * We now know that the argument is a proper list. Validate
     * and collect the binaries into the array.
     */

    for (i = 0; i < n; i++) {
	Eterm* cons = list_val(BIF_ARG_1);
	Eterm term = CAR(cons);
	ProcBin* pb;

	if (!ERTS_TERM_IS_MAGIC_BINARY(term)) {
	    goto badarg;
	}
	pb = (ProcBin*) binary_val(term);
	p[i].code = pb->val;
	p[i].module = erts_module_for_prepared_code(p[i].code);
	if (p[i].module == NIL) {
	    goto badarg;
	}
	BIF_ARG_1 = CDR(cons);
    }

    /*
     * Since we cannot handle atomic loading of a group of modules
     * if one or more of them uses on_load, we will only allow
     * more than one element in the list if none of the modules
     * have an on_load function.
     */

    if (n > 1) {
	for (i = 0; i < n; i++) {
	    if (erts_has_code_on_load(p[i].code) == am_true) {
		erts_free(ERTS_ALC_T_LOADER_TMP, p);
		erts_release_code_write_permission();
		BIF_ERROR(BIF_P, SYSTEM_LIMIT);
	    }
	}
    }

    /*
     * All types are correct. There cannot be a BADARG from now on.
     * Before we can start loading, we must check whether any of
     * the modules already has old code. To avoid a race, we must
     * not allow other process to initiate a code loading operation
     * from now on.
     */

    res = am_ok;
    erts_start_staging_code_ix(n);

    for (i = 0; i < n; i++) {
	p[i].modp = erts_put_module(p[i].module);
	p[i].modp->seen = 0;
    }

    exceptions = 0;
    for (i = 0; i < n; i++) {
	p[i].exception = 0;
	if (p[i].modp->seen) {
	    p[i].exception = 1;
	    exceptions++;
	}
	p[i].modp->seen = 1;
    }
    if (exceptions) {
	res = exception_list(BIF_P, am_duplicated, p, exceptions);
	goto done;
    }

    for (i = 0; i < n; i++) {
	if (p[i].modp->curr.num_breakpoints > 0 ||
	    p[i].modp->curr.num_traced_exports > 0 ||
	    erts_is_default_trace_enabled() ||
	    IF_HIPE(hipe_need_blocking(p[i].modp))) {
	    /* tracing or hipe need thread blocking */
	    erts_smp_proc_unlock(BIF_P, ERTS_PROC_LOCK_MAIN);
	    erts_smp_thr_progress_block();
	    is_blocking = 1;
	    break;
	}
    }

    if (is_blocking) {
	for (i = 0; i < n; i++) {
	    if (p[i].modp->curr.num_breakpoints) {
		erts_clear_module_break(p[i].modp);
		ASSERT(p[i].modp->curr.num_breakpoints == 0);
	    }
	}
    }

    exceptions = 0;
    for (i = 0; i < n; i++) {
	p[i].exception = 0;
	if (p[i].modp->curr.code_hdr && p[i].modp->old.code_hdr) {
	    p[i].exception = 1;
	    exceptions++;
	}
    }

    if (exceptions) {
	res = exception_list(BIF_P, am_not_purged, p, exceptions);
    } else {
	/*
	 * Now we can load all code. This can't fail.
	 */

	exceptions = 0;
	for (i = 0; i < n; i++) {
	    Eterm mod;
	    Eterm retval;

	    erts_refc_inc(&p[i].code->refc, 1);
	    retval = erts_finish_loading(p[i].code, BIF_P, 0, &mod);
	    ASSERT(retval == NIL || retval == am_on_load);
	    if (retval == am_on_load) {
		p[i].exception = 1;
		exceptions++;
	    }
	}

	/*
	 * Check whether any module has an on_load_handler.
	 */

	if (exceptions) {
	    res = exception_list(BIF_P, am_on_load, p, exceptions);
	}
	do_commit = 1;
    }

done:
    return staging_epilogue(BIF_P, do_commit, res, is_blocking, p, n, 1);
}

static Eterm
staging_epilogue(Process* c_p, int commit, Eterm res, int is_blocking,
		 struct m* mods, int nmods, int free_mods)
{    
#ifdef ERTS_SMP
    if (is_blocking || !commit)
#endif
    {
	if (commit) {
	    int i;
	    erts_end_staging_code_ix();
	    erts_commit_staging_code_ix();

	    for (i=0; i < nmods; i++) {
		if (mods[i].modp->curr.code_hdr) {
		    set_default_trace_pattern(mods[i].module);
		}
	      #ifdef HIPE
		hipe_redirect_to_module(mods[i].modp);
	      #endif
	    }
	}
	else {
	    erts_abort_staging_code_ix();
	}
	if (free_mods) {
	    erts_free(ERTS_ALC_T_LOADER_TMP, mods);
	}
	if (is_blocking) {
	    erts_smp_thr_progress_unblock();
	    erts_smp_proc_lock(c_p, ERTS_PROC_LOCK_MAIN);
	}
	erts_release_code_write_permission();
	return res;
    }
#ifdef ERTS_SMP
    else {
	ASSERT(is_value(res));

	if (free_mods) {
	    erts_free(ERTS_ALC_T_LOADER_TMP, mods);
	}
	erts_end_staging_code_ix();
	/*
	 * Now we must wait for all schedulers to do a memory barrier before
	 * we can commit and let them access the new staged code. This allows
	 * schedulers to read active code_ix in a safe way while executing
	 * without any memory barriers at all. 
	 */
	ASSERT(committer_state.stager == NULL);
	committer_state.stager = c_p;
	erts_schedule_thr_prgr_later_op(smp_code_ix_commiter, NULL, &committer_state.lop);
	erts_proc_inc_refc(c_p);
	erts_suspend(c_p, ERTS_PROC_LOCK_MAIN, NULL);
	/*
	 * smp_code_ix_commiter() will do the rest "later"
	 * and resume this process to return 'res'.  
	 */
	ERTS_BIF_YIELD_RETURN(c_p, res);
    }
#endif
}


#ifdef ERTS_SMP
static void smp_code_ix_commiter(void* null)
{
    Process* p = committer_state.stager;

    erts_commit_staging_code_ix();
#ifdef DEBUG
    committer_state.stager = NULL;
#endif
    erts_release_code_write_permission();
    erts_smp_proc_lock(p, ERTS_PROC_LOCK_STATUS);
    if (!ERTS_PROC_IS_EXITING(p)) {
	erts_resume(p, ERTS_PROC_LOCK_STATUS);
    }
    erts_smp_proc_unlock(p, ERTS_PROC_LOCK_STATUS);
    erts_proc_dec_refc(p);
}
#endif /* ERTS_SMP */



BIF_RETTYPE
check_old_code_1(BIF_ALIST_1)
{
    ErtsCodeIndex code_ix;
    Module* modp;
    Eterm res = am_false;

    if (is_not_atom(BIF_ARG_1)) {
	BIF_ERROR(BIF_P, BADARG);
    }
    code_ix = erts_active_code_ix();
    modp = erts_get_module(BIF_ARG_1, code_ix);
    if (modp != NULL) {
	erts_rlock_old_code(code_ix);
	if (modp->old.code_hdr) {
	    res = am_true;
	}
	erts_runlock_old_code(code_ix);
    }
    BIF_RET(res);
}

Eterm
erts_check_process_code(Process *c_p, Eterm module, int *redsp, int fcalls)
{
    Module* modp;
    Eterm res;
    ErtsCodeIndex code_ix;

    (*redsp)++;

    ASSERT(is_atom(module));

    code_ix = erts_active_code_ix();
    modp = erts_get_module(module, code_ix);
    if (!modp)
	return am_false;
    erts_rlock_old_code(code_ix);
    res = (!modp->old.code_hdr
	   ? am_false
	   : check_process_code(c_p, modp, redsp, fcalls));
    erts_runlock_old_code(code_ix);

    return res;
}

BIF_RETTYPE erts_internal_check_process_code_1(BIF_ALIST_1)
{
    int reds = 0;
    Eterm res;

    if (is_not_atom(BIF_ARG_1))
	goto badarg;

    res = erts_check_process_code(BIF_P, BIF_ARG_1, &reds, BIF_P->fcalls);

    ASSERT(is_value(res));

    BIF_RET2(res, reds);

badarg:
    BIF_ERROR(BIF_P, BADARG);
}

BIF_RETTYPE erts_internal_check_dirty_process_code_2(BIF_ALIST_2)
{
#if !defined(ERTS_DIRTY_SCHEDULERS)
    BIF_ERROR(BIF_P, EXC_NOTSUP);
#else
    Process *rp;
    int reds = 0;
    Eterm res;

    if (BIF_P != erts_dirty_process_code_checker)
	BIF_ERROR(BIF_P, EXC_NOTSUP);

    if (is_not_internal_pid(BIF_ARG_1))
	BIF_ERROR(BIF_P, BADARG);

    if (is_not_atom(BIF_ARG_2))
	BIF_ERROR(BIF_P, BADARG);

    rp = erts_pid2proc_not_running(BIF_P, ERTS_PROC_LOCK_MAIN,
				   BIF_ARG_1, ERTS_PROC_LOCK_MAIN);
    if (rp == ERTS_PROC_LOCK_BUSY)
	ERTS_BIF_YIELD2(bif_export[BIF_erts_internal_check_dirty_process_code_2],
			BIF_P, BIF_ARG_1, BIF_ARG_2);
    if (!rp)
	BIF_RET(am_false);
	
    res = erts_check_process_code(rp, BIF_ARG_2, &reds, BIF_P->fcalls);

    if (BIF_P != rp)
	erts_smp_proc_unlock(rp, ERTS_PROC_LOCK_MAIN);

    ASSERT(is_value(res));

    BIF_RET2(res, reds);
#endif
}

BIF_RETTYPE delete_module_1(BIF_ALIST_1)
{
    ErtsCodeIndex code_ix;
    Module* modp;
    int is_blocking = 0;
    int success = 0;
    Eterm res = NIL;

    if (is_not_atom(BIF_ARG_1)) {
	BIF_ERROR(BIF_P, BADARG);
    }

    if (!erts_try_seize_code_write_permission(BIF_P)) {
	ERTS_BIF_YIELD1(bif_export[BIF_delete_module_1], BIF_P, BIF_ARG_1);
    }

    {
	erts_start_staging_code_ix(0);
	code_ix = erts_staging_code_ix();
	modp = erts_get_module(BIF_ARG_1, code_ix);
	if (!modp) {
	    res = am_undefined;
	}
	else if (modp->old.code_hdr) {
	    erts_dsprintf_buf_t *dsbufp = erts_create_logger_dsbuf();
	    erts_dsprintf(dsbufp, "Module %T must be purged before loading\n",
			  BIF_ARG_1);
	    erts_send_error_to_logger(BIF_P->group_leader, dsbufp);
	    ERTS_BIF_PREP_ERROR(res, BIF_P, BADARG);
	}
	else {
	    if (modp->curr.num_breakpoints > 0 ||
		modp->curr.num_traced_exports > 0 ||
		IF_HIPE(hipe_need_blocking(modp))) {
		/* tracing or hipe need to go single threaded */
		erts_smp_proc_unlock(BIF_P, ERTS_PROC_LOCK_MAIN);
		erts_smp_thr_progress_block();
		is_blocking = 1;
		if (modp->curr.num_breakpoints) {
		    erts_clear_module_break(modp);
		    ASSERT(modp->curr.num_breakpoints == 0);
		}
	    }
	    delete_code(modp);
	    res = am_true;
	    success = 1;
	}
    }
    {
	struct m mod;
	Eterm retval;
	mod.module = BIF_ARG_1;
	mod.modp = modp;
	retval = staging_epilogue(BIF_P, success, res, is_blocking, &mod, 1, 0);
	return retval;
    }
}

BIF_RETTYPE module_loaded_1(BIF_ALIST_1)
{
    Module* modp;
    ErtsCodeIndex code_ix;
    Eterm res = am_false;

    if (is_not_atom(BIF_ARG_1)) {
	BIF_ERROR(BIF_P, BADARG);
    }
    code_ix = erts_active_code_ix();
    if ((modp = erts_get_module(BIF_ARG_1, code_ix)) != NULL) {
	if (modp->curr.code_hdr
	    && modp->curr.code_hdr->on_load_function_ptr == NULL) {
	    res = am_true;
	}
    }
    BIF_RET(res);
}

BIF_RETTYPE pre_loaded_0(BIF_ALIST_0)
{
    return erts_preloaded(BIF_P);
}

BIF_RETTYPE loaded_0(BIF_ALIST_0)
{
    ErtsCodeIndex code_ix = erts_active_code_ix();
    Module* modp;
    Eterm previous = NIL;
    Eterm* hp;
    int i;
    int j = 0;

    for (i = 0; i < module_code_size(code_ix); i++) {
	if ((modp = module_code(i, code_ix)) != NULL &&
	    ((modp->curr.code_length != 0) ||
	     (modp->old.code_length != 0))) {
	    j++;
	}
    }
    if (j > 0) {
	hp = HAlloc(BIF_P, j*2);

	for (i = 0; i < module_code_size(code_ix); i++) {
	    if ((modp=module_code(i,code_ix)) != NULL &&
		((modp->curr.code_length != 0) ||
		 (modp->old.code_length != 0))) {
		previous = CONS(hp, make_atom(modp->module), previous);
		hp += 2;
	    }
	}
    }
    BIF_RET(previous);
}

BIF_RETTYPE call_on_load_function_1(BIF_ALIST_1)
{
    Module* modp = erts_get_module(BIF_ARG_1, erts_active_code_ix());

    if (!modp || !modp->on_load) {
	BIF_ERROR(BIF_P, BADARG);
    }
    if (modp->on_load->code_hdr) {
	BIF_TRAP_CODE_PTR_0(BIF_P,
			    modp->on_load->code_hdr->on_load_function_ptr);
    } else {
	BIF_ERROR(BIF_P, BADARG);
    }
}

BIF_RETTYPE finish_after_on_load_2(BIF_ALIST_2)
{
    ErtsCodeIndex code_ix;
    Module* modp;

    if (!erts_try_seize_code_write_permission(BIF_P)) {
	ERTS_BIF_YIELD2(bif_export[BIF_finish_after_on_load_2],
			BIF_P, BIF_ARG_1, BIF_ARG_2);
    }

    /* ToDo: Use code_ix staging instead of thread blocking */

    erts_smp_proc_unlock(BIF_P, ERTS_PROC_LOCK_MAIN);
    erts_smp_thr_progress_block();

    code_ix = erts_active_code_ix();
    modp = erts_get_module(BIF_ARG_1, code_ix);

    if (!modp || !modp->on_load || !modp->on_load->code_hdr) {
    error:
	erts_smp_thr_progress_unblock();
        erts_smp_proc_lock(BIF_P, ERTS_PROC_LOCK_MAIN);
	erts_release_code_write_permission();
	BIF_ERROR(BIF_P, BADARG);
    }
    if (modp->on_load->code_hdr->on_load_function_ptr == NULL) {
	goto error;
    }
    if (BIF_ARG_2 != am_false && BIF_ARG_2 != am_true) {
	goto error;
    }

    if (BIF_ARG_2 == am_true) {
	int i;

	/*
	 * Make the code with the on_load function current.
	 */

	if (modp->curr.code_hdr) {
	    modp->old = modp->curr;
	}
	modp->curr = *modp->on_load;
	erts_free(ERTS_ALC_T_PREPARED_CODE, modp->on_load);
	modp->on_load = 0;

	/*
	 * The on_load function succeded. Fix up export entries.
	 */
	for (i = 0; i < export_list_size(code_ix); i++) {
	    Export *ep = export_list(i,code_ix);
	    if (ep == NULL || ep->info.mfa.module != BIF_ARG_1) {
		continue;
	    }
	    if (ep->beam[1] != 0) {
		ep->addressv[code_ix] = (void *) ep->beam[1];
		ep->beam[1] = 0;
	    } else {
		if (ep->addressv[code_ix] == ep->beam &&
		    ep->beam[0] == (BeamInstr) em_apply_bif) {
		    continue;
		}
		ep->addressv[code_ix] = ep->beam;
		ep->beam[0] = (BeamInstr) em_call_error_handler;
	    }
	}
	modp->curr.code_hdr->on_load_function_ptr = NULL;
	set_default_trace_pattern(BIF_ARG_1);
      #ifdef HIPE
        hipe_redirect_to_module(modp);
      #endif
    } else if (BIF_ARG_2 == am_false) {
	int i;

	/*
	 * The on_load function failed. Remove references to the
	 * code that is about to be purged from the export entries.
	 */

	for (i = 0; i < export_list_size(code_ix); i++) {
	    Export *ep = export_list(i,code_ix);
	    if (ep == NULL || ep->info.mfa.module != BIF_ARG_1) {
		continue;
	    }
	    if (ep->beam[0] == (BeamInstr) em_apply_bif) {
		continue;
	    }
	    ep->beam[1] = 0;
	}
    }
    erts_smp_thr_progress_unblock();
    erts_smp_proc_lock(BIF_P, ERTS_PROC_LOCK_MAIN);
    erts_release_code_write_permission();
    BIF_RET(am_true);
}

static void
set_default_trace_pattern(Eterm module)
{
    int trace_pattern_is_on;
    Binary *match_spec;
    Binary *meta_match_spec;
    struct trace_pattern_flags trace_pattern_flags;
    ErtsTracer meta_tracer;

    erts_get_default_trace_pattern(&trace_pattern_is_on,
				   &match_spec,
				   &meta_match_spec,
				   &trace_pattern_flags,
				   &meta_tracer);
    if (trace_pattern_is_on) {
        ErtsCodeMFA mfa;
        mfa.module = module;
	(void) erts_set_trace_pattern(0, &mfa, 1,
				      match_spec,
				      meta_match_spec,
				      1, trace_pattern_flags,
				      meta_tracer, 1);
    }
}

static Uint hfrag_literal_size(Eterm* start, Eterm* end,
                               char* lit_start, Uint lit_size);
static void hfrag_literal_copy(Eterm **hpp, ErlOffHeap *ohp,
                               Eterm *start, Eterm *end,
                               char *lit_start, Uint lit_size);

Eterm
erts_proc_copy_literal_area(Process *c_p, int *redsp, int fcalls, int gc_allowed)
{
    ErtsLiteralArea *la;
    ErtsMessage *msgp;
    struct erl_off_heap_header* oh;
    char *literals;
    Uint lit_bsize;
    ErlHeapFragment *hfrag;

    la = ERTS_COPY_LITERAL_AREA();
    if (!la)
	return am_ok;

    oh = la->off_heap;
    literals = (char *) &la->start[0];
    lit_bsize = (char *) la->end - literals;

    /*
     * If a literal is in the message queue we make an explicit copy of
     * it and attach it to the heap fragment. Each message needs to be
     * self contained, we cannot save the literal in the old_heap or
     * any other heap than the message it self.
     */

    erts_smp_proc_lock(c_p, ERTS_PROC_LOCK_MSGQ);
    ERTS_SMP_MSGQ_MV_INQ2PRIVQ(c_p);
    erts_smp_proc_unlock(c_p, ERTS_PROC_LOCK_MSGQ);

    for (msgp = c_p->msg.first; msgp; msgp = msgp->next) {
	ErlHeapFragment *hf;
	Uint lit_sz = 0;

	*redsp += 1;

	if (msgp->data.attached == ERTS_MSG_COMBINED_HFRAG)
	    hfrag = &msgp->hfrag;
	else if (is_value(ERL_MESSAGE_TERM(msgp)) && msgp->data.heap_frag)
	    hfrag = msgp->data.heap_frag;
	else
	    continue; /* Content on heap or in external term format... */

	for (hf = hfrag; hf; hf = hf->next) {
	    lit_sz += hfrag_literal_size(&hf->mem[0], &hf->mem[hf->used_size],
					literals, lit_bsize);
	    *redsp += 1;
	}

	*redsp += lit_sz / 16; /* Better value needed... */
	if (lit_sz > 0) {
	    ErlHeapFragment *bp = new_message_buffer(lit_sz);
	    Eterm *hp = bp->mem;

	    for (hf = hfrag; hf; hf = hf->next) {
		hfrag_literal_copy(&hp, &bp->off_heap,
				   &hf->mem[0], &hf->mem[hf->used_size],
				   literals, lit_bsize);
		hfrag = hf;
	    }

	    /* link new hfrag last */
	    ASSERT(hfrag->next == NULL);
	    hfrag->next = bp;
	    bp->next = NULL;
        }
    }

    if (gc_allowed) {
	/*
	 * Current implementation first tests without
	 * allowing GC, and then restarts the operation
	 * allowing GC if it is needed. It is therfore
	 * very likely that we will need the GC (although
	 * this is not completely certain). We go for
	 * the GC directly instead of scanning everything
	 * one more time...
	 */
	goto literal_gc;
    }

    *redsp += 2;
    if (any_heap_ref_ptrs(&c_p->fvalue, &c_p->fvalue+1, literals, lit_bsize)) {
	c_p->freason = EXC_NULL;
	c_p->fvalue = NIL;
	c_p->ftrace = NIL;
    }

    if (any_heap_ref_ptrs(c_p->stop, c_p->hend, literals, lit_bsize))
	goto literal_gc;   
    *redsp += 1;
#ifdef HIPE
    if (nstack_any_heap_ref_ptrs(c_p, literals, lit_bsize))
	goto literal_gc;
    *redsp += 1;
#endif
    if (any_heap_refs(c_p->heap, c_p->htop, literals, lit_bsize))
	goto literal_gc;
    *redsp += 1;
    if (any_heap_refs(c_p->old_heap, c_p->old_htop, literals, lit_bsize))
	goto literal_gc;

    /* Check dictionary */
    *redsp += 1;
    if (c_p->dictionary) {
	Eterm* start = ERTS_PD_START(c_p->dictionary);
	Eterm* end = start + ERTS_PD_SIZE(c_p->dictionary);

	if (any_heap_ref_ptrs(start, end, literals, lit_bsize))
	    goto literal_gc;
    }

    /* Check heap fragments */
    for (hfrag = c_p->mbuf; hfrag; hfrag = hfrag->next) {
	Eterm *hp, *hp_end;

	*redsp += 1;

	hp = &hfrag->mem[0];
	hp_end = &hfrag->mem[hfrag->used_size];
	if (any_heap_refs(hp, hp_end, literals, lit_bsize))
	    goto literal_gc;
    }

    /*
     * Message buffer fragments (matched messages) 
     *  - off heap lists should already have been moved into
     *    process off heap structure.
     *  - Check for literals
     */
    for (msgp = c_p->msg_frag; msgp; msgp = msgp->next) {
	hfrag = erts_message_to_heap_frag(msgp);
	for (; hfrag; hfrag = hfrag->next) {
	    Eterm *hp, *hp_end;

	    *redsp += 1;

	    hp = &hfrag->mem[0];
	    hp_end = &hfrag->mem[hfrag->used_size];

	    if (any_heap_refs(hp, hp_end, literals, lit_bsize))
		goto literal_gc;
	}
    }

    return am_ok;

literal_gc:

    if (!gc_allowed)
	return am_need_gc;

    if (c_p->flags & F_DISABLE_GC)
	return THE_NON_VALUE;

    FLAGS(c_p) |= F_NEED_FULLSWEEP;

    *redsp += erts_garbage_collect_nobump(c_p, 0, c_p->arg_reg, c_p->arity, fcalls);

    erts_garbage_collect_literals(c_p, (Eterm *) literals, lit_bsize, oh);

    *redsp += lit_bsize / 64; /* Need, better value... */

    return am_ok;
}

static Eterm
check_process_code(Process* rp, Module* modp, int *redsp, int fcalls)
{
    BeamInstr* start;
    char* mod_start;
    Uint mod_size;
    Eterm* sp;
#ifdef HIPE
    void *nat_start = NULL;
    Uint nat_size = 0;
#endif

    *redsp += 1;

    /*
     * Pick up limits for the module.
     */
    start = (BeamInstr*) modp->old.code_hdr;
    mod_start = (char *) start;
    mod_size = modp->old.code_length;

    /*
     * Check if current instruction or continuation pointer points into module.
     */
    if (ErtsInArea(rp->i, mod_start, mod_size)
	|| ErtsInArea(rp->cp, mod_start, mod_size)) {
	return am_true;
    }
 
    *redsp += 1;

    if (erts_check_nif_export_in_area(rp, mod_start, mod_size))
	return am_true;

    *redsp += (STACK_START(rp) - rp->stop) / 32;

    /*
     * Check all continuation pointers stored on the stack.
     */
    for (sp = rp->stop; sp < STACK_START(rp); sp++) {
	if (is_CP(*sp) && ErtsInArea(cp_val(*sp), mod_start, mod_size)) {
	    return am_true;
	}
    }

<<<<<<< HEAD
#ifdef HIPE
=======
    /* 
     * Check all continuation pointers stored in stackdump
     * and clear exception stackdump if there is a pointer
     * to the module.
     */
    if (rp->ftrace != NIL) {
	struct StackTrace *s;
	ASSERT(is_list(rp->ftrace));
	s = (struct StackTrace *) big_val(CDR(list_val(rp->ftrace)));
	if ((s->pc && ErtsInArea(s->pc, mod_start, mod_size)) ||
	    (s->current && ErtsInArea(s->current, mod_start, mod_size))) {
	    rp->freason = EXC_NULL;
	    rp->fvalue = NIL;
	    rp->ftrace = NIL;
	} else {
	    int i;
	    for (i = 0;  i < s->depth;  i++) {
		if (ErtsInArea(s->trace[i], mod_start, mod_size)) {
		    rp->freason = EXC_NULL;
		    rp->fvalue = NIL;
		    rp->ftrace = NIL;
		    break;
		}
	    }
	}
    }

    return am_false;
}

#else /* !ERTS_NEW_PURGE_STRATEGY, i.e, old style purge... */

static Eterm
check_process_code(Process* rp, Module* modp, Uint flags, int *redsp, int fcalls)
{
    BeamInstr* start;
    char* literals;
    Uint lit_bsize;
    char* mod_start;
    Uint mod_size;
    Eterm* sp;
    int done_gc = 0;
    int need_gc = 0;
    ErtsMessage *msgp;
    ErlHeapFragment *hfrag;

#define ERTS_ORDINARY_GC__ (1 << 0)
#define ERTS_LITERAL_GC__  (1 << 1)

    /*
     * Pick up limits for the module.
     */
    start = (BeamInstr*) modp->old.code_hdr;
    mod_start = (char *) start;
    mod_size = modp->old.code_length;

    /*
     * Check if current instruction or continuation pointer points into module.
     */
    if (ErtsInArea(rp->i, mod_start, mod_size)
	|| ErtsInArea(rp->cp, mod_start, mod_size)) {
	return am_true;
    }
 
    *redsp += 1;

    if (erts_check_nif_export_in_area(rp, mod_start, mod_size))
	return am_true;


>>>>>>> 8fade088
    /*
     * Check all continuation pointers stored on the native stack if the module
     * has native code.
     */
    if (modp->old.hipe_code) {
	nat_start = modp->old.hipe_code->text_segment;
	nat_size = modp->old.hipe_code->text_segment_size;
	if (nat_size && nstack_any_cps_in_segment(rp, nat_start, nat_size)) {
	    return am_true;
	}
    }
#endif

    /* 
     * Check all continuation pointers stored in stackdump
     * and clear exception stackdump if there is a pointer
     * to the module.
     */
    if (rp->ftrace != NIL) {
	struct StackTrace *s;
	ASSERT(is_list(rp->ftrace));
	s = (struct StackTrace *) big_val(CDR(list_val(rp->ftrace)));
	if ((s->pc && ErtsInArea(s->pc, mod_start, mod_size)) ||
	    (s->current && ErtsInArea(s->current, mod_start, mod_size))) {
	    rp->freason = EXC_NULL;
	    rp->fvalue = NIL;
	    rp->ftrace = NIL;
	} else {
	    int i;
	    char *area_start = mod_start;
	    Uint area_size = mod_size;
#ifdef HIPE
	    if (rp->freason & EXF_NATIVE) {
		area_start = nat_start;
		area_size = nat_size;
	    }
#endif
	    for (i = 0;  i < s->depth;  i++) {
		if (ErtsInArea(s->trace[i], area_start, area_size)) {
		    rp->freason = EXC_NULL;
		    rp->fvalue = NIL;
		    rp->ftrace = NIL;
		    break;
		}
	    }
	}
    }

    return am_false;
}

static int
any_heap_ref_ptrs(Eterm* start, Eterm* end, char* mod_start, Uint mod_size)
{
    Eterm* p;
    Eterm val;

    for (p = start; p < end; p++) {
	val = *p;
	switch (primary_tag(val)) {
	case TAG_PRIMARY_BOXED:
	case TAG_PRIMARY_LIST:
	    if (ErtsInArea(val, mod_start, mod_size)) {
		return 1;
	    }
	    break;
	}
    }
    return 0;
}

static int
any_heap_refs(Eterm* start, Eterm* end, char* mod_start, Uint mod_size)
{
    Eterm* p;
    Eterm val;

    for (p = start; p < end; p++) {
	val = *p;
	switch (primary_tag(val)) {
	case TAG_PRIMARY_BOXED:
	case TAG_PRIMARY_LIST:
	    if (ErtsInArea(val, mod_start, mod_size)) {
		return 1;
	    }
	    break;
	case TAG_PRIMARY_HEADER:
	    if (!header_is_transparent(val)) {
		Eterm* new_p;
                if (header_is_bin_matchstate(val)) {
                    ErlBinMatchState *ms = (ErlBinMatchState*) p;
                    ErlBinMatchBuffer *mb = &(ms->mb);
                    if (ErtsInArea(mb->orig, mod_start, mod_size)) {
                        return 1;
                    }
                }
		new_p = p + thing_arityval(val);
		ASSERT(start <= new_p && new_p < end);
		p = new_p;
	    }
	}
    }
    return 0;
}

static Uint
hfrag_literal_size(Eterm* start, Eterm* end, char* lit_start, Uint lit_size)
{
    Eterm* p;
    Eterm val;
    Uint sz = 0;

    for (p = start; p < end; p++) {
        val = *p;
        switch (primary_tag(val)) {
        case TAG_PRIMARY_BOXED:
        case TAG_PRIMARY_LIST:
            if (ErtsInArea(val, lit_start, lit_size)) {
                sz += size_object(val);
            }
            break;
        case TAG_PRIMARY_HEADER:
            if (!header_is_transparent(val)) {
                Eterm* new_p;
                if (header_is_bin_matchstate(val)) {
                    ErlBinMatchState *ms = (ErlBinMatchState*) p;
                    ErlBinMatchBuffer *mb = &(ms->mb);
                    if (ErtsInArea(mb->orig, lit_start, lit_size)) {
                        sz += size_object(mb->orig);
                    }
                }
                new_p = p + thing_arityval(val);
                ASSERT(start <= new_p && new_p < end);
                p = new_p;
            }
        }
    }
    return sz;
}

static void
hfrag_literal_copy(Eterm **hpp, ErlOffHeap *ohp,
                   Eterm *start, Eterm *end,
                   char *lit_start, Uint lit_size) {
    Eterm* p;
    Eterm val;
    Uint sz;

    for (p = start; p < end; p++) {
        val = *p;
        switch (primary_tag(val)) {
        case TAG_PRIMARY_BOXED:
        case TAG_PRIMARY_LIST:
            if (ErtsInArea(val, lit_start, lit_size)) {
                sz = size_object(val);
                val = copy_struct(val, sz, hpp, ohp);
                *p = val; 
            }
            break;
        case TAG_PRIMARY_HEADER:
            if (!header_is_transparent(val)) {
                Eterm* new_p;
                /* matchstate in message, not possible. */
                if (header_is_bin_matchstate(val)) {
                    ErlBinMatchState *ms = (ErlBinMatchState*) p;
                    ErlBinMatchBuffer *mb = &(ms->mb);
                    if (ErtsInArea(mb->orig, lit_start, lit_size)) {
                        sz = size_object(mb->orig);
                        mb->orig = copy_struct(mb->orig, sz, hpp, ohp);
                    }
                }
                new_p = p + thing_arityval(val);
                ASSERT(start <= new_p && new_p < end);
                p = new_p;
            }
        }
    }
}

#ifdef ERTS_SMP

ErtsThrPrgrLaterOp later_literal_area_switch;

typedef struct {
    ErtsThrPrgrLaterOp lop;
    ErtsLiteralArea *la;
} ErtsLaterReleasLiteralArea;

static void
later_release_literal_area(void *vlrlap)
{
    ErtsLaterReleasLiteralArea *lrlap;
    lrlap = (ErtsLaterReleasLiteralArea *) vlrlap;
    erts_release_literal_area(lrlap->la);
    erts_free(ERTS_ALC_T_RELEASE_LAREA, vlrlap);
}

static void
complete_literal_area_switch(void *literal_area)
{
    Process *p = erts_literal_area_collector;
    erts_smp_proc_lock(p, ERTS_PROC_LOCK_STATUS);
    erts_resume(p, ERTS_PROC_LOCK_STATUS);
    erts_smp_proc_unlock(p, ERTS_PROC_LOCK_STATUS);
    if (literal_area)
	erts_release_literal_area((ErtsLiteralArea *) literal_area);
}
#endif

BIF_RETTYPE erts_internal_release_literal_area_switch_0(BIF_ALIST_0)
{
    ErtsLiteralArea *unused_la;
    ErtsLiteralAreaRef *la_ref;

    if (BIF_P != erts_literal_area_collector)
	BIF_ERROR(BIF_P, EXC_NOTSUP);

    erts_smp_mtx_lock(&release_literal_areas.mtx);

    la_ref = release_literal_areas.first;
    if (la_ref) {
	release_literal_areas.first = la_ref->next;
	if (!release_literal_areas.first)
	    release_literal_areas.last = NULL;
    }

    erts_smp_mtx_unlock(&release_literal_areas.mtx);

    unused_la = ERTS_COPY_LITERAL_AREA();

    if (!la_ref) {
	ERTS_SET_COPY_LITERAL_AREA(NULL);
	if (unused_la) {
#ifdef ERTS_SMP
	    ErtsLaterReleasLiteralArea *lrlap;
	    lrlap = erts_alloc(ERTS_ALC_T_RELEASE_LAREA,
			       sizeof(ErtsLaterReleasLiteralArea));
	    lrlap->la = unused_la;
	    erts_schedule_thr_prgr_later_cleanup_op(
		later_release_literal_area,
		(void *) lrlap,
		&lrlap->lop,
		(sizeof(ErtsLaterReleasLiteralArea)
		 + sizeof(ErtsLiteralArea)
		 + ((unused_la->end
		     - &unused_la->start[0])
		    - 1)*(sizeof(Eterm))));
#else
	    erts_release_literal_area(unused_la);
#endif
	}
	BIF_RET(am_false);
    }

    ERTS_SET_COPY_LITERAL_AREA(la_ref->literal_area);

    erts_free(ERTS_ALC_T_LITERAL_REF, la_ref);

#ifdef ERTS_SMP
    erts_schedule_thr_prgr_later_op(complete_literal_area_switch,
				    unused_la,
				    &later_literal_area_switch);
    erts_suspend(BIF_P, ERTS_PROC_LOCK_MAIN, NULL);
    ERTS_BIF_YIELD_RETURN(BIF_P, am_true);
#else
    erts_release_literal_area(unused_la);
    BIF_RET(am_true);
#endif

}

void
erts_purge_state_add_fun(ErlFunEntry *fe)
{
    ASSERT(is_value(purge_state.module));
    if (purge_state.fe_ix >= purge_state.fe_size) {
	ErlFunEntry **funs;
	purge_state.fe_size += 100;
	funs = erts_alloc(ERTS_ALC_T_PURGE_DATA,
			  sizeof(ErlFunEntry *)*purge_state.fe_size);
	sys_memcpy((void *) funs,
		   (void *) purge_state.funs,
		   purge_state.fe_ix*sizeof(ErlFunEntry *));
	if (purge_state.funs != &purge_state.def_funs[0])
	    erts_free(ERTS_ALC_T_PURGE_DATA, purge_state.funs);
	purge_state.funs = funs;
    }
    purge_state.funs[purge_state.fe_ix++] = fe;
}

Export *
erts_suspend_process_on_pending_purge_lambda(Process *c_p, ErlFunEntry* fe)
{
    erts_smp_mtx_lock(&purge_state.mtx);
    if (purge_state.module == fe->module) {
	/*
	 * The process c_p is about to call a fun in the code
	 * that we are trying to purge. Suspend it and call
	 * erts_code_purger:pending_purge_lambda/3. The process
	 * will be resumed when the purge completes or aborts,
	 * and will then try to do the call again.
	 */
	if (purge_state.sp_ix >= purge_state.sp_size) {
	    Eterm *sprocs;
	    purge_state.sp_size += 100;
	    sprocs = erts_alloc(ERTS_ALC_T_PURGE_DATA,
				(sizeof(ErlFunEntry *)
				 * purge_state.sp_size));
	    sys_memcpy((void *) sprocs,
		       (void *) purge_state.sprocs,
		       purge_state.sp_ix*sizeof(ErlFunEntry *));
	    if (purge_state.sprocs != &purge_state.def_sprocs[0])
		erts_free(ERTS_ALC_T_PURGE_DATA, purge_state.sprocs);
	    purge_state.sprocs = sprocs;
	}
	purge_state.sprocs[purge_state.sp_ix++] = c_p->common.id;
	erts_suspend(c_p, ERTS_PROC_LOCK_MAIN, NULL);
	ERTS_VBUMP_ALL_REDS(c_p);
    }
    erts_smp_mtx_unlock(&purge_state.mtx);
    return purge_state.pending_purge_lambda;
}

static void
finalize_purge_operation(Process *c_p, int succeded)
{
    Uint ix;

    if (c_p)
	erts_smp_proc_unlock(c_p, ERTS_PROC_LOCK_MAIN);

    erts_smp_mtx_lock(&purge_state.mtx);

    ASSERT(purge_state.module != THE_NON_VALUE);

    purge_state.module = THE_NON_VALUE;

    /*
     * Resume all processes that have tried to call
     * funs in this code.
     */
    for (ix = 0; ix < purge_state.sp_ix; ix++) {
	Process *rp = erts_pid2proc(NULL, 0,
				    purge_state.sprocs[ix],
				    ERTS_PROC_LOCK_STATUS);
	if (rp) {
	    erts_resume(rp, ERTS_PROC_LOCK_STATUS);
	    erts_smp_proc_unlock(rp, ERTS_PROC_LOCK_STATUS);
	}
    }

    erts_smp_mtx_unlock(&purge_state.mtx);

    if (c_p)
	erts_smp_proc_lock(c_p, ERTS_PROC_LOCK_MAIN);

    if (purge_state.sprocs != &purge_state.def_sprocs[0]) {
	erts_free(ERTS_ALC_T_PURGE_DATA, purge_state.sprocs);
	purge_state.sprocs = &purge_state.def_sprocs[0];
	purge_state.sp_size = sizeof(purge_state.def_sprocs);
	purge_state.sp_size /= sizeof(purge_state.def_sprocs[0]);
    }
    purge_state.sp_ix = 0;

    if (purge_state.funs != &purge_state.def_funs[0]) {
	erts_free(ERTS_ALC_T_PURGE_DATA, purge_state.funs);
	purge_state.funs = &purge_state.def_funs[0];
	purge_state.fe_size = sizeof(purge_state.def_funs);
	purge_state.fe_size /= sizeof(purge_state.def_funs[0]);
    }
    purge_state.fe_ix = 0;
}

#ifdef ERTS_SMP

static ErtsThrPrgrLaterOp purger_lop_data;

static void
resume_purger(void *unused)
{
    Process *p = erts_code_purger;
    erts_smp_proc_lock(p, ERTS_PROC_LOCK_STATUS);
    erts_resume(p, ERTS_PROC_LOCK_STATUS);
    erts_smp_proc_unlock(p, ERTS_PROC_LOCK_STATUS);
}

static void
finalize_purge_abort(void *unused)
{
    erts_fun_purge_abort_finalize(purge_state.funs, purge_state.fe_ix);

    finalize_purge_operation(NULL, 0);

    resume_purger(NULL);
}

#endif /* ERTS_SMP */

BIF_RETTYPE erts_internal_purge_module_2(BIF_ALIST_2)
{
    if (BIF_P != erts_code_purger)
	BIF_ERROR(BIF_P, EXC_NOTSUP);

    if (is_not_atom(BIF_ARG_1))
	BIF_ERROR(BIF_P, BADARG);

    switch (BIF_ARG_2) {

    case am_prepare:
    case am_prepare_on_load: {
	/*
	 * Prepare for purge by marking all fun
	 * entries referring to the code to purge
	 * with "pending purge" markers.
	 */
	ErtsCodeIndex code_ix;
	Module* modp;
	Eterm res;

	if (is_value(purge_state.module))
	    BIF_ERROR(BIF_P, BADARG);

	code_ix = erts_active_code_ix();

	/*
	 * Correct module?
	 */
	modp = erts_get_module(BIF_ARG_1, code_ix);
	if (!modp)
	    res = am_false;
	else {
	    /*
	     * Any code to purge?
	     */

	    if (BIF_ARG_2 == am_prepare_on_load) {
                erts_rwlock_old_code(code_ix);
	    } else {
		erts_rlock_old_code(code_ix);
	    }

	    if (BIF_ARG_2 == am_prepare_on_load) {
		ASSERT(modp->on_load);
		ASSERT(modp->on_load->code_hdr);
		purge_state.saved_old = modp->old;
		modp->old = *modp->on_load;
		erts_free(ERTS_ALC_T_PREPARED_CODE, (void *) modp->on_load);
		modp->on_load = 0;
	    }

	    if (!modp->old.code_hdr)
		res = am_false;
	    else {
		BeamInstr* code;
		BeamInstr* end;
		erts_smp_mtx_lock(&purge_state.mtx);
		purge_state.module = BIF_ARG_1;
		erts_smp_mtx_unlock(&purge_state.mtx);
		res = am_true;
		code = (BeamInstr*) modp->old.code_hdr;
		end = (BeamInstr *)((char *)code + modp->old.code_length);
		erts_fun_purge_prepare(code, end);
	    }

            if (BIF_ARG_2 == am_prepare_on_load) {
                erts_rwunlock_old_code(code_ix);
	    } else {
                erts_runlock_old_code(code_ix);
	    }
	}
	
#ifndef ERTS_SMP
	BIF_RET(res);
#else
	if (res != am_true)
	    BIF_RET(res);
	else {
	    /*
	     * We'll be resumed when all schedulers are guaranteed
	     * to see the "pending purge" markers that we've made on
	     * all fun entries of the code that we are about to purge.
	     * Processes trying to call these funs will be suspended
	     * before calling the funs. That is we are guaranteed not
	     * to get any more direct references into the code while
	     * checking for such references...
	     */
	    erts_schedule_thr_prgr_later_op(resume_purger,
					    NULL,
					    &purger_lop_data);
	    erts_suspend(BIF_P, ERTS_PROC_LOCK_MAIN, NULL);
	    ERTS_BIF_YIELD_RETURN(BIF_P, am_true);
	}
#endif
    }

    case am_abort: {
	/*
	 * Soft purge that detected direct references into the code
	 * we set out to purge. Abort the purge.
	 */

	if (purge_state.module != BIF_ARG_1)
	    BIF_ERROR(BIF_P, BADARG);

	erts_fun_purge_abort_prepare(purge_state.funs, purge_state.fe_ix);

#ifndef ERTS_SMP
	erts_fun_purge_abort_finalize(purge_state.funs, purge_state.fe_ix);
	finalize_purge_operation(BIF_P, 0);
	BIF_RET(am_false);
#else
	/*
	 * We need to restore the code addresses of the funs in
	 * two stages in order to ensure that we do not get any
	 * stale suspended processes due to the purge abort.
	 * Restore address pointer (erts_fun_purge_abort_prepare);
	 * wait for thread progress; clear pending purge address
	 * pointer (erts_fun_purge_abort_finalize), and then
	 * resume processes that got suspended
	 * (finalize_purge_operation).
	 */
	erts_schedule_thr_prgr_later_op(finalize_purge_abort,
					NULL,
					&purger_lop_data);
	erts_suspend(BIF_P, ERTS_PROC_LOCK_MAIN, NULL);
	ERTS_BIF_YIELD_RETURN(BIF_P, am_false);
#endif
    }

    case am_complete: {
	ErtsCodeIndex code_ix;
	BeamInstr* code;
	Module* modp;
	int is_blocking = 0;
	Eterm ret;
	ErtsLiteralArea *literals = NULL;


	/*
	 * We have no direct references into the code.
	 * Complete to purge.
	 */

	if (purge_state.module != BIF_ARG_1)
	    BIF_ERROR(BIF_P, BADARG);

	if (!erts_try_seize_code_write_permission(BIF_P)) {
	    ERTS_BIF_YIELD2(bif_export[BIF_erts_internal_purge_module_2],
			    BIF_P, BIF_ARG_1, BIF_ARG_2);
	}

	code_ix = erts_active_code_ix();

	/*
	 * Correct module?
	 */

	if ((modp = erts_get_module(BIF_ARG_1, code_ix)) == NULL) {
	    ERTS_BIF_PREP_RET(ret, am_false);
	}
	else {

	    erts_rwlock_old_code(code_ix);

	    /*
	     * Any code to purge?
	     */
	    if (!modp->old.code_hdr) {
		ERTS_BIF_PREP_RET(ret, am_false);
	    }
	    else {
		/*
		 * Unload any NIF library
		 */
		if (modp->old.nif != NULL
		    || IF_HIPE(hipe_purge_need_blocking(modp))) {
		    /* ToDo: Do unload nif without blocking */
		    erts_rwunlock_old_code(code_ix);
		    erts_smp_proc_unlock(BIF_P, ERTS_PROC_LOCK_MAIN);
		    erts_smp_thr_progress_block();
		    is_blocking = 1;
		    erts_rwlock_old_code(code_ix);
		    if (modp->old.nif) {
		      erts_unload_nif(modp->old.nif);
		      modp->old.nif = NULL;
		    }
		}

		/*
		 * Remove the old code.
		 */
		ASSERT(erts_total_code_size >= modp->old.code_length);
		erts_total_code_size -= modp->old.code_length;
		code = (BeamInstr*) modp->old.code_hdr;
		erts_fun_purge_complete(purge_state.funs, purge_state.fe_ix);
		beam_catches_delmod(modp->old.catches, code, modp->old.code_length,
				    code_ix);
		literals = modp->old.code_hdr->literal_area;
		modp->old.code_hdr->literal_area = NULL;
		erts_free(ERTS_ALC_T_CODE, (void *) code);
		modp->old.code_hdr = NULL;
		modp->old.code_length = 0;
		modp->old.catches = BEAM_CATCHES_NIL;
		erts_remove_from_ranges(code);
#ifdef HIPE
		hipe_purge_module(modp, is_blocking);
#endif
		ERTS_BIF_PREP_RET(ret, am_true);
	    }

	    if (purge_state.saved_old.code_hdr) {
		modp->old = purge_state.saved_old;
		purge_state.saved_old.code_hdr = 0;
	    }
	    erts_rwunlock_old_code(code_ix);
	}
	if (is_blocking) {
	    erts_smp_thr_progress_unblock();
	    erts_smp_proc_lock(BIF_P, ERTS_PROC_LOCK_MAIN);
	}

	erts_release_code_write_permission();

	finalize_purge_operation(BIF_P, ret == am_true);

	if (literals) {
	    ErtsLiteralAreaRef *ref;
	    ref = erts_alloc(ERTS_ALC_T_LITERAL_REF,
			     sizeof(ErtsLiteralAreaRef));
	    ref->literal_area = literals;
	    ref->next = NULL;
	    erts_smp_mtx_lock(&release_literal_areas.mtx);
	    if (release_literal_areas.last) {
		release_literal_areas.last->next = ref;
		release_literal_areas.last = ref;
	    }
	    else {
		release_literal_areas.first = ref;
		release_literal_areas.last = ref;
	    }
	    erts_smp_mtx_unlock(&release_literal_areas.mtx);
	    erts_queue_message(erts_literal_area_collector,
			       0,
			       erts_alloc_message(0, NULL),
			       am_copy_literals,
			       BIF_P->common.id);
	}

	return ret;
    }

    default:
	BIF_ERROR(BIF_P, BADARG);

    }
}

/*
 * Move code from current to old and null all export entries for the module
 */

static void
delete_code(Module* modp)
{
    ErtsCodeIndex code_ix = erts_staging_code_ix();
    Eterm module = make_atom(modp->module);
    int i;

    for (i = 0; i < export_list_size(code_ix); i++) {
	Export *ep = export_list(i, code_ix);
        if (ep != NULL && (ep->info.mfa.module == module)) {
	    if (ep->addressv[code_ix] == ep->beam) {
		if (ep->beam[0] == (BeamInstr) em_apply_bif) {
		    continue;
		}
		else if (ep->beam[0] ==
			 (BeamInstr) BeamOp(op_i_generic_breakpoint)) {
		    ERTS_SMP_LC_ASSERT(erts_smp_thr_progress_is_blocking());
		    ASSERT(modp->curr.num_traced_exports > 0);
		    DBG_TRACE_MFA_P(&ep->info.mfa,
				  "export trace cleared, code_ix=%d", code_ix);
		    erts_clear_export_break(modp, &ep->info);
		}
		else ASSERT(ep->beam[0] == (BeamInstr) em_call_error_handler
			    || !erts_initialized);
	    }
	    ep->addressv[code_ix] = ep->beam;
	    ep->beam[0] = (BeamInstr) em_call_error_handler;
	    ep->beam[1] = 0;
	    DBG_TRACE_MFA_P(&ep->info.mfa,
			    "export invalidation, code_ix=%d", code_ix);
	}
    }

    ASSERT(modp->curr.num_breakpoints == 0);
    ASSERT(modp->curr.num_traced_exports == 0);
    modp->old = modp->curr;
    erts_module_instance_init(&modp->curr);
}


Eterm
beam_make_current_old(Process *c_p, ErtsProcLocks c_p_locks, Eterm module)
{
    Module* modp = erts_put_module(module);

    /*
     * Check if the previous code has been already deleted;
     * if not, delete old code; error if old code already exists.
     */

    if (modp->curr.code_hdr) {
	if (modp->old.code_hdr)  {
	    return am_not_purged;
	}
	/* Make the current version old. */
	delete_code(modp);
    }
    return NIL;
}<|MERGE_RESOLUTION|>--- conflicted
+++ resolved
@@ -1110,80 +1110,7 @@
 	}
     }
 
-<<<<<<< HEAD
 #ifdef HIPE
-=======
-    /* 
-     * Check all continuation pointers stored in stackdump
-     * and clear exception stackdump if there is a pointer
-     * to the module.
-     */
-    if (rp->ftrace != NIL) {
-	struct StackTrace *s;
-	ASSERT(is_list(rp->ftrace));
-	s = (struct StackTrace *) big_val(CDR(list_val(rp->ftrace)));
-	if ((s->pc && ErtsInArea(s->pc, mod_start, mod_size)) ||
-	    (s->current && ErtsInArea(s->current, mod_start, mod_size))) {
-	    rp->freason = EXC_NULL;
-	    rp->fvalue = NIL;
-	    rp->ftrace = NIL;
-	} else {
-	    int i;
-	    for (i = 0;  i < s->depth;  i++) {
-		if (ErtsInArea(s->trace[i], mod_start, mod_size)) {
-		    rp->freason = EXC_NULL;
-		    rp->fvalue = NIL;
-		    rp->ftrace = NIL;
-		    break;
-		}
-	    }
-	}
-    }
-
-    return am_false;
-}
-
-#else /* !ERTS_NEW_PURGE_STRATEGY, i.e, old style purge... */
-
-static Eterm
-check_process_code(Process* rp, Module* modp, Uint flags, int *redsp, int fcalls)
-{
-    BeamInstr* start;
-    char* literals;
-    Uint lit_bsize;
-    char* mod_start;
-    Uint mod_size;
-    Eterm* sp;
-    int done_gc = 0;
-    int need_gc = 0;
-    ErtsMessage *msgp;
-    ErlHeapFragment *hfrag;
-
-#define ERTS_ORDINARY_GC__ (1 << 0)
-#define ERTS_LITERAL_GC__  (1 << 1)
-
-    /*
-     * Pick up limits for the module.
-     */
-    start = (BeamInstr*) modp->old.code_hdr;
-    mod_start = (char *) start;
-    mod_size = modp->old.code_length;
-
-    /*
-     * Check if current instruction or continuation pointer points into module.
-     */
-    if (ErtsInArea(rp->i, mod_start, mod_size)
-	|| ErtsInArea(rp->cp, mod_start, mod_size)) {
-	return am_true;
-    }
- 
-    *redsp += 1;
-
-    if (erts_check_nif_export_in_area(rp, mod_start, mod_size))
-	return am_true;
-
-
->>>>>>> 8fade088
     /*
      * Check all continuation pointers stored on the native stack if the module
      * has native code.
