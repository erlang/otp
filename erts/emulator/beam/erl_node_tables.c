--- conflicted
+++ resolved
@@ -1284,11 +1284,8 @@
 	INIT_AM(delayed_delete_timer);
         INIT_AM(thread_progress_delete_timer);
 	INIT_AM(signal);
-<<<<<<< HEAD
 	INIT_AM(sequence);
-=======
 	INIT_AM(persistent_term);
->>>>>>> dda4dc0d
 	references_atoms_need_init = 0;
     }
 
@@ -1851,19 +1848,7 @@
 }
 
 static void
-<<<<<<< HEAD
 insert_sig_ext(ErtsDistExternal *edep, void *arg)
-=======
-insert_persistent_term(ErlOffHeap *ohp, void *arg)
-{
-    Eterm heap[3];
-    insert_offheap(ohp, SYSTEM_REF,
-                   TUPLE2(&heap[0], AM_system, AM_persistent_term));
-}
-
-static void
-setup_reference_table(void)
->>>>>>> dda4dc0d
 {
     Process *proc = arg;
     insert_dist_entry(edep->dep, SIGNAL_REF, proc->common.id, 0);
@@ -1931,6 +1916,14 @@
             insert_process(plist->u.p);
         plist = erts_proclist_peek_next(dep->suspended, plist);
     }
+}
+
+static void
+insert_persistent_term(ErlOffHeap *ohp, void *arg)
+{
+    Eterm heap[3];
+    insert_offheap(ohp, SYSTEM_REF,
+                   TUPLE2(&heap[0], AM_system, AM_persistent_term));
 }
 
 #ifdef ERL_NODE_BOOKKEEP
@@ -2007,13 +2000,8 @@
 	if (proc)
             insert_process(proc);
     }
-<<<<<<< HEAD
-
-    erts_foreach_sys_msg_in_q(insert_sys_msg);
-=======
     
     erts_debug_foreach_sys_msg_in_q(insert_sys_msg);
->>>>>>> dda4dc0d
 
     /* Insert all ports */
     max = erts_ptab_max(&erts_port);
