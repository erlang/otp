--- conflicted
+++ resolved
@@ -1720,7 +1720,6 @@
     }
 }
 
-<<<<<<< HEAD
 #undef ERTS_PROC_SIG_RECV_MARK_CLEAR_PENDING_SET_SAVE__
 #define ERTS_PROC_SIG_RECV_MARK_CLEAR_PENDING_SET_SAVE__(BLKP) 		\
     do {								\
@@ -1828,6 +1827,7 @@
 {
     ErtsRecvMarkerBlock *blkp = c_p->sig_qs.recv_mrk_blk;
     int ix;
+    ASSERT(!(c_p->sig_qs.flags & FS_HANDLING_SIGS));
 
     if (!is_small(id) && !is_big(id) && !is_internal_ref(id))
 	return;
@@ -1855,6 +1855,7 @@
 ERTS_GLB_INLINE Eterm
 erts_msgq_recv_marker_insert(Process *c_p)
 {
+    ASSERT(!(c_p->sig_qs.flags & FS_HANDLING_SIGS));
     erts_proc_lock(c_p, ERTS_PROC_LOCK_MSGQ);
     erts_proc_sig_fetch(c_p);
     erts_proc_unlock(c_p, ERTS_PROC_LOCK_MSGQ);
@@ -1868,6 +1869,7 @@
 						Eterm insert_id,
 						Eterm bind_id)
 {
+    ASSERT(!(c_p->sig_qs.flags & FS_HANDLING_SIGS));
 #ifdef ERTS_SUPPORT_OLD_RECV_MARK_INSTRS
     ASSERT(bind_id != erts_old_recv_marker_id);
 #endif
@@ -1897,6 +1899,7 @@
 ERTS_GLB_INLINE void
 erts_msgq_recv_marker_insert_bind(Process *c_p, Eterm id)
 {
+    ASSERT(!(c_p->sig_qs.flags & FS_HANDLING_SIGS));
     if (is_internal_ref(id)) {
 #ifdef ERTS_SUPPORT_OLD_RECV_MARK_INSTRS
 	ErtsRecvMarkerBlock *blkp = c_p->sig_qs.recv_mrk_blk;
@@ -1916,6 +1919,7 @@
 ERTS_GLB_INLINE void
 erts_msgq_recv_marker_set_save(Process *c_p, Eterm id)
 {
+    ASSERT(!(c_p->sig_qs.flags & FS_HANDLING_SIGS));
     if (is_internal_ref(id)) {
 	ErtsRecvMarkerBlock *blkp = c_p->sig_qs.recv_mrk_blk;
 
@@ -1936,6 +1940,7 @@
 ERTS_GLB_INLINE ErtsMessage *
 erts_msgq_peek_msg(Process *c_p)
 {
+    ASSERT(!(c_p->sig_qs.flags & FS_HANDLING_SIGS));
     ASSERT(!(*c_p->sig_qs.save) || ERTS_SIG_IS_MSG(*c_p->sig_qs.save));
     return *c_p->sig_qs.save;
 }
@@ -1944,6 +1949,7 @@
 erts_msgq_unlink_msg(Process *c_p, ErtsMessage *msgp)
 {
     ErtsMessage *sigp = msgp->next;
+    ASSERT(!(c_p->sig_qs.flags & FS_HANDLING_SIGS));
     ERTS_HDBG_CHECK_SIGNAL_PRIV_QUEUE__(c_p, 0, "before");
     *c_p->sig_qs.save = sigp;
     c_p->sig_qs.len--;
@@ -1962,6 +1968,7 @@
 erts_msgq_set_save_first(Process *c_p)
 {
     ErtsRecvMarkerBlock *blkp = c_p->sig_qs.recv_mrk_blk;
+    ASSERT(!(c_p->sig_qs.flags & FS_HANDLING_SIGS));
     if (blkp) {
 	ERTS_PROC_SIG_RECV_MARK_CLEAR_PENDING_SET_SAVE__(blkp);
 #ifdef ERTS_SUPPORT_OLD_RECV_MARK_INSTRS
@@ -1983,6 +1990,7 @@
 erts_msgq_unlink_msg_set_save_first(Process *c_p, ErtsMessage *msgp)
 {
     ErtsMessage *sigp = msgp->next;
+    ASSERT(!(c_p->sig_qs.flags & FS_HANDLING_SIGS));
     ERTS_HDBG_CHECK_SIGNAL_PRIV_QUEUE__(c_p, 0, "before");
     *c_p->sig_qs.save = sigp;
     c_p->sig_qs.len--;
@@ -1999,6 +2007,7 @@
 {
     ErtsMessage *sigp = (*c_p->sig_qs.save)->next;
     ErtsMessage **sigpp = &(*c_p->sig_qs.save)->next;
+    ASSERT(!(c_p->sig_qs.flags & FS_HANDLING_SIGS));
     ERTS_HDBG_CHECK_SIGNAL_PRIV_QUEUE(c_p, 0);
     if (sigp && ERTS_SIG_IS_RECV_MARKER(sigp))
         sigpp = erts_msgq_pass_recv_markers(c_p, sigpp);
@@ -2010,6 +2019,7 @@
 erts_msgq_set_save_end(Process *c_p)
 {
     /* Set save pointer to end of message queue... */
+    ASSERT(!(c_p->sig_qs.flags & FS_HANDLING_SIGS));
 
     erts_proc_lock(c_p, ERTS_PROC_LOCK_MSGQ);
     erts_proc_sig_fetch(c_p);
@@ -2029,7 +2039,6 @@
 #undef ERTS_PROC_SIG_RECV_MARK_CLEAR_PENDING_SET_SAVE__
 #undef ERTS_PROC_SIG_RECV_MARK_CLEAR_OLD_MARK__
 
-=======
 ERTS_GLB_INLINE erts_aint32_t
 erts_proc_sig_check_wait_dirty_handle_signals(Process *c_p,
                                               erts_aint32_t state_in)
@@ -2047,7 +2056,6 @@
     return state;
 }
 
->>>>>>> 43c3016e
 #endif /* ERTS_GLB_INLINE_INCL_FUNC_DEF */
 
 #endif /* ERTS_PROC_SIG_QUEUE_H__ */