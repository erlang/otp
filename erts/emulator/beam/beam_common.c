--- conflicted
+++ resolved
@@ -1337,49 +1337,6 @@
     return ep;
 }
 
-<<<<<<< HEAD
-static const Export *
-apply_setup_error_handler(Process* p, Eterm module, Eterm function, Uint arity, Eterm* reg)
-{
-    const Export *ep;
-
-    /*
-     * Find the export table index for the error handler. Return NULL if
-     * there is no error handler module.
-     */
-
-    if ((ep = erts_active_export_entry(erts_proc_get_error_handler(p),
-				     am_undefined_function, 3)) == NULL) {
-	return NULL;
-    } else {
-	int i;
-	Uint sz = 2*arity;
-	Eterm* hp;
-	Eterm args = NIL;
-
-	/*
-	 * Always copy args from registers to a new list; this ensures
-	 * that we have the same behaviour whether or not this was
-	 * called from apply or fixed_apply (any additional last
-	 * THIS-argument will be included, assuming that arity has been
-	 * properly adjusted).
-	 */
-
-        hp = HAlloc(p, sz);
-	for (i = arity-1; i >= 0; i--) {
-	    args = CONS(hp, reg[i], args);
-	    hp += 2;
-	}
-	reg[0] = module;
-	reg[1] = function;
-	reg[2] = args;
-    }
-
-    return ep;
-}
-
-=======
->>>>>>> a6a47e54
 static ERTS_INLINE void
 apply_bif_error_adjustment(Process *p, const Export *ep,
                            Eterm *reg, Uint arity,
