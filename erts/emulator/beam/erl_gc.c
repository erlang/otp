--- conflicted
+++ resolved
@@ -1370,7 +1370,7 @@
             heap_size += OLD_HEND(p) - OLD_HEAP(p);
 
         /* Add potential new young heap size */
-        extra_heap_size = next_heap_size(p, stack_size + MAX(size_before,need), 0);
+        extra_heap_size = next_heap_size(p, stack_size + MAX(size_before,need+S_RESERVED), 0);
         heap_size += extra_heap_size;
 
         if (heap_size > MAX_HEAP_SIZE_GET(p))
@@ -1411,13 +1411,8 @@
 	Eterm *prev_old_htop;
 	Uint stack_size, size_after, adjust_size, need_after, new_sz, new_mature;
 
-<<<<<<< HEAD
 	stack_size = STACK_START(p) - STACK_TOP(p);
-	new_sz = stack_size + size_before;
-=======
-	stack_size = p->hend - p->stop;
-	new_sz = stack_size + MAX(size_before, need);
->>>>>>> b76082a1
+	new_sz = stack_size + MAX(size_before, need+S_RESERVED);
         new_sz = next_heap_size(p, new_sz, 0);
 
 	prev_old_htop = p->old_htop;
