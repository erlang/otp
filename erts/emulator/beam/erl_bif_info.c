/*
 * %CopyrightBegin%
 *
 * Copyright Ericsson AB 1999-2023. All Rights Reserved.
 *
 * Licensed under the Apache License, Version 2.0 (the "License");
 * you may not use this file except in compliance with the License.
 * You may obtain a copy of the License at
 *
 *     http://www.apache.org/licenses/LICENSE-2.0
 *
 * Unless required by applicable law or agreed to in writing, software
 * distributed under the License is distributed on an "AS IS" BASIS,
 * WITHOUT WARRANTIES OR CONDITIONS OF ANY KIND, either express or implied.
 * See the License for the specific language governing permissions and
 * limitations under the License.
 *
 * %CopyrightEnd%
 */

#ifdef HAVE_CONFIG_H
#  include "config.h"
#endif

#define ERTS_WANT_MEM_MAPPERS
#include "sys.h"
#include "erl_vm.h"
#include "global.h"
#include "erl_process.h"
#include "error.h"
#include "erl_driver.h"
#include "erl_nif.h"
#include "bif.h"
#include "big.h"
#include "erl_version.h"
#include "erl_compile_flags.h"
#include "erl_db_util.h"
#include "erl_message.h"
#include "erl_binary.h"
#include "erl_db.h"
#include "dist.h"
#include "erl_gc.h"
#include "erl_cpu_topology.h"
#include "erl_async.h"
#include "erl_thr_progress.h"
#include "erl_bif_unique.h"
#include "erl_map.h"
#include "erl_check_io.h"
#define ERTS_PTAB_WANT_DEBUG_FUNCS__
#include "erl_ptab.h"
#include "erl_time.h"
#include "erl_proc_sig_queue.h"
#include "erl_alloc_util.h"
#include "erl_global_literals.h"
#include "beam_load.h"

#ifdef ERTS_ENABLE_LOCK_COUNT
#include "erl_lock_count.h"
#endif

#ifdef VALGRIND
#  include <valgrind/valgrind.h>
#  include <valgrind/memcheck.h>
#endif
#ifdef ADDRESS_SANITIZER
#  include <sanitizer/lsan_interface.h>
#endif

static Export* alloc_info_trap = NULL;
static Export* alloc_sizes_trap = NULL;
static Export* gather_io_bytes_trap = NULL;

static Export *gather_sched_wall_time_res_trap;
static Export *gather_msacc_res_trap;
static Export *gather_gc_info_res_trap;
static Export *gather_system_check_res_trap;

static Export *is_process_alive_trap;
static Export *get_internal_state_blocked;

#define DECL_AM(S) Eterm AM_ ## S = am_atom_put(#S, sizeof(#S) - 1)

static char otp_version[] = ERLANG_OTP_VERSION;
/* Keep erts_system_version as a global variable for easy access from a core */
static char erts_system_version[] = ("Erlang/OTP " ERLANG_OTP_RELEASE
				     "%s"
				     " [erts-" ERLANG_VERSION "]"
#ifndef OTP_RELEASE
#ifdef ERLANG_GIT_VERSION
				     " [source-" ERLANG_GIT_VERSION "]"
#else
				     " [source]"
#endif
#endif	
#if defined(ARCH_64)
				     " [64-bit]"
#elif defined(ARCH_32)
                                     " [32-bit]"
#else
# error "Unknown ARCH_?"
#endif
				     " [smp:%beu:%beu]"
				     " [ds:%beu:%beu:%beu]"
#if defined(ERTS_DIRTY_SCHEDULERS_TEST)
				     " [dirty-schedulers-TEST]"
#endif
				     " [async-threads:%d]"
#ifdef BEAMASM
#ifdef NATIVE_ERLANG_STACK
				     " [jit:ns%s]"
#else
				     " [jit%s]"
#endif
#endif
#ifdef ET_DEBUG
#if ET_DEBUG
				     " [type-assertions]"
#endif
#endif	
#ifdef DEBUG
				     " [debug-compiled]"
#endif	
#ifdef ERTS_ENABLE_LOCK_CHECK
				     " [lock-checking]"
#endif
#ifdef ERTS_ENABLE_LOCK_COUNT
				     " [lock-counting]"
#endif
#ifdef ERTS_OPCODE_COUNTER_SUPPORT
				     " [instruction-counting]"
#endif
#ifdef VALGRIND
				     " [valgrind-compiled]"
#endif
#ifdef ADDRESS_SANITIZER
				     " [address-sanitizer]"
#endif
#ifdef ERTS_FRMPTR
				     " [frame-pointer]"
#endif
#ifdef USE_LTTNG
				     " [lttng]"
#endif
#ifdef USE_DTRACE
				     " [dtrace]"
#endif
#ifdef USE_SYSTEMTAP
				     " [systemtap]"
#endif
#ifdef SHCOPY
				     " [sharing-preserving]"
#endif
				     "\n");

#define ASIZE(a) (sizeof(a)/sizeof(a[0]))

#if defined(HAVE_SOLARIS_SPARC_PERFMON)
# include <sys/ioccom.h>
# define PERFMON_SETPCR			_IOW('P', 1, unsigned long long)
# define PERFMON_GETPCR			_IOR('P', 2, unsigned long long)
#endif

static Eterm
current_function(Process* p, ErtsHeapFactory *hfact, Process* rp,
                 int full_info, Uint reserve_size, int flags);
static Eterm
current_stacktrace(Process* p, ErtsHeapFactory *hfact, Process* rp,
                   Uint reserve_size, int flags);

Eterm
erts_bld_bin_list(Uint **hpp, Uint *szp, ErlOffHeap* oh, Eterm tail)
{
    union erl_off_heap_ptr u;
    Eterm res = tail;
    Eterm tuple;
    struct erts_tmp_aligned_offheap tmp;

    for (u.hdr = oh->first; u.hdr; u.hdr = u.hdr->next) {
        erts_align_offheap(&u, &tmp);
	if (u.hdr->thing_word == HEADER_PROC_BIN) {
	    Eterm val = erts_bld_uword(hpp, szp, (UWord) u.pb->val);
	    Eterm orig_size = erts_bld_uint(hpp, szp, u.pb->val->orig_size);
    
	    if (szp)
		*szp += 4+2;
	    if (hpp) {
		Uint refc = (Uint) erts_refc_read(&u.pb->val->intern.refc, 1);
		tuple = TUPLE3(*hpp, val, orig_size, make_small(refc));
		res = CONS(*hpp + 4, tuple, res);
		*hpp += 4+2;
	    }
	}
    }
    return res;
}

static Eterm
bld_magic_ref_bin_list(Uint **hpp, Uint *szp, ErlOffHeap* oh)
{
    struct erl_off_heap_header* ohh;
    Eterm res = NIL;
    Eterm tuple;

    for (ohh = oh->first; ohh; ohh = ohh->next) {
	if (is_ref_thing_header((*((Eterm *) ohh)))) {
            ErtsMRefThing *mrtp = (ErtsMRefThing *) ohh;
	    Eterm val = erts_bld_uword(hpp, szp, (UWord) mrtp->mb);
	    Eterm orig_size = erts_bld_uint(hpp, szp, mrtp->mb->orig_size);
    
	    if (szp)
		*szp += 4+2;
	    if (hpp) {
		Uint refc = (Uint) erts_refc_read(&mrtp->mb->intern.refc, 1);
		tuple = TUPLE3(*hpp, val, orig_size, make_small(refc));
		res = CONS(*hpp + 4, tuple, res);
		*hpp += 4+2;
	    }
	}
    }
    return res;
}


/*
  make_monitor_list:
  returns a list of records..
  -record(erl_monitor, {
            type, % process | port | time_offset | dist_process | resource
                  % | node | nodes | suspend
            dir, % origin | target
	    ref, % reference or []
	    pid, % Process or nodename
	    extra % registered name, integer or []
          }).
*/

static int do_calc_mon_size(ErtsMonitor *mon, void *vpsz, Sint reds)
{
    ErtsMonitorData *mdp = erts_monitor_to_data(mon);
    Uint *psz = vpsz;
    *psz += is_immed(mdp->ref) ? 0 : NC_HEAP_SIZE(mdp->ref);

    if (mon->type == ERTS_MON_TYPE_RESOURCE && erts_monitor_is_target(mon))
        *psz += erts_resource_ref_size(mon->other.ptr);
    else
        *psz += is_immed(mon->other.item) ? 0 : NC_HEAP_SIZE(mon->other.item);

    *psz += 9; /* CONS + 6-tuple */
    return 1;
}

typedef struct {
    Process *p;
    Eterm *hp;
    Eterm res;
    Eterm tag;
} MonListContext;

static int do_make_one_mon_element(ErtsMonitor *mon, void * vpmlc, Sint reds)
{
    ErtsMonitorData *mdp = erts_monitor_to_data(mon);
    MonListContext *pmlc = vpmlc;
    Eterm tup, t, d, r, p, x;

    r = is_immed(mdp->ref) ? mdp->ref : STORE_NC(&(pmlc->hp), &MSO(pmlc->p), mdp->ref);
    if (mon->type == ERTS_MON_TYPE_RESOURCE && erts_monitor_is_target(mon))
        p = erts_bld_resource_ref(&(pmlc->hp), &MSO(pmlc->p), mon->other.ptr);
    else
        p = (is_immed(mon->other.item)
             ? mon->other.item
             : STORE_NC(&(pmlc->hp), &MSO(pmlc->p), mon->other.item));

    if (mon->flags & ERTS_ML_FLG_NAME)
        x = ((ErtsMonitorDataExtended *) mdp)->u.name;
    else if (erts_monitor_is_target(mon))
        x = NIL;
    else if (mon->type == ERTS_MON_TYPE_NODE || mon->type == ERTS_MON_TYPE_NODES)
        x = make_small(((ErtsMonitorDataExtended *) mdp)->u.refc);
    else
        x = NIL;

    switch (mon->type) {
    case ERTS_MON_TYPE_PROC:
        t = am_process;
        break;
    case ERTS_MON_TYPE_PORT:
        t = am_port;
        break;
    case ERTS_MON_TYPE_TIME_OFFSET:
        t = am_time_offset;
        break;
    case ERTS_MON_TYPE_DIST_PROC: {
        ERTS_DECL_AM(dist_process);
        t = AM_dist_process;
        break;
    }
    case ERTS_MON_TYPE_DIST_PORT: {
        ERTS_DECL_AM(dist_port);
        t = AM_dist_port;
        break;
    }
    case ERTS_MON_TYPE_RESOURCE: {
        ERTS_DECL_AM(resource);
        t = AM_resource;
        break;
    }
    case ERTS_MON_TYPE_NODE:
        t = am_node;
        break;
    case ERTS_MON_TYPE_NODES: {
        ERTS_DECL_AM(nodes);
        t = AM_nodes;
        break;
    }
    case ERTS_MON_TYPE_SUSPEND:
        t = am_suspend;
        break;
    default:
        ERTS_INTERNAL_ERROR("Unknown monitor type");
        t = am_error;
        break;
    }
    if (erts_monitor_is_target(mon)) {
        ERTS_DECL_AM(target);
        d = AM_target;
    }
    else {
        ERTS_DECL_AM(origin);
        d = AM_origin;
    }
    tup = TUPLE6(pmlc->hp, pmlc->tag, t, d, r, p, x);
    pmlc->hp += 7;
    pmlc->res = CONS(pmlc->hp, tup, pmlc->res);
    pmlc->hp += 2;
    return 1;
}

static Eterm 
make_monitor_list(Process *p, int tree, ErtsMonitor *root, Eterm tail)
{
    DECL_AM(erl_monitor);
    Uint sz = 0;
    MonListContext mlc;
    void (*foreach)(ErtsMonitor *,
                    ErtsMonitorFunc,
                    void *);

    foreach = tree ? erts_monitor_tree_foreach : erts_monitor_list_foreach;

    (*foreach)(root, do_calc_mon_size, &sz);
    if (sz == 0)
	return tail;
    mlc.p = p;
    mlc.hp = HAlloc(p,sz);
    mlc.res = tail;
    mlc.tag = AM_erl_monitor;
    (*foreach)(root, do_make_one_mon_element, &mlc);
    return mlc.res;
}

/*
  make_link_list:
  returns a list of records..
  -record(erl_link, {
            type, % process | port | dist_process
	    pid, % Process or port
            state, % linked | unlinking
            id % (address)
          }).
*/

static int calc_lnk_size(ErtsLink *lnk, void *vpsz, Sint reds)
{
    Uint *psz = vpsz;
    Uint sz = 0;
    UWord addr;

    if (lnk->type == ERTS_LNK_TYPE_DIST_PROC)
        addr = (UWord) erts_link_to_elink(lnk);
    else
        addr = (UWord) lnk;

    (void) erts_bld_uword(NULL, &sz, (UWord) addr);

    *psz += sz;
    *psz += is_immed(lnk->other.item) ? 0 : size_object(lnk->other.item);
    *psz += 8; /* CONS + 5-tuple */
    return 1;
}

typedef struct {
    Process *p;
    Eterm *hp;
    Eterm res;
    Eterm tag;
} LnkListContext;

static int make_one_lnk_element(ErtsLink *lnk, void * vpllc, Sint reds)
{
    LnkListContext *pllc = vpllc;
    Eterm tup, t, pid, id, state;
    UWord addr;
    ERTS_DECL_AM(linked);
    ERTS_DECL_AM(unlinking);

    if (lnk->type == ERTS_LNK_TYPE_DIST_PROC) {
        ErtsELink *elnk = erts_link_to_elink(lnk);
        state = elnk->unlinking ? AM_unlinking : AM_linked;
        addr = (UWord) elnk;
    }
    else {
        ErtsILink *ilnk = (ErtsILink *) lnk;
        state = ilnk->unlinking ? AM_unlinking : AM_linked;
        addr = (UWord) ilnk;
    }

    id = erts_bld_uword(&pllc->hp, NULL, (UWord) addr);

    if (is_immed(lnk->other.item))
        pid = lnk->other.item;
    else {
        Uint sz = size_object(lnk->other.item);
        pid = copy_struct(lnk->other.item, sz, &(pllc->hp), &MSO(pllc->p));
    }

    switch (lnk->type) {
    case ERTS_LNK_TYPE_PROC:
        t = am_process;
        break;
    case ERTS_LNK_TYPE_PORT:
        t = am_port;
        break;
    case ERTS_LNK_TYPE_DIST_PROC: {
        ERTS_DECL_AM(dist_process);
        t = AM_dist_process;
        break;
    }
    default:
        ERTS_INTERNAL_ERROR("Unknown link type");
        t = am_undefined;
        break;
    }

    tup = TUPLE5(pllc->hp, pllc->tag, t, pid, state, id);
    pllc->hp += 6;
    pllc->res = CONS(pllc->hp, tup, pllc->res);
    pllc->hp += 2;
    return 1;
}

static Eterm 
make_link_list(Process *p, int tree, ErtsLink *root, Eterm tail)
{
    DECL_AM(erl_link);
    Uint sz = 0;
    LnkListContext llc;
    void (*foreach)(ErtsLink *,
                    ErtsLinkFunc,
                    void *);

    foreach = tree ? erts_link_tree_foreach : erts_link_list_foreach;

    (*foreach)(root, calc_lnk_size, (void *) &sz);
    if (sz == 0) {
	return tail;
    }
    llc.p = p;
    llc.hp = HAlloc(p,sz);
    llc.res = tail;
    llc.tag = AM_erl_link;
    (*foreach)(root, make_one_lnk_element, (void *) &llc);
    return llc.res;
}

int
erts_print_system_version(fmtfn_t to, void *arg, Process *c_p)
{
    int i, rc = -1;
    char *rc_str = "";
    char rc_buf[100];
    char *ov = otp_version;
    Uint total, online, active;
    Uint dirty_cpu, dirty_cpu_onln, dirty_io;

    erts_schedulers_state(&total, &online, &active,
			  &dirty_cpu, &dirty_cpu_onln, NULL,
			  &dirty_io, NULL);
    for (i = 0; i < sizeof(otp_version)-4; i++) {
	if (ov[i] == '-' && ov[i+1] == 'r' && ov[i+2] == 'c')
	    rc = atoi(&ov[i+3]);
    }
    if (rc >= 0) {
	if (rc == 0)
	    rc_str = " [DEVELOPMENT]";
	else {
	    erts_snprintf(rc_buf, sizeof(rc_buf), " [RELEASE CANDIDATE %d]", rc);
	    rc_str = rc_buf;
	}
    }
    return erts_print(to, arg, erts_system_version,
		      rc_str
		      , total, online
		      , dirty_cpu, dirty_cpu_onln, dirty_io
		      , erts_async_max_threads
              , (erts_frame_layout == ERTS_FRAME_LAYOUT_FP_RA ? ":fp" : "")
	);
}

typedef struct {
    /* {Entity,Node} = {monitor.Name,monitor.Pid} for external by name
     * {Entity,Node} = {monitor.Pid,NIL} for external/external by pid
     * {Entity,Node} = {monitor.Name,erlang:node()} for internal by name 
     * {Entity,Node} = {monitor.resource,MON_NIF_TARGET}*/
    union {
	Eterm term;
	ErtsResource* resource;
    }entity;
    int named;
    Uint16 type;
    Eterm node;
    /* pid is actual target being monitored, no matter pid/port or name */
    Eterm pid;
} MonitorInfo;

typedef struct {
    MonitorInfo *mi;
    Uint mi_i;
    Uint mi_max;
    int sz;
} MonitorInfoCollection;

#define INIT_MONITOR_INFOS(MIC) do {		\
    (MIC).mi = NULL;				\
    (MIC).mi_i = (MIC).mi_max = 0;		\
    (MIC).sz = 0;                               \
} while(0)

#define MI_INC 50
#define EXTEND_MONITOR_INFOS(MICP)					\
do {									\
    if ((MICP)->mi_i >= (MICP)->mi_max) {				\
	(MICP)->mi = ((MICP)->mi ? erts_realloc(ERTS_ALC_T_TMP,		\
						(MICP)->mi,		\
						((MICP)->mi_max+MI_INC)	\
						* sizeof(MonitorInfo))	\
		      : erts_alloc(ERTS_ALC_T_TMP,			\
				   MI_INC*sizeof(MonitorInfo)));	\
	(MICP)->mi_max += MI_INC;					\
    }									\
 } while (0)
#define DESTROY_MONITOR_INFOS(MIC)			\
do {							\
    if ((MIC).mi != NULL) {				\
	erts_free(ERTS_ALC_T_TMP, (void *) (MIC).mi);	\
    }							\
 } while (0)

static int collect_one_link(ErtsLink *lnk, void *vmicp, Sint reds)
{
    MonitorInfoCollection *micp = vmicp;
    if (lnk->type != ERTS_LNK_TYPE_DIST_PROC) {
        if (((ErtsILink *) lnk)->unlinking)
            return 1;
    }
    else {
        ErtsELink *elnk = erts_link_to_elink(lnk);
        if (elnk->unlinking)
            return 1;
    }
    EXTEND_MONITOR_INFOS(micp);
    micp->mi[micp->mi_i].entity.term = lnk->other.item;
    micp->sz += 2 + NC_HEAP_SIZE(lnk->other.item);
    micp->mi_i++;
    return 1;
} 

static int collect_one_origin_monitor(ErtsMonitor *mon, void *vmicp, Sint reds)
{
    if (erts_monitor_is_origin(mon)) {
        MonitorInfoCollection *micp = vmicp;
 
        EXTEND_MONITOR_INFOS(micp);

        micp->mi[micp->mi_i].type = mon->type;

        switch (mon->type) {
        case ERTS_MON_TYPE_PROC:
        case ERTS_MON_TYPE_PORT:
        case ERTS_MON_TYPE_DIST_PROC:
        case ERTS_MON_TYPE_DIST_PORT:
        case ERTS_MON_TYPE_TIME_OFFSET:
            if (mon->flags & ERTS_ML_FLG_SPAWN_PENDING)
                break; /* Not an active monitor... */
            if (!(mon->flags & ERTS_ML_FLG_NAME)) {
                micp->mi[micp->mi_i].named = 0;
                micp->mi[micp->mi_i].entity.term = mon->other.item;
                micp->mi[micp->mi_i].node = NIL;
                if (is_not_atom(mon->other.item))
                    micp->sz += NC_HEAP_SIZE(mon->other.item);
            }
            else {
                ErtsMonitorDataExtended *mdep;
                micp->mi[micp->mi_i].named = !0;
                mdep = (ErtsMonitorDataExtended *) erts_monitor_to_data(mon);
                micp->mi[micp->mi_i].entity.term = mdep->u.name;
                if (mdep->dist)
                    micp->mi[micp->mi_i].node = mdep->dist->nodename;
                else
                    micp->mi[micp->mi_i].node = erts_this_dist_entry->sysname;
                micp->sz += 3; /* need one 2-tuple */
            }

            /* have always pid at hand, to assist with figuring out if its a port or
             * a process, when we monitored by name and process_info is requested.
             * See: erl_bif_info.c:process_info_aux section for am_monitors */
            micp->mi[micp->mi_i].pid = mon->other.item;

            micp->mi_i++;
            micp->sz += 2 + 3; /* For a cons cell and a 2-tuple */
            break;
        default:
            break;
        }
    }
    return 1;
}

static int collect_one_target_monitor(ErtsMonitor *mon, void *vmicp, Sint reds)
{
    MonitorInfoCollection *micp = vmicp;
 
    if (erts_monitor_is_target(mon)) {

        EXTEND_MONITOR_INFOS(micp);
  
        micp->mi[micp->mi_i].type = mon->type;
        micp->mi[micp->mi_i].named = !!(mon->flags & ERTS_ML_FLG_NAME);
        switch (mon->type) {

        case ERTS_MON_TYPE_PROC:
        case ERTS_MON_TYPE_PORT:
        case ERTS_MON_TYPE_DIST_PROC:
        case ERTS_MON_TYPE_DIST_PORT:

            micp->mi[micp->mi_i].entity.term = mon->other.item;
            micp->mi[micp->mi_i].node = NIL;
            micp->sz += NC_HEAP_SIZE(mon->other.item);

            micp->sz += 2; /* cons */;
            micp->mi_i++;
            break;

        case ERTS_MON_TYPE_RESOURCE:

            micp->mi[micp->mi_i].entity.resource = mon->other.ptr;
            micp->mi[micp->mi_i].node = NIL;
            micp->sz += erts_resource_ref_size(mon->other.ptr);

            micp->sz += 2; /* cons */;
            micp->mi_i++;
            break;

        default:
            break;
        }
    }
    return 1;
}

typedef struct {
    ErtsMonitorSuspend **smi;
    Uint smi_i;
    Uint smi_max;
    Uint sz;
} ErtsSuspendMonitorInfoCollection;

#define ERTS_INIT_SUSPEND_MONITOR_INFOS(SMIC) do {		        \
    (SMIC).smi = NULL;							\
    (SMIC).smi_i = (SMIC).smi_max = 0;					\
    (SMIC).sz = 0;                               			\
} while(0)

#define ERTS_SMI_INC 50
#define ERTS_EXTEND_SUSPEND_MONITOR_INFOS(SMICP)			\
do {									\
    if ((SMICP)->smi_i >= (SMICP)->smi_max) {				\
	(SMICP)->smi = ((SMICP)->smi					\
			? erts_realloc(ERTS_ALC_T_TMP,			\
				       (SMICP)->smi,			\
				       ((SMICP)->smi_max		\
					+ ERTS_SMI_INC)			\
				       * sizeof(ErtsMonitorSuspend *))	\
			: erts_alloc(ERTS_ALC_T_TMP,			\
				     ERTS_SMI_INC			\
				     * sizeof(ErtsMonitorSuspend *)));	\
	(SMICP)->smi_max += ERTS_SMI_INC;				\
    }									\
 } while (0)

#define ERTS_DESTROY_SUSPEND_MONITOR_INFOS(SMIC)			\
do {									\
    if ((SMIC).smi != NULL) {						\
	erts_free(ERTS_ALC_T_TMP, (void *) (SMIC).smi);			\
    }									\
 } while (0)

static int
collect_one_suspend_monitor(ErtsMonitor *mon, void *vsmicp, Sint reds)
{
    if (mon->type == ERTS_MON_TYPE_SUSPEND) {
        Sint count;
        erts_aint_t mstate;
        ErtsMonitorSuspend *msp;
        ErtsSuspendMonitorInfoCollection *smicp;

        msp = (ErtsMonitorSuspend *) erts_monitor_to_data(mon);
        smicp = vsmicp;

	ERTS_EXTEND_SUSPEND_MONITOR_INFOS(smicp);

	smicp->smi[smicp->smi_i] = msp;
	smicp->sz += 2 /* cons */ + 4 /* 3-tuple */;

        mstate = erts_atomic_read_nob(&msp->state);

        count = (Sint) (mstate & ERTS_MSUSPEND_STATE_COUNTER_MASK);
	if (!IS_SSMALL(count))
	    smicp->sz += BIG_UINT_HEAP_SIZE;

	smicp->smi_i++;
    }
    return 1;
}

/*
 * process_info/[1,2]
 */

/*
 * All valid process_info arguments.
 */

#define ERTS_PI_IX_REGISTERED_NAME                      0
#define ERTS_PI_IX_CURRENT_FUNCTION                     1
#define ERTS_PI_IX_INITIAL_CALL                         2
#define ERTS_PI_IX_STATUS                               3
#define ERTS_PI_IX_MESSAGES                             4
#define ERTS_PI_IX_MESSAGE_QUEUE_LEN                    5
#define ERTS_PI_IX_LINKS                                6
#define ERTS_PI_IX_MONITORS                             7
#define ERTS_PI_IX_MONITORED_BY                         8
#define ERTS_PI_IX_DICTIONARY                           9
#define ERTS_PI_IX_TRAP_EXIT                            10
#define ERTS_PI_IX_ERROR_HANDLER                        11
#define ERTS_PI_IX_HEAP_SIZE                            12
#define ERTS_PI_IX_STACK_SIZE                           13
#define ERTS_PI_IX_MEMORY                               14
#define ERTS_PI_IX_GARBAGE_COLLECTION                   15
#define ERTS_PI_IX_GROUP_LEADER                         16
#define ERTS_PI_IX_REDUCTIONS                           17
#define ERTS_PI_IX_PRIORITY                             18
#define ERTS_PI_IX_TRACE                                19
#define ERTS_PI_IX_BINARY                               20
#define ERTS_PI_IX_SEQUENTIAL_TRACE_TOKEN               21
#define ERTS_PI_IX_CATCHLEVEL                           22
#define ERTS_PI_IX_BACKTRACE                            23
#define ERTS_PI_IX_LAST_CALLS                           24
#define ERTS_PI_IX_TOTAL_HEAP_SIZE                      25
#define ERTS_PI_IX_SUSPENDING                           26
#define ERTS_PI_IX_MIN_HEAP_SIZE                        27
#define ERTS_PI_IX_MIN_BIN_VHEAP_SIZE                   28
#define ERTS_PI_IX_MAX_HEAP_SIZE                        29
#define ERTS_PI_IX_CURRENT_LOCATION                     30
#define ERTS_PI_IX_CURRENT_STACKTRACE                   31
#define ERTS_PI_IX_MESSAGE_QUEUE_DATA                   32
#define ERTS_PI_IX_GARBAGE_COLLECTION_INFO              33
#define ERTS_PI_IX_MAGIC_REF                            34
#define ERTS_PI_IX_FULLSWEEP_AFTER                      35
#define ERTS_PI_IX_PARENT                               36
#define ERTS_PI_IX_ASYNC_DIST                           37

#define ERTS_PI_FLAG_SINGELTON                          (1 << 0)
#define ERTS_PI_FLAG_ALWAYS_WRAP                        (1 << 1)
#define ERTS_PI_FLAG_WANT_MSGS                          (1 << 2)
#define ERTS_PI_FLAG_NEED_MSGQ_LEN                      (1 << 3)
#define ERTS_PI_FLAG_FORCE_SIG_SEND                     (1 << 4)
#define ERTS_PI_FLAG_REQUEST_FOR_OTHER                  (1 << 5)

#define ERTS_PI_UNRESERVE(RS, SZ) \
    (ASSERT((RS) >= (SZ)), (RS) -= (SZ))


typedef struct {
    Eterm name;
    Uint reserve_size;
    int flags;
    ErtsProcLocks locks;
} ErtsProcessInfoArgs;

static ErtsProcessInfoArgs pi_args[] = {
    {am_registered_name, 0, 0, ERTS_PROC_LOCK_MAIN},
    {am_current_function, 4, ERTS_PI_FLAG_FORCE_SIG_SEND, ERTS_PROC_LOCK_MAIN},
    {am_initial_call, 4, 0, ERTS_PROC_LOCK_MAIN},
    {am_status, 0, 0, 0},
    {am_messages, 0, ERTS_PI_FLAG_WANT_MSGS|ERTS_PI_FLAG_NEED_MSGQ_LEN|ERTS_PI_FLAG_FORCE_SIG_SEND, ERTS_PROC_LOCK_MAIN},
    {am_message_queue_len, 0, ERTS_PI_FLAG_NEED_MSGQ_LEN, ERTS_PROC_LOCK_MAIN},
    {am_links, 0, ERTS_PI_FLAG_FORCE_SIG_SEND, ERTS_PROC_LOCK_MAIN},
    {am_monitors, 0, ERTS_PI_FLAG_FORCE_SIG_SEND, ERTS_PROC_LOCK_MAIN},
    {am_monitored_by, 0, ERTS_PI_FLAG_FORCE_SIG_SEND, ERTS_PROC_LOCK_MAIN},
    {am_dictionary, 0, ERTS_PI_FLAG_FORCE_SIG_SEND, ERTS_PROC_LOCK_MAIN},
    {am_trap_exit, 0, 0, ERTS_PROC_LOCK_MAIN},
    {am_error_handler, 0, 0, ERTS_PROC_LOCK_MAIN},
    {am_heap_size, 0, 0, ERTS_PROC_LOCK_MAIN},
    {am_stack_size, 0, 0, ERTS_PROC_LOCK_MAIN},
    {am_memory, 0, ERTS_PI_FLAG_NEED_MSGQ_LEN|ERTS_PI_FLAG_FORCE_SIG_SEND, ERTS_PROC_LOCK_MAIN},
    {am_garbage_collection, 3+2 + 3+2 + 3+2 + 3+2 + 3+2 + ERTS_MAX_HEAP_SIZE_MAP_SZ, 0, ERTS_PROC_LOCK_MAIN},
    {am_group_leader, 0, 0, ERTS_PROC_LOCK_MAIN},
    {am_reductions, 0, 0, ERTS_PROC_LOCK_MAIN},
    {am_priority, 0, 0, 0},
    {am_trace, 0, 0, ERTS_PROC_LOCK_MAIN},
    {am_binary, 0, ERTS_PI_FLAG_FORCE_SIG_SEND, ERTS_PROC_LOCK_MAIN},
    {am_sequential_trace_token, 0, 0, ERTS_PROC_LOCK_MAIN},
    {am_catchlevel, 0, 0, ERTS_PROC_LOCK_MAIN},
    {am_backtrace, 0, ERTS_PI_FLAG_FORCE_SIG_SEND, ERTS_PROC_LOCK_MAIN},
    {am_last_calls, 0, 0, ERTS_PROC_LOCK_MAIN},
    {am_total_heap_size, 0, ERTS_PI_FLAG_NEED_MSGQ_LEN|ERTS_PI_FLAG_FORCE_SIG_SEND, ERTS_PROC_LOCK_MAIN},
    {am_suspending, 0, ERTS_PI_FLAG_FORCE_SIG_SEND, 0},
    {am_min_heap_size, 0, 0, ERTS_PROC_LOCK_MAIN},
    {am_min_bin_vheap_size, 0, 0, ERTS_PROC_LOCK_MAIN},
    {am_max_heap_size, 0, 0, ERTS_PROC_LOCK_MAIN},
    {am_current_location, 0, ERTS_PI_FLAG_FORCE_SIG_SEND, ERTS_PROC_LOCK_MAIN},
    {am_current_stacktrace, 0, ERTS_PI_FLAG_FORCE_SIG_SEND, ERTS_PROC_LOCK_MAIN},
    {am_message_queue_data, 0, 0, ERTS_PROC_LOCK_MAIN},
    {am_garbage_collection_info, ERTS_PROCESS_GC_INFO_MAX_SIZE, 0, ERTS_PROC_LOCK_MAIN},
    {am_magic_ref, 0, ERTS_PI_FLAG_FORCE_SIG_SEND, ERTS_PROC_LOCK_MAIN},
    {am_fullsweep_after, 0, 0, ERTS_PROC_LOCK_MAIN},
    {am_parent, 0, 0, ERTS_PROC_LOCK_MAIN},
    {am_async_dist, 0, 0, ERTS_PROC_LOCK_MAIN}
};

#define ERTS_PI_ARGS ((int) (sizeof(pi_args)/sizeof(pi_args[0])))

#ifdef DEBUG
#  define ERTS_PI_DEF_ARR_SZ 2
#else
#  define ERTS_PI_DEF_ARR_SZ ERTS_PI_ARGS
#endif

static ERTS_INLINE Eterm
pi_ix2arg(int ix)
{
    if (ix < 0 || ERTS_PI_ARGS <= ix)
	return am_undefined;
    return pi_args[ix].name;
}

static ERTS_INLINE int
pi_ix2flags(int ix)
{
    if (ix < 0 || ERTS_PI_ARGS <= ix)
	return 0;
    return pi_args[ix].flags;
}

static ERTS_INLINE Uint
pi_ix2rsz(int ix)
{
    if (ix < 0 || ERTS_PI_ARGS <= ix)
	return 0;
    return pi_args[ix].reserve_size;
}

static ERTS_INLINE ErtsProcLocks
pi_ix2locks(int ix)
{
    if (ix < 0 || ERTS_PI_ARGS <= ix)
	return 0;
    return pi_args[ix].locks;
}

static ERTS_INLINE int
pi_arg2ix(Eterm arg)
{
    switch (arg) {
    case am_registered_name:
        return ERTS_PI_IX_REGISTERED_NAME;
    case am_current_function:
        return ERTS_PI_IX_CURRENT_FUNCTION;
    case am_initial_call:
        return ERTS_PI_IX_INITIAL_CALL;
    case am_status:
        return ERTS_PI_IX_STATUS;
    case am_messages:
        return ERTS_PI_IX_MESSAGES;
    case am_message_queue_len:
        return ERTS_PI_IX_MESSAGE_QUEUE_LEN;
    case am_links:
        return ERTS_PI_IX_LINKS;
    case am_monitors:
        return ERTS_PI_IX_MONITORS;
    case am_monitored_by:
        return ERTS_PI_IX_MONITORED_BY;
    case am_dictionary:
        return ERTS_PI_IX_DICTIONARY;
    case am_trap_exit:
        return ERTS_PI_IX_TRAP_EXIT;
    case am_error_handler:
        return ERTS_PI_IX_ERROR_HANDLER;
    case am_heap_size:
        return ERTS_PI_IX_HEAP_SIZE;
    case am_stack_size:
        return ERTS_PI_IX_STACK_SIZE;
    case am_memory:
        return ERTS_PI_IX_MEMORY;
    case am_garbage_collection:
        return ERTS_PI_IX_GARBAGE_COLLECTION;
    case am_group_leader:
        return ERTS_PI_IX_GROUP_LEADER;
    case am_reductions:
        return ERTS_PI_IX_REDUCTIONS;
    case am_priority:
        return ERTS_PI_IX_PRIORITY;
    case am_trace:
        return ERTS_PI_IX_TRACE;
    case am_binary:
        return ERTS_PI_IX_BINARY;
    case am_sequential_trace_token:
        return ERTS_PI_IX_SEQUENTIAL_TRACE_TOKEN;
    case am_catchlevel:
        return ERTS_PI_IX_CATCHLEVEL;
    case am_backtrace:
        return ERTS_PI_IX_BACKTRACE;
    case am_last_calls:
        return ERTS_PI_IX_LAST_CALLS;
    case am_total_heap_size:
        return ERTS_PI_IX_TOTAL_HEAP_SIZE;
    case am_suspending:
        return ERTS_PI_IX_SUSPENDING;
    case am_min_heap_size:
        return ERTS_PI_IX_MIN_HEAP_SIZE;
    case am_min_bin_vheap_size:
        return ERTS_PI_IX_MIN_BIN_VHEAP_SIZE;
    case am_max_heap_size:
        return ERTS_PI_IX_MAX_HEAP_SIZE;
    case am_current_location:
        return ERTS_PI_IX_CURRENT_LOCATION;
    case am_current_stacktrace:
        return ERTS_PI_IX_CURRENT_STACKTRACE;
    case am_message_queue_data:
        return ERTS_PI_IX_MESSAGE_QUEUE_DATA;
    case am_garbage_collection_info:
	return ERTS_PI_IX_GARBAGE_COLLECTION_INFO;
    case am_magic_ref:
        return ERTS_PI_IX_MAGIC_REF;
    case am_fullsweep_after:
        return ERTS_PI_IX_FULLSWEEP_AFTER;
    case am_parent:
        return ERTS_PI_IX_PARENT;
    case am_async_dist:
        return ERTS_PI_IX_ASYNC_DIST;
    default:
        return -1;
    }
}

static Eterm pi_1_keys[] = {
    am_registered_name,
    am_current_function,
    am_initial_call,
    am_status,
    am_message_queue_len,
    am_links,
    am_dictionary,
    am_trap_exit,
    am_error_handler,
    am_priority,
    am_group_leader,
    am_total_heap_size,
    am_heap_size,
    am_stack_size,
    am_reductions,
    am_garbage_collection,
    am_suspending
};

#define ERTS_PI_1_NO_OF_KEYS (sizeof(pi_1_keys)/sizeof(Eterm))

static Eterm pi_1_keys_list;
static Eterm pi_1_keys_list_heap[2*ERTS_PI_1_NO_OF_KEYS];

static void
process_info_init(void)
{
    Eterm *hp = &pi_1_keys_list_heap[0];
    int i;

    pi_1_keys_list = NIL;

    for (i = ERTS_PI_1_NO_OF_KEYS-1; i >= 0; i--) {
	pi_1_keys_list = CONS(hp, pi_1_keys[i], pi_1_keys_list);
	hp += 2;
    }

#ifdef DEBUG
    { /* Make sure the process_info argument mappings are consistent */
	int ix;
	for (ix = 0; ix < ERTS_PI_ARGS; ix++) {
	    ASSERT(pi_arg2ix(pi_ix2arg(ix)) == ix);
	}
    }
#endif

}

static BIF_RETTYPE
process_info_aux(Process *c_p,
                 ErtsHeapFactory *hfact,
		 Process *rp,
		 ErtsProcLocks rp_locks,
		 int item_ix,
                 Sint *msgq_len_p,
		 int flags,
                 Uint *reserve_sizep,
                 Uint *reds);

Eterm
erts_process_info(Process *c_p,
                  ErtsHeapFactory *hfact,
                  Process *rp,
                  ErtsProcLocks rp_locks,
                  int *item_ix,
                  int item_ix_len,
                  int flags,
                  Uint reserve_size,
                  Uint *reds)
{
    Eterm res;
    Eterm part_res[ERTS_PI_ARGS];
    int item_ix_ix, ix;
    Sint msgq_len = -1;

    if (ERTS_PI_FLAG_SINGELTON & flags) {
        ASSERT(item_ix_len == 1);
	res = process_info_aux(c_p, hfact, rp, rp_locks, item_ix[0],
                               &msgq_len, flags, &reserve_size, reds);
        return res;
    }

    for (ix = 0; ix < ERTS_PI_ARGS; ix++)
	part_res[ix] = THE_NON_VALUE;

    /*
     * We always handle 'messages' first if it should be part
     * of the result. This since if both 'messages' and
     * 'message_queue_len' are wanted, 'messages' may
     * change the result of 'message_queue_len' (in case
     * the queue contain bad distribution messages).
     */
    if (flags & ERTS_PI_FLAG_WANT_MSGS) {
	ix = pi_arg2ix(am_messages);
	ASSERT(part_res[ix] == THE_NON_VALUE);
	res = process_info_aux(c_p, hfact, rp, rp_locks, ix,
                               &msgq_len, flags, &reserve_size, reds);
	ASSERT(res != am_undefined);
	ASSERT(res != THE_NON_VALUE);
        part_res[ix] = res;
    }

    for (item_ix_ix = item_ix_len - 1; item_ix_ix >= 0; item_ix_ix--) {
	ix = item_ix[item_ix_ix];
	if (part_res[ix] == THE_NON_VALUE) {
	    res = process_info_aux(c_p, hfact, rp, rp_locks, ix,
                                   &msgq_len, flags, &reserve_size, reds);
            ASSERT(res != am_undefined);
	    ASSERT(res != THE_NON_VALUE);
            part_res[ix] = res;
	}
    }

    res = NIL;

    for (item_ix_ix = item_ix_len - 1; item_ix_ix >= 0; item_ix_ix--) {
	ix = item_ix[item_ix_ix];
	ASSERT(part_res[ix] != THE_NON_VALUE);
	/*
	 * If we should ignore the value of registered_name,
	 * its value is nil. For more info, see comment in the
	 * beginning of process_info_aux().
	 */
	if (is_nil(part_res[ix])) {
	    ASSERT(!(flags & ERTS_PI_FLAG_ALWAYS_WRAP));
	    ASSERT(pi_ix2arg(ix) == am_registered_name);
	}
	else {
            Eterm *hp;
            ERTS_PI_UNRESERVE(reserve_size, 2);
            hp = erts_produce_heap(hfact, 2, reserve_size);
	    res = CONS(hp, part_res[ix], res);
	}
    }

    return res;
}

static void
pi_setup_grow(int **arr, int *def_arr, Uint *sz, int ix);

static ERTS_INLINE int
pi_maybe_flush_signals(Process *c_p, int pi_flags)
{
    int reds_left;
    erts_aint32_t state;

    /*
     * pi_maybe_flush_signals() flush signals in callers
     * signal queue for two different reasons:
     *
     * 1. If we need 'message_queue_len', but not 'messages', we need
     *    to handle all signals in the middle queue in order for
     *    'c_p->sig_qs.len' to reflect the amount of messages in the
     *    message queue. We could count traverse the queues, but it
     *    is better to handle all signals in the queue instead since
     *    this is work we anyway need to do at some point.
     *
     * 2. Ensures that all signals that the caller might have sent to
     *    itself are handled before we gather information.
     *
     *    This is, however, not strictly necessary. process_info() is
     *    not documented to send itself a signal when gathering
     *    information about itself. That is, the operation is not
     *    bound by the signal order guarantee when gathering
     *    information about itself. If we do not handle outstanding
     *    signals before gathering the information, outstanding signals
     *    from the caller to itself will not be part of the result.
     *    This would not be wrong, but perhaps surprising for the user.
     *    We continue doing it this way for now, since this is how it
     *    has been done for a very long time. We should, however,
     *    consider changing this in a future release, since this signal
     *    handling is not for free, although quite cheap since these
     *    signals anyway must be handled at some point.
     */

    if (c_p->sig_qs.flags & FS_FLUSHED_SIGS) {
    flushed:

        ASSERT(((pi_flags & (ERTS_PI_FLAG_WANT_MSGS
                             | ERTS_PI_FLAG_NEED_MSGQ_LEN))
                != ERTS_PI_FLAG_NEED_MSGQ_LEN)
               || !c_p->sig_qs.cont);
	ASSERT(c_p->sig_qs.flags & FS_FLUSHING_SIGS);

	c_p->sig_qs.flags &= ~(FS_FLUSHED_SIGS|FS_FLUSHING_SIGS);
        erts_set_gc_state(c_p, !0); /* Allow GC again... */
	return 0; /* done, all signals handled... */
    }
    
    state = erts_atomic32_read_nob(&c_p->state);

    if (!(c_p->sig_qs.flags & FS_FLUSHING_SIGS)) {
        int flush_flags = 0;
        if (((pi_flags & (ERTS_PI_FLAG_WANT_MSGS
                          | ERTS_PI_FLAG_NEED_MSGQ_LEN))
             == ERTS_PI_FLAG_NEED_MSGQ_LEN)
            && c_p->sig_qs.cont) {
            flush_flags |= ERTS_PROC_SIG_FLUSH_FLG_CLEAN_SIGQ;
        }
        if (state & ERTS_PSFLG_MAYBE_SELF_SIGS)
            flush_flags |= ERTS_PROC_SIG_FLUSH_FLG_FROM_ID;
	if (!flush_flags)
	    return 0; /* done; no need to flush... */
	erts_proc_sig_init_flush_signals(c_p, flush_flags, c_p->common.id);
        if (c_p->sig_qs.flags & FS_FLUSHED_SIGS)
            goto flushed;
    }

    ASSERT(c_p->sig_qs.flags & FS_FLUSHING_SIGS);
    reds_left = ERTS_BIF_REDS_LEFT(c_p);

    do {
	int sreds = reds_left;
	(void) erts_proc_sig_handle_incoming(c_p, &state, &sreds,
					     sreds, !0);
	BUMP_REDS(c_p, (int) sreds);
	if (state & ERTS_PSFLG_EXITING)
	    return -1; /* process exiting... */
	if (c_p->sig_qs.flags & FS_FLUSHED_SIGS)
            goto flushed;
	reds_left -= sreds;
    } while (reds_left > 0);

    return 1; /* yield and continue here later... */
}

static BIF_RETTYPE
process_info_bif(Process *c_p, Eterm pid, Eterm opt, int always_wrap, int pi2)
{
    ErtsHeapFactory hfact;
    int def_arr[ERTS_PI_DEF_ARR_SZ];
    int *item_ix = &def_arr[0];
    Process *rp = NULL;
    erts_aint32_t state;
    BIF_RETTYPE ret;
    Uint reds = 0;
    ErtsProcLocks locks = 0;
    int flags;
    Uint reserve_size;
    int len;
    Eterm res;

    ERTS_CT_ASSERT(ERTS_PI_DEF_ARR_SZ > 0);

    if (is_atom(opt)) {
	int ix = pi_arg2ix(opt);
        item_ix[0] = ix;
        len = 1;
        locks = pi_ix2locks(ix);
        reserve_size = 3 + pi_ix2rsz(ix);
        flags = ERTS_PI_FLAG_SINGELTON;
        flags |= pi_ix2flags(ix);
        if (ix < 0)
            goto badarg;
    }
    else {
        Eterm list = opt;
        Uint size = ERTS_PI_DEF_ARR_SZ;

        len = 0;
        reserve_size = 0;
        locks = 0;
        flags = 0;

        while (is_list(list)) {
            Eterm *consp = list_val(list);
            Eterm arg = CAR(consp);
            int ix = pi_arg2ix(arg);
            if (ix < 0)
                goto badarg;

            if (len >= size)
                pi_setup_grow(&item_ix, def_arr, &size, len);

            item_ix[len++] = ix;

            locks |= pi_ix2locks(ix);
            flags |= pi_ix2flags(ix);
            reserve_size += pi_ix2rsz(ix);
            reserve_size += 3; /* 2-tuple */
            reserve_size += 2; /* cons */

            list = CDR(consp);
        }

        if (is_not_nil(list))
            goto badarg;
    }

    if (c_p->common.id == pid) {
        int res = pi_maybe_flush_signals(c_p, flags);
	if (res != 0) {
	    if (res > 0)
		goto yield;
	    else
		goto exited;
	}
    }
    else if (is_not_internal_pid(pid)) {
        if (is_external_pid(pid)
            && external_pid_dist_entry(pid) == erts_this_dist_entry)
            goto undefined;
        goto badarg;
    }

    if (always_wrap)
        flags |= ERTS_PI_FLAG_ALWAYS_WRAP;

    if (c_p->common.id == pid) {
        rp = c_p;
        if (locks & ~ERTS_PROC_LOCK_MAIN)
            erts_proc_lock(c_p, locks & ~ERTS_PROC_LOCK_MAIN);
        locks |= ERTS_PROC_LOCK_MAIN;
    }
    else {
        if (flags & ERTS_PI_FLAG_FORCE_SIG_SEND)
            goto send_signal;
        state = ERTS_PSFLG_RUNNING; /* fail state... */
        rp = erts_try_lock_sig_free_proc(pid, locks, &state);
        if (!rp)
            goto undefined;
        if (rp == ERTS_PROC_LOCK_BUSY) {
            rp = NULL;
            goto send_signal;
        }
        if (state & ERTS_PSFLG_EXITING) {
            if (locks)
                erts_proc_unlock(rp, locks);
            locks = 0;
            /* wait for it to terminate properly... */
            goto send_signal;
        }
        if (flags & ERTS_PI_FLAG_NEED_MSGQ_LEN) {
            ASSERT(locks & ERTS_PROC_LOCK_MAIN);
            if (rp->sig_qs.flags & FS_FLUSHING_SIGS) {
                erts_proc_unlock(rp, locks);
                goto send_signal;
            }
            erts_proc_sig_queue_lock(rp);
            erts_proc_sig_fetch(rp);
            if (rp->sig_qs.cont) {
                erts_proc_unlock(rp, locks|ERTS_PROC_LOCK_MSGQ);
                locks = 0;
                goto send_signal;
            }
            erts_proc_unlock(rp, ERTS_PROC_LOCK_MSGQ);
        }
    }

    erts_factory_proc_init(&hfact, c_p);

    res = erts_process_info(c_p, &hfact, rp, locks, item_ix, len,
                            flags, reserve_size, &reds);

    erts_factory_close(&hfact);

    if (reds > INT_MAX/2)
        reds = INT_MAX/2;
    BUMP_REDS(c_p, (int) reds);

    state = erts_atomic32_read_acqb(&rp->state);
    if (state & (ERTS_PSFLG_EXITING|ERTS_PSFLG_FREE)) {
        if (state & ERTS_PSFLG_FREE) {
            ASSERT(!locks);
            goto undefined;
        }
        if (locks)
            erts_proc_unlock(rp, locks);
        locks = 0;
        /* wait for it to terminate properly... */
        goto send_signal;
    }

    if (c_p == rp || !ERTS_PROC_HAS_INCOMING_SIGNALS(c_p))
        ERTS_BIF_PREP_RET(ret, res);
    else
        ERTS_BIF_PREP_HANDLE_SIGNALS_FROM_RETURN(ret, c_p,
                                                 pid, res);

done:

    if (c_p == rp)
        locks &= ~ERTS_PROC_LOCK_MAIN;

    if (locks && rp)
	erts_proc_unlock(rp, locks);

    if (item_ix != def_arr)
        erts_free(ERTS_ALC_T_TMP, item_ix);

    return ret;

badarg:
    ERTS_BIF_PREP_ERROR(ret, c_p, BADARG);
    goto done;

undefined:
    ERTS_BIF_PREP_RET(ret, am_undefined);
    goto done;

exited:
    ERTS_BIF_PREP_EXITED(ret, c_p);
    goto done;

yield:
    if (pi2)
        ERTS_BIF_PREP_YIELD2(ret, BIF_TRAP_EXPORT(BIF_process_info_2), c_p, pid, opt);
    else
        ERTS_BIF_PREP_YIELD1(ret, BIF_TRAP_EXPORT(BIF_process_info_1), c_p, pid);
    goto done;

send_signal: {
        Eterm ref = erts_make_ref(c_p);
        int enqueued, need_msgq_len;
        flags |= ERTS_PI_FLAG_REQUEST_FOR_OTHER;
        need_msgq_len = (flags & ERTS_PI_FLAG_NEED_MSGQ_LEN);
        /*
         * Set save pointer to the end of the message queue so we won't
         * have to scan the whole* message queue for the result. Note
         * that caller unconditionally has to enter a receive only
         * matching messages containing 'ref', or restore save pointer.
         */
        erts_msgq_set_save_end(c_p);
        enqueued = erts_proc_sig_send_process_info_request(c_p, pid, item_ix,
                                                           len, need_msgq_len,
                                                           flags, reserve_size,
                                                           ref);
        if (!enqueued) {
            /* Restore save pointer... */
	    erts_msgq_set_save_first(c_p);
            goto undefined;
        }
        ERTS_BIF_PREP_TRAP1(ret, erts_await_result, c_p, ref);
        goto done;
    }
}

static void
pi_setup_grow(int **arr, int *def_arr, Uint *sz, int ix)
{
    *sz = (ix+1) + ERTS_PI_DEF_ARR_SZ;
    if (*arr != def_arr)
        *arr = erts_realloc(ERTS_ALC_T_TMP, *arr, (*sz)*sizeof(int));
    else {
        int *new_arr = erts_alloc(ERTS_ALC_T_TMP, (*sz)*sizeof(int));
        sys_memcpy((void *) new_arr, (void *) def_arr,
                   sizeof(int)*ERTS_PI_DEF_ARR_SZ);
        *arr = new_arr;
    }
}


BIF_RETTYPE process_info_2(BIF_ALIST_2)
{
    return process_info_bif(BIF_P, BIF_ARG_1, BIF_ARG_2, !is_atom(BIF_ARG_2), !0);
}

BIF_RETTYPE process_info_1(BIF_ALIST_1)
{
    return process_info_bif(BIF_P, BIF_ARG_1, pi_1_keys_list, 0, 0);
}

Eterm
process_info_aux(Process *c_p,
                 ErtsHeapFactory *hfact,
		 Process *rp,
		 ErtsProcLocks rp_locks,
		 int item_ix,
                 Sint *msgq_len_p,
		 int flags,
                 Uint *reserve_sizep,
                 Uint *reds)
{
    Eterm *hp;
    Eterm res = NIL;
    Uint reserved;
    Uint reserve_size = *reserve_sizep;

#ifdef ERTS_ENABLE_LOCK_CHECK
    ErtsProcLocks locks = erts_proc_lc_my_proc_locks(rp);

    switch (item_ix) {
    case ERTS_PI_IX_STATUS:
    case ERTS_PI_IX_PRIORITY:
    case ERTS_PI_IX_SUSPENDING:
        ERTS_LC_ASSERT((locks & ~ERTS_PROC_LOCK_MAIN) == 0);
        break;
    default:
        ERTS_LC_ASSERT(locks == ERTS_PROC_LOCK_MAIN);
        break;
    }
#endif

    reserved = pi_ix2rsz(item_ix);
    ERTS_PI_UNRESERVE(reserve_size, reserved);

    (*reds)++;

    ASSERT(rp);

    /*
     * Q: Why this ERTS_PI_FLAG_ALWAYS_WRAP flag?
     *
     * A: registered_name is strange. If process has no registered name,
     *    process_info(Pid, registered_name) returns [], and
     *    the result of process_info(Pid) has no {registered_name, Name}
     *    tuple in the resulting list. This is inconsistent with all other
     *    options, but we do not dare to change it.
     *
     *    When process_info/2 is called with a list as second argument,
     *    registered_name behaves as it should, i.e. a
     *    {registered_name, []} will appear in the resulting list.
     *
     *    If ERTS_PI_FLAG_ALWAYS_WRAP is set, process_info_aux() always
     *    wrap the result in a key two tuple. 
     */

    switch (item_ix) {

    case ERTS_PI_IX_REGISTERED_NAME:
	if (rp->common.u.alive.reg)
	    res = rp->common.u.alive.reg->name;
        else {
	    if (flags & ERTS_PI_FLAG_ALWAYS_WRAP)
		res = NIL;
	    else
		return NIL;
	}
	break;

    case ERTS_PI_IX_CURRENT_FUNCTION:
	res = current_function(c_p, hfact, rp, 0,
                               reserve_size, flags);
	break;

    case ERTS_PI_IX_CURRENT_LOCATION:
	res = current_function(c_p, hfact, rp, 1,
                               reserve_size, flags);
	break;

    case ERTS_PI_IX_CURRENT_STACKTRACE:
	res = current_stacktrace(c_p, hfact, rp, reserve_size, flags);
	break;

    case ERTS_PI_IX_INITIAL_CALL:
        hp = erts_produce_heap(hfact, 4, reserve_size);
	res = TUPLE3(hp,
		     rp->u.initial.module,
		     rp->u.initial.function,
		     make_small(rp->u.initial.arity));
	hp += 4;
	break;

    case ERTS_PI_IX_STATUS: {
        erts_aint32_t state;
        if (!rp_locks)
            state = erts_atomic32_read_mb(&rp->state);
        else
            state = erts_atomic32_read_nob(&rp->state);
        res = erts_process_state2status(state);
        if (res == am_running
            && c_p == rp
            && (state & ERTS_PSFLG_RUNNING_SYS)) {
            ASSERT(flags & ERTS_PI_FLAG_REQUEST_FOR_OTHER);
            if (!(state & (ERTS_PSFLG_ACTIVE
                           | ERTS_PSFLG_SIG_Q
                           | ERTS_PSFLG_SIG_IN_Q))) {
                int sys_tasks = 0;
                if (state & ERTS_PSFLG_SYS_TASKS)
                    sys_tasks = erts_have_non_prio_elev_sys_tasks(rp,
                                                                  rp_locks);
                if (!sys_tasks) {
                    /*
                     * We are servicing a process-info request from
                     * another process. If that other process could
                     * have inspected our state itself, we would have
                     * been in the 'waiting' state.
                     */
                    res = am_waiting;
                }
            }
        }
	break;
    }

    case ERTS_PI_IX_MESSAGES: {
        ASSERT(flags & ERTS_PI_FLAG_NEED_MSGQ_LEN);
	if (rp->sig_qs.len == 0 || (ERTS_TRACE_FLAGS(rp) & F_SENSITIVE)) {
            *msgq_len_p = 0;
            res = NIL;
        }
        else {
            int info_on_self = !(flags & ERTS_PI_FLAG_REQUEST_FOR_OTHER);
	    ErtsMessageInfo *mip;
	    Sint i, len;
	    Uint heap_need;

	    mip = erts_alloc(ERTS_ALC_T_TMP,
			     rp->sig_qs.len*sizeof(ErtsMessageInfo));

	    /*
	     * Note that message queue may shrink when calling
	     * erts_proc_sig_prep_msgq_for_inspection() since it removes
	     * corrupt distribution messages.
	     */
	    heap_need = erts_proc_sig_prep_msgq_for_inspection(c_p, rp,
                                                               rp_locks,
                                                               info_on_self,
                                                               mip, msgq_len_p);
            len = *msgq_len_p;

	    heap_need += len*2; /* Cons cells */

            reserve_size += heap_need;

	    /* Build list of messages... */
	    for (i = len - 1, res = NIL; i >= 0; i--) {
		Eterm msg = ERL_MESSAGE_TERM(mip[i].msgp);
		Uint sz = mip[i].size;

                ERTS_PI_UNRESERVE(reserve_size, sz+2);
                hp = erts_produce_heap(hfact, sz+2, reserve_size);

		if (sz != 0)
		    msg = copy_struct(msg, sz, &hp, hfact->off_heap);

		res = CONS(hp, msg, res);
		hp += 2;
	    }

            *reds += (Uint) len / 4;

	    erts_free(ERTS_ALC_T_TMP, mip);
	}
	break;
    }

    case ERTS_PI_IX_MESSAGE_QUEUE_LEN: {
        Sint len = *msgq_len_p;
        if (len < 0) {
            ASSERT((flags & ERTS_PI_FLAG_REQUEST_FOR_OTHER)
                   || !rp->sig_qs.cont);
            len = rp->sig_qs.len;
        }
        ASSERT(flags & ERTS_PI_FLAG_NEED_MSGQ_LEN);
        ASSERT(len >= 0);
        if (len <= MAX_SMALL)
            res = make_small(len);
        else {
            hp = erts_produce_heap(hfact, BIG_UINT_HEAP_SIZE, reserve_size);
            res = uint_to_big((Uint) len, hp);
        }
	break;
    }

    case ERTS_PI_IX_LINKS: {
	MonitorInfoCollection mic;
	int i;
	Eterm item;

	INIT_MONITOR_INFOS(mic);

	erts_link_tree_foreach(ERTS_P_LINKS(rp), collect_one_link, (void *) &mic);

        reserve_size += mic.sz;
	res = NIL;
	for (i = 0; i < mic.mi_i; i++) {
            Eterm item_src = mic.mi[i].entity.term;
            Uint sz = NC_HEAP_SIZE(item_src) + 2;
            ERTS_PI_UNRESERVE(reserve_size, sz);
            hp = erts_produce_heap(hfact, sz, reserve_size);
	    item = STORE_NC(&hp, hfact->off_heap, item_src); 
	    res = CONS(hp, item, res);
	}

        *reds += (Uint) mic.mi_i / 4;

	DESTROY_MONITOR_INFOS(mic);
	break;
    }

    case ERTS_PI_IX_MONITORS: {
	MonitorInfoCollection mic;
        int i;

	INIT_MONITOR_INFOS(mic);
        erts_monitor_tree_foreach(ERTS_P_MONITORS(rp),
                                  collect_one_origin_monitor,
                                  (void *) &mic);

        reserve_size += mic.sz;
	res = NIL;
	for (i = 0; i < mic.mi_i; i++) {
	    if (mic.mi[i].named) {
		/* Monitor by name. 
                 * Build {process|port, {Name, Node}} and cons it.
		 */
		Eterm t1, t2;
                /* If pid is an atom, then it is a remote named monitor, which
                   has to be a process */
                Eterm m_type = is_port(mic.mi[i].pid) ? am_port : am_process;
                ASSERT(is_pid(mic.mi[i].pid)
                    || is_port(mic.mi[i].pid)
                    || is_atom(mic.mi[i].pid));

                ERTS_PI_UNRESERVE(reserve_size, 3+3+2);
                hp = erts_produce_heap(hfact, 3+3+2, reserve_size);

		t1 = TUPLE2(hp, mic.mi[i].entity.term, mic.mi[i].node);
		hp += 3;
                t2 = TUPLE2(hp, m_type, t1);
		hp += 3;
		res = CONS(hp, t2, res);
	    }
	    else {
                /* Build {process|port|time_offset, Pid|clock_service} and cons it. */
		Eterm t;
		Eterm pid;
                Eterm m_type;
                Eterm pid_src = mic.mi[i].entity.term;
                Uint sz = is_atom(pid_src) ? 0 : NC_HEAP_SIZE(pid_src);
                sz += 3 + 2;

                ERTS_PI_UNRESERVE(reserve_size, sz);
                hp = erts_produce_heap(hfact, sz, reserve_size);

                pid = (is_atom(pid_src)
                       ? pid_src
                       : STORE_NC(&hp, hfact->off_heap, pid_src));

                switch (mic.mi[i].type) {
                case ERTS_MON_TYPE_PORT:
                    m_type = am_port;
                    break;
                case ERTS_MON_TYPE_TIME_OFFSET:
                    m_type = am_time_offset;
                    break;
                default:
                    m_type = am_process;
                    break;
                }

                ASSERT(is_pid(mic.mi[i].pid)
                    || is_port(mic.mi[i].pid));

                t = TUPLE2(hp, m_type, pid);
		hp += 3;
		res = CONS(hp, t, res);
	    }
	}

        *reds += (Uint) mic.mi_i / 4;

        DESTROY_MONITOR_INFOS(mic);
	break;
    }

    case ERTS_PI_IX_MONITORED_BY: {
	MonitorInfoCollection mic;
	int i;
	Eterm item;

	INIT_MONITOR_INFOS(mic);
        erts_monitor_list_foreach(ERTS_P_LT_MONITORS(rp),
                                  collect_one_target_monitor,
                                  (void *) &mic);
        erts_monitor_tree_foreach(ERTS_P_MONITORS(rp),
                                  collect_one_target_monitor,
                                  (void *) &mic);

        reserve_size += mic.sz;

	res = NIL;
	for (i = 0; i < mic.mi_i; ++i) {
            Uint sz = 2;

            if (mic.mi[i].type == ERTS_MON_TYPE_RESOURCE)
                sz += erts_resource_ref_size(mic.mi[i].entity.resource);
            else
                sz += NC_HEAP_SIZE(mic.mi[i].entity.term);

            ERTS_PI_UNRESERVE(reserve_size, sz);
            hp = erts_produce_heap(hfact, sz, reserve_size);

            if (mic.mi[i].type == ERTS_MON_TYPE_RESOURCE)
                item = erts_bld_resource_ref(&hp,
                                             hfact->off_heap,
                                             mic.mi[i].entity.resource);
            else
                item = STORE_NC(&hp,
                                hfact->off_heap,
                                mic.mi[i].entity.term);
	    res = CONS(hp, item, res);
	}

        *reds += (Uint) mic.mi_i / 4;

	DESTROY_MONITOR_INFOS(mic);
	break;
    }

    case ERTS_PI_IX_SUSPENDING: {
	ErtsSuspendMonitorInfoCollection smic;
	int i;

	ERTS_INIT_SUSPEND_MONITOR_INFOS(smic);

        erts_monitor_tree_foreach(ERTS_P_MONITORS(rp),
                                  collect_one_suspend_monitor,
                                  (void *) &smic);

        reserve_size += smic.sz;

	res = NIL;
	for (i = 0; i < smic.smi_i; i++) {
            ErtsMonitorSuspend *msp;
            erts_aint_t mstate;
	    Sint ci;
            Eterm ct, active, pending, item;
            Uint sz = 4 + 2;

            msp = smic.smi[i];
            mstate = erts_atomic_read_nob(&msp->state);

            ci = (Sint) (mstate & ERTS_MSUSPEND_STATE_COUNTER_MASK);
            if (!IS_SSMALL(ci))
                sz += BIG_UINT_HEAP_SIZE;

            ERTS_PI_UNRESERVE(reserve_size, sz);
            hp = erts_produce_heap(hfact, sz, reserve_size);

            if (IS_SSMALL(ci))
                ct = make_small(ci);
            else {
                ct = small_to_big(ci, hp);
                hp += BIG_UINT_HEAP_SIZE;
            }

            if (mstate & ERTS_MSUSPEND_STATE_FLG_ACTIVE) {
                active = ct;
                pending = make_small(0);
            }
            else {
                active = make_small(0);
                pending = ct;
            }

            ASSERT(is_internal_pid(msp->md.origin.other.item));

	    item = TUPLE3(hp, msp->md.origin.other.item, active, pending);
	    hp += 4;
	    res = CONS(hp, item, res);
	}

        *reds += (Uint) smic.smi_i / 4;

	ERTS_DESTROY_SUSPEND_MONITOR_INFOS(smic);

	break;
    }

    case ERTS_PI_IX_DICTIONARY:
	if (!rp->dictionary || (ERTS_TRACE_FLAGS(rp) & F_SENSITIVE)) {
	    res = NIL;
	} else {
            Uint num = rp->dictionary->numElements;
	    res = erts_dictionary_copy(hfact, rp->dictionary, reserve_size);
            *reds += (Uint) num / 4;
	}

	break;

    case ERTS_PI_IX_TRAP_EXIT:
        res = (rp->flags & F_TRAP_EXIT) ? am_true : am_false;
	break;

    case ERTS_PI_IX_ERROR_HANDLER:
	res = erts_proc_get_error_handler(rp);
	break;

    case ERTS_PI_IX_HEAP_SIZE: {
	Uint hsz = 0;
	(void) erts_bld_uint(NULL, &hsz, HEAP_SIZE(rp));
        hp = erts_produce_heap(hfact, hsz, reserve_size);
	res = erts_bld_uint(&hp, NULL, HEAP_SIZE(rp));
	break;
    }

    case ERTS_PI_IX_FULLSWEEP_AFTER: {
	Uint hsz = 0;
	(void) erts_bld_uint(NULL, &hsz, MAX_GEN_GCS(rp));
        hp = erts_produce_heap(hfact, hsz, reserve_size);
	res = erts_bld_uint(&hp, NULL, MAX_GEN_GCS(rp));
	break;
    }

    case ERTS_PI_IX_MIN_HEAP_SIZE: {
	Uint hsz = 0;
	(void) erts_bld_uint(NULL, &hsz, MIN_HEAP_SIZE(rp));
        hp = erts_produce_heap(hfact, hsz, reserve_size);
	res = erts_bld_uint(&hp, NULL, MIN_HEAP_SIZE(rp));
	break;
    }

    case ERTS_PI_IX_MIN_BIN_VHEAP_SIZE: {
	Uint hsz = 0;
	(void) erts_bld_uint(NULL, &hsz, MIN_VHEAP_SIZE(rp));
        hp = erts_produce_heap(hfact, hsz, reserve_size);
	res = erts_bld_uint(&hp, NULL, MIN_VHEAP_SIZE(rp));
	break;
    }

    case ERTS_PI_IX_MAX_HEAP_SIZE: {
	Uint hsz = 0;
	(void) erts_max_heap_size_map(MAX_HEAP_SIZE_GET(rp),
                                      MAX_HEAP_SIZE_FLAGS_GET(rp),
                                      NULL, &hsz);
        hp = erts_produce_heap(hfact, hsz, reserve_size);
	res = erts_max_heap_size_map(MAX_HEAP_SIZE_GET(rp),
                                     MAX_HEAP_SIZE_FLAGS_GET(rp),
                                     &hp, NULL);
	break;
    }

    case ERTS_PI_IX_TOTAL_HEAP_SIZE: {
	Uint total_heap_size;
	Uint hsz = 0;

	total_heap_size = rp->heap_sz;
	if (rp->old_hend && rp->old_heap)
	    total_heap_size += rp->old_hend - rp->old_heap;

	total_heap_size += rp->mbuf_sz;

        if (rp->sig_qs.flags & FS_ON_HEAP_MSGQ) {
            ErtsMessage *mp;
            ASSERT(flags & ERTS_PI_FLAG_NEED_MSGQ_LEN);
            for (mp = rp->sig_qs.first; mp; mp = mp->next) {
		if (ERTS_SIG_IS_RECV_MARKER(mp))
		    continue;
                ASSERT(ERTS_SIG_IS_MSG(mp));
                if (mp->data.attached)
                    total_heap_size += erts_msg_attached_data_size(mp);
            }
            *reds += (Uint) rp->sig_qs.len / 4;
        }

	(void) erts_bld_uint(NULL, &hsz, total_heap_size);
        hp = erts_produce_heap(hfact, hsz, reserve_size);
	res = erts_bld_uint(&hp, NULL, total_heap_size);
	break;
    }

    case ERTS_PI_IX_STACK_SIZE: {
	Uint stack_size = STACK_START(rp) - rp->stop;
	Uint hsz = 0;
	(void) erts_bld_uint(NULL, &hsz, stack_size);
        hp = erts_produce_heap(hfact, hsz, reserve_size);
	res = erts_bld_uint(&hp, NULL, stack_size);
	break;
    }

    case ERTS_PI_IX_MEMORY: { /* Memory consumed in bytes */
	Uint hsz = 0;
	Uint size = erts_process_memory(rp, 0);
	(void) erts_bld_uint(NULL, &hsz, size);
        hp = erts_produce_heap(hfact, hsz, reserve_size);
	res = erts_bld_uint(&hp, NULL, size);

        ASSERT(flags & ERTS_PI_FLAG_NEED_MSGQ_LEN);
        *reds += (Uint) rp->sig_qs.len / 4;

	break;
    }

    case ERTS_PI_IX_GARBAGE_COLLECTION: {
        DECL_AM(minor_gcs);
        Eterm t;
        Uint map_sz = 0;

        erts_max_heap_size_map(MAX_HEAP_SIZE_GET(rp), MAX_HEAP_SIZE_FLAGS_GET(rp), NULL, &map_sz);

        hp = erts_produce_heap(hfact, 3+2 + 3+2 + 3+2 + 3+2 + 3+2 + map_sz, reserve_size);

	t = TUPLE2(hp, AM_minor_gcs, make_small(GEN_GCS(rp))); hp += 3;
	res = CONS(hp, t, NIL); hp += 2;
	t = TUPLE2(hp, am_fullsweep_after, make_small(MAX_GEN_GCS(rp))); hp += 3;
	res = CONS(hp, t, res); hp += 2;

	t = TUPLE2(hp, am_min_heap_size, make_small(MIN_HEAP_SIZE(rp))); hp += 3;
	res = CONS(hp, t, res); hp += 2;
	t = TUPLE2(hp, am_min_bin_vheap_size, make_small(MIN_VHEAP_SIZE(rp))); hp += 3;
	res = CONS(hp, t, res); hp += 2;

        t = erts_max_heap_size_map(MAX_HEAP_SIZE_GET(rp), MAX_HEAP_SIZE_FLAGS_GET(rp), &hp, NULL);

	t = TUPLE2(hp, am_max_heap_size, t); hp += 3;
	res = CONS(hp, t, res); hp += 2;
	break;
    }

    case ERTS_PI_IX_GARBAGE_COLLECTION_INFO: {
        Uint sz = 0, actual_sz = 0;

        erts_process_gc_info(rp, &sz, NULL, 0, 0);

        hp = erts_produce_heap(hfact, sz, reserve_size);
        res = erts_process_gc_info(rp, &actual_sz, &hp, 0, 0);

        break;
    }

    case ERTS_PI_IX_GROUP_LEADER: {
	int sz = NC_HEAP_SIZE(rp->group_leader);
        hp = erts_produce_heap(hfact, sz, reserve_size);
	res = STORE_NC(&hp, hfact->off_heap, rp->group_leader);
	break;
    }

    case ERTS_PI_IX_REDUCTIONS: {
	Uint reds = rp->reds + erts_current_reductions(c_p, rp);
	Uint hsz = 0;
	(void) erts_bld_uint(NULL, &hsz, reds);
        hp = erts_produce_heap(hfact, hsz, reserve_size);
	res = erts_bld_uint(&hp, NULL, reds);
	break;
    }

    case ERTS_PI_IX_PRIORITY: {
        erts_aint32_t state = erts_atomic32_read_nob(&rp->state);
        if (ERTS_PSFLG_EXITING & state)
            return am_undefined;
	res = erts_get_process_priority(state);
	break;
    }

    case ERTS_PI_IX_TRACE:
	res = make_small(ERTS_TRACE_FLAGS(rp) & TRACEE_FLAGS);
	break;

    case ERTS_PI_IX_BINARY: {
        ErlHeapFragment *hfrag;
        ErlOffHeap wrt_bins;
        Uint sz;

        res = NIL;
        sz = 0;
        wrt_bins.first = rp->wrt_bins;

        (void)erts_bld_bin_list(NULL, &sz, &MSO(rp), NIL);
        (void)erts_bld_bin_list(NULL, &sz, &wrt_bins, NIL);
        for (hfrag = rp->mbuf; hfrag != NULL; hfrag = hfrag->next) {
            (void)erts_bld_bin_list(NULL, &sz, &hfrag->off_heap, NIL);
        }

        hp = erts_produce_heap(hfact, sz, reserve_size);

        res = erts_bld_bin_list(&hp, NULL, &MSO(rp), NIL);
        res = erts_bld_bin_list(&hp, NULL, &wrt_bins, res);
        for (hfrag = rp->mbuf; hfrag != NULL; hfrag = hfrag->next) {
            res = erts_bld_bin_list(&hp, NULL, &hfrag->off_heap, res);
        }

        break;
    }

    case ERTS_PI_IX_SEQUENTIAL_TRACE_TOKEN: {
        Uint sz = size_object(rp->seq_trace_token);
        hp = erts_produce_heap(hfact, sz, reserve_size);
        res = copy_struct(rp->seq_trace_token, sz, &hp, hfact->off_heap);
	break;
    }

    case ERTS_PI_IX_CATCHLEVEL:
	res = make_small(catchlevel(rp));
	break;

    case ERTS_PI_IX_BACKTRACE: {
	erts_dsprintf_buf_t *dsbufp = erts_create_tmp_dsbuf(0);
	erts_stack_dump(ERTS_PRINT_DSBUF, (void *) dsbufp, rp);
	res = erts_heap_factory_new_binary(hfact, (byte *) dsbufp->str,
                                           dsbufp->str_len, reserve_size);
	erts_destroy_tmp_dsbuf(dsbufp);
	break;
    }

    case ERTS_PI_IX_LAST_CALLS: {
	struct saved_calls *scb = ERTS_PROC_GET_SAVED_CALLS_BUF(rp);
	if (!scb) {
	    res = am_false;
	} else {
	    /*
	     * One cons cell and a 3-struct, and a 2-tuple.
	     * Might be less than that, if there are sends, receives or timeouts,
	     * so we must do a HRelease() to avoid creating holes.
	     */
	    Sint needed = scb->n*(2+4);
	    Eterm term, list;
	    int i, j;
            Export *exp;

            reserve_size += needed;

	    list = NIL;
	    for (i = 0; i < scb->n; i++) {
                Uint sz;
		j = scb->cur - i - 1;
		if (j < 0)
		    j += scb->len;

                sz = 2;
                exp = scb->ct[j];
                if (exp != &exp_send && exp != &exp_receive && exp != &exp_timeout)
                    sz += 4;

                needed -= sz;
                ERTS_PI_UNRESERVE(reserve_size, sz);
                hp = erts_produce_heap(hfact, sz, reserve_size);

		if (exp == &exp_send)
		    term = am_send;
		else if (exp == &exp_receive)
		    term = am_receive;
		else if (exp == &exp_timeout)
		    term = am_timeout;
		else {
		    term = TUPLE3(hp,
				  scb->ct[j]->info.mfa.module,
				  scb->ct[j]->info.mfa.function,
				  make_small(scb->ct[j]->info.mfa.arity));
		    hp += 4;
		}
		list = CONS(hp, term, list);
	    }

            ASSERT(needed >= 0);
            if (needed > 0)
                reserve_size -= needed;

	    res = list;
	}
	break;
    }

    case ERTS_PI_IX_MESSAGE_QUEUE_DATA:
	switch (rp->sig_qs.flags & (FS_OFF_HEAP_MSGQ|FS_ON_HEAP_MSGQ)) {
	case FS_OFF_HEAP_MSGQ:
	    res = am_off_heap;
	    break;
	case FS_ON_HEAP_MSGQ:
	    res = am_on_heap;
	    break;
	default:
	    res = am_error;
	    ERTS_INTERNAL_ERROR("Inconsistent message queue management state");
	    break;
	}
	break;

    case ERTS_PI_IX_PARENT:
        if (is_immed(rp->parent)) {
            ASSERT(is_internal_pid(rp->parent) || rp->parent == am_undefined);
            res = rp->parent;
        }
        else {
            Uint sz;
            ASSERT(is_external_pid(rp->parent));
            sz = size_object(rp->parent);
            hp = erts_produce_heap(hfact, sz, reserve_size);
            res = copy_struct(rp->parent, sz, &hp, hfact->off_heap);
        }
        break;

    case ERTS_PI_IX_ASYNC_DIST:
        res = (rp->flags & F_ASYNC_DIST) ? am_true : am_false;
        break;

    case ERTS_PI_IX_MAGIC_REF: {
	Uint sz = 0;
	(void) bld_magic_ref_bin_list(NULL, &sz, &MSO(rp));
        hp = erts_produce_heap(hfact, sz, 0);
	res = bld_magic_ref_bin_list(&hp, NULL, &MSO(rp));

        *reds += (Uint) 10;
	break;
    }

    default:
	return THE_NON_VALUE; /* will produce badarg */

    }

    ERTS_PI_UNRESERVE(reserve_size, 3);
    *reserve_sizep = reserve_size;
    hp = erts_produce_heap(hfact, 3, reserve_size);

    return TUPLE2(hp, pi_ix2arg(item_ix), res);
}
#undef MI_INC

static Eterm
current_function(Process *c_p, ErtsHeapFactory *hfact, Process* rp,
                 int full_info, Uint reserve_size, int flags)
{
    Eterm* hp;
    Eterm res;
    FunctionInfo fi;

    if (rp->current == NULL) {
	erts_lookup_function_info(&fi, rp->i, full_info);
	rp->current = fi.mfa;
    } else if (full_info) {
	erts_lookup_function_info(&fi, rp->i, full_info);
	if (fi.mfa == NULL) {
	    /* Use the current function without location info */
	    erts_set_current_function(&fi, rp->current);
	}
    }

    if (c_p == rp && !(flags & ERTS_PI_FLAG_REQUEST_FOR_OTHER)) {
        ErtsCodePtr return_address;
        FunctionInfo caller_fi;

        /*
         * The current function is erlang:process_info/{1,2}, and we've
         * historically returned the *calling* function in that case. We
         * therefore use the continuation pointer stored at the top of the
         * stack instead, which is safe since process_info is a "heavy" BIF
         * that is only called through its export entry.
         */
        return_address = erts_printable_return_address(rp, STACK_TOP(rp));

        erts_lookup_function_info(&caller_fi, return_address, full_info);
        if (caller_fi.mfa) {
            fi = caller_fi;
            rp->current = caller_fi.mfa;
        }
    }

    /*
     * Return the result.
     */
    if (rp->current == NULL) {
	res = am_undefined;
    } else if (full_info) {
        hp = erts_produce_heap(hfact, fi.needed, reserve_size);
        erts_build_mfa_item(&fi, hp, am_true, &res, NIL);
    } else {
        hp = erts_produce_heap(hfact, 4, reserve_size);
	res = TUPLE3(hp, rp->current->module,
		     rp->current->function,
                     make_small(rp->current->arity));
    }
    return res;
}

static Eterm
current_stacktrace(Process *p, ErtsHeapFactory *hfact, Process* rp,
                   Uint reserve_size, int flags)
{
    Uint sz;
    struct StackTrace* s;
    int depth;
    FunctionInfo* stk;
    FunctionInfo* stkp;
    Uint heap_size;
    int i;
    Eterm* hp;
    Eterm mfa;
    Eterm res = NIL;

    depth = erts_backtrace_depth;
    sz = offsetof(struct StackTrace, trace) + sizeof(ErtsCodePtr) * depth;
    s = (struct StackTrace *) erts_alloc(ERTS_ALC_T_TMP, sz);
    s->depth = 0;
    s->pc = NULL;

    /* We skip current pc when requesting our own stack trace since it will
     * inevitably point to process_info/1,2 */
    if ((p != rp || (flags & ERTS_PI_FLAG_REQUEST_FOR_OTHER)) &&
        depth > 0 && rp->i) {
        s->trace[s->depth++] = rp->i;
        depth--;
    }
    erts_save_stacktrace(rp, s, depth);

    depth = s->depth;
    stk = stkp = (FunctionInfo *) erts_alloc(ERTS_ALC_T_TMP,
					     depth*sizeof(FunctionInfo));
    heap_size = 3;
    for (i = 0; i < depth; i++) {
	erts_lookup_function_info(stkp, s->trace[i], 1);
	if (stkp->mfa) {
	    heap_size += stkp->needed + 2;
	    stkp++;
	}
    }

    reserve_size += heap_size;

    /*
     * We intentionally produce heap in small chunks
     * (for more info see process_info_aux()).
     */
    while (stkp > stk) {
	stkp--;
        sz = stkp->needed + 2;
        ERTS_PI_UNRESERVE(reserve_size, sz);
        hp = erts_produce_heap(hfact, sz, reserve_size);
        hp = erts_build_mfa_item(stkp, hp, am_true, &mfa, NIL);
	res = CONS(hp, mfa, res);
    }

    erts_free(ERTS_ALC_T_TMP, stk);
    erts_free(ERTS_ALC_T_TMP, s);
    return res;
}

#if defined(VALGRIND) || defined(ADDRESS_SANITIZER)
static int iolist_to_tmp_buf(Eterm iolist, char** bufp)
{
    ErlDrvSizeT buf_size = 1024; /* Try with 1KB first */
    char *buf = erts_alloc(ERTS_ALC_T_TMP, buf_size);
    ErlDrvSizeT r = erts_iolist_to_buf(iolist, (char*) buf, buf_size - 1);
    if (ERTS_IOLIST_TO_BUF_FAILED(r)) {
        erts_free(ERTS_ALC_T_TMP, (void *) buf);
        if (erts_iolist_size(iolist, &buf_size)) {
            return 0;
        }
        buf_size++;
        buf = erts_alloc(ERTS_ALC_T_TMP, buf_size);
        r = erts_iolist_to_buf(iolist, (char*) buf, buf_size - 1);
        ASSERT(r == buf_size - 1);
    }
    buf[buf_size - 1 - r] = '\0';
    *bufp = buf;
    return 1;
}
#endif

/*
 * This function takes care of calls to erlang:system_info/1 when the argument
 * is a tuple.
 */
static BIF_RETTYPE
info_1_tuple(Process* BIF_P,	/* Pointer to current process. */
	     Eterm* tp,		/* Pointer to first element in tuple */
	     int arity)		/* Arity of tuple (untagged). */
{
    Eterm ret;
    Eterm sel;

    sel = *tp++;

    if (sel == am_memory_internal) {
	switch (arity) {
	case 3:
	    if (erts_request_alloc_info(BIF_P, tp[0], tp[1], 1, 1))
		return am_true;
	default:
	    goto badarg;
	}
    }
    else if (sel == am_allocator_sizes) {
	switch (arity) {
	case 2:
	    ERTS_BIF_PREP_TRAP1(ret, alloc_sizes_trap, BIF_P, *tp);
	    return ret;
	case 3:
	    if (erts_request_alloc_info(BIF_P, tp[0], tp[1], 1, 0))
		return am_true;
	default:
	    goto badarg;
	}
    }
    else if (sel == am_wordsize && arity == 2) {
	if (tp[0] == am_internal) {
	    return make_small(sizeof(Eterm));
	}
	if (tp[0] == am_external) {
	    return make_small(sizeof(UWord));
	}
	goto badarg;
    } else if (sel == am_allocator) {
	switch (arity) {
	case 2:
	    ERTS_BIF_PREP_TRAP1(ret, alloc_info_trap, BIF_P, *tp);
	    return ret;
	case 3:
	    if (erts_request_alloc_info(BIF_P, tp[0], tp[1], 0, 0))
		return am_true;
	default:
	    goto badarg;
	}
    } else if (ERTS_IS_ATOM_STR("internal_cpu_topology", sel) && arity == 2) {
	return erts_get_cpu_topology_term(BIF_P, *tp);
    } else if (ERTS_IS_ATOM_STR("cpu_topology", sel) && arity == 2) {
	Eterm res = erts_get_cpu_topology_term(BIF_P, *tp);
	if (res == THE_NON_VALUE)
	    goto badarg;
	ERTS_BIF_PREP_TRAP1(ret, erts_format_cpu_topology_trap, BIF_P, res);
	return ret;
    } else if (ERTS_IS_ATOM_STR("memory_checker", sel)) {
        if (arity == 2 && ERTS_IS_ATOM_STR("test_leak", *tp)) {
#if defined(VALGRIND) || defined(ADDRESS_SANITIZER)
            erts_alloc(ERTS_ALC_T_HEAP , 100);
#endif
            BIF_RET(am_ok);
        }
        else if (arity == 2 && ERTS_IS_ATOM_STR("test_overflow", *tp)) {
            static int test[2];
            BIF_RET(make_small(test[2]));
        }
#if defined(VALGRIND) || defined(ADDRESS_SANITIZER)
	if (arity == 2 && *tp == am_running) {
#  if defined(VALGRIND)
	    if (RUNNING_ON_VALGRIND)
		BIF_RET(ERTS_MAKE_AM("valgrind"));
#  elif defined(ADDRESS_SANITIZER)
	    BIF_RET(ERTS_MAKE_AM("asan"));
#  endif
	}
	else if (arity == 2 && ERTS_IS_ATOM_STR("check_leaks", *tp)) {
#  if defined(VALGRIND)
#    ifdef VALGRIND_DO_ADDED_LEAK_CHECK
	    VALGRIND_DO_ADDED_LEAK_CHECK;
#    else
	    VALGRIND_DO_LEAK_CHECK;
#    endif
	    BIF_RET(am_ok);
#  elif defined(ADDRESS_SANITIZER)
	    __lsan_do_recoverable_leak_check();
	    BIF_RET(am_ok);
#  endif
        }
#  if defined(VALGRIND)
	if (arity == 3 && tp[0] == am_print && is_list(tp[1])) {
            char* buf;
            if (!iolist_to_tmp_buf(tp[1], &buf))
                goto badarg;
            VALGRIND_PRINTF("%s\n", buf);
	    erts_free(ERTS_ALC_T_TMP, (void *) buf);
	    BIF_RET(am_true);
	}
#  endif
#  if defined(ADDRESS_SANITIZER)
        if (arity == 3 && ERTS_IS_ATOM_STR("log",tp[0]) && is_list(tp[1])) {
            static char *active_log = NULL;
            static int active_log_len;
            Eterm ret = NIL;
            char* buf;
            if (!iolist_to_tmp_buf(tp[1], &buf))
                goto badarg;
            erts_rwmtx_rwlock(&erts_dist_table_rwmtx); /* random lock abuse */
            __sanitizer_set_report_path(buf);
            if (active_log) {
                Eterm *hp = HAlloc(BIF_P, 2 * active_log_len);
                ret = erts_bld_string_n(&hp, 0, active_log, active_log_len);
                erts_free(ERTS_ALC_T_DEBUG, active_log);
            }
            active_log_len = sys_strlen(buf);
            active_log = erts_alloc(ERTS_ALC_T_DEBUG, active_log_len + 1);
            sys_memcpy(active_log, buf, active_log_len + 1);
            erts_rwmtx_rwunlock(&erts_dist_table_rwmtx);
            erts_free(ERTS_ALC_T_TMP, (void *) buf);
            BIF_RET(ret);
        }
#  endif
#endif
#if defined(__GNUC__) && defined(HAVE_SOLARIS_SPARC_PERFMON)
    } else if (ERTS_IS_ATOM_STR("ultrasparc_set_pcr", sel)) {
	unsigned long long tmp;
	int fd;
	int rc;

	if (arity != 2 || !is_small(*tp)) {
	    goto badarg;
	}
	tmp = signed_val(*tp);
	if ((fd = open("/dev/perfmon", O_RDONLY)) == -1) {
	    BIF_RET(am_false);
	}
	rc = ioctl(fd, PERFMON_SETPCR, &tmp);
	close(fd);
	if (rc < 0) {
	    BIF_RET(am_false);
	}
	BIF_RET(am_true);
#endif
    }

 badarg:
    ERTS_BIF_PREP_ERROR(ret, BIF_P, BADARG);

    return ret;
}

#define INFO_DSBUF_INC_SZ 256

static erts_dsprintf_buf_t *
grow_info_dsbuf(erts_dsprintf_buf_t *dsbufp, size_t need)
{
    size_t size;
    size_t free_size = dsbufp->size - dsbufp->str_len;

    ASSERT(dsbufp);

    if (need <= free_size)
	return dsbufp;
    size = need - free_size + INFO_DSBUF_INC_SZ;
    size = ((size + INFO_DSBUF_INC_SZ - 1)/INFO_DSBUF_INC_SZ)*INFO_DSBUF_INC_SZ;
    size += dsbufp->size;
    ASSERT(dsbufp->str_len + need <= size);
    dsbufp->str = (char *) erts_realloc(ERTS_ALC_T_INFO_DSBUF,
					(void *) dsbufp->str,
					size);
    dsbufp->size = size;
    return dsbufp;
}

static erts_dsprintf_buf_t *
erts_create_info_dsbuf(Uint size)
{
    Uint init_size = size ? size : INFO_DSBUF_INC_SZ;
    erts_dsprintf_buf_t init = ERTS_DSPRINTF_BUF_INITER(grow_info_dsbuf);
    erts_dsprintf_buf_t *dsbufp = erts_alloc(ERTS_ALC_T_INFO_DSBUF,
					     sizeof(erts_dsprintf_buf_t));
    sys_memcpy((void *) dsbufp, (void *) &init, sizeof(erts_dsprintf_buf_t));
    dsbufp->str = (char *) erts_alloc(ERTS_ALC_T_INFO_DSBUF, init_size);
    dsbufp->str[0] = '\0';
    dsbufp->size = init_size;
    return dsbufp;
}

static void
erts_destroy_info_dsbuf(erts_dsprintf_buf_t *dsbufp)
{
    if (dsbufp->str)
	erts_free(ERTS_ALC_T_INFO_DSBUF, (void *) dsbufp->str);
    erts_free(ERTS_ALC_T_INFO_DSBUF, (void *) dsbufp);
}

static Eterm
c_compiler_used(Eterm **hpp, Uint *szp)
{

#if defined(__GNUC__)
#  if defined(__GNUC_MINOR__) && defined(__GNUC_PATCHLEVEL__)
#    define ERTS_GNUC_VSN_NUMS 3
#  elif defined(__GNUC_MINOR__)
#    define ERTS_GNUC_VSN_NUMS 2
#  else
#    define ERTS_GNUC_VSN_NUMS 1
#  endif
    return erts_bld_tuple(hpp,
			  szp,
			  2,
			  erts_bld_atom(hpp, szp, "gnuc"),
#if ERTS_GNUC_VSN_NUMS > 1
			  erts_bld_tuple(hpp,
					 szp,
					 ERTS_GNUC_VSN_NUMS,
#endif
					 erts_bld_uint(hpp, szp,
						       (Uint) __GNUC__)
#ifdef __GNUC_MINOR__
					 ,
					 erts_bld_uint(hpp, szp,
						       (Uint) __GNUC_MINOR__)
#ifdef __GNUC_PATCHLEVEL__
					 ,
					 erts_bld_uint(hpp, szp,
						       (Uint) __GNUC_PATCHLEVEL__)
#endif
#endif
#if ERTS_GNUC_VSN_NUMS > 1
			     )
#endif
	);

#elif defined(_MSC_VER)
    return erts_bld_tuple(hpp,
			  szp,
			  2,
			  erts_bld_atom(hpp, szp, "msc"),
			  erts_bld_uint(hpp, szp, (Uint) _MSC_VER));

#else
    return erts_bld_tuple(hpp,
			  szp,
			  2,
			  am_undefined,
			  am_undefined);
#endif

}

static int is_snif_term(Eterm module_atom) {
    int i;
    Atom *a = atom_tab(atom_val(module_atom));
    char *aname = (char *) a->name;

    /* if a->name has a '.' then the bif (snif) is bogus i.e a package */
    for (i = 0; i < a->len; i++) {
	if (aname[i] == '.')
	    return 0;
    }

    return 1;
}

static Eterm build_snif_term(Eterm **hpp, Uint *szp, int ix, Eterm res) {
    Eterm tup;
    tup = erts_bld_tuple(hpp, szp, 3, bif_table[ix].module, bif_table[ix].name, make_small(bif_table[ix].arity));
    res = erts_bld_cons( hpp, szp, tup, res);
    return res;
}

static Eterm build_snifs_term(Eterm **hpp, Uint *szp, Eterm res) {
    int i;
    for (i = 0; i < BIF_SIZE; i++) {
	if (is_snif_term(bif_table[i].module)) {
	    res = build_snif_term(hpp, szp, i, res);
	}
    }
    return res;
}

BIF_RETTYPE system_info_1(BIF_ALIST_1)
{
    Eterm res;
    Eterm* hp;
    Eterm val;
    int i;

    if (is_tuple(BIF_ARG_1)) {
	Eterm* tp = tuple_val(BIF_ARG_1);
	Uint arity = *tp++;
	return info_1_tuple(BIF_P, tp, arityval(arity));
    } else if (BIF_ARG_1 == am_scheduler_id) {
	ErtsSchedulerData *esdp = erts_proc_sched_data(BIF_P);
	BIF_RET(make_small(esdp->no));
    } else if (BIF_ARG_1 == am_compat_rel) {
	ASSERT(erts_compat_rel > 0);
	BIF_RET(make_small(erts_compat_rel));
    } else if (BIF_ARG_1 == am_multi_scheduling) {
	{
	    int msb = erts_is_multi_scheduling_blocked();
	    BIF_RET(!msb
		    ? am_enabled
		    : (msb > 0
		       ? am_blocked
		       : am_blocked_normal));
	}
    } else if (BIF_ARG_1 == am_build_type || BIF_ARG_1 == am_emu_type) {
#if defined(DEBUG)
	ERTS_DECL_AM(debug);
	BIF_RET(AM_debug);
#elif defined(ERTS_GCOV)
	ERTS_DECL_AM(gcov);
	BIF_RET(AM_gcov);
#elif defined(VALGRIND)
	ERTS_DECL_AM(valgrind);
	BIF_RET(AM_valgrind);
#elif defined(ADDRESS_SANITIZER)
	ERTS_DECL_AM(asan);
	BIF_RET(AM_asan);
#elif defined(GPROF)
	ERTS_DECL_AM(gprof);
	BIF_RET(AM_gprof);
#elif defined(ERTS_ENABLE_LOCK_COUNT)
	ERTS_DECL_AM(lcnt);
	BIF_RET(AM_lcnt);
#elif defined(ERTS_FRMPTR)
	ERTS_DECL_AM(frmptr);
	BIF_RET(AM_frmptr);
#else
	BIF_RET(am_opt);
#endif
    } else if (BIF_ARG_1 == am_emu_flavor) {
#if defined(BEAMASM)
	ERTS_DECL_AM(jit);
	BIF_RET(AM_jit);
#else
        ERTS_DECL_AM(emu);
	BIF_RET(AM_emu);
#endif
    } else if (BIF_ARG_1 == am_time_offset) {
	switch (erts_time_offset_state()) {
	case ERTS_TIME_OFFSET_PRELIMINARY: {
	    ERTS_DECL_AM(preliminary);
	    BIF_RET(AM_preliminary);
	}
	case ERTS_TIME_OFFSET_FINAL: {
	    ERTS_DECL_AM(final);
	    BIF_RET(AM_final);
	}
	case ERTS_TIME_OFFSET_VOLATILE: {
	    ERTS_DECL_AM(volatile);
	    BIF_RET(AM_volatile);
	}
	default:
	    ERTS_INTERNAL_ERROR("Invalid time offset state");
	}
    } else if (ERTS_IS_ATOM_STR("os_monotonic_time_source", BIF_ARG_1)) {
	BIF_RET(erts_monotonic_time_source(BIF_P));
    } else if (ERTS_IS_ATOM_STR("os_system_time_source", BIF_ARG_1)) {
	BIF_RET(erts_system_time_source(BIF_P));
    } else if (ERTS_IS_ATOM_STR("time_correction", BIF_ARG_1)) {
	BIF_RET(erts_has_time_correction() ? am_true : am_false);
    } else if (ERTS_IS_ATOM_STR("start_time", BIF_ARG_1)) {
	BIF_RET(erts_get_monotonic_start_time(BIF_P));
    } else if (ERTS_IS_ATOM_STR("end_time", BIF_ARG_1)) {
	BIF_RET(erts_get_monotonic_end_time(BIF_P));
    } else if (ERTS_IS_ATOM_STR("time_warp_mode", BIF_ARG_1)) {
	switch (erts_time_warp_mode()) {
	case ERTS_NO_TIME_WARP_MODE: {
	    ERTS_DECL_AM(no_time_warp);
	    BIF_RET(AM_no_time_warp);
	}
	case ERTS_SINGLE_TIME_WARP_MODE: {
	    ERTS_DECL_AM(single_time_warp);
	    BIF_RET(AM_single_time_warp);
	}
	case ERTS_MULTI_TIME_WARP_MODE: {
	    ERTS_DECL_AM(multi_time_warp);
	    BIF_RET(AM_multi_time_warp);
	}
	default:
	    ERTS_INTERNAL_ERROR("Invalid time warp mode");
	}
    } else if (BIF_ARG_1 == am_outstanding_system_requests_limit) {
        Uint val = erts_get_outstanding_system_requests_limit();
        BIF_RET(make_small(val));
    } else if (BIF_ARG_1 == am_allocated_areas) {
	res = erts_allocated_areas(NULL, NULL, BIF_P);
	BIF_RET(res);
    } else if (ERTS_IS_ATOM_STR("hipe_architecture", BIF_ARG_1)) {
	BIF_RET(am_undefined);
    } else if (BIF_ARG_1 == am_trace_control_word) {
	BIF_RET(db_get_trace_control_word(BIF_P));
    } else if (ERTS_IS_ATOM_STR("ets_realloc_moves", BIF_ARG_1)) {
 	BIF_RET((erts_ets_realloc_always_moves) ? am_true : am_false);
    } else if (ERTS_IS_ATOM_STR("ets_always_compress", BIF_ARG_1)) {
	BIF_RET((erts_ets_always_compress) ? am_true : am_false);
    } else if (ERTS_IS_ATOM_STR("snifs", BIF_ARG_1)) {
	Uint size = 0;
	Uint *szp;

	szp = &size;
	build_snifs_term(NULL, szp, NIL);
	hp = HAlloc(BIF_P, size);
	res = build_snifs_term(&hp, NULL, NIL);
	BIF_RET(res);
    } else if (BIF_ARG_1 == am_sequential_tracer) {
	ErtsTracer seq_tracer = erts_get_system_seq_tracer();
        val = erts_tracer_to_term(BIF_P, seq_tracer);
	hp = HAlloc(BIF_P, 3);
	res = TUPLE2(hp, am_sequential_tracer, val);
	BIF_RET(res);
    } else if (BIF_ARG_1 == am_garbage_collection){
	Uint val = (Uint) erts_atomic32_read_nob(&erts_max_gen_gcs);
	Eterm tup;
	hp = HAlloc(BIF_P, 3+2 + 3+2 + 3+2 + 3+2);

	tup = TUPLE2(hp, am_fullsweep_after, make_small(val)); hp += 3;
	res = CONS(hp, tup, NIL); hp += 2;

	tup = TUPLE2(hp, am_min_heap_size, make_small(H_MIN_SIZE)); hp += 3;
	res = CONS(hp, tup, res); hp += 2;

	tup = TUPLE2(hp, am_min_bin_vheap_size, make_small(BIN_VH_MIN_SIZE)); hp += 3;
	res = CONS(hp, tup, res); hp += 2;

	tup = TUPLE2(hp, am_max_heap_size, make_small(H_MAX_SIZE)); hp += 3;
	res = CONS(hp, tup, res); hp += 2;

	BIF_RET(res);
    } else if (BIF_ARG_1 == am_fullsweep_after){
	Uint val = (Uint) erts_atomic32_read_nob(&erts_max_gen_gcs);
	hp = HAlloc(BIF_P, 3);
	res = TUPLE2(hp, am_fullsweep_after, make_small(val));
	BIF_RET(res);
    } else if (BIF_ARG_1 == am_min_heap_size) {
	hp = HAlloc(BIF_P, 3);
	res = TUPLE2(hp, am_min_heap_size,make_small(H_MIN_SIZE));
	BIF_RET(res);
    } else if (BIF_ARG_1 == am_max_heap_size) {
        Uint sz = 0;
        erts_max_heap_size_map(H_MAX_SIZE, H_MAX_FLAGS, NULL, &sz);
	hp = HAlloc(BIF_P, sz);
	res = erts_max_heap_size_map(H_MAX_SIZE, H_MAX_FLAGS, &hp, NULL);
	BIF_RET(res);
    } else if (BIF_ARG_1 == am_min_bin_vheap_size) {
	hp = HAlloc(BIF_P, 3);
	res = TUPLE2(hp, am_min_bin_vheap_size,make_small(BIN_VH_MIN_SIZE));
	BIF_RET(res);
    } else if (BIF_ARG_1 == am_process_count) {
	BIF_RET(make_small(erts_ptab_count(&erts_proc)));
    } else if (BIF_ARG_1 == am_process_limit) {
	BIF_RET(make_small(erts_ptab_max(&erts_proc)));
    } else if (BIF_ARG_1 == am_port_count) {
	BIF_RET(make_small(erts_ptab_count(&erts_port)));
    } else if (BIF_ARG_1 == am_port_limit) {
	BIF_RET(make_small(erts_ptab_max(&erts_port)));
    } else if (BIF_ARG_1 == am_info
	       || BIF_ARG_1 == am_procs
	       || BIF_ARG_1 == am_loaded
	       || BIF_ARG_1 == am_dist) {
	erts_dsprintf_buf_t *dsbufp = erts_create_info_dsbuf(0);

	/* Need to be the only thread running... */
	erts_proc_unlock(BIF_P, ERTS_PROC_LOCK_MAIN);
        BIF_P->scheduler_data->current_process = NULL;
	erts_thr_progress_block();

	if (BIF_ARG_1 == am_info)
	    info(ERTS_PRINT_DSBUF, (void *) dsbufp);
	else if (BIF_ARG_1 == am_procs)
	    process_info(ERTS_PRINT_DSBUF, (void *) dsbufp);
	else if (BIF_ARG_1 == am_loaded)
	    loaded(ERTS_PRINT_DSBUF, (void *) dsbufp);
	else
	    distribution_info(ERTS_PRINT_DSBUF, (void *) dsbufp);

	erts_thr_progress_unblock();
	erts_proc_lock(BIF_P, ERTS_PROC_LOCK_MAIN);
       BIF_P->scheduler_data->current_process = BIF_P;

	ASSERT(dsbufp && dsbufp->str);
	res = new_binary(BIF_P, (byte *) dsbufp->str, dsbufp->str_len);
	erts_destroy_info_dsbuf(dsbufp);
	BIF_RET(res);
    } else if (am_async_dist == BIF_ARG_1) {
        BIF_RET((erts_default_spo_flags & SPO_ASYNC_DIST)
                ? am_true
                : am_false);
    } else if (ERTS_IS_ATOM_STR("dist_ctrl", BIF_ARG_1)) {
	DistEntry *dep;
	i = 0;
        erts_rwmtx_rlock(&erts_dist_table_rwmtx);
	for (dep = erts_visible_dist_entries; dep; dep = dep->next) 
	    ++i;
	for (dep = erts_hidden_dist_entries; dep; dep = dep->next)
	    ++i;
	hp = HAlloc(BIF_P,i*(3+2));
	res = NIL;
	for (dep = erts_hidden_dist_entries; dep; dep = dep->next) {
	    Eterm tpl;
	    ASSERT(is_immed(dep->cid));
	    tpl = TUPLE2(hp, dep->sysname, dep->cid);
	    hp +=3;
	    res = CONS(hp, tpl, res);
	    hp += 2;
	}
	for (dep = erts_visible_dist_entries; dep; dep = dep->next) {
	    Eterm tpl;
	    ASSERT(is_immed(dep->cid));
	    tpl = TUPLE2(hp, dep->sysname, dep->cid);
	    hp +=3;
	    res = CONS(hp, tpl, res);
	    hp += 2;
	}
        erts_rwmtx_runlock(&erts_dist_table_rwmtx);
	BIF_RET(res);
    } else if (BIF_ARG_1 == am_system_version) {
	erts_dsprintf_buf_t *dsbufp = erts_create_tmp_dsbuf(0);
	erts_print_system_version(ERTS_PRINT_DSBUF, (void *) dsbufp, BIF_P);
	hp = HAlloc(BIF_P, dsbufp->str_len*2);
	res = buf_to_intlist(&hp, dsbufp->str, dsbufp->str_len, NIL);
	erts_destroy_tmp_dsbuf(dsbufp);
	BIF_RET(res);
    } else if (BIF_ARG_1 == am_system_architecture) {
	hp = HAlloc(BIF_P, 2*(sizeof(ERLANG_ARCHITECTURE)-1));
	BIF_RET(buf_to_intlist(&hp,
			       ERLANG_ARCHITECTURE,
			       sizeof(ERLANG_ARCHITECTURE)-1,
			       NIL));
    } 
    else if (BIF_ARG_1 == am_os_type) {
	BIF_RET(erts_get_global_literal(ERTS_LIT_OS_TYPE));
    }
    else if (BIF_ARG_1 == am_allocator) {
	BIF_RET(erts_allocator_options((void *) BIF_P));
    }
    else if (BIF_ARG_1 == am_thread_pool_size) {
	extern int erts_async_max_threads;
	int n;
	
	n = erts_async_max_threads;
	BIF_RET(make_small(n));
    }
    else if (BIF_ARG_1 == am_alloc_util_allocators) {
	BIF_RET(erts_alloc_util_allocators((void *) BIF_P));
    }
    else if (BIF_ARG_1 == am_os_version) {
	BIF_RET(erts_get_global_literal(ERTS_LIT_OS_VERSION));
    }
    else if (BIF_ARG_1 == am_version) {
	int n = sys_strlen(ERLANG_VERSION);
	hp = HAlloc(BIF_P, ((sizeof ERLANG_VERSION)-1) * 2);
	BIF_RET(buf_to_intlist(&hp, ERLANG_VERSION, n, NIL));
    }
    else if (BIF_ARG_1 == am_machine) {
	int n = sys_strlen(EMULATOR);
	hp = HAlloc(BIF_P, n*2);
	BIF_RET(buf_to_intlist(&hp, EMULATOR, n, NIL));
    }
    else if (BIF_ARG_1 == am_garbage_collection) {
	BIF_RET(am_generational);
#ifdef ERTS_OPCODE_COUNTER_SUPPORT
    } else if (BIF_ARG_1 == am_instruction_counts) {
#ifdef DEBUG
	Eterm *endp;
#endif
	Eterm *hp, **hpp;
	Uint hsz, *hszp;
	int i;

	hpp = NULL;
	hsz = 0;
	hszp = &hsz;

    bld_instruction_counts:

	res = NIL;
	for (i = num_instructions-1; i >= 0; i--) {
	    res = erts_bld_cons(hpp, hszp,
				erts_bld_tuple(hpp, hszp, 2,
					       erts_atom_put((byte *)opc[i].name,
							     sys_strlen(opc[i].name),
							     ERTS_ATOM_ENC_LATIN1,
							     1),
					       erts_bld_uint(hpp, hszp,
							     erts_instr_count[i])),
				res);
	}

	if (!hpp) {
	    hp = HAlloc(BIF_P, hsz);
	    hpp = &hp;
#ifdef DEBUG
	    endp = hp + hsz;
#endif
	    hszp = NULL;
	    goto bld_instruction_counts;
	}

	ASSERT(endp == hp);

	BIF_RET(res);
#endif /* #ifndef ERTS_OPCODE_COUNTER_SUPPORT */
    } else if (BIF_ARG_1 == am_wordsize) {
	return make_small(sizeof(Eterm));
    } else if (BIF_ARG_1 == am_endian) {
#if defined(WORDS_BIGENDIAN)
	return am_big;
#else
	return am_little;
#endif
    } else if (BIF_ARG_1 == am_heap_sizes) {
	return erts_heap_sizes(BIF_P);
    } else if (BIF_ARG_1 == am_heap_type) {
	return am_private;
    } else if (ERTS_IS_ATOM_STR("cpu_topology", BIF_ARG_1)) {
	res = erts_get_cpu_topology_term(BIF_P, am_used);
	BIF_TRAP1(erts_format_cpu_topology_trap, BIF_P, res);
    } else if (ERTS_IS_ATOM_STR("update_cpu_info", BIF_ARG_1)) {
	if (erts_update_cpu_info()) {
	    ERTS_DECL_AM(changed);
	    BIF_RET(AM_changed);
	}
	else {
	    ERTS_DECL_AM(unchanged);
	    BIF_RET(AM_unchanged);
	}
#if defined(__GNUC__) && defined(HAVE_SOLARIS_SPARC_PERFMON)
    } else if (ERTS_IS_ATOM_STR("ultrasparc_read_tick1", BIF_ARG_1)) {
	register unsigned high asm("%l0");
	register unsigned low asm("%l1");

	hp = HAlloc(BIF_P, 5);
	asm volatile (".word 0xa3410000;" /* rd %tick, %l1 */
		      ".word 0xa1347020" /* srlx  %l1, 0x20, %l0 */
		      : "=r" (high), "=r" (low));
	res = TUPLE4(hp, make_small(high >> 16),
		     make_small(high & 0xFFFF),
		     make_small(low >> 16),
		     make_small(low & 0xFFFF));
	BIF_RET(res);
    } else if (ERTS_IS_ATOM_STR("ultrasparc_read_tick2", BIF_ARG_1)) {
	register unsigned high asm("%l0");
	register unsigned low asm("%l1");

	asm volatile (".word 0xa3410000;" /* rd %tick, %l1 */
		      ".word 0xa1347020" /* srlx  %l1, 0x20, %l0 */
		      : "=r" (high), "=r" (low));
	hp = HAlloc(BIF_P, 5);
	res = TUPLE4(hp, make_small(high >> 16),
		     make_small(high & 0xFFFF),
		     make_small(low >> 16),
		     make_small(low & 0xFFFF));
	BIF_RET(res);
    } else if (ERTS_IS_ATOM_STR("ultrasparc_read_pic1", BIF_ARG_1)) {
	register unsigned high asm("%l0");
	register unsigned low asm("%l1");

	hp = HAlloc(BIF_P, 5);
	asm volatile (".word 0xa3444000;" /* rd %asr17, %l1 */
		      ".word 0xa1347020" /* srlx  %l1, 0x20, %l0 */
		      : "=r" (high), "=r" (low));
	res = TUPLE4(hp, make_small(high >> 16),
		     make_small(high & 0xFFFF),
		     make_small(low >> 16),
		     make_small(low & 0xFFFF));
	BIF_RET(res);
    } else if (ERTS_IS_ATOM_STR("ultrasparc_read_pic2", BIF_ARG_1)) {
	register unsigned high asm("%l0");
	register unsigned low asm("%l1");

	asm volatile (".word 0xa3444000;" /* rd %asr17, %l1 */
		      ".word 0xa1347020" /* srlx  %l1, 0x20, %l0 */
		      : "=r" (high), "=r" (low));
	hp = HAlloc(BIF_P, 5);
	res = TUPLE4(hp, make_small(high >> 16),
		     make_small(high & 0xFFFF),
		     make_small(low >> 16),
		     make_small(low & 0xFFFF));
	BIF_RET(res);
#endif
    } else if (BIF_ARG_1 == am_threads) {
	return am_true;
    } else if (BIF_ARG_1 == am_creation) {
        Uint hsz = 0;
        erts_bld_uint(NULL, &hsz, erts_this_node->creation);
        hp = hsz ? HAlloc(BIF_P, hsz) : NULL;
        BIF_RET(erts_bld_uint(&hp, NULL, erts_this_node->creation));
    } else if (BIF_ARG_1 == am_break_ignored) {
      extern int ignore_break;
      if (ignore_break) 
	return am_true; 
      else
	return am_false;
    }
    /* Arguments that are unusual follow ... */
    else if (ERTS_IS_ATOM_STR("logical_processors", BIF_ARG_1)) {
	int no;
	erts_get_logical_processors(&no, NULL, NULL, NULL);
	if (no > 0)
	    BIF_RET(make_small((Uint) no));
	else {
	    DECL_AM(unknown);
	    BIF_RET(AM_unknown);
	}
    }
    else if (ERTS_IS_ATOM_STR("logical_processors_online", BIF_ARG_1)) {
	int no;
	erts_get_logical_processors(NULL, &no, NULL, NULL);
	if (no > 0)
	    BIF_RET(make_small((Uint) no));
	else {
	    DECL_AM(unknown);
	    BIF_RET(AM_unknown);
	}
    }
    else if (ERTS_IS_ATOM_STR("logical_processors_available", BIF_ARG_1)) {
	int no;
	erts_get_logical_processors(NULL, NULL, &no, NULL);
	if (no > 0)
	    BIF_RET(make_small((Uint) no));
	else {
	    DECL_AM(unknown);
	    BIF_RET(AM_unknown);
	}
    }
    else if (ERTS_IS_ATOM_STR("cpu_quota", BIF_ARG_1)) {
	int no;
	erts_get_logical_processors(NULL, NULL, NULL, &no);
	if (no > 0)
	    BIF_RET(make_small((Uint) no));
	else {
	    DECL_AM(unknown);
	    BIF_RET(AM_unknown);
	}
    } else if (ERTS_IS_ATOM_STR("otp_release", BIF_ARG_1)) {
	int n = sizeof(ERLANG_OTP_RELEASE)-1;
	hp = HAlloc(BIF_P, 2*n);
	BIF_RET(buf_to_intlist(&hp, ERLANG_OTP_RELEASE, n, NIL));
    } else if (ERTS_IS_ATOM_STR("driver_version", BIF_ARG_1)) {
	char buf[42];
	int n = erts_snprintf(buf, 42, "%d.%d",
			      ERL_DRV_EXTENDED_MAJOR_VERSION,
			      ERL_DRV_EXTENDED_MINOR_VERSION);
	hp = HAlloc(BIF_P, 2*n);
	BIF_RET(buf_to_intlist(&hp, buf, n, NIL));
    } else if (ERTS_IS_ATOM_STR("nif_version", BIF_ARG_1)) {
	char buf[42];
	int n = erts_snprintf(buf, 42, "%d.%d",
			      ERL_NIF_MAJOR_VERSION,
			      ERL_NIF_MINOR_VERSION);
	hp = HAlloc(BIF_P, 2*n);
	BIF_RET(buf_to_intlist(&hp, buf, n, NIL));
    } else if (ERTS_IS_ATOM_STR("smp_support", BIF_ARG_1)) {
	BIF_RET(am_true);
    } else if (ERTS_IS_ATOM_STR("scheduler_bind_type", BIF_ARG_1)) {
	BIF_RET(erts_bound_schedulers_term(BIF_P));
    } else if (ERTS_IS_ATOM_STR("scheduler_bindings", BIF_ARG_1)) {
	BIF_RET(erts_get_schedulers_binds(BIF_P));
    } else if (ERTS_IS_ATOM_STR("constant_pool_support", BIF_ARG_1)) {
	BIF_RET(am_true);
    } else if (ERTS_IS_ATOM_STR("schedulers", BIF_ARG_1)
	       || ERTS_IS_ATOM_STR("schedulers_total", BIF_ARG_1)) {
	res = make_small(erts_no_schedulers);
	BIF_RET(res);
    } else if (ERTS_IS_ATOM_STR("schedulers_state", BIF_ARG_1)) {
	Eterm *hp;
	Uint total, online, active;
	erts_schedulers_state(&total, &online, &active,
			      NULL, NULL, NULL, NULL, NULL);
	hp = HAlloc(BIF_P, 4);
	res = TUPLE3(hp,
		     make_small(total),
		     make_small(online),
		     make_small(active));
	BIF_RET(res);
    } else if (ERTS_IS_ATOM_STR("schedulers_state", BIF_ARG_1)) {
	Eterm *hp;
	Uint total, online, active;
	erts_schedulers_state(&total, &online, &active,
			      NULL, NULL, NULL, NULL, NULL);
	hp = HAlloc(BIF_P, 4);
	res = TUPLE3(hp,
		     make_small(total),
		     make_small(online),
		     make_small(active));
	BIF_RET(res);
    } else if (ERTS_IS_ATOM_STR("all_schedulers_state", BIF_ARG_1)) {
	Eterm *hp, tpl;
	Uint sz, total, online, active,
	    dirty_cpu_total, dirty_cpu_online, dirty_cpu_active,
	    dirty_io_total, dirty_io_active;
	erts_schedulers_state(&total, &online, &active,
			      &dirty_cpu_total, &dirty_cpu_online, &dirty_cpu_active,
			      &dirty_io_total, &dirty_io_active);

	sz = 2+5;
	if (dirty_cpu_total)
	    sz += 2+5;
	if (dirty_io_total)
	    sz += 2+5;

	hp = HAlloc(BIF_P, sz);

	res = NIL;
	if (dirty_io_total) {
	    tpl = TUPLE4(hp,
			 am_dirty_io,
			 make_small(dirty_io_total),
			 make_small(dirty_io_total),
			 make_small(dirty_io_active));
	    hp += 5;
	    res = CONS(hp, tpl, res);
	    hp += 2;
	}
	if (dirty_cpu_total) {
	    tpl = TUPLE4(hp,
			 am_dirty_cpu,
			 make_small(dirty_cpu_total),
			 make_small(dirty_cpu_online),
			 make_small(dirty_cpu_active));
	    hp += 5;
	    res = CONS(hp, tpl, res);
	    hp += 2;
	}
	tpl = TUPLE4(hp,
		     am_normal,
		     make_small(total),
		     make_small(online),
		     make_small(active));
	hp += 5;
	res = CONS(hp, tpl, res);
	BIF_RET(res);
    } else if (ERTS_IS_ATOM_STR("schedulers_online", BIF_ARG_1)) {
	Uint online;
	erts_schedulers_state(NULL, &online, NULL, NULL, NULL, NULL, NULL, NULL);
	BIF_RET(make_small(online));
    } else if (ERTS_IS_ATOM_STR("schedulers_active", BIF_ARG_1)) {
	Uint active;
	erts_schedulers_state(NULL, NULL, &active, NULL, NULL, NULL, NULL, NULL);
	BIF_RET(make_small(active));
    } else if (ERTS_IS_ATOM_STR("dirty_cpu_schedulers", BIF_ARG_1)) {
	Uint dirty_cpu;
	erts_schedulers_state(NULL, NULL, NULL, &dirty_cpu, NULL, NULL, NULL, NULL);
	BIF_RET(make_small(dirty_cpu));
    } else if (ERTS_IS_ATOM_STR("dirty_cpu_schedulers_online", BIF_ARG_1)) {
	Uint dirty_cpu_onln;
	erts_schedulers_state(NULL, NULL, NULL, NULL, &dirty_cpu_onln, NULL, NULL, NULL);
	BIF_RET(make_small(dirty_cpu_onln));
    } else if (ERTS_IS_ATOM_STR("dirty_io_schedulers", BIF_ARG_1)) {
	Uint dirty_io;
	erts_schedulers_state(NULL, NULL, NULL, NULL, NULL, NULL, &dirty_io, NULL);
	BIF_RET(make_small(dirty_io));
    } else if (ERTS_IS_ATOM_STR("run_queues", BIF_ARG_1)) {
	res = make_small(erts_no_run_queues);
	BIF_RET(res);
    } else if (ERTS_IS_ATOM_STR("port_parallelism", BIF_ARG_1)) {
	res = erts_port_parallelism ? am_true : am_false;
	BIF_RET(res);
    } else if (ERTS_IS_ATOM_STR("c_compiler_used", BIF_ARG_1)) {
	Eterm *hp = NULL;
	Uint sz = 0;
	(void) c_compiler_used(NULL, &sz);
	if (sz)
	    hp = HAlloc(BIF_P, sz);
	BIF_RET(c_compiler_used(&hp, NULL));
    } else if (ERTS_IS_ATOM_STR("context_reductions", BIF_ARG_1)) {
	BIF_RET(make_small(CONTEXT_REDS));
    } else if (ERTS_IS_ATOM_STR("kernel_poll", BIF_ARG_1)) {
#if ERTS_ENABLE_KERNEL_POLL
	BIF_RET(am_true);
#else
	BIF_RET(am_false);
#endif    
    } else if (ERTS_IS_ATOM_STR("lock_checking", BIF_ARG_1)) {
#ifdef ERTS_ENABLE_LOCK_CHECK
	BIF_RET(am_true);
#else
	BIF_RET(am_false);
#endif
    } else if (ERTS_IS_ATOM_STR("lock_counting", BIF_ARG_1)) {
#ifdef ERTS_ENABLE_LOCK_COUNT
	BIF_RET(am_true);
#else
	BIF_RET(am_false);
#endif
    } else if (ERTS_IS_ATOM_STR("debug_compiled", BIF_ARG_1)) {
#ifdef DEBUG
	BIF_RET(am_true);
#else
	BIF_RET(am_false);
#endif
    } else if (ERTS_IS_ATOM_STR("check_io", BIF_ARG_1)) {
	BIF_RET(erts_check_io_info(BIF_P));
    } else if (ERTS_IS_ATOM_STR("multi_scheduling_blockers", BIF_ARG_1)) {
	if (erts_no_schedulers == 1)
	    BIF_RET(NIL);
	else
	    BIF_RET(erts_multi_scheduling_blockers(BIF_P, 0));
    } else if (ERTS_IS_ATOM_STR("normal_multi_scheduling_blockers", BIF_ARG_1)) {
	if (erts_no_schedulers == 1)
	    BIF_RET(NIL);
	else
	    BIF_RET(erts_multi_scheduling_blockers(BIF_P, 1));
    } else if (ERTS_IS_ATOM_STR("modified_timing_level", BIF_ARG_1)) {
	BIF_RET(ERTS_USE_MODIFIED_TIMING()
		? make_small(erts_modified_timing_level)
		: am_undefined);
    } else if (ERTS_IS_ATOM_STR("port_tasks", BIF_ARG_1)) {
	BIF_RET(am_true);
    } else if (ERTS_IS_ATOM_STR("io_thread", BIF_ARG_1)) {
	BIF_RET(am_false);
    } else if (ERTS_IS_ATOM_STR("scheduling_statistics", BIF_ARG_1)) {
	BIF_RET(erts_sched_stat_term(BIF_P, 0));
    } else if (ERTS_IS_ATOM_STR("total_scheduling_statistics", BIF_ARG_1)) {
	BIF_RET(erts_sched_stat_term(BIF_P, 1));
    } else if (ERTS_IS_ATOM_STR("taints", BIF_ARG_1)) {
	BIF_RET(erts_nif_taints(BIF_P));
    } else if (ERTS_IS_ATOM_STR("reader_groups_map", BIF_ARG_1)) {
	BIF_RET(erts_get_reader_groups_map(BIF_P));
    } else if (ERTS_IS_ATOM_STR("decentralized_counter_groups_map", BIF_ARG_1)) {
	BIF_RET(erts_get_decentralized_counter_groups_map(BIF_P));
    } else if (ERTS_IS_ATOM_STR("dist_buf_busy_limit", BIF_ARG_1)) {
	Uint hsz = 0;

 	(void) erts_bld_uint(NULL, &hsz, erts_dist_buf_busy_limit);
	hp = hsz ? HAlloc(BIF_P, hsz) : NULL;
	res = erts_bld_uint(&hp, NULL, erts_dist_buf_busy_limit);
	BIF_RET(res);
    } else if (ERTS_IS_ATOM_STR("delayed_node_table_gc", BIF_ARG_1)) {
	Uint hsz = 0;
	Uint dntgc = erts_delayed_node_table_gc();
	if (dntgc == ERTS_NODE_TAB_DELAY_GC_INFINITY)
	    BIF_RET(am_infinity);
 	(void) erts_bld_uint(NULL, &hsz, dntgc);
	hp = hsz ? HAlloc(BIF_P, hsz) : NULL;
	res = erts_bld_uint(&hp, NULL, dntgc);
	BIF_RET(res);
    } else if (ERTS_IS_ATOM_STR("ethread_info", BIF_ARG_1)) {
	BIF_RET(erts_get_ethread_info(BIF_P));
    }
    else if (ERTS_IS_ATOM_STR("ethread_used_tse", BIF_ARG_1)) {
        Uint64 no = (Uint64) ethr_no_used_tse();
        Uint hsz = 0;
        erts_bld_uint64(NULL, &hsz, no);
        hp = hsz ? HAlloc(BIF_P, hsz) : NULL;
        res = erts_bld_uint64(&hp, NULL, no);
        BIF_RET(res);
    }
    else if (ERTS_IS_ATOM_STR("emu_args", BIF_ARG_1)) {
	BIF_RET(erts_get_emu_args(BIF_P));
    }
    else if (ERTS_IS_ATOM_STR("beam_jump_table", BIF_ARG_1)) {
	BIF_RET(erts_beam_jump_table() ? am_true : am_false);
    }
    else if (ERTS_IS_ATOM_STR("dynamic_trace", BIF_ARG_1)) {
#if defined(USE_DTRACE)
	DECL_AM(dtrace);
	BIF_RET(AM_dtrace);
#elif defined(USE_SYSTEMTAP)
	DECL_AM(systemtap);
	BIF_RET(AM_systemtap);
#elif defined(USE_LTTNG)
	DECL_AM(lttng);
	BIF_RET(AM_lttng);
#else
	BIF_RET(am_none);
#endif
    }	    
    else if (ERTS_IS_ATOM_STR("dynamic_trace_probes", BIF_ARG_1)) {
#if defined(USE_VM_PROBES)
	BIF_RET(am_true);
#else
	BIF_RET(am_false);
#endif	
    }
    else if (ERTS_IS_ATOM_STR("thread_progress", BIF_ARG_1)) {
	erts_thr_progress_dbg_print_state();
	BIF_RET(am_true);
    }
    else if (BIF_ARG_1 == am_message_queue_data) {
	switch (erts_default_spo_flags & (SPO_ON_HEAP_MSGQ|SPO_OFF_HEAP_MSGQ)) {
	case SPO_OFF_HEAP_MSGQ:
	    BIF_RET(am_off_heap);
	case SPO_ON_HEAP_MSGQ:
	    BIF_RET(am_on_heap);
	default:
	    ERTS_INTERNAL_ERROR("Inconsistent message queue management state");
	    BIF_RET(am_error);
	}
    }
    else if (ERTS_IS_ATOM_STR("compile_info",BIF_ARG_1)) {
	Uint  sz;
	Eterm res = NIL, tup, text;
	Eterm *hp = HAlloc(BIF_P, 3*(2 + 3) + /* three 2-tuples and three cons */
		2*(sys_strlen(erts_build_flags_CONFIG_H) +
		   sys_strlen(erts_build_flags_CFLAGS) +
		   sys_strlen(erts_build_flags_LDFLAGS)));

	sz   = sys_strlen(erts_build_flags_CONFIG_H);
	text = buf_to_intlist(&hp, erts_build_flags_CONFIG_H, sz, NIL);
	tup  = TUPLE2(hp, am_config_h, text); hp += 3;
	res  = CONS(hp, tup, res); hp += 2;

	sz   = sys_strlen(erts_build_flags_CFLAGS);
	text = buf_to_intlist(&hp, erts_build_flags_CFLAGS, sz, NIL);
	tup  = TUPLE2(hp, am_cflags, text); hp += 3;
	res  = CONS(hp, tup, res); hp += 2;

	sz   = sys_strlen(erts_build_flags_LDFLAGS);
	text = buf_to_intlist(&hp, erts_build_flags_LDFLAGS, sz, NIL);
	tup  = TUPLE2(hp, am_ldflags, text); hp += 3;
	res  = CONS(hp, tup, res); hp += 2;

	BIF_RET(res);
    }
    else if (ERTS_IS_ATOM_STR("ets_limit",BIF_ARG_1)) {
        BIF_RET(make_small(erts_db_get_max_tabs()));
    }
    else if (ERTS_IS_ATOM_STR("ets_count",BIF_ARG_1)) {
        BIF_RET(make_small(erts_ets_table_count()));
    }
    else if (ERTS_IS_ATOM_STR("atom_limit",BIF_ARG_1)) {
        BIF_RET(make_small(erts_get_atom_limit()));
    }
    else if (ERTS_IS_ATOM_STR("atom_count",BIF_ARG_1)) {
        BIF_RET(make_small(atom_table_size()));
    }
    else if (ERTS_IS_ATOM_STR("tolerant_timeofday",BIF_ARG_1)) {
	if (erts_has_time_correction()
	    && erts_time_offset_state() == ERTS_TIME_OFFSET_FINAL) {
	    BIF_RET(am_enabled);
	}
	BIF_RET(am_disabled);
    }
    else if (ERTS_IS_ATOM_STR("eager_check_io",BIF_ARG_1)) {
	BIF_RET(am_true);
    }
    else if (ERTS_IS_ATOM_STR("literal_test",BIF_ARG_1)) {
#ifdef ERTS_HAVE_IS_IN_LITERAL_RANGE
#ifdef ARCH_64
	DECL_AM(range);
	BIF_RET(AM_range);
#else /* ARCH_32 */
	DECL_AM(range_bitmask);
	BIF_RET(AM_range_bitmask);
#endif /* ARCH_32 */
#else  /* ! ERTS_HAVE_IS_IN_LITERAL_RANGE */
	DECL_AM(tag);
	BIF_RET(AM_tag);
#endif
    } else if (ERTS_IS_ATOM_STR("system_logger", BIF_ARG_1)) {
        BIF_RET(erts_get_system_logger());
    }

    BIF_ERROR(BIF_P, BADARG);
}

static int monitor_size(ErtsMonitor *mon, void *vsz, Sint reds)
{
    *((Uint *) vsz) = erts_monitor_size(mon);
    return 1;
}

static int link_size(ErtsMonitor *lnk, void *vsz, Sint reds)
{
    *((Uint *) vsz) = erts_link_size(lnk);
    return 1;
}

/**********************************************************************/ 
/* Return information on ports */
/* Info:
**    id          Port index
**    connected   (Pid)
**    links       List of pids
**    name        String
**    input       Number of bytes input from port program
**    output      Number of bytes output to the port program
**    os_pid      The child's process ID
*/

Eterm
erts_bld_port_info(Eterm **hpp, ErlOffHeap *ohp, Uint *szp, Port *prt,
                   Eterm item)
{
    Eterm res = THE_NON_VALUE;

    ERTS_LC_ASSERT(erts_lc_is_port_locked(prt));

    if (item == am_id) {
	if (hpp)
	    res = make_small(internal_port_index(prt->common.id));
	if (szp) {
	    res = am_true;
	    goto done;
	}
    }
    else if (item == am_links) {
	MonitorInfoCollection mic;
	int i;
	Eterm item;

	INIT_MONITOR_INFOS(mic);

	erts_link_tree_foreach(ERTS_P_LINKS(prt), collect_one_link, (void *) &mic);

	if (szp)
	    *szp += mic.sz;

	if (hpp) {
	    res = NIL;
	    for (i = 0; i < mic.mi_i; i++) {
		item = STORE_NC(hpp, ohp, mic.mi[i].entity.term);
		res = CONS(*hpp, item, res);
		*hpp += 2;
	    }
	}

	DESTROY_MONITOR_INFOS(mic);

	if (szp) {
	    res = am_true;
	    goto done;
	}
    }
    else if (item == am_monitors) {
	MonitorInfoCollection mic;
	int i;

	INIT_MONITOR_INFOS(mic);
        erts_monitor_tree_foreach(ERTS_P_MONITORS(prt),
                                  collect_one_origin_monitor,
                                  (void *) &mic);

	if (szp)
	    *szp += mic.sz;

	if (hpp) {
	    res = NIL;
	    for (i = 0; i < mic.mi_i; i++) {
		Eterm t;

                ASSERT(mic.mi[i].type == ERTS_MON_TYPE_PORT);
                ASSERT(is_internal_pid(mic.mi[i].entity.term));
                t = TUPLE2(*hpp, am_process, mic.mi[i].entity.term);
		*hpp += 3;
		res = CONS(*hpp, t, res);
		*hpp += 2;
	    }
        } // hpp
	DESTROY_MONITOR_INFOS(mic);

	if (szp) {
	    res = am_true;
	    goto done;
	}
    }
    else if (item == am_monitored_by) {
        MonitorInfoCollection mic;
        int i;
        Eterm item;

        INIT_MONITOR_INFOS(mic);
        erts_monitor_list_foreach(ERTS_P_LT_MONITORS(prt),
                                  collect_one_target_monitor,
                                  (void *) &mic);
        erts_monitor_tree_foreach(ERTS_P_MONITORS(prt),
                                  collect_one_target_monitor,
                                  (void *) &mic);
        if (szp)
            *szp += mic.sz;

        if (hpp) {
            res = NIL;
            for (i = 0; i < mic.mi_i; ++i) {
                ASSERT(mic.mi[i].type != ERTS_MON_TYPE_RESOURCE);
                item = STORE_NC(hpp, ohp, mic.mi[i].entity.term);
                res = CONS(*hpp, item, res);
                *hpp += 2;
            }
        } // hpp
        DESTROY_MONITOR_INFOS(mic);

        if (szp) {
            res = am_true;
            goto done;
        }
    }
    else if (item == am_name) {
	int count = sys_strlen(prt->name);

	if (hpp)
	    res = buf_to_intlist(hpp, prt->name, count, NIL);

	if (szp) {
	    *szp += 2*count;
	    res = am_true;
	    goto done;
	}
    }
    else if (item == am_connected) {
	if (hpp)
	    res = ERTS_PORT_GET_CONNECTED(prt); /* internal pid */
	if (szp) {
	    res = am_true;
	    goto done;
	}
    }
    else if (item == am_input) {
	res = erts_bld_uint(hpp, szp, prt->bytes_in);
	if (szp) {
	    res = am_true;
	    goto done;
	}
    }
    else if (item == am_output) {
	res = erts_bld_uint(hpp, szp, prt->bytes_out);
	if (szp) {
	    res = am_true;
	    goto done;
	}
    }
    else if (item == am_os_pid) {
	res = (prt->os_pid < 0
	       ? am_undefined
	       : erts_bld_uword(hpp, szp, (UWord) prt->os_pid));
	if (szp) {
	    res = am_true;
	    goto done;
	}
    }
    else if (item == am_registered_name) {
	RegProc *reg = prt->common.u.alive.reg;
	if (reg) {
	    res = reg->name;
	    if (szp) {
		res = am_true;
		goto done;
	    }
	}
	else {
	    if (szp)
		return am_undefined;
	    return NIL;
	}
    }
    else if (item == am_memory) {
	/* All memory consumed in bytes (the Port struct should not be
	   included though).
	 */
	Uint size = 0;

        erts_link_tree_foreach(ERTS_P_LINKS(prt),
                               link_size, (void *) &size);
        erts_monitor_tree_foreach(ERTS_P_MONITORS(prt),
                                  monitor_size, (void *) &size);
        erts_monitor_list_foreach(ERTS_P_LT_MONITORS(prt),
                                  monitor_size, (void *) &size);

	size += erts_port_data_size(prt);

	if (prt->linebuf)
	    size += sizeof(LineBuf) + prt->linebuf->ovsiz;

	/* ... */


	/* All memory allocated by the driver should be included, but it is
	   hard to retrieve... */
	
	res = erts_bld_uint(hpp, szp, size);
	if (szp) {
	    res = am_true;
	    goto done;
	}
    }
    else if (item == am_queue_size) {
	Uint ioq_size = erts_port_ioq_size(prt);
	res = erts_bld_uint(hpp, szp, ioq_size);
	if (szp) {
	    res = am_true;
	    goto done;
	}
    }
    else if (ERTS_IS_ATOM_STR("locking", item)) {
	if (hpp) {
	    if (erts_atomic32_read_nob(&prt->state)
		& ERTS_PORT_SFLG_PORT_SPECIFIC_LOCK) {
		DECL_AM(port_level);
		ASSERT(prt->drv_ptr->flags
		       & ERL_DRV_FLAG_USE_PORT_LOCKING);
		res = AM_port_level;
	    }
	    else {
		DECL_AM(driver_level);
		ASSERT(!(prt->drv_ptr->flags
			 & ERL_DRV_FLAG_USE_PORT_LOCKING));
		res = AM_driver_level;
	    }
	}
	if (szp) {
	    res = am_true;
	    goto done;
	}
    }
    else if (item == am_parallelism) {
	if (szp) {
	    res = am_true;
	    goto done;
	}
	res = ((ERTS_PTS_FLG_PARALLELISM &
		erts_atomic32_read_nob(&prt->sched.flags))
	       ? am_true
	       : am_false);
    }
    else {
	if (szp)
	    return am_false;
	return THE_NON_VALUE;
    }

done:
    if (szp)
	*szp += 3;
    if (hpp) {
	res = TUPLE2(*hpp, item, res);
	*hpp += 3;
    }

    return res;
}

BIF_RETTYPE
fun_info_2(BIF_ALIST_2)
{
    Process* p = BIF_P;
    Eterm fun = BIF_ARG_1;
    Eterm what = BIF_ARG_2;

    const ErtsCodeMFA *mfa;
    ErlFunThing *funp;
    ErlFunEntry *fe;
    Eterm* hp;
    Eterm val;

    if (is_not_any_fun(fun)) {
        BIF_ERROR(p, BADARG);
    }

    funp = (ErlFunThing *) fun_val(fun);

    if (is_local_fun(funp)) {
        fe = funp->entry.fun;
        mfa = erts_get_fun_mfa(fe);
    } else {
        ASSERT(is_external_fun(funp) && funp->next == NULL);
        mfa = &(funp->entry.exp)->info.mfa;
        fe = NULL;
    }

    switch (what) {
    case am_type:
        val = is_local_fun(funp) ? am_local : am_external;
        hp = HAlloc(p, 3);
        break;
    case am_pid:
        val = is_local_fun(funp) ? funp->creator : am_undefined;
        hp = HAlloc(p, 3);
        break;
    case am_module:
        /* Unloaded funs must report their module even though we can't find
         * their full MFA. */
        val = (mfa != NULL) ? mfa->module : fe->module;
        hp = HAlloc(p, 3);
        break;
    case am_new_index:
        val = is_local_fun(funp) ? make_small(fe->index) : am_undefined;
        hp = HAlloc(p, 3);
        break;
    case am_new_uniq:
        val = is_local_fun(funp) ? new_binary(p, fe->uniq, 16) :
                                   am_undefined;
        hp = HAlloc(p, 3);
        break;
    case am_index:
        val = is_local_fun(funp) ? make_small(fe->old_index) : am_undefined;
        hp = HAlloc(p, 3);
        break;
    case am_uniq:
        val = is_local_fun(funp) ? make_small(fe->old_uniq) : am_undefined;
        hp = HAlloc(p, 3);
        break;
    case am_env:
        {
            Uint num_free = funp->num_free;
            int i;

            hp = HAlloc(p, 3 + 2 * num_free);
            val = NIL;

            for (i = num_free - 1; i >= 0; i--) {
                val = CONS(hp, funp->env[i], val);
                hp += 2;
            }
        }
        break;
    case am_refc:
        if (is_local_fun(funp)) {
            val = erts_make_integer(erts_atomic_read_nob(&fe->refc), p);
        } else {
            val = am_undefined;
        }

        hp = HAlloc(p, 3);
        break;
    case am_arity:
        val = make_small(funp->arity);
        hp = HAlloc(p, 3);
        break;
    case am_name:
        /* Name must be `[]` for unloaded funs. */
        val = (mfa != NULL) ? mfa->function : NIL;
        hp = HAlloc(p, 3);
        break;
    default:
        BIF_ERROR(p, BADARG);
    }

    return TUPLE2(hp, what, val);
}

BIF_RETTYPE
fun_info_mfa_1(BIF_ALIST_1)
{
    Process* p = BIF_P;
    Eterm fun = BIF_ARG_1;

    if (is_any_fun(fun)) {
        const ErtsCodeMFA *mfa;
        ErlFunThing* funp;
        Eterm* hp;

        funp = (ErlFunThing *) fun_val(fun);
        hp = HAlloc(p, 4);

        if (is_local_fun(funp)) {
            mfa = erts_get_fun_mfa(funp->entry.fun);

            if (mfa == NULL) {
                /* Unloaded funs must report their module even though we can't
                 * find their full MFA, and their function name must be
                 * `[]`. */
                BIF_RET(TUPLE3(hp,
                               funp->entry.fun->module,
                               NIL,
                               make_small(funp->arity)));
            }
        } else {
            ASSERT(is_external_fun(funp) && funp->next == NULL);
            mfa = &(funp->entry.exp)->info.mfa;
        }

        BIF_RET(TUPLE3(hp,
                       mfa->module,
                       mfa->function,
                       make_small(funp->arity)));
    }

    BIF_ERROR(p, BADARG);
}

BIF_RETTYPE erts_internal_is_process_alive_2(BIF_ALIST_2)
{
    if (!is_internal_pid(BIF_ARG_1) || !is_internal_ordinary_ref(BIF_ARG_2))
        BIF_ERROR(BIF_P, BADARG);
    if (!erts_proc_sig_send_is_alive_request(BIF_P, BIF_ARG_1, BIF_ARG_2)) {
        if (ERTS_PROC_HAS_INCOMING_SIGNALS(BIF_P))
            ERTS_BIF_HANDLE_SIGNALS_FROM_RETURN(BIF_P, BIF_ARG_1, am_ok);
    }
    BIF_RET(am_ok);
}

BIF_RETTYPE is_process_alive_1(BIF_ALIST_1) 
{

    if (is_internal_pid(BIF_ARG_1)) {
        BIF_RETTYPE result;
        Process *rp;

        if (BIF_ARG_1 == BIF_P->common.id)
            BIF_RET(am_true);

        rp = erts_proc_lookup_raw(BIF_ARG_1);
        if (!rp) {
            result = am_false;
        }
        else {
            erts_aint32_t state = erts_atomic32_read_acqb(&rp->state);
            if (state & (ERTS_PSFLG_EXITING
                         | ERTS_PSFLG_SIG_Q
                         | ERTS_PSFLG_SIG_IN_Q)) {
                /*
                 * If in exiting state, trap out and send 'is alive'
                 * request and wait for it to complete termination.
                 *
                 * If process has signals enqueued, we need to
                 * send it an 'is alive' request via its signal
                 * queue in order to ensure that signal order is
                 * preserved (we may earlier have sent it an
                 * exit signal that has not been processed yet).
                 */
                BIF_TRAP1(is_process_alive_trap, BIF_P, BIF_ARG_1);
            }

            result = am_true;
        }

        if (ERTS_PROC_HAS_INCOMING_SIGNALS(BIF_P)) {
            /*
             * Ensure that signal order of signals from inspected
             * process to us is preserved...
             */
            ERTS_BIF_HANDLE_SIGNALS_FROM_RETURN(BIF_P, BIF_ARG_1, result);
        }
        BIF_RET(result);
    }

   if (is_external_pid(BIF_ARG_1)) {
       if (external_pid_dist_entry(BIF_ARG_1) == erts_this_dist_entry)
	   BIF_RET(am_false); /* A pid from an old incarnation of this node */
   }

   BIF_ERROR(BIF_P, BADARG);

   
}

static Eterm
process_display(Process *c_p, void *arg, int *redsp, ErlHeapFragment **bpp)
{
    if (redsp)
        *redsp = 1;

    if (ERTS_PROC_IS_EXITING(c_p))
        return am_badarg;

    erts_proc_lock(c_p, ERTS_PROC_LOCKS_ALL_MINOR);
    erts_stack_dump(ERTS_PRINT_STDERR, NULL, c_p);
    erts_proc_unlock(c_p, ERTS_PROC_LOCKS_ALL_MINOR);

    return am_true;
}


BIF_RETTYPE erts_internal_process_display_2(BIF_ALIST_2)
{
    Eterm res;

    if (BIF_ARG_2 != am_backtrace)
        BIF_RET(am_badopt);

    if (BIF_P->common.id == BIF_ARG_1) {
        res = process_display(BIF_P, NULL, NULL, NULL);
        BIF_RET(res);
    }

    if (is_not_internal_pid(BIF_ARG_1))
        BIF_RET(am_badarg);

    res = erts_proc_sig_send_rpc_request(BIF_P, BIF_ARG_1,
                                         !0,
                                         process_display,
                                         NULL);
    if (is_non_value(res))
        BIF_RET(am_badarg);

    BIF_RET(res);
}

/* this is a general call which return some possibly useful information */

BIF_RETTYPE statistics_1(BIF_ALIST_1)
{
    Eterm res;
    Eterm* hp;

    if (BIF_ARG_1 == am_scheduler_wall_time) {
	res = erts_sched_wall_time_request(BIF_P, 0, 0, 1, 0);
	if (is_non_value(res))
	    BIF_RET(am_undefined);
	BIF_TRAP1(gather_sched_wall_time_res_trap, BIF_P, res);
    } else if (BIF_ARG_1 == am_scheduler_wall_time_all) {
	res = erts_sched_wall_time_request(BIF_P, 0, 0, 1, 1);
	if (is_non_value(res))
	    BIF_RET(am_undefined);
	BIF_TRAP1(gather_sched_wall_time_res_trap, BIF_P, res);
    } else if ((BIF_ARG_1 == am_total_active_tasks)
	       | (BIF_ARG_1 == am_total_run_queue_lengths)
               | (BIF_ARG_1 == am_total_active_tasks_all)
	       | (BIF_ARG_1 == am_total_run_queue_lengths_all)) {
	Uint no = erts_run_queues_len(NULL, 0,
                                      ((BIF_ARG_1 == am_total_active_tasks)
                                       | (BIF_ARG_1 == am_total_active_tasks_all)),
                                      ((BIF_ARG_1 == am_total_active_tasks_all)
                                       | (BIF_ARG_1 == am_total_run_queue_lengths_all)));
	if (IS_USMALL(0, no))
	    res = make_small(no);
	else {
	    Eterm *hp = HAlloc(BIF_P, BIG_UINT_HEAP_SIZE);
	    res = uint_to_big(no, hp);
	}
	BIF_RET(res);
    } else if ((BIF_ARG_1 == am_active_tasks)
           | (BIF_ARG_1 == am_run_queue_lengths)
           | (BIF_ARG_1 == am_active_tasks_all)
           | (BIF_ARG_1 == am_run_queue_lengths_all)) {
	Eterm res, *hp, **hpp;
	Uint sz, *szp;
        int incl_dirty_io = ((BIF_ARG_1 == am_active_tasks_all)
                             | (BIF_ARG_1 == am_run_queue_lengths_all));
        int no_qs = (erts_no_run_queues + ERTS_NUM_DIRTY_CPU_RUNQS +
                     (incl_dirty_io ? ERTS_NUM_DIRTY_IO_RUNQS : 0));
	Uint *qszs = erts_alloc(ERTS_ALC_T_TMP,sizeof(Uint)*no_qs*2);
        (void) erts_run_queues_len(qszs, 0,
                                   ((BIF_ARG_1 == am_active_tasks)
                                    | (BIF_ARG_1 == am_active_tasks_all)),
                                   incl_dirty_io);
	sz = 0;
	szp = &sz;
	hpp = NULL;
	while (1) {
	    int i;
	    for (i = 0; i < no_qs; i++)
		qszs[no_qs+i] = erts_bld_uint(hpp, szp, qszs[i]);
	    res = erts_bld_list(hpp, szp, no_qs, &qszs[no_qs]);
	    if (hpp) {
		erts_free(ERTS_ALC_T_TMP, qszs);
		BIF_RET(res);
	    }
	    hp = HAlloc(BIF_P, sz);
	    szp = NULL;
	    hpp = &hp;
	}
#ifdef ERTS_ENABLE_MSACC
    } else if (BIF_ARG_1 == am_microstate_accounting) {
        Eterm threads;
        res = erts_msacc_request(BIF_P, ERTS_MSACC_GATHER, &threads);
	if (is_non_value(res))
	    BIF_RET(am_undefined);
	BIF_TRAP2(gather_msacc_res_trap, BIF_P, res, threads);
#endif
    } else if (BIF_ARG_1 == am_context_switches) {
	Eterm cs = erts_make_integer(erts_get_total_context_switches(), BIF_P);
	hp = HAlloc(BIF_P, 3);
	res = TUPLE2(hp, cs, SMALL_ZERO);
	BIF_RET(res);
    } else if (BIF_ARG_1 == am_garbage_collection) {
	res = erts_gc_info_request(BIF_P);
	if (is_non_value(res))
	    BIF_RET(am_undefined);
	BIF_TRAP1(gather_gc_info_res_trap, BIF_P, res);
    } else if (BIF_ARG_1 == am_reductions) {
	Uint reds;
	Uint diff;
	Uint hsz = 3;
	Eterm b1, b2;

	erts_get_total_reductions(&reds, &diff);
	(void) erts_bld_uint(NULL, &hsz, reds);
	(void) erts_bld_uint(NULL, &hsz, diff);
	hp = HAlloc(BIF_P, hsz);
	b1 = erts_bld_uint(&hp, NULL, reds);
	b2 = erts_bld_uint(&hp, NULL, diff);
	res = TUPLE2(hp, b1, b2); 
	BIF_RET(res);
    } else if (BIF_ARG_1 == am_exact_reductions) {
	Uint reds;
	Uint diff;
	Uint hsz = 3;
	Eterm b1, b2;

	erts_get_exact_total_reductions(BIF_P, &reds, &diff);
	(void) erts_bld_uint(NULL, &hsz, reds);
	(void) erts_bld_uint(NULL, &hsz, diff);
	hp = HAlloc(BIF_P, hsz);
	b1 = erts_bld_uint(&hp, NULL, reds);
	b2 = erts_bld_uint(&hp, NULL, diff);
	res = TUPLE2(hp, b1, b2); 
	BIF_RET(res);
    } else if (BIF_ARG_1 == am_runtime) {
	ErtsMonotonicTime u1, u2;
	Eterm b1, b2;
        Uint hsz;
	erts_runtime_elapsed_both(&u1, NULL, &u2, NULL);
        hsz = 3; /* 2-tuple */
        (void) erts_bld_monotonic_time(NULL, &hsz, u1);
        (void) erts_bld_monotonic_time(NULL, &hsz, u2);
	hp = HAlloc(BIF_P, hsz);
        b1 = erts_bld_monotonic_time(&hp, NULL, u1);
        b2 = erts_bld_monotonic_time(&hp, NULL, u2);
	res = TUPLE2(hp, b1, b2);
	BIF_RET(res);
    } else if (BIF_ARG_1 ==  am_run_queue) {
	res = erts_run_queues_len(NULL, 1, 0, 0);
	BIF_RET(make_small(res));
    } else if (BIF_ARG_1 == am_wall_clock) {
	ErtsMonotonicTime w1, w2;
	Eterm b1, b2;
        Uint hsz;
	erts_wall_clock_elapsed_both(&w1, &w2);
        hsz = 3; /* 2-tuple */
        (void) erts_bld_monotonic_time(NULL, &hsz, w1);
        (void) erts_bld_monotonic_time(NULL, &hsz, w2);
	hp = HAlloc(BIF_P, hsz);
        b1 = erts_bld_monotonic_time(&hp, NULL, w1);
        b2 = erts_bld_monotonic_time(&hp, NULL, w2);
	res = TUPLE2(hp, b1, b2);
	BIF_RET(res);
    } else if (BIF_ARG_1 == am_io) {
	Eterm ref = erts_request_io_bytes(BIF_P);
	BIF_TRAP2(gather_io_bytes_trap, BIF_P, ref, make_small(erts_no_schedulers));
    }
    else if (ERTS_IS_ATOM_STR("run_queues", BIF_ARG_1)) {
	Eterm res, *hp, **hpp;
	Uint sz, *szp;
	int no_qs = erts_no_run_queues + ERTS_NUM_DIRTY_RUNQS;
	Uint *qszs = erts_alloc(ERTS_ALC_T_TMP,sizeof(Uint)*no_qs*2);
	(void) erts_run_queues_len(qszs, 0, 0, 1);
	sz = 0;
	szp = &sz;
	hpp = NULL;
	while (1) {
	    int i;
	    for (i = 0; i < no_qs; i++)
		qszs[no_qs+i] = erts_bld_uint(hpp, szp, qszs[i]);
	    res = erts_bld_tuplev(hpp, szp, no_qs, &qszs[no_qs]);
	    if (hpp) {
		erts_free(ERTS_ALC_T_TMP, qszs);
		BIF_RET(res);
	    }
	    hp = HAlloc(BIF_P, sz);
	    szp = NULL;
	    hpp = &hp;
	}
    }
    BIF_ERROR(BIF_P, BADARG);
}

BIF_RETTYPE error_logger_warning_map_0(BIF_ALIST_0)
{
    BIF_RET(erts_error_logger_warnings);
}

static erts_atomic_t available_internal_state;

static int empty_magic_ref_destructor(Binary *bin)
{
    return 1;
}

BIF_RETTYPE erts_debug_get_internal_state_1(BIF_ALIST_1)
{
    /*
     * NOTE: Only supposed to be used for testing, and debugging.
     */

    if (!erts_atomic_read_nob(&available_internal_state)) {
	BIF_ERROR(BIF_P, EXC_UNDEF);
    }

    if (is_atom(BIF_ARG_1)) {
	if (ERTS_IS_ATOM_STR("reds_left", BIF_ARG_1)) {
	    /* Used by (emulator) */
	    BIF_RET(make_small((Uint) ERTS_BIF_REDS_LEFT(BIF_P)));
	}
	else if (ERTS_IS_ATOM_STR("node_and_dist_references", BIF_ARG_1)) {
	    /* Used by node_container_SUITE (emulator) */
            BIF_TRAP1(get_internal_state_blocked, BIF_P, BIF_ARG_1);
	}
	else if (ERTS_IS_ATOM_STR("monitoring_nodes", BIF_ARG_1)) {
	    BIF_RET(erts_processes_monitoring_nodes(BIF_P));
	}
	else if (ERTS_IS_ATOM_STR("next_pid", BIF_ARG_1)
		 || ERTS_IS_ATOM_STR("next_port", BIF_ARG_1)) {
	    /* Used by node_container_SUITE (emulator) */
	    Sint res;
	    if (ERTS_IS_ATOM_STR("next_pid", BIF_ARG_1))
		res = erts_ptab_test_next_id(&erts_proc, 0, 0);
	    else
		res = erts_ptab_test_next_id(&erts_port, 0, 0);
	    if (res < 0)
		BIF_RET(am_false);
	    BIF_RET(erts_make_integer(res, BIF_P));
	}
	else if (ERTS_IS_ATOM_STR("DbTable_words", BIF_ARG_1)) {
	    /* Used by ets_SUITE (stdlib) */
	    size_t words = (sizeof(DbTable) + sizeof(Uint) - 1)/sizeof(Uint);
            Eterm* hp = HAlloc(BIF_P ,3);
	    BIF_RET(TUPLE2(hp, make_small((Uint) words),
                           erts_ets_hash_sizeof_ext_segtab()));
	}
	else if (ERTS_IS_ATOM_STR("check_io_debug", BIF_ARG_1)) {
	    /* Used by driver_SUITE (emulator) */
	    Uint sz, *szp;
	    Eterm res, *hp, **hpp;
	    int no_errors;
	    ErtsCheckIoDebugInfo ciodi = {0};
#ifdef HAVE_ERTS_CHECK_IO_DEBUG
	    erts_proc_unlock(BIF_P,ERTS_PROC_LOCK_MAIN);
	    no_errors = erts_check_io_debug(&ciodi);
	    erts_proc_lock(BIF_P,ERTS_PROC_LOCK_MAIN);
#else
	    no_errors = 0;
#endif
	    sz = 0;
	    szp = &sz;
	    hpp = NULL;
	    while (1) {
		res = erts_bld_tuple(hpp, szp, 4,
				     erts_bld_uint(hpp, szp,
						   (Uint) no_errors),
				     erts_bld_uint(hpp, szp,
						   (Uint) ciodi.no_used_fds),
				     erts_bld_uint(hpp, szp,
						   (Uint) ciodi.no_driver_select_structs),
                                     erts_bld_uint(hpp, szp,
                                                   (Uint) ciodi.no_enif_select_structs));
		if (hpp)
		    break;
		hp = HAlloc(BIF_P, sz);
		szp = NULL;
		hpp = &hp;
	    }
	    BIF_RET(res);
	}
	else if (ERTS_IS_ATOM_STR("process_info_args", BIF_ARG_1)) {
	    /* Used by process_SUITE (emulator) */
	    int i;
	    Eterm res = NIL;
	    Uint *hp = HAlloc(BIF_P, 2*ERTS_PI_ARGS);
	    for (i = ERTS_PI_ARGS-1; i >= 0; i--) {
		res = CONS(hp, pi_args[i].name, res);
		hp += 2;
	    }
	    BIF_RET(res);
	}
	else if (ERTS_IS_ATOM_STR("processes", BIF_ARG_1)) {
	    /* Used by process_SUITE (emulator) */
	    BIF_RET(erts_debug_ptab_list(BIF_P, &erts_proc));
	}
	else if (ERTS_IS_ATOM_STR("processes_bif_info", BIF_ARG_1)) {
	    /* Used by process_SUITE (emulator) */
	    BIF_RET(erts_debug_ptab_list_bif_info(BIF_P, &erts_proc));
	}
	else if (ERTS_IS_ATOM_STR("max_atom_out_cache_index", BIF_ARG_1)) {
	    /* Used by distribution_SUITE (emulator) */
	    BIF_RET(make_small((Uint) erts_debug_max_atom_out_cache_index()));
	}
	else if (ERTS_IS_ATOM_STR("nbalance", BIF_ARG_1)) {
	    Uint n;
	    erts_proc_unlock(BIF_P, ERTS_PROC_LOCK_MAIN);
	    n = erts_debug_nbalance();
	    erts_proc_lock(BIF_P, ERTS_PROC_LOCK_MAIN);
	    BIF_RET(erts_make_integer(n, BIF_P));
	}
	else if (ERTS_IS_ATOM_STR("available_internal_state", BIF_ARG_1)) {
	    BIF_RET(am_true);
	}
	else if (ERTS_IS_ATOM_STR("force_heap_frags", BIF_ARG_1)) {
#ifdef FORCE_HEAP_FRAGS
	    BIF_RET(am_true);
#else
	    BIF_RET(am_false);
#endif
	}
	else if (ERTS_IS_ATOM_STR("memory", BIF_ARG_1)) {
	    Eterm res;
	    erts_proc_unlock(BIF_P, ERTS_PROC_LOCK_MAIN);
	    erts_thr_progress_block();
	    erts_proc_lock(BIF_P, ERTS_PROC_LOCK_MAIN);
	    res = erts_memory(NULL, NULL, BIF_P, THE_NON_VALUE);
	    erts_thr_progress_unblock();
	    BIF_RET(res);
	}
        else if (ERTS_IS_ATOM_STR("mmap", BIF_ARG_1)) {
            BIF_RET(erts_mmap_debug_info(BIF_P));
        }
	else if (ERTS_IS_ATOM_STR("unique_monotonic_integer_state", BIF_ARG_1)) {
	    BIF_RET(erts_debug_get_unique_monotonic_integer_state(BIF_P));
	}
	else if (ERTS_IS_ATOM_STR("min_unique_monotonic_integer", BIF_ARG_1)) {
	    Sint64 value = erts_get_min_unique_monotonic_integer();
	    if (IS_SSMALL(value))
		BIF_RET(make_small(value));
	    else {
		Uint hsz = ERTS_SINT64_HEAP_SIZE(value);
		Eterm *hp = HAlloc(BIF_P, hsz);
		BIF_RET(erts_sint64_to_big(value, &hp));
	    }
	}
	else if (ERTS_IS_ATOM_STR("min_unique_integer", BIF_ARG_1)) {
	    Sint64 value = erts_get_min_unique_integer();
	    if (IS_SSMALL(value))
		BIF_RET(make_small(value));
	    else {
		Uint hsz = ERTS_SINT64_HEAP_SIZE(value);
		Eterm *hp = HAlloc(BIF_P, hsz);
		BIF_RET(erts_sint64_to_big(value, &hp));
	    }
	}
        else if (ERTS_IS_ATOM_STR("stack_check", BIF_ARG_1)) {
            UWord size;
            char c;
            if (erts_is_above_stack_limit(&c))
                size = erts_check_stack_recursion_downwards(&c, &c);
            else
                size = erts_check_stack_recursion_upwards(&c, &c);
	    if (IS_SSMALL(size))
		BIF_RET(make_small(size));
	    else {
		Uint hsz = BIG_UWORD_HEAP_SIZE(size);
		Eterm *hp = HAlloc(BIF_P, hsz);
		BIF_RET(uword_to_big(size, hp));
	    }
        } else if (ERTS_IS_ATOM_STR("scheduler_dump", BIF_ARG_1)) {
#if defined(ERTS_HAVE_TRY_CATCH) && defined(ERTS_SYS_SUSPEND_SIGNAL)
            BIF_RET(am_true);
#else
            BIF_RET(am_false);
#endif
        }
        else if (ERTS_IS_ATOM_STR("lc_graph", BIF_ARG_1)) {
#ifdef ERTS_ENABLE_LOCK_CHECK
            Eterm res = erts_lc_dump_graph();
            BIF_RET(res);
#else
            BIF_RET(am_notsup);
#endif
        }
        else if (ERTS_IS_ATOM_STR("flxctr_memory_usage", BIF_ARG_1)) {
            Sint mem = erts_flxctr_debug_memory_usage();
            if (mem == -1) {
                BIF_RET(am_notsup);
            } else {
		Uint hsz = BIG_UWORD_HEAP_SIZE((UWord)mem);
		Eterm *hp = HAlloc(BIF_P, hsz);
		BIF_RET(uword_to_big((UWord)mem, hp));
            }
        }
        else if (ERTS_IS_ATOM_STR("persistent_term", BIF_ARG_1)) {
            BIF_RET(erts_debug_persistent_term_xtra_info(BIF_P));
        }
<<<<<<< HEAD
#ifdef DEBUG
        else if (ERTS_IS_ATOM_STR("check_no_empty_boxed_non_literal_on_heap", BIF_ARG_1)) {
            /*
              There is an optimization that assumes that it is always
              safe to read the word after the arity word of boxed
              terms. This checks if there is a boxed term with nothing
              after the arity word that is not a literal. Such
              literals needs to be padded to make the above mentioned
              optimization safe. Debug builds also do this check every
              time the GC is run.
             */
            erts_dbg_check_no_empty_boxed_non_literal_on_heap(BIF_P, NULL);
            BIF_RET(am_ok);
        }
#endif
        else if (ERTS_IS_ATOM_STR("pid_ref_table_size", BIF_ARG_1)) {
            Uint size = erts_pid_ref_table_size();
	    if (IS_SSMALL(size))
		BIF_RET(make_small(size));
	    else {
		Uint hsz = BIG_UWORD_HEAP_SIZE(size);
		Eterm *hp = HAlloc(BIF_P, hsz);
		BIF_RET(uword_to_big(size, hp));
	    }
=======
        else if (ERTS_IS_ATOM_STR("hashmap_collision_bonanza", BIF_ARG_1)) {
#ifdef DBG_HASHMAP_COLLISION_BONANZA
            return am_true;
#else
            return am_false;
#endif
>>>>>>> e1044e42
        }
    }
    else if (is_tuple(BIF_ARG_1)) {
	Eterm* tp = tuple_val(BIF_ARG_1);
	switch (arityval(tp[0])) {
	case 2: {
	    if (ERTS_IS_ATOM_STR("node_and_dist_references", tp[1])) {
                if (tp[2] == am_blocked
                    && erts_is_multi_scheduling_blocked() > 0) {
                    Eterm res = erts_get_node_and_dist_references(BIF_P);
                    BIF_RET(res);
                }
            }
	    else if (ERTS_IS_ATOM_STR("process_status", tp[1])) {
		/* Used by timer process_SUITE, timer_bif_SUITE, and
		   node_container_SUITE (emulator) */
		if (is_internal_pid(tp[2])) {
		    BIF_RET(erts_process_status(NULL, tp[2]));
		}
	    }
            else if (ERTS_IS_ATOM_STR("connection_id", tp[1])) {
                DistEntry *dep;
                Eterm *hp, res;
                Uint con_id, hsz = 0;
                if (!is_atom(tp[2]))
                    BIF_ERROR(BIF_P, BADARG);
                dep = erts_sysname_to_connected_dist_entry(tp[2]);
                if (!dep)
                    BIF_ERROR(BIF_P, BADARG);
                erts_de_rlock(dep);
                con_id = (Uint) dep->connection_id;
                erts_de_runlock(dep);
                (void) erts_bld_uint(NULL, &hsz, con_id);
                hp = hsz ? HAlloc(BIF_P, hsz) : NULL;
                res = erts_bld_uint(&hp, NULL, con_id);
                BIF_RET(res);
            }
	    else if (ERTS_IS_ATOM_STR("link_list", tp[1])) {
		/* Used by erl_link_SUITE (emulator) */
		if(is_internal_pid(tp[2])) {
                    erts_aint32_t state;
		    Eterm res;
		    Process *p;
                    int sigs_done;

		    p = erts_pid2proc(BIF_P,
				      ERTS_PROC_LOCK_MAIN,
				      tp[2],
				      ERTS_PROC_LOCK_MAIN);
		    if (!p) {
			ERTS_ASSERT_IS_NOT_EXITING(BIF_P);
			BIF_RET(am_undefined);
		    }
                    erts_proc_lock(p, ERTS_PROC_LOCK_MSGQ);
                    erts_proc_sig_fetch(p);
                    erts_proc_unlock(p, ERTS_PROC_LOCK_MSGQ);
                    state = erts_atomic32_read_nob(&BIF_P->state);
                    do {
                        int reds = CONTEXT_REDS;
                        sigs_done = erts_proc_sig_handle_incoming(p,
                                                                  &state,
                                                                  &reds,
                                                                  CONTEXT_REDS,
                                                                  !0);
                    } while (!sigs_done && !(state & ERTS_PSFLG_EXITING));

                    if (!(state & ERTS_PSFLG_EXITING))
                        res = make_link_list(BIF_P, 1, ERTS_P_LINKS(p), NIL);
                    else if (BIF_P == p)
                        ERTS_BIF_EXITED(BIF_P);
                    else
                        res = am_undefined;
                    if (BIF_P != p)
                        erts_proc_unlock(p, ERTS_PROC_LOCK_MAIN);
		    BIF_RET(res);
		}
		else if(is_internal_port(tp[2])) {
		    Eterm res;
		    Port *p = erts_id2port_sflgs(tp[2],
						 BIF_P,
						 ERTS_PROC_LOCK_MAIN,
						 ERTS_PORT_SFLGS_INVALID_LOOKUP);
		    if(!p)
			BIF_RET(am_undefined);
		    res = make_link_list(BIF_P, 1, ERTS_P_LINKS(p), NIL);
		    erts_port_release(p);
		    BIF_RET(res);
		}
		else if(is_node_name_atom(tp[2])) {
		    DistEntry *dep = erts_find_dist_entry(tp[2]);
		    if(dep) {
			Eterm res = NIL;
                        if (dep->mld) {
                            erts_mtx_lock(&dep->mld->mtx);
                            res = make_link_list(BIF_P, 0, dep->mld->links, NIL);
                            erts_mtx_unlock(&dep->mld->mtx);
                        }
			BIF_RET(res);
		    } else {
			BIF_RET(am_undefined);
		    }
		}
	    }
	    else if (ERTS_IS_ATOM_STR("monitor_list", tp[1])) {
		/* Used by erl_link_SUITE (emulator) */
		if(is_internal_pid(tp[2])) {
                    erts_aint32_t state;
		    Process *p;
		    Eterm res;
                    int sigs_done;

		    p = erts_pid2proc(BIF_P,
				      ERTS_PROC_LOCK_MAIN,
				      tp[2],
				      ERTS_PROC_LOCK_MAIN);
		    if (!p) {
			ERTS_ASSERT_IS_NOT_EXITING(BIF_P);
			BIF_RET(am_undefined);
		    }

                    erts_proc_lock(p, ERTS_PROC_LOCK_MSGQ);
                    erts_proc_sig_fetch(p);
                    erts_proc_unlock(p, ERTS_PROC_LOCK_MSGQ);
		    state = erts_atomic32_read_nob(&BIF_P->state);
                    do {
                        int reds = CONTEXT_REDS;
                        sigs_done = erts_proc_sig_handle_incoming(p,
                                                                  &state,
                                                                  &reds,
                                                                  CONTEXT_REDS,
                                                                  !0);
                    } while (!sigs_done && !(state & ERTS_PSFLG_EXITING));

                    if (!(state & ERTS_PSFLG_EXITING)) {
                        res = make_monitor_list(BIF_P, 1, ERTS_P_MONITORS(p), NIL);
                        res = make_monitor_list(BIF_P, 0, ERTS_P_LT_MONITORS(p), res);
                    }
                    else {
                        if (BIF_P == p)
                            ERTS_BIF_EXITED(BIF_P);
                        else
                            res = am_undefined;
                    }
                    if (BIF_P != p)
                        erts_proc_unlock(p, ERTS_PROC_LOCK_MAIN);
		    BIF_RET(res);
		} else if(is_node_name_atom(tp[2])) {
		    DistEntry *dep = erts_find_dist_entry(tp[2]);
		    if(dep) {
			Eterm ml = NIL;
                        if (dep->mld) {
                            erts_mtx_lock(&dep->mld->mtx);
                            ml = make_monitor_list(BIF_P, 1, dep->mld->orig_name_monitors, NIL);
                            ml = make_monitor_list(BIF_P, 0, dep->mld->monitors, ml);
                            erts_mtx_unlock(&dep->mld->mtx);
                        }
			BIF_RET(ml);
		    } else {
			BIF_RET(am_undefined);
		    }
		}
	    }
	    else if (ERTS_IS_ATOM_STR("channel_number", tp[1])) {
		Eterm res;
		DistEntry *dep = erts_find_dist_entry(tp[2]);
		if (!dep)
		    res = am_undefined;
		else {
		    Uint cno = dist_entry_channel_no(dep);
		    res = make_small(cno);
		}
		BIF_RET(res);
	    }
	    else if (ERTS_IS_ATOM_STR("binary_info", tp[1])) {
		Eterm bin = tp[2];
		if (is_binary(bin)) {
		    Eterm real_bin = bin;
		    Eterm res = am_true;
		    ErlSubBin* sb = (ErlSubBin *) binary_val(real_bin);

		    if (sb->thing_word == HEADER_SUB_BIN) {
			real_bin = sb->orig;
		    }
		    if (*binary_val(real_bin) == HEADER_PROC_BIN) {
			ProcBin* pb;
			Binary* val;
			Eterm SzTerm;
			Uint hsz = 3 + 5;
			Eterm* hp;
			DECL_AM(refc_binary);

			pb = (ProcBin *) binary_val(real_bin);
			val = pb->val;
			(void) erts_bld_uint(NULL, &hsz, pb->size);
			(void) erts_bld_uint(NULL, &hsz, val->orig_size);
			hp = HAlloc(BIF_P, hsz);

			/* Info about the Binary* object */
			SzTerm = erts_bld_uint(&hp, NULL, val->orig_size);
			res = TUPLE2(hp, am_binary, SzTerm);
			hp += 3;

			/* Info about the ProcBin* object */
			SzTerm = erts_bld_uint(&hp, NULL, pb->size);
			res = TUPLE4(hp, AM_refc_binary, SzTerm,
				     res, make_small(pb->flags));
		    } else {	/* heap binary */
			DECL_AM(heap_binary);
			res = AM_heap_binary;
		    }
		    BIF_RET(res);
		}
	    }
	    else if (ERTS_IS_ATOM_STR("dist_ctrl", tp[1])) {
		Eterm res = am_undefined;
		DistEntry *dep = erts_sysname_to_connected_dist_entry(tp[2]);
		if (dep) {
		    erts_de_rlock(dep);
		    if (is_internal_port(dep->cid) || is_internal_pid(dep->cid))
			res = dep->cid;
		    erts_de_runlock(dep);
		}
		BIF_RET(res);
	    }
	    else if (ERTS_IS_ATOM_STR("atom_out_cache_index", tp[1])) {
		/* Used by distribution_SUITE (emulator) */
		if (is_atom(tp[2])) {
		    BIF_RET(make_small(
				(Uint)
				erts_debug_atom_to_out_cache_index(tp[2])));
		}
	    }
	    else if (ERTS_IS_ATOM_STR("fake_scheduler_bindings", tp[1])) {
		return erts_fake_scheduler_bindings(BIF_P, tp[2]);
	    }
	    else if (ERTS_IS_ATOM_STR("reader_groups_map", tp[1])) {
		Sint groups;
		if (is_not_small(tp[2]))
		    BIF_ERROR(BIF_P, BADARG);
		groups = signed_val(tp[2]);
		if (groups < (Sint) 1 || groups > (Sint) INT_MAX)
		    BIF_ERROR(BIF_P, BADARG);

		BIF_RET(erts_debug_reader_groups_map(BIF_P, (int) groups));
	    }
	    else if (ERTS_IS_ATOM_STR("internal_hash", tp[1])) {
		Uint hash = (Uint) make_internal_hash(tp[2], 0);
		Uint hsz = 0;
		Eterm* hp;
		erts_bld_uint(NULL, &hsz, hash);
		hp = HAlloc(BIF_P,hsz);
		return erts_bld_uint(&hp, NULL, hash);
	    }
	    else if (ERTS_IS_ATOM_STR("atom", tp[1])) {
		Uint ix;
		if (!term_to_Uint(tp[2], &ix))
		    BIF_ERROR(BIF_P, BADARG);
		while (ix >= atom_table_size()) {
		    char tmp[20];
		    erts_snprintf(tmp, sizeof(tmp), "am%x", atom_table_size());
		    erts_atom_put((byte *) tmp, sys_strlen(tmp), ERTS_ATOM_ENC_LATIN1, 1);
		}
		return make_atom(ix);
	    }
	    else if (ERTS_IS_ATOM_STR("magic_ref", tp[1])) {
                Binary *bin;
                UWord bin_addr, refc;
                Eterm bin_addr_term, refc_term, test_type;
                Uint sz;
                Eterm *hp;
                if (!is_internal_magic_ref(tp[2])) {
                    if (is_internal_ordinary_ref(tp[2])) {
                        ErtsORefThing *rtp;
                        rtp = (ErtsORefThing *) internal_ref_val(tp[2]);
                        if (erts_is_ref_numbers_magic(rtp->num))
                            BIF_RET(am_true);
                    }
                    BIF_RET(am_false);
                }
                bin = erts_magic_ref2bin(tp[2]);
                refc = erts_refc_read(&bin->intern.refc, 1);
                bin_addr = (UWord) bin;
                sz = 4;
                erts_bld_uword(NULL, &sz, bin_addr);
                erts_bld_uword(NULL, &sz, refc);
                hp = HAlloc(BIF_P, sz);
                bin_addr_term = erts_bld_uword(&hp, NULL, bin_addr);
                refc_term = erts_bld_uword(&hp, NULL, refc);
                test_type = (ERTS_MAGIC_BIN_DESTRUCTOR(bin) == empty_magic_ref_destructor
                             ? am_true : am_false);
                BIF_RET(TUPLE3(hp, bin_addr_term, refc_term, test_type));
	    }

	    break;
	}
	case 3: {
	    if (ERTS_IS_ATOM_STR("check_time_config", tp[1])) {
		int res, time_correction;
		ErtsTimeWarpMode time_warp_mode;
		if (tp[2] == am_true)
		    time_correction = !0;
		else if (tp[2] == am_false)
		    time_correction = 0;
		else
		    break;
		if (ERTS_IS_ATOM_STR("no_time_warp", tp[3]))
		    time_warp_mode = ERTS_NO_TIME_WARP_MODE;
		else if (ERTS_IS_ATOM_STR("single_time_warp", tp[3]))
		    time_warp_mode = ERTS_SINGLE_TIME_WARP_MODE;
		else if (ERTS_IS_ATOM_STR("multi_time_warp", tp[3]))
		    time_warp_mode = ERTS_MULTI_TIME_WARP_MODE;
		else
		    break;
		res = erts_check_time_adj_support(time_correction,
						  time_warp_mode);
		BIF_RET(res ? am_true : am_false);
	    }
	    else if (ERTS_IS_ATOM_STR("make_unique_integer", tp[1])) {
	      Eterm res = erts_debug_make_unique_integer(BIF_P,
							 tp[2],
							 tp[3]);
	      if (is_non_value(res))
		  break;
	      BIF_RET(res);
	    }
            else if (ERTS_IS_ATOM_STR("term_to_binary", tp[1])) {
                return erts_debug_term_to_binary(BIF_P, tp[2], tp[3]);
            }
	    break;
	}
	default:
	    break;
	}
    }
    BIF_ERROR(BIF_P, BADARG);
}

BIF_RETTYPE erts_internal_is_system_process_1(BIF_ALIST_1)
{
    if (is_internal_pid(BIF_ARG_1)) {
	Process *rp = erts_proc_lookup(BIF_ARG_1);
	if (rp && (rp->static_flags & ERTS_STC_FLG_SYSTEM_PROC))
	    BIF_RET(am_true);
	BIF_RET(am_false);
    }

    if (is_external_pid(BIF_ARG_1)
	&& external_pid_dist_entry(BIF_ARG_1) == erts_this_dist_entry) {
	BIF_RET(am_false);
    }

    BIF_ERROR(BIF_P, BADARG);
}

BIF_RETTYPE erts_internal_system_check_1(BIF_ALIST_1)
{
    Eterm res;
    if (ERTS_IS_ATOM_STR("schedulers", BIF_ARG_1)) {
	res = erts_system_check_request(BIF_P);
	if (is_non_value(res))
	    BIF_RET(am_undefined);
	BIF_TRAP1(gather_system_check_res_trap, BIF_P, res);
    }

    BIF_ERROR(BIF_P, BADARG);
}

#if defined(VALGRIND) && defined(__GNUC__)
/* Force noinline for valgrind suppression */
static void broken_halt_test(Eterm bif_arg_2) __attribute__((noinline));
#endif

static void broken_halt_test(Eterm bif_arg_2)
{
    /* Ugly ugly code used by bif_SUITE:erlang_halt/1 */
#if defined(ERTS_HAVE_TRY_CATCH)
    erts_get_scheduler_data()->run_queue = NULL;
#endif
    erts_exit(ERTS_DUMP_EXIT, "%T", bif_arg_2);
}

static void
test_multizero_timeout_in_timeout3(void *vproc)
{
    Process *proc = (Process *) vproc;
    ErtsMessage *mp = erts_alloc_message(0, NULL);
    ERTS_DECL_AM(multizero_timeout_in_timeout_done);
    erts_queue_message(proc, 0, mp, AM_multizero_timeout_in_timeout_done, am_system);
    erts_proc_dec_refc(proc);
}

static void
test_multizero_timeout_in_timeout2(void *vproc)
{
    erts_start_timer_callback(0, test_multizero_timeout_in_timeout3, vproc);
}

static void
test_multizero_timeout_in_timeout(void *vproc)
{
    erts_start_timer_callback(0, test_multizero_timeout_in_timeout2, vproc);
}

static Eterm
proc_sig_block(Process *c_p, void *arg, int *redsp, ErlHeapFragment **bpp)
{
    ErtsMonotonicTime time, timeout_time, ms = (ErtsMonotonicTime) (Sint) arg;

    if (redsp)
        *redsp = 1;

    time = erts_get_monotonic_time(NULL);

    if (ms < 0)
	timeout_time = time;
    else
	timeout_time = time + ERTS_MSEC_TO_MONOTONIC(ms);

    while (time < timeout_time) {
        ErtsMonotonicTime timeout = timeout_time - time;

#ifdef __WIN32__
        Sleep((DWORD) ERTS_MONOTONIC_TO_MSEC(timeout));
#else
        {
            ErtsMonotonicTime to = ERTS_MONOTONIC_TO_USEC(timeout);
            struct timeval tv;

            tv.tv_sec = (long) to / (1000*1000);
            tv.tv_usec = (long) to % (1000*1000);

            select(0, NULL, NULL, NULL, &tv);
        }
#endif

	time = erts_get_monotonic_time(NULL);
    }

    return am_ok;
}

BIF_RETTYPE erts_debug_set_internal_state_2(BIF_ALIST_2)
{
    /*
     * NOTE: Only supposed to be used for testing, and debugging.
     */
    if (ERTS_IS_ATOM_STR("available_internal_state", BIF_ARG_1)
	&& (BIF_ARG_2 == am_true || BIF_ARG_2 == am_false)) {
	erts_aint_t on = (erts_aint_t) (BIF_ARG_2 == am_true);
	erts_aint_t prev_on = erts_atomic_xchg_nob(&available_internal_state, on);
	if (on) {
	    erts_dsprintf_buf_t *dsbufp = erts_create_logger_dsbuf();
	    erts_dsprintf(dsbufp, "Process %T ", BIF_P->common.id);
	    if (erts_is_alive)
		erts_dsprintf(dsbufp, "on node %T ", erts_this_node->sysname);
	    erts_dsprintf(dsbufp,
			  "enabled access to the emulator internal state.\n");
	    erts_dsprintf(dsbufp,
			  "NOTE: This is an erts internal test feature and "
			  "should *only* be used by OTP test-suites.\n");
	    erts_send_warning_to_logger(BIF_P->group_leader, dsbufp);
	}
	BIF_RET(prev_on ? am_true : am_false);
    }

    if (!erts_atomic_read_nob(&available_internal_state)) {
	BIF_ERROR(BIF_P, EXC_UNDEF);
    }

    if (is_atom(BIF_ARG_1)) {
	
	if (ERTS_IS_ATOM_STR("reds_left", BIF_ARG_1)) {
	    Sint reds;
	    if (term_to_Sint(BIF_ARG_2, &reds) != 0) {
		if (0 <= reds && reds <= CONTEXT_REDS) {
		    if (!ERTS_PROC_GET_SAVED_CALLS_BUF(BIF_P))
			BIF_P->fcalls = reds;
		    else
			BIF_P->fcalls = reds - CONTEXT_REDS;
                    BIF_P->scheduler_data->virtual_reds = 0;
		}
		BIF_RET(am_true);
	    }
	}
	else if (ERTS_IS_ATOM_STR("block", BIF_ARG_1)
		 || ERTS_IS_ATOM_STR("sleep", BIF_ARG_1)) {
	    int block = ERTS_IS_ATOM_STR("block", BIF_ARG_1);
	    Sint ms;
	    if (term_to_Sint(BIF_ARG_2, &ms) != 0) {
		if (ms > 0) {
		    erts_proc_unlock(BIF_P, ERTS_PROC_LOCK_MAIN);
		    if (block)
			erts_thr_progress_block();
		    while (erts_milli_sleep((long) ms) != 0);
		    if (block)
			erts_thr_progress_unblock();
		    erts_proc_lock(BIF_P, ERTS_PROC_LOCK_MAIN);
		}
		BIF_RET(am_true);
	    }
	}
	else if (ERTS_IS_ATOM_STR("block_scheduler", BIF_ARG_1)) {
	    Sint ms;
	    if (term_to_Sint(BIF_ARG_2, &ms) != 0) {
		if (ms > 0) {
		    erts_proc_unlock(BIF_P, ERTS_PROC_LOCK_MAIN);
		    while (erts_milli_sleep((long) ms) != 0);
		    erts_proc_lock(BIF_P, ERTS_PROC_LOCK_MAIN);
		}
		BIF_RET(am_true);
	    }
	}
	else if (ERTS_IS_ATOM_STR("next_pid", BIF_ARG_1)
		 || ERTS_IS_ATOM_STR("next_port", BIF_ARG_1)) {
	    /* Used by node_container_SUITE (emulator) */
	    Uint next;

	    if (term_to_Uint(BIF_ARG_2, &next) != 0) {
		Sint res;

		if (ERTS_IS_ATOM_STR("next_pid", BIF_ARG_1))
		    res = erts_ptab_test_next_id(&erts_proc, 1, next);
		else
		    res = erts_ptab_test_next_id(&erts_port, 1, next);
		if (res < 0)
		    BIF_RET(am_false);
		BIF_RET(erts_make_integer(res, BIF_P));
	    }
	}
	else if (ERTS_IS_ATOM_STR("force_gc", BIF_ARG_1)) {
	    /* Used by signal_SUITE (emulator) */
	    Process *rp = erts_pid2proc(BIF_P, ERTS_PROC_LOCK_MAIN,
					BIF_ARG_2, ERTS_PROC_LOCK_MAIN);
	    if (!rp) {
		BIF_RET(am_false);
	    }
	    else {
		ERTS_FORCE_GC(BIF_P);
		BIF_RET(am_true);
	    }
	}
	else if (ERTS_IS_ATOM_STR("gc_state", BIF_ARG_1)) {
	    /* Used by process_SUITE (emulator) */
	    int res, enable;

	    switch (BIF_ARG_2) {
	    case am_true: enable = 1; break;
	    case am_false: enable = 0; break;
	    default: BIF_ERROR(BIF_P, BADARG); break;
	    }
 
            res = (BIF_P->flags & F_DISABLE_GC) ? am_false : am_true;
	    erts_set_gc_state(BIF_P, enable);
	    BIF_RET(res);
	}
        else if (ERTS_IS_ATOM_STR("inconsistent_heap", BIF_ARG_1)) {
            /* Used by code_SUITE (emulator) */
            if (am_start == BIF_ARG_2) {
                Eterm broken_term;
                Eterm *hp;

                ERTS_ASSERT(!(BIF_P->flags & F_DISABLE_GC));
                erts_set_gc_state(BIF_P, 0);

                hp = HAlloc(BIF_P, 2);
                hp[0] = make_arityval(1234);
                hp[1] = THE_NON_VALUE;

                broken_term = make_tuple(hp);

                BIF_RET(broken_term);
            } else {
                Eterm broken_term;
                Eterm *hp;

                broken_term = BIF_ARG_2;

                hp = tuple_val(broken_term);
                ERTS_ASSERT(hp[0] == make_arityval(1234));
                ERTS_ASSERT(hp[1] == THE_NON_VALUE);
                hp[0] = make_arityval(1);
                hp[1] = am_ok;

                ERTS_ASSERT(BIF_P->flags & F_DISABLE_GC);
                erts_set_gc_state(BIF_P, 1);

                BIF_RET(am_ok);
            }
        }
        else if (ERTS_IS_ATOM_STR("colliding_names", BIF_ARG_1)) {
	    /* Used by ets_SUITE (stdlib) */
	    if (is_tuple(BIF_ARG_2)) {
                Eterm* tpl = tuple_val(BIF_ARG_2);
                Uint cnt;
                if (arityval(tpl[0]) == 2 && is_atom(tpl[1]) && 
                    term_to_Uint(tpl[2], &cnt)) {
                    BIF_RET(erts_ets_colliding_names(BIF_P,tpl[1],cnt));
                }
	    }
	}
	else if (ERTS_IS_ATOM_STR("binary_loop_limit", BIF_ARG_1)) {
	    /* Used by binary_module_SUITE (stdlib) */
	    Uint max_loops;
	    if (is_atom(BIF_ARG_2) && ERTS_IS_ATOM_STR("default", BIF_ARG_2)) {
		max_loops = erts_binary_set_loop_limit(-1);
		BIF_RET(make_small(max_loops));
	    } else if (term_to_Uint(BIF_ARG_2, &max_loops) != 0) {
		max_loops = erts_binary_set_loop_limit(max_loops);
		BIF_RET(make_small(max_loops));
	    }
	}
	else if (ERTS_IS_ATOM_STR("re_loop_limit", BIF_ARG_1)) {
	    /* Used by re_SUITE (stdlib) */
	    Uint max_loops;
	    if (is_atom(BIF_ARG_2) && ERTS_IS_ATOM_STR("default", BIF_ARG_2)) {
		max_loops = erts_re_set_loop_limit(-1);
		BIF_RET(make_small(max_loops));
	    } else if (term_to_Uint(BIF_ARG_2, &max_loops) != 0) {
		max_loops = erts_re_set_loop_limit(max_loops);
		BIF_RET(make_small(max_loops));
	    }
	}
	else if (ERTS_IS_ATOM_STR("unicode_loop_limit", BIF_ARG_1)) {
	    /* Used by unicode_SUITE (stdlib) */
	    Uint max_loops;
	    if (is_atom(BIF_ARG_2) && ERTS_IS_ATOM_STR("default", BIF_ARG_2)) {
		max_loops = erts_unicode_set_loop_limit(-1);
		BIF_RET(make_small(max_loops));
	    } else if (term_to_Uint(BIF_ARG_2, &max_loops) != 0) {
		max_loops = erts_unicode_set_loop_limit(max_loops);
		BIF_RET(make_small(max_loops));
	    }
	}
	else if (ERTS_IS_ATOM_STR("test_long_gc_sleep", BIF_ARG_1)) {
	    if (term_to_Uint(BIF_ARG_2, &erts_test_long_gc_sleep) > 0)
		BIF_RET(am_true);
	}
	else if (ERTS_IS_ATOM_STR("abort", BIF_ARG_1)) {
	    erts_exit(ERTS_ABORT_EXIT, "%T\n", BIF_ARG_2);
	}
	else if (ERTS_IS_ATOM_STR("kill_dist_connection", BIF_ARG_1)) {
	    DistEntry *dep = erts_sysname_to_connected_dist_entry(BIF_ARG_2);
	    if (!dep)
		BIF_RET(am_false);
	    else {
		Uint32 con_id;
		erts_de_rlock(dep);
		con_id = dep->connection_id;
		erts_de_runlock(dep);
		erts_kill_dist_connection(dep, con_id);
		BIF_RET(am_true);
	    }
	}
	else if (ERTS_IS_ATOM_STR("wait", BIF_ARG_1)) {
            int flag = 0;
	    if (ERTS_IS_ATOM_STR("deallocations", BIF_ARG_2))
                flag = ERTS_DEBUG_WAIT_COMPLETED_DEALLOCATIONS;
            else if (ERTS_IS_ATOM_STR("timer_cancellations", BIF_ARG_2))
		flag = ERTS_DEBUG_WAIT_COMPLETED_TIMER_CANCELLATIONS;
            else if (ERTS_IS_ATOM_STR("aux_work", BIF_ARG_2))
                flag = ERTS_DEBUG_WAIT_COMPLETED_AUX_WORK;
            else if (ERTS_IS_ATOM_STR("thread_progress", BIF_ARG_2))
                flag = ERTS_DEBUG_WAIT_COMPLETED_THREAD_PROGRESS;

            if (flag) {
                if (erts_debug_wait_completed(BIF_P, flag))
                    ERTS_BIF_YIELD_RETURN(BIF_P, am_ok);
                else
                    BIF_ERROR(BIF_P, SYSTEM_LIMIT);
            }
	}
        else if (ERTS_IS_ATOM_STR("broken_halt", BIF_ARG_1)) {
            erts_proc_unlock(BIF_P, ERTS_PROC_LOCK_MAIN);
            broken_halt_test(BIF_ARG_2);
        }
	else if (ERTS_IS_ATOM_STR("unique_monotonic_integer_state", BIF_ARG_1)) {
	    int res = erts_debug_set_unique_monotonic_integer_state(BIF_ARG_2);
	    BIF_RET(res ? am_true : am_false);
	}
	else if (ERTS_IS_ATOM_STR("node_tab_delayed_delete", BIF_ARG_1)) {
	    /* node_container_SUITE */
	    Sint64 msecs;
	    if (term_to_Sint64(BIF_ARG_2, &msecs)) {
		/* Negative value restore original value... */
		erts_proc_unlock(BIF_P, ERTS_PROC_LOCK_MAIN);
		erts_debug_test_node_tab_delayed_delete(msecs);
		erts_proc_lock(BIF_P, ERTS_PROC_LOCK_MAIN);
		BIF_RET(am_ok);
	    }
	}
        else if (ERTS_IS_ATOM_STR("fill_heap", BIF_ARG_1)) {
            UWord left = HeapWordsLeft(BIF_P);
            if (left > 1) {
                Eterm* hp = HAlloc(BIF_P, left);
                *hp = make_pos_bignum_header(left - 1);
            }
            if (BIF_ARG_2 == am_true) {
                FLAGS(BIF_P) |= F_NEED_FULLSWEEP;
            }
            BIF_RET(am_ok);
        }
        else if (ERTS_IS_ATOM_STR("make", BIF_ARG_1)) {
            if (ERTS_IS_ATOM_STR("magic_ref", BIF_ARG_2)) {
                Binary *bin = erts_create_magic_binary(0, empty_magic_ref_destructor);
                UWord bin_addr = (UWord) bin;
                Eterm bin_addr_term, magic_ref, res;
                Eterm *hp;
                Uint sz = ERTS_MAGIC_REF_THING_SIZE + 3;
                erts_bld_uword(NULL, &sz, bin_addr);
                hp = HAlloc(BIF_P, sz);
                bin_addr_term = erts_bld_uword(&hp, NULL, bin_addr);
                magic_ref = erts_mk_magic_ref(&hp, &BIF_P->off_heap, bin);
                res = TUPLE2(hp, magic_ref, bin_addr_term);
                BIF_RET(res);
            }
        }
        else if (ERTS_IS_ATOM_STR("binary", BIF_ARG_1)) {
            Sint64 size;
            if (term_to_Sint64(BIF_ARG_2, &size)) {
                Binary* refbin = erts_bin_drv_alloc_fnf(size);
                if (!refbin)
                    BIF_RET(am_false);
                sys_memset(refbin->orig_bytes, 0, size);
                BIF_RET(erts_build_proc_bin(&MSO(BIF_P),
                                            HAlloc(BIF_P, PROC_BIN_SIZE),
                                            refbin));
            }
        }
        else if (ERTS_IS_ATOM_STR("ets_force_trap", BIF_ARG_1)) {
#ifdef ETS_DBG_FORCE_TRAP
            erts_ets_dbg_force_trap = (BIF_ARG_2 == am_true) ? 1 : 0;
            BIF_RET(am_ok);
#else
            BIF_RET(am_notsup);
#endif
        }
        else if (ERTS_IS_ATOM_STR("ets_force_split", BIF_ARG_1)) {
            if (is_tuple(BIF_ARG_2)) {
                Eterm* tpl = tuple_val(BIF_ARG_2);

                if (erts_ets_force_split(tpl[1], tpl[2] == am_true))
                    BIF_RET(am_ok);
            }
        }
        else if (ERTS_IS_ATOM_STR("ets_debug_random_split_join", BIF_ARG_1)) {
            if (is_tuple(BIF_ARG_2)) {
                Eterm* tpl = tuple_val(BIF_ARG_2);
                if (erts_ets_debug_random_split_join(tpl[1], tpl[2] == am_true))
                    BIF_RET(am_ok);
            }
        }
        else if (ERTS_IS_ATOM_STR("mbuf", BIF_ARG_1)) {
            Uint sz = size_object(BIF_ARG_2);
            ErlHeapFragment* frag = new_message_buffer(sz);
            Eterm *hp = frag->mem;
            Eterm copy = copy_struct(BIF_ARG_2, sz, &hp, &frag->off_heap);
            frag->next = BIF_P->mbuf;
            BIF_P->mbuf = frag;
            BIF_P->mbuf_sz += sz;
            BIF_RET(copy);
        }
        else if (ERTS_IS_ATOM_STR("remove_hopefull_dflags", BIF_ARG_1)) {
            Uint64 new_val;

            if (!term_to_Uint64(BIF_ARG_2, &new_val)
                || (new_val & ~DFLAG_DIST_HOPEFULLY))
                BIF_ERROR(BIF_P, BADARG);

            erts_proc_unlock(BIF_P, ERTS_PROC_LOCK_MAIN);
            erts_thr_progress_block();
            
            erts_dflags_test_remove_hopefull_flags = new_val;
            
            erts_thr_progress_unblock();
            erts_proc_lock(BIF_P, ERTS_PROC_LOCK_MAIN);

            BIF_RET(am_ok);
        }
        else if (ERTS_IS_ATOM_STR("code_write_permission", BIF_ARG_1)) {
            /*
             * Warning: This is a unsafe way of seizing the "lock"
             * as there is no automatic unlock if caller terminates.
             */
            switch(BIF_ARG_2) {
            case am_true:
                if (!erts_try_seize_code_write_permission(BIF_P)) {
                    ERTS_BIF_YIELD2(BIF_TRAP_EXPORT(BIF_erts_debug_set_internal_state_2),
                                    BIF_P, BIF_ARG_1, BIF_ARG_2);
                }
                BIF_RET(am_true);
            case am_false:
                erts_release_code_write_permission();
                BIF_RET(am_true);
            }
        }
        else if (ERTS_IS_ATOM_STR("multizero_timeout_in_timeout", BIF_ARG_1)) {
            Sint64 timeout;
            if (term_to_Sint64(BIF_ARG_2, &timeout)) {
                if (timeout < 0)
                    timeout = 0;
                erts_proc_inc_refc(BIF_P);
                erts_start_timer_callback((ErtsMonotonicTime) timeout,
                                          test_multizero_timeout_in_timeout,
                                          (void *) BIF_P);
                BIF_RET(am_ok);
            }
        } else if (ERTS_IS_ATOM_STR("jit_asm_dump", BIF_ARG_1)) {
#ifdef BEAMASM
            /* Undocumented debug option for the JIT, changing the +JDdump
             * setting at runtime. This saves us from dumping half of OTP every
             * time we want to debug the loading of a single module. */
            Eterm res = erts_jit_asm_dump ? am_true : am_false;
            switch (BIF_ARG_2)
            {
            case am_false:
                erts_jit_asm_dump = 0;
                BIF_RET(res);
            case am_true:
                erts_jit_asm_dump = 1;
                BIF_RET(res);
            default:
                break;
            }
#else
            BIF_RET(am_notsup);
#endif
        } else if (ERTS_IS_ATOM_STR("proc_sig_buffers", BIF_ARG_1)) {
            switch (BIF_ARG_2)
            {
            case am_true: {
                int has_buffers = erts_proc_sig_queue_force_buffers(BIF_P);
                BIF_RET(has_buffers ? am_true : am_false);
            }
            default:
                break;
            }
            BIF_RET(am_notsup);
        }
        else if (ERTS_IS_ATOM_STR("process_uniq_counter", BIF_ARG_1)) {
            Sint64 counter;
            if (term_to_Sint64(BIF_ARG_2, &counter)) {
                BIF_P->uniq = counter;
                BIF_RET(am_ok);
            }
        }
        else if (ERTS_IS_ATOM_STR("proc_sig_block", BIF_ARG_1)) {
            if (is_tuple_arity(BIF_ARG_2, 2)) {
                Eterm *tp = tuple_val(BIF_ARG_2);
                Sint64 time;
                if (is_internal_pid(tp[1]) && term_to_Sint64(tp[2], &time)) {
                    ErtsMonotonicTime wait_time = time;
                    Eterm res;

                    res = erts_proc_sig_send_rpc_request(BIF_P,
                                                         tp[1],
                                                         0,
                                                         proc_sig_block,
                                                         (void *) (Sint) wait_time);
                    if (is_non_value(res))
                        BIF_RET(am_false);
                    BIF_RET(am_true);
                }
            }
        }
    }

    BIF_ERROR(BIF_P, BADARG);
}

Eterm
erts_get_ethread_info(Process *c_p)
{
    Uint sz, *szp;
    Eterm res, *hp, **hpp, *end_hp = NULL;

    sz = 0;
    szp = &sz;
    hpp = NULL;

    while (1) {
	Eterm tup, list, name;
#if defined(ETHR_NATIVE_ATOMIC32_IMPL)	  \
    || defined(ETHR_NATIVE_ATOMIC64_IMPL)	\
    || defined(ETHR_NATIVE_DW_ATOMIC_IMPL)
	char buf[1024];
	int i;
	char **str;
#endif

	res = NIL;

#ifdef ETHR_X86_MEMBAR_H__

	tup = erts_bld_tuple(hpp, szp, 2,
			     erts_bld_string(hpp, szp, "sse2"),
#ifdef ETHR_X86_RUNTIME_CONF_HAVE_SSE2__
			     erts_bld_string(hpp, szp,
					     (ETHR_X86_RUNTIME_CONF_HAVE_SSE2__
					      ? "yes" : "no"))
#else
			     erts_bld_string(hpp, szp, "yes")
#endif
	    );
	res = erts_bld_cons(hpp, szp, tup, res);

	tup = erts_bld_tuple(hpp, szp, 2,
			     erts_bld_string(hpp, szp,
					     "x86"
#ifdef ARCH_64
					     "_64"
#endif
					     " OOO"),
			     erts_bld_string(hpp, szp,
#ifdef ETHR_X86_OUT_OF_ORDER
					     "yes"
#else
					     "no"
#endif
				 ));

	res = erts_bld_cons(hpp, szp, tup, res);
#endif

#ifdef ETHR_SPARC_V9_MEMBAR_H__

	tup = erts_bld_tuple(hpp, szp, 2,
			     erts_bld_string(hpp, szp, "Sparc V9"),
			     erts_bld_string(hpp, szp,
#if defined(ETHR_SPARC_TSO)
					     "TSO"
#elif defined(ETHR_SPARC_PSO)
					     "PSO"
#elif defined(ETHR_SPARC_RMO)
					     "RMO"
#else
					     "undefined"
#endif
				 ));

	res = erts_bld_cons(hpp, szp, tup, res);

#endif

#ifdef ETHR_PPC_MEMBAR_H__

	tup = erts_bld_tuple(hpp, szp, 2,
			     erts_bld_string(hpp, szp, "lwsync"),
			     erts_bld_string(hpp, szp,
#if defined(ETHR_PPC_HAVE_LWSYNC)
					     "yes"
#elif defined(ETHR_PPC_HAVE_NO_LWSYNC)
					     "no"
#elif defined(ETHR_PPC_RUNTIME_CONF_HAVE_LWSYNC__)
					     ETHR_PPC_RUNTIME_CONF_HAVE_LWSYNC__ ? "yes" : "no"
#else
					     "undefined"
#endif
				 ));

	res = erts_bld_cons(hpp, szp, tup, res);

#endif

	tup = erts_bld_tuple(hpp, szp, 2,
			     erts_bld_string(hpp, szp, "Native rw-spinlocks"),
#ifdef ETHR_NATIVE_RWSPINLOCK_IMPL
			     erts_bld_string(hpp, szp, ETHR_NATIVE_RWSPINLOCK_IMPL)
#else
			     erts_bld_string(hpp, szp, "no")
#endif
	    );
	res = erts_bld_cons(hpp, szp, tup, res);

	tup = erts_bld_tuple(hpp, szp, 2,
			     erts_bld_string(hpp, szp, "Native spinlocks"),
#ifdef ETHR_NATIVE_SPINLOCK_IMPL
			     erts_bld_string(hpp, szp, ETHR_NATIVE_SPINLOCK_IMPL)
#else
			     erts_bld_string(hpp, szp, "no")
#endif
	    );
	res = erts_bld_cons(hpp, szp, tup, res);


	list = NIL;
#ifdef ETHR_NATIVE_DW_ATOMIC_IMPL
	if (ethr_have_native_dw_atomic()) {
	    name = erts_bld_string(hpp, szp, ETHR_NATIVE_DW_ATOMIC_IMPL);
	    str = ethr_native_dw_atomic_ops();
	    for (i = 0; str[i]; i++) {
		erts_snprintf(buf, sizeof(buf), "ethr_native_dw_atomic_%s()", str[i]);
		list = erts_bld_cons(hpp, szp,
				     erts_bld_string(hpp, szp, buf),
				     list);
	    }
	    str = ethr_native_su_dw_atomic_ops();
	    for (i = 0; str[i]; i++) {
		erts_snprintf(buf, sizeof(buf), "ethr_native_su_dw_atomic_%s()", str[i]);
		list = erts_bld_cons(hpp, szp,
				     erts_bld_string(hpp, szp, buf),
				     list);
	    }
	}
	else 
#endif
	    name = erts_bld_string(hpp, szp, "no");

	tup = erts_bld_tuple(hpp, szp, 3,
			     erts_bld_string(hpp, szp, "Double word native atomics"),
			     name,
			     list);
	res = erts_bld_cons(hpp, szp, tup, res);

	list = NIL;
#ifdef ETHR_NATIVE_ATOMIC64_IMPL
	name = erts_bld_string(hpp, szp, ETHR_NATIVE_ATOMIC64_IMPL);
	str = ethr_native_atomic64_ops();
	for (i = 0; str[i]; i++) {
	    erts_snprintf(buf, sizeof(buf), "ethr_native_atomic64_%s()", str[i]);
	    list = erts_bld_cons(hpp, szp,
				 erts_bld_string(hpp, szp, buf),
				 list);
	}
#else
	name = erts_bld_string(hpp, szp, "no");
#endif
	tup = erts_bld_tuple(hpp, szp, 3,
			     erts_bld_string(hpp, szp, "64-bit native atomics"),
			     name,
			     list);
	res = erts_bld_cons(hpp, szp, tup, res);

	list = NIL;
#ifdef ETHR_NATIVE_ATOMIC32_IMPL
	name = erts_bld_string(hpp, szp, ETHR_NATIVE_ATOMIC32_IMPL);
	str = ethr_native_atomic32_ops();
	for (i = 0; str[i]; i++) {
	    erts_snprintf(buf, sizeof(buf), "ethr_native_atomic32_%s()", str[i]);
	    list = erts_bld_cons(hpp, szp,
				erts_bld_string(hpp, szp, buf),
				list);
	}
#else
	name = erts_bld_string(hpp, szp, "no");
#endif
	tup = erts_bld_tuple(hpp, szp, 3,
			     erts_bld_string(hpp, szp, "32-bit native atomics"),
			     name,
			     list);
	res = erts_bld_cons(hpp, szp, tup, res);

	if (hpp) {
	    HRelease(c_p, end_hp, *hpp)
	    return res;
	}

	hp = HAlloc(c_p, sz);
	end_hp = hp + sz;
	hpp = &hp;
	szp = NULL;
    }
}

static BIF_RETTYPE
gather_histograms_helper(Process * c_p, Eterm arg_tuple,
                         int gather(Process *, int, int, int, UWord, Eterm))
{
    SWord hist_start, hist_width, aux_work_tid;
    int msg_count, alloc_num;
    Eterm *args;

    /* This is an internal BIF, so the error checking is mostly left to erlang
     * code. */

    ASSERT(is_tuple_arity(arg_tuple, 5));
    args = tuple_val(arg_tuple);

    for (alloc_num = ERTS_ALC_A_MIN; alloc_num <= ERTS_ALC_A_MAX; alloc_num++) {
        if(erts_is_atom_str(ERTS_ALC_A2AD(alloc_num), args[1], 0)) {
            break;
        }
    }

    if (alloc_num > ERTS_ALC_A_MAX) {
        BIF_ERROR(c_p, BADARG);
    }

    aux_work_tid = signed_val(args[2]);
    hist_width = signed_val(args[3]);
    hist_start = signed_val(args[4]);

    if (aux_work_tid < 0 || erts_no_aux_work_threads <= aux_work_tid) {
        BIF_ERROR(c_p, BADARG);
    }

    msg_count = gather(c_p, alloc_num, aux_work_tid, hist_width, hist_start, args[5]);

    BIF_RET(make_small(msg_count));
}

BIF_RETTYPE erts_internal_gather_alloc_histograms_1(BIF_ALIST_1)
{
    return gather_histograms_helper(BIF_P, BIF_ARG_1,
                                    erts_alcu_gather_alloc_histograms);
}

BIF_RETTYPE erts_internal_gather_carrier_info_1(BIF_ALIST_1)
{
    return gather_histograms_helper(BIF_P, BIF_ARG_1,
                                    erts_alcu_gather_carrier_info);
}


/* Builds a list of all functions in the given module:
 *     [{Name, Arity},...] */
static Eterm
functions_in_module(Process* p, const BeamCodeHeader* code_hdr)
{
    int i;
    Uint num_functions;
    Uint need;
    Eterm* hp;
    Eterm* hp_end;
    Eterm result = NIL;

    num_functions = code_hdr->num_functions;
    need = 5*num_functions;
    hp = HAlloc(p, need);
    hp_end = hp + need;
    for (i = num_functions-1; i >= 0 ; i--) {
        const ErtsCodeInfo* ci = code_hdr->functions[i];
        Eterm tuple;

        /*
         * If the function name is [], this entry is a stub for
         * a BIF that should be ignored.
         */
        ASSERT(is_atom(ci->mfa.function) || is_nil(ci->mfa.function));
        if (is_atom(ci->mfa.function)) {
            tuple = TUPLE2(hp, ci->mfa.function, make_small(ci->mfa.arity));
            hp += 3;

            result = CONS(hp, tuple, result);
            hp += 2;
        }
    }
    HRelease(p, hp_end, hp);
    return result;
}

/* Builds a list of all NIFs in the given module:
 *     [{Name, Arity},...] */
static Eterm
nifs_in_module(Process* p, Eterm module)
{
    Eterm nif_list, *hp;
    Module *mod;

    mod = erts_get_module(module, erts_active_code_ix());
    nif_list = NIL;

    if (mod->curr.nif != NULL) {
        int func_count, func_ix;
        ErlNifFunc *funcs;

        func_count = erts_nif_get_funcs(mod->curr.nif, &funcs);
        hp = HAlloc(p, func_count * 5);

        for (func_ix = func_count - 1; func_ix >= 0; func_ix--) {
            Eterm name, arity, pair;
            ErlNifFunc *func;

            func = &funcs[func_ix];

            name = am_atom_put(func->name, sys_strlen(func->name));
            arity = make_small(func->arity);

            pair = TUPLE2(hp, name, arity);
            hp += 3;

            nif_list = CONS(hp, pair, nif_list);
            hp += 2;
        }
    }

    return nif_list;
}

/* Returns 'true' if mod has any native compiled functions, otherwise 'false' */
static Eterm
has_native(const BeamCodeHeader *code_hdr)
{
    return am_false;
}

/* Builds a list of all functions including native addresses.
 *     [{Name,Arity,NativeAddress},...] */
static Eterm
native_addresses(Process* p, const BeamCodeHeader* code_hdr)
{
    return NIL;
}

/* Builds a list of all exported functions in the given module:
 *     [{Name, Arity},...] */
static Eterm
exported_from_module(Process* p, ErtsCodeIndex code_ix, Eterm mod)
{
    int i, num_exps;
    Eterm* hp = NULL;
    Eterm* hend = NULL;
    Eterm result = NIL;

    num_exps = export_list_size(code_ix);
    for (i = 0; i < num_exps; i++) {
        Export* ep = export_list(i,code_ix);
        
        if (ep->info.mfa.module == mod) {
            Eterm tuple;

            if (erts_is_export_trampoline_active(ep, code_ix) &&
                BeamIsOpCode(ep->trampoline.common.op, op_call_error_handler)) {
                /* There is a call to the function, but it does not exist. */ 
                continue;
            }

            if (hp == hend) {
                int need = 10 * 5;
                hp = HAlloc(p, need);
                hend = hp + need;
            }

            tuple = TUPLE2(hp, ep->info.mfa.function,
                           make_small(ep->info.mfa.arity));
            hp += 3;

            result = CONS(hp, tuple, result);
            hp += 2;
        }
    }

    HRelease(p, hend,hp);
    return result;
}

/* Returns a list of all attributes for the module. */
static Eterm
attributes_for_module(Process* p, const BeamCodeHeader* code_hdr)
{
    const byte* ext;
    Eterm result = NIL;

    ext = code_hdr->attr_ptr;
    if (ext != NULL) {
        ErtsHeapFactory factory;

        erts_factory_proc_prealloc_init(&factory, p,
                                        code_hdr->attr_size_on_heap);

        result = erts_decode_ext(&factory, &ext, 0);

        if (is_value(result)) {
            erts_factory_close(&factory);
        }
    }
    return result;
}

/* Returns a list containing compilation information. */
static Eterm
compilation_info_for_module(Process* p, const BeamCodeHeader* code_hdr)
{
    const byte* ext;
    Eterm result = NIL;

    ext = code_hdr->compile_ptr;
    if (ext != NULL) {
        ErtsHeapFactory factory;

        erts_factory_proc_prealloc_init(&factory, p,
                                        code_hdr->compile_size_on_heap);

        result = erts_decode_ext(&factory, &ext, 0);

        if (is_value(result)) {
            erts_factory_close(&factory);
        }
    }

    return result;
}

/* Returns the MD5 checksum for a module */
static Eterm
md5_of_module(Process* p, const BeamCodeHeader* code_hdr)
{
    return new_binary(p, code_hdr->md5_ptr, MD5_SIZE);
}

static Eterm
get_module_info(Process* p, ErtsCodeIndex code_ix,
                const BeamCodeHeader* code_hdr,
                Eterm module, Eterm what)
{
    if (what == am_module) {
        return module;
    } else if (what == am_md5) {
        return md5_of_module(p, code_hdr);
    } else if (what == am_exports) {
        return exported_from_module(p, code_ix, module);
    } else if (what == am_functions) {
        return functions_in_module(p, code_hdr);
    } else if (what == am_nifs) {
        return nifs_in_module(p, module);
    } else if (what == am_attributes) {
        return attributes_for_module(p, code_hdr);
    } else if (what == am_compile) {
        return compilation_info_for_module(p, code_hdr);
    } else if (what == am_native_addresses) {
        return native_addresses(p, code_hdr);
    } else if (what == am_native) {
        return has_native(code_hdr);
    }

    return THE_NON_VALUE;
}

static Eterm
module_info_0(Process* p, Eterm module)
{
    Module* modp;
    ErtsCodeIndex code_ix = erts_active_code_ix();
    const BeamCodeHeader* code_hdr;
    Eterm *hp;
    Eterm list = NIL;
    Eterm tup;

    if (is_not_atom(module)) {
	return THE_NON_VALUE;
    }

    modp = erts_get_module(module, code_ix);
    if (modp == NULL) {
	return THE_NON_VALUE;
    }

    code_hdr = modp->curr.code_hdr;
    if (code_hdr == NULL) {
        return THE_NON_VALUE;
    }

#define BUILD_INFO(What) \
    tup = get_module_info(p, code_ix, code_hdr, module, What); \
    hp = HAlloc(p, 5); \
    tup = TUPLE2(hp, What, tup); \
    hp += 3; \
    list = CONS(hp, tup, list)

    BUILD_INFO(am_md5);
    BUILD_INFO(am_compile);
    BUILD_INFO(am_attributes);
    BUILD_INFO(am_exports);
    BUILD_INFO(am_module);
#undef BUILD_INFO
    return list;
}

static Eterm
module_info_1(Process* p, Eterm module, Eterm what)
{
    Module* modp;
    ErtsCodeIndex code_ix = erts_active_code_ix();
    const BeamCodeHeader* code_hdr;

    if (is_not_atom(module)) {
        return THE_NON_VALUE;
    }

    modp = erts_get_module(module, code_ix);
    if (modp == NULL) {
        return THE_NON_VALUE;
    }

    code_hdr = modp->curr.code_hdr;
    if (code_hdr == NULL) {
        return THE_NON_VALUE;
    }

    return get_module_info(p, code_ix, code_hdr, module, what);
}

BIF_RETTYPE get_module_info_1(BIF_ALIST_1)
{
    Eterm ret = module_info_0(BIF_P, BIF_ARG_1);

    if (is_non_value(ret)) {
        BIF_ERROR(BIF_P, BADARG);
    }

    BIF_RET(ret);
}

BIF_RETTYPE get_module_info_2(BIF_ALIST_2)
{
    Eterm ret = module_info_1(BIF_P, BIF_ARG_1, BIF_ARG_2);

    if (is_non_value(ret)) {
        BIF_ERROR(BIF_P, BADARG);
    }

    BIF_RET(ret);
}

#ifdef ERTS_ENABLE_LOCK_COUNT

typedef struct {
    /* info->location_count may increase between size calculation and term
     * building, so we cap it at the value sampled in lcnt_build_result_vector.
     *
     * Shrinking is safe though. */
    int max_location_count;
    erts_lcnt_lock_info_t *info;
} lcnt_sample_t;

typedef struct lcnt_sample_vector_ {
    lcnt_sample_t *elements;
    size_t size;
} lcnt_sample_vector_t;

static lcnt_sample_vector_t lcnt_build_sample_vector(erts_lcnt_lock_info_list_t *list) {
    erts_lcnt_lock_info_t *iterator;
    lcnt_sample_vector_t result;
    size_t allocated_entries;

    allocated_entries = 64;
    result.size = 0;

    result.elements = erts_alloc(ERTS_ALC_T_LCNT_VECTOR,
        allocated_entries * sizeof(lcnt_sample_t));

    iterator = NULL;
    while(erts_lcnt_iterate_list(list, &iterator)) {
        erts_lcnt_retain_lock_info(iterator);

        result.elements[result.size].max_location_count = iterator->location_count;
        result.elements[result.size].info = iterator;

        result.size++;

        if(result.size >= allocated_entries) {
            allocated_entries *= 2;

            result.elements = erts_realloc(ERTS_ALC_T_LCNT_VECTOR, result.elements,
                allocated_entries * sizeof(lcnt_sample_t));
        }
    }

    return result;
}

static void lcnt_destroy_sample_vector(lcnt_sample_vector_t *vector) {
    size_t i;

    for(i = 0; i < vector->size; i++) {
        erts_lcnt_release_lock_info(vector->elements[i].info);
    }

    erts_free(ERTS_ALC_T_LCNT_VECTOR, vector->elements);
}

/* The size of an integer is not guaranteed to be constant since we're walking
 * over live data, and may cross over into bignum territory between size calc
 * and the actual build. This takes care of that through always assuming the
 * worst, but needs to be fixed up with HRelease once the final term has been
 * built. */
static ERTS_INLINE Eterm bld_unstable_uint64(Uint **hpp, Uint *szp, Uint64 ui) {
    Eterm res = THE_NON_VALUE;

    if(szp) {
        *szp += ERTS_UINT64_HEAP_SIZE(~((Uint64) 0));
    }

    if(hpp) {
        if (IS_USMALL(0, ui)) {
            res = make_small(ui);
        } else {
            res = erts_uint64_to_big(ui, hpp);
        }
    }

    return res;
}

static Eterm lcnt_build_lock_stats_term(Eterm **hpp, Uint *szp, erts_lcnt_lock_stats_t *stats, Eterm res) {
    unsigned int  i;
    const char *file;

    Eterm af, uil;
    Eterm uit, uic;
    Eterm uits, uitns, uitn;
    Eterm tt, tstat, tloc, t;
    Eterm thist, vhist[ERTS_LCNT_HISTOGRAM_SLOT_SIZE];

    /* term:
     *  [{{file, line},
         {tries, colls, {seconds, nanoseconds, n_blocks}},
     *   { .. histogram .. }] */

    file = stats->file ? stats->file : "undefined";

    af    = erts_atom_put((byte *)file, sys_strlen(file), ERTS_ATOM_ENC_LATIN1, 1);
    uil   = erts_bld_uint( hpp, szp, stats->line);
    tloc  = erts_bld_tuple(hpp, szp, 2, af, uil);

    uit   = bld_unstable_uint64(hpp, szp, (Uint)ethr_atomic_read(&stats->attempts));
    uic   = bld_unstable_uint64(hpp, szp, (Uint)ethr_atomic_read(&stats->collisions));

    uits  = bld_unstable_uint64(hpp, szp, stats->total_time_waited.s);
    uitns = bld_unstable_uint64(hpp, szp, stats->total_time_waited.ns);
    uitn  = bld_unstable_uint64(hpp, szp, stats->times_waited);
    tt    = erts_bld_tuple(hpp, szp, 3, uits, uitns, uitn);

    tstat = erts_bld_tuple(hpp, szp, 3, uit, uic, tt);

    for(i = 0; i < ERTS_LCNT_HISTOGRAM_SLOT_SIZE; i++) {
        vhist[i] = bld_unstable_uint64(hpp, szp, stats->wait_time_histogram.ns[i]);
    }

    thist  = erts_bld_tuplev(hpp, szp, ERTS_LCNT_HISTOGRAM_SLOT_SIZE, vhist);

    t   = erts_bld_tuple(hpp, szp, 3, tloc, tstat, thist);
    res = erts_bld_cons( hpp, szp, t, res);

    return res;
}

static Eterm lcnt_pretty_print_lock_id(erts_lcnt_lock_info_t *info) {
    Eterm id = info->id;

    if((info->flags & ERTS_LOCK_FLAGS_MASK_TYPE) == ERTS_LOCK_FLAGS_TYPE_PROCLOCK) {
        /* Use registered names as id's for process locks if available. Thread
         * progress is delayed since we may be running on a dirty scheduler. */
        ErtsThrPrgrDelayHandle delay_handle;
        Process *process;

        delay_handle = erts_thr_progress_unmanaged_delay();

        process = erts_proc_lookup(info->id);
        if (process && process->common.u.alive.reg) {
            id = process->common.u.alive.reg->name;
        }

        erts_thr_progress_unmanaged_continue(delay_handle);
    } else if(info->flags & ERTS_LOCK_FLAGS_CATEGORY_ALLOCATOR) {
        if(is_small(id) && !sys_strcmp(info->name, "alcu_allocator")) {
            const char *name = (const char*)ERTS_ALC_A2AD(signed_val(id));
            id = erts_atom_put((byte*)name, sys_strlen(name), ERTS_ATOM_ENC_LATIN1, 1);
        }
    }

    return id;
}

static Eterm lcnt_build_lock_term(Eterm **hpp, Uint *szp, lcnt_sample_t *sample, Eterm res) {
    erts_lcnt_lock_info_t *info = sample->info;

    Eterm name, type, id, stats = NIL, t;
    const char *lock_desc;
    int i;

    /* term: [{name, id, type, stats()}] */

    ASSERT(info->name);
    
    lock_desc = erts_lock_flags_get_type_name(info->flags);

    type  = erts_atom_put((byte*)lock_desc, sys_strlen(lock_desc), ERTS_ATOM_ENC_LATIN1, 1);
    name  = erts_atom_put((byte*)info->name, sys_strlen(info->name), ERTS_ATOM_ENC_LATIN1, 1);

    /* Only attempt to resolve ids when actually emitting the term. This ought
     * to be safe since all immediates are the same size. */
    if(hpp != NULL) {
        id = lcnt_pretty_print_lock_id(info);
    } else {
        id = NIL;
    }

    for(i = 0; i < MIN(info->location_count, sample->max_location_count); i++) {
        stats = lcnt_build_lock_stats_term(hpp, szp, &(info->location_stats[i]), stats);
    }

    t   = erts_bld_tuple(hpp, szp, 4, name, id, type, stats);
    res = erts_bld_cons(hpp, szp, t, res);

    return res;
}

static Eterm lcnt_build_result_term(Eterm **hpp, Uint *szp, erts_lcnt_time_t *duration,
                                    lcnt_sample_vector_t *current_locks,
                                    lcnt_sample_vector_t *deleted_locks, Eterm res) {
    const char *str_duration = "duration";
    const char *str_locks = "locks";

    Eterm dts, dtns, tdt, adur, tdur, aloc, lloc = NIL, tloc;
    size_t i;

    /* term: [{'duration', {seconds, nanoseconds}}, {'locks', locks()}] */

    /* duration tuple */ 
    dts  = bld_unstable_uint64(hpp, szp, duration->s);
    dtns = bld_unstable_uint64(hpp, szp, duration->ns);
    tdt  = erts_bld_tuple(hpp, szp, 2, dts, dtns);

    adur = erts_atom_put((byte *)str_duration, sys_strlen(str_duration), ERTS_ATOM_ENC_LATIN1, 1);
    tdur = erts_bld_tuple(hpp, szp, 2, adur, tdt);
   
    /* lock tuple */
    aloc = erts_atom_put((byte *)str_locks, sys_strlen(str_locks), ERTS_ATOM_ENC_LATIN1, 1);

    for(i = 0; i < current_locks->size; i++) {
        lloc = lcnt_build_lock_term(hpp, szp, &current_locks->elements[i], lloc);
    }

    for(i = 0; i < deleted_locks->size; i++) {
        lloc = lcnt_build_lock_term(hpp, szp, &deleted_locks->elements[i], lloc);
    }

    tloc = erts_bld_tuple(hpp, szp, 2, aloc, lloc);

    res  = erts_bld_cons(hpp, szp, tloc, res);
    res  = erts_bld_cons(hpp, szp, tdur, res);

    return res;
}

static struct {
    const char *name;
    erts_lock_flags_t flag;
} lcnt_category_map[] = {
        {"allocator", ERTS_LOCK_FLAGS_CATEGORY_ALLOCATOR},
        {"db", ERTS_LOCK_FLAGS_CATEGORY_DB},
        {"debug", ERTS_LOCK_FLAGS_CATEGORY_DEBUG},
        {"distribution", ERTS_LOCK_FLAGS_CATEGORY_DISTRIBUTION},
        {"generic", ERTS_LOCK_FLAGS_CATEGORY_GENERIC},
        {"io", ERTS_LOCK_FLAGS_CATEGORY_IO},
        {"process", ERTS_LOCK_FLAGS_CATEGORY_PROCESS},
        {"scheduler", ERTS_LOCK_FLAGS_CATEGORY_SCHEDULER},
        {NULL, 0}
    };

static erts_lock_flags_t lcnt_atom_to_lock_category(Eterm atom) {
    int i = 0;

    for(i = 0; lcnt_category_map[i].name != NULL; i++) {
        if(erts_is_atom_str(lcnt_category_map[i].name, atom, 0)) {
            return lcnt_category_map[i].flag;
        }
    }

    return 0;
}

static Eterm lcnt_build_category_list(Eterm **hpp, Uint *szp, erts_lock_flags_t mask) {
    Eterm res;
    int i;

    res = NIL;

    for(i = 0; lcnt_category_map[i].name != NULL; i++) {
        if(mask & lcnt_category_map[i].flag) {
            Eterm category = erts_atom_put((byte*)lcnt_category_map[i].name,
                                           sys_strlen(lcnt_category_map[i].name),
                                           ERTS_ATOM_ENC_UTF8, 0);

            res = erts_bld_cons(hpp, szp, category, res);
        }
    }

    return res;
}

#endif

BIF_RETTYPE erts_debug_lcnt_clear_0(BIF_ALIST_0)
{
#ifndef ERTS_ENABLE_LOCK_COUNT
    BIF_RET(am_error);
#else
    erts_lcnt_clear_counters();

    BIF_RET(am_ok);
#endif
}

BIF_RETTYPE erts_debug_lcnt_collect_0(BIF_ALIST_0)
{
#ifndef ERTS_ENABLE_LOCK_COUNT
    BIF_RET(am_error);
#else
    lcnt_sample_vector_t current_locks, deleted_locks;
    erts_lcnt_data_t data;

    Eterm *term_heap_start, *term_heap_end;
    Uint term_heap_size = 0;
    Eterm result;

    data = erts_lcnt_get_data();

    current_locks = lcnt_build_sample_vector(data.current_locks);
    deleted_locks = lcnt_build_sample_vector(data.deleted_locks);

    lcnt_build_result_term(NULL, &term_heap_size, &data.duration,
        &current_locks, &deleted_locks, NIL);

    term_heap_start = HAlloc(BIF_P, term_heap_size);
    term_heap_end = term_heap_start;

    result = lcnt_build_result_term(&term_heap_end, NULL,
        &data.duration, &current_locks, &deleted_locks, NIL);

    HRelease(BIF_P, term_heap_start + term_heap_size, term_heap_end);

    lcnt_destroy_sample_vector(&current_locks);
    lcnt_destroy_sample_vector(&deleted_locks);

    BIF_RET(result);
#endif
}

BIF_RETTYPE erts_debug_lcnt_control_1(BIF_ALIST_1)
{
#ifdef ERTS_ENABLE_LOCK_COUNT
    if(ERTS_IS_ATOM_STR("mask", BIF_ARG_1)) {
        erts_lock_flags_t mask;
        Eterm *term_heap_block;
        Uint term_heap_size;

        mask = erts_lcnt_get_category_mask();
        term_heap_size = 0;

        lcnt_build_category_list(NULL, &term_heap_size, mask);

        term_heap_block = HAlloc(BIF_P, term_heap_size);

        BIF_RET(lcnt_build_category_list(&term_heap_block, NULL, mask));
    } else if(ERTS_IS_ATOM_STR("copy_save", BIF_ARG_1)) {
        if(erts_lcnt_get_preserve_info()) {
            BIF_RET(am_true);
        }

        BIF_RET(am_false);
    }
#endif
    BIF_ERROR(BIF_P, BADARG);
}

BIF_RETTYPE erts_debug_lcnt_control_2(BIF_ALIST_2)
{
#ifdef ERTS_ENABLE_LOCK_COUNT
    if(ERTS_IS_ATOM_STR("mask", BIF_ARG_1)) {
        erts_lock_flags_t category_mask = 0;
        Eterm categories = BIF_ARG_2;

        if(!(is_list(categories) || is_nil(categories))) {
            BIF_ERROR(BIF_P, BADARG);
        }

        while(is_list(categories)) {
            Eterm *cell = list_val(categories);
            erts_lock_flags_t category;

            category = lcnt_atom_to_lock_category(CAR(cell));

            if(!category) {
                Eterm *hp = HAlloc(BIF_P, 4);

                BIF_RET(TUPLE3(hp, am_error, am_badarg, CAR(cell)));
            }

            category_mask |= category;
            categories = CDR(cell);
        }

        erts_lcnt_set_category_mask(category_mask);

        BIF_RET(am_ok);
    } else if(BIF_ARG_2 == am_true || BIF_ARG_2 == am_false) {
        int enabled = (BIF_ARG_2 == am_true);

        if(ERTS_IS_ATOM_STR("copy_save", BIF_ARG_1)) {
            erts_lcnt_set_preserve_info(enabled);

            BIF_RET(am_ok);
        }
    }
#endif
    BIF_ERROR(BIF_P, BADARG);
}

static void os_info_init(void)
{
    Eterm type = erts_atom_put((byte *) os_type, sys_strlen(os_type), ERTS_ATOM_ENC_LATIN1, 1);
    Eterm flav;
    int major, minor, build;
    char* buf = erts_alloc(ERTS_ALC_T_TMP, 1024); /* More than enough */
    Eterm* hp;
    Eterm tuple;

    os_flavor(buf, 1024);
    flav = erts_atom_put((byte *) buf, sys_strlen(buf), ERTS_ATOM_ENC_LATIN1, 1);
    erts_free(ERTS_ALC_T_TMP, (void *) buf);
    hp = erts_alloc_global_literal(ERTS_LIT_OS_TYPE, 3);
    tuple = TUPLE2(hp, type, flav);
    erts_register_global_literal(ERTS_LIT_OS_TYPE, tuple);

    hp = erts_alloc_global_literal(ERTS_LIT_OS_VERSION, 4);
    os_version(&major, &minor, &build);
    tuple = TUPLE3(hp,
                   make_small(major),
                   make_small(minor),
                   make_small(build));
    erts_register_global_literal(ERTS_LIT_OS_VERSION, tuple);
}

void
erts_bif_info_init(void)
{
    erts_atomic_init_nob(&available_internal_state, 0);

    alloc_info_trap = erts_export_put(am_erlang, am_alloc_info, 1);
    alloc_sizes_trap = erts_export_put(am_erlang, am_alloc_sizes, 1);
    gather_sched_wall_time_res_trap
	= erts_export_put(am_erts_internal, am_gather_sched_wall_time_result, 1);
    gather_gc_info_res_trap
	= erts_export_put(am_erlang, am_gather_gc_info_result, 1);
    gather_io_bytes_trap
	= erts_export_put(am_erts_internal, am_gather_io_bytes, 2);
    gather_msacc_res_trap
	= erts_export_put(am_erts_internal, am_gather_microstate_accounting_result, 2);
    gather_system_check_res_trap
	= erts_export_put(am_erts_internal, am_gather_system_check_result, 1);

    is_process_alive_trap = erts_export_put(am_erts_internal, am_is_process_alive, 1);
    
    get_internal_state_blocked = erts_export_put(am_erts_internal,
                                                 am_get_internal_state_blocked,
                                                 1);


    process_info_init();
    os_info_init();
}<|MERGE_RESOLUTION|>--- conflicted
+++ resolved
@@ -4267,7 +4267,6 @@
         else if (ERTS_IS_ATOM_STR("persistent_term", BIF_ARG_1)) {
             BIF_RET(erts_debug_persistent_term_xtra_info(BIF_P));
         }
-<<<<<<< HEAD
 #ifdef DEBUG
         else if (ERTS_IS_ATOM_STR("check_no_empty_boxed_non_literal_on_heap", BIF_ARG_1)) {
             /*
@@ -4292,14 +4291,13 @@
 		Eterm *hp = HAlloc(BIF_P, hsz);
 		BIF_RET(uword_to_big(size, hp));
 	    }
-=======
+        }
         else if (ERTS_IS_ATOM_STR("hashmap_collision_bonanza", BIF_ARG_1)) {
 #ifdef DBG_HASHMAP_COLLISION_BONANZA
             return am_true;
 #else
             return am_false;
 #endif
->>>>>>> e1044e42
         }
     }
     else if (is_tuple(BIF_ARG_1)) {
