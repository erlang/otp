/*
 * %CopyrightBegin%
 *
 * Copyright Ericsson AB 1999-2023. All Rights Reserved.
 *
 * Licensed under the Apache License, Version 2.0 (the "License");
 * you may not use this file except in compliance with the License.
 * You may obtain a copy of the License at
 *
 *     http://www.apache.org/licenses/LICENSE-2.0
 *
 * Unless required by applicable law or agreed to in writing, software
 * distributed under the License is distributed on an "AS IS" BASIS,
 * WITHOUT WARRANTIES OR CONDITIONS OF ANY KIND, either express or implied.
 * See the License for the specific language governing permissions and
 * limitations under the License.
 *
 * %CopyrightEnd%
 */

#ifdef HAVE_CONFIG_H
#  include "config.h"
#endif

#define ERTS_WANT_MEM_MAPPERS
#include "sys.h"
#include "erl_vm.h"
#include "global.h"
#include "erl_process.h"
#include "error.h"
#include "erl_driver.h"
#include "erl_nif.h"
#include "bif.h"
#include "big.h"
#include "erl_version.h"
#include "erl_compile_flags.h"
#include "erl_db_util.h"
#include "erl_message.h"
#include "erl_binary.h"
#include "erl_db.h"
#include "dist.h"
#include "erl_gc.h"
#include "erl_cpu_topology.h"
#include "erl_async.h"
#include "erl_thr_progress.h"
#include "erl_bif_unique.h"
#include "erl_map.h"
#include "erl_check_io.h"
#define ERTS_PTAB_WANT_DEBUG_FUNCS__
#include "erl_ptab.h"
#include "erl_time.h"
#include "erl_proc_sig_queue.h"
#include "erl_alloc_util.h"
#include "erl_global_literals.h"
#include "beam_load.h"

#ifdef ERTS_ENABLE_LOCK_COUNT
#include "erl_lock_count.h"
#endif

#ifdef VALGRIND
#  include <valgrind/valgrind.h>
#  include <valgrind/memcheck.h>
#endif
#ifdef ADDRESS_SANITIZER
#  include <sanitizer/lsan_interface.h>
#endif

static Export* alloc_info_trap = NULL;
static Export* alloc_sizes_trap = NULL;
static Export* gather_io_bytes_trap = NULL;

static Export *gather_sched_wall_time_res_trap;
static Export *gather_msacc_res_trap;
static Export *gather_gc_info_res_trap;
static Export *gather_system_check_res_trap;

static Export *is_process_alive_trap;
static Export *get_internal_state_blocked;

#define DECL_AM(S) Eterm AM_ ## S = am_atom_put(#S, sizeof(#S) - 1)

static char otp_version[] = ERLANG_OTP_VERSION;
/* Keep erts_system_version as a global variable for easy access from a core */
static char erts_system_version[] = ("Erlang/OTP " ERLANG_OTP_RELEASE
				     "%s"
				     " [erts-" ERLANG_VERSION "]"
#ifndef OTP_RELEASE
#ifdef ERLANG_GIT_VERSION
				     " [source-" ERLANG_GIT_VERSION "]"
#else
				     " [source]"
#endif
#endif	
#if defined(ARCH_64)
				     " [64-bit]"
#elif defined(ARCH_32)
                                     " [32-bit]"
#else
# error "Unknown ARCH_?"
#endif
				     " [smp:%beu:%beu]"
				     " [ds:%beu:%beu:%beu]"
#if defined(ERTS_DIRTY_SCHEDULERS_TEST)
				     " [dirty-schedulers-TEST]"
#endif
				     " [async-threads:%d]"
#ifdef BEAMASM
#ifdef NATIVE_ERLANG_STACK
				     " [jit:ns%s]"
#else
				     " [jit%s]"
#endif
#endif
#ifdef ET_DEBUG
#if ET_DEBUG
				     " [type-assertions]"
#endif
#endif	
#ifdef DEBUG
				     " [debug-compiled]"
#endif	
#ifdef ERTS_ENABLE_LOCK_CHECK
				     " [lock-checking]"
#endif
#ifdef ERTS_ENABLE_LOCK_COUNT
				     " [lock-counting]"
#endif
#ifdef ERTS_OPCODE_COUNTER_SUPPORT
				     " [instruction-counting]"
#endif
#ifdef VALGRIND
				     " [valgrind-compiled]"
#endif
#ifdef ADDRESS_SANITIZER
				     " [address-sanitizer]"
#endif
#ifdef ERTS_FRMPTR
				     " [frame-pointer]"
#endif
#ifdef USE_LTTNG
				     " [lttng]"
#endif
#ifdef USE_DTRACE
				     " [dtrace]"
#endif
#ifdef USE_SYSTEMTAP
				     " [systemtap]"
#endif
#ifdef SHCOPY
				     " [sharing-preserving]"
#endif
				     "\n");

#define ASIZE(a) (sizeof(a)/sizeof(a[0]))

#if defined(HAVE_SOLARIS_SPARC_PERFMON)
# include <sys/ioccom.h>
# define PERFMON_SETPCR			_IOW('P', 1, unsigned long long)
# define PERFMON_GETPCR			_IOR('P', 2, unsigned long long)
#endif

static Eterm
current_function(Process* p, ErtsHeapFactory *hfact, Process* rp,
                 int full_info, Uint reserve_size, int flags);
static Eterm
current_stacktrace(Process* p, ErtsHeapFactory *hfact, Process* rp,
                   Uint reserve_size, int flags);

Eterm
erts_bld_bin_list(Uint **hpp, Uint *szp, ErlOffHeap* oh, Eterm tail)
{
    union erl_off_heap_ptr u;
    Eterm res = tail;
    Eterm tuple;
    struct erts_tmp_aligned_offheap tmp;

    for (u.hdr = oh->first; u.hdr; u.hdr = u.hdr->next) {
        erts_align_offheap(&u, &tmp);
	if (u.hdr->thing_word == HEADER_PROC_BIN) {
	    Eterm val = erts_bld_uword(hpp, szp, (UWord) u.pb->val);
	    Eterm orig_size = erts_bld_uint(hpp, szp, u.pb->val->orig_size);
    
	    if (szp)
		*szp += 4+2;
	    if (hpp) {
		Uint refc = (Uint) erts_refc_read(&u.pb->val->intern.refc, 1);
		tuple = TUPLE3(*hpp, val, orig_size, make_small(refc));
		res = CONS(*hpp + 4, tuple, res);
		*hpp += 4+2;
	    }
	}
    }
    return res;
}

static Eterm
bld_magic_ref_bin_list(Uint **hpp, Uint *szp, ErlOffHeap* oh)
{
    struct erl_off_heap_header* ohh;
    Eterm res = NIL;
    Eterm tuple;

    for (ohh = oh->first; ohh; ohh = ohh->next) {
	if (is_ref_thing_header((*((Eterm *) ohh)))) {
            ErtsMRefThing *mrtp = (ErtsMRefThing *) ohh;
	    Eterm val = erts_bld_uword(hpp, szp, (UWord) mrtp->mb);
	    Eterm orig_size = erts_bld_uint(hpp, szp, mrtp->mb->orig_size);
    
	    if (szp)
		*szp += 4+2;
	    if (hpp) {
		Uint refc = (Uint) erts_refc_read(&mrtp->mb->intern.refc, 1);
		tuple = TUPLE3(*hpp, val, orig_size, make_small(refc));
		res = CONS(*hpp + 4, tuple, res);
		*hpp += 4+2;
	    }
	}
    }
    return res;
}


/*
  make_monitor_list:
  returns a list of records..
  -record(erl_monitor, {
            type, % process | port | time_offset | dist_process | resource
                  % | node | nodes | suspend
            dir, % origin | target
	    ref, % reference or []
	    pid, % Process or nodename
	    extra % registered name, integer or []
          }).
*/

static int do_calc_mon_size(ErtsMonitor *mon, void *vpsz, Sint reds)
{
    ErtsMonitorData *mdp = erts_monitor_to_data(mon);
    Uint *psz = vpsz;
    *psz += is_immed(mdp->ref) ? 0 : NC_HEAP_SIZE(mdp->ref);

    if (mon->type == ERTS_MON_TYPE_RESOURCE && erts_monitor_is_target(mon))
        *psz += erts_resource_ref_size(mon->other.ptr);
    else
        *psz += is_immed(mon->other.item) ? 0 : NC_HEAP_SIZE(mon->other.item);

    *psz += 9; /* CONS + 6-tuple */
    return 1;
}

typedef struct {
    Process *p;
    Eterm *hp;
    Eterm res;
    Eterm tag;
} MonListContext;

static int do_make_one_mon_element(ErtsMonitor *mon, void * vpmlc, Sint reds)
{
    ErtsMonitorData *mdp = erts_monitor_to_data(mon);
    MonListContext *pmlc = vpmlc;
    Eterm tup, t, d, r, p, x;

    r = is_immed(mdp->ref) ? mdp->ref : STORE_NC(&(pmlc->hp), &MSO(pmlc->p), mdp->ref);
    if (mon->type == ERTS_MON_TYPE_RESOURCE && erts_monitor_is_target(mon))
        p = erts_bld_resource_ref(&(pmlc->hp), &MSO(pmlc->p), mon->other.ptr);
    else
        p = (is_immed(mon->other.item)
             ? mon->other.item
             : STORE_NC(&(pmlc->hp), &MSO(pmlc->p), mon->other.item));

    if (mon->flags & ERTS_ML_FLG_NAME)
        x = ((ErtsMonitorDataExtended *) mdp)->u.name;
    else if (erts_monitor_is_target(mon))
        x = NIL;
    else if (mon->type == ERTS_MON_TYPE_NODE || mon->type == ERTS_MON_TYPE_NODES)
        x = make_small(((ErtsMonitorDataExtended *) mdp)->u.refc);
    else
        x = NIL;

    switch (mon->type) {
    case ERTS_MON_TYPE_PROC:
        t = am_process;
        break;
    case ERTS_MON_TYPE_PORT:
        t = am_port;
        break;
    case ERTS_MON_TYPE_TIME_OFFSET:
        t = am_time_offset;
        break;
    case ERTS_MON_TYPE_DIST_PROC: {
        ERTS_DECL_AM(dist_process);
        t = AM_dist_process;
        break;
    }
    case ERTS_MON_TYPE_DIST_PORT: {
        ERTS_DECL_AM(dist_port);
        t = AM_dist_port;
        break;
    }
    case ERTS_MON_TYPE_RESOURCE: {
        ERTS_DECL_AM(resource);
        t = AM_resource;
        break;
    }
    case ERTS_MON_TYPE_NODE:
        t = am_node;
        break;
    case ERTS_MON_TYPE_NODES: {
        ERTS_DECL_AM(nodes);
        t = AM_nodes;
        break;
    }
    case ERTS_MON_TYPE_SUSPEND:
        t = am_suspend;
        break;
    default:
        ERTS_INTERNAL_ERROR("Unknown monitor type");
        t = am_error;
        break;
    }
    if (erts_monitor_is_target(mon)) {
        ERTS_DECL_AM(target);
        d = AM_target;
    }
    else {
        ERTS_DECL_AM(origin);
        d = AM_origin;
    }
    tup = TUPLE6(pmlc->hp, pmlc->tag, t, d, r, p, x);
    pmlc->hp += 7;
    pmlc->res = CONS(pmlc->hp, tup, pmlc->res);
    pmlc->hp += 2;
    return 1;
}

static Eterm 
make_monitor_list(Process *p, int tree, ErtsMonitor *root, Eterm tail)
{
    DECL_AM(erl_monitor);
    Uint sz = 0;
    MonListContext mlc;
    void (*foreach)(ErtsMonitor *,
                    ErtsMonitorFunc,
                    void *);

    foreach = tree ? erts_monitor_tree_foreach : erts_monitor_list_foreach;

    (*foreach)(root, do_calc_mon_size, &sz);
    if (sz == 0)
	return tail;
    mlc.p = p;
    mlc.hp = HAlloc(p,sz);
    mlc.res = tail;
    mlc.tag = AM_erl_monitor;
    (*foreach)(root, do_make_one_mon_element, &mlc);
    return mlc.res;
}

/*
  make_link_list:
  returns a list of records..
  -record(erl_link, {
            type, % process | port | dist_process
	    pid, % Process or port
            state, % linked | unlinking
            id % (address)
          }).
*/

static int calc_lnk_size(ErtsLink *lnk, void *vpsz, Sint reds)
{
    Uint *psz = vpsz;
    Uint sz = 0;
    UWord addr;

    if (lnk->type == ERTS_LNK_TYPE_DIST_PROC)
        addr = (UWord) erts_link_to_elink(lnk);
    else
        addr = (UWord) lnk;

    (void) erts_bld_uword(NULL, &sz, (UWord) addr);

    *psz += sz;
    *psz += is_immed(lnk->other.item) ? 0 : size_object(lnk->other.item);
    *psz += 8; /* CONS + 5-tuple */
    return 1;
}

typedef struct {
    Process *p;
    Eterm *hp;
    Eterm res;
    Eterm tag;
} LnkListContext;

static int make_one_lnk_element(ErtsLink *lnk, void * vpllc, Sint reds)
{
    LnkListContext *pllc = vpllc;
    Eterm tup, t, pid, id, state;
    UWord addr;
    ERTS_DECL_AM(linked);
    ERTS_DECL_AM(unlinking);

    if (lnk->type == ERTS_LNK_TYPE_DIST_PROC) {
        ErtsELink *elnk = erts_link_to_elink(lnk);
        state = elnk->unlinking ? AM_unlinking : AM_linked;
        addr = (UWord) elnk;
    }
    else {
        ErtsILink *ilnk = (ErtsILink *) lnk;
        state = ilnk->unlinking ? AM_unlinking : AM_linked;
        addr = (UWord) ilnk;
    }

    id = erts_bld_uword(&pllc->hp, NULL, (UWord) addr);

    if (is_immed(lnk->other.item))
        pid = lnk->other.item;
    else {
        Uint sz = size_object(lnk->other.item);
        pid = copy_struct(lnk->other.item, sz, &(pllc->hp), &MSO(pllc->p));
    }

    switch (lnk->type) {
    case ERTS_LNK_TYPE_PROC:
        t = am_process;
        break;
    case ERTS_LNK_TYPE_PORT:
        t = am_port;
        break;
    case ERTS_LNK_TYPE_DIST_PROC: {
        ERTS_DECL_AM(dist_process);
        t = AM_dist_process;
        break;
    }
    default:
        ERTS_INTERNAL_ERROR("Unknown link type");
        t = am_undefined;
        break;
    }

    tup = TUPLE5(pllc->hp, pllc->tag, t, pid, state, id);
    pllc->hp += 6;
    pllc->res = CONS(pllc->hp, tup, pllc->res);
    pllc->hp += 2;
    return 1;
}

static Eterm 
make_link_list(Process *p, int tree, ErtsLink *root, Eterm tail)
{
    DECL_AM(erl_link);
    Uint sz = 0;
    LnkListContext llc;
    void (*foreach)(ErtsLink *,
                    ErtsLinkFunc,
                    void *);

    foreach = tree ? erts_link_tree_foreach : erts_link_list_foreach;

    (*foreach)(root, calc_lnk_size, (void *) &sz);
    if (sz == 0) {
	return tail;
    }
    llc.p = p;
    llc.hp = HAlloc(p,sz);
    llc.res = tail;
    llc.tag = AM_erl_link;
    (*foreach)(root, make_one_lnk_element, (void *) &llc);
    return llc.res;
}

int
erts_print_system_version(fmtfn_t to, void *arg, Process *c_p)
{
    int i, rc = -1;
    char *rc_str = "";
    char rc_buf[100];
    char *ov = otp_version;
    Uint total, online, active;
    Uint dirty_cpu, dirty_cpu_onln, dirty_io;

    erts_schedulers_state(&total, &online, &active,
			  &dirty_cpu, &dirty_cpu_onln, NULL,
			  &dirty_io, NULL);
    for (i = 0; i < sizeof(otp_version)-4; i++) {
	if (ov[i] == '-' && ov[i+1] == 'r' && ov[i+2] == 'c')
	    rc = atoi(&ov[i+3]);
    }
    if (rc >= 0) {
	if (rc == 0)
	    rc_str = " [DEVELOPMENT]";
	else {
	    erts_snprintf(rc_buf, sizeof(rc_buf), " [RELEASE CANDIDATE %d]", rc);
	    rc_str = rc_buf;
	}
    }
    return erts_print(to, arg, erts_system_version,
		      rc_str
		      , total, online
		      , dirty_cpu, dirty_cpu_onln, dirty_io
		      , erts_async_max_threads
              , (erts_frame_layout == ERTS_FRAME_LAYOUT_FP_RA ? ":fp" : "")
	);
}

typedef struct {
    /* {Entity,Node} = {monitor.Name,monitor.Pid} for external by name
     * {Entity,Node} = {monitor.Pid,NIL} for external/external by pid
     * {Entity,Node} = {monitor.Name,erlang:node()} for internal by name 
     * {Entity,Node} = {monitor.resource,MON_NIF_TARGET}*/
    union {
	Eterm term;
	ErtsResource* resource;
    }entity;
    int named;
    Uint16 type;
    Eterm node;
    /* pid is actual target being monitored, no matter pid/port or name */
    Eterm pid;
} MonitorInfo;

typedef struct {
    MonitorInfo *mi;
    Uint mi_i;
    Uint mi_max;
    int sz;
} MonitorInfoCollection;

#define INIT_MONITOR_INFOS(MIC) do {		\
    (MIC).mi = NULL;				\
    (MIC).mi_i = (MIC).mi_max = 0;		\
    (MIC).sz = 0;                               \
} while(0)

#define MI_INC 50
#define EXTEND_MONITOR_INFOS(MICP)					\
do {									\
    if ((MICP)->mi_i >= (MICP)->mi_max) {				\
	(MICP)->mi = ((MICP)->mi ? erts_realloc(ERTS_ALC_T_TMP,		\
						(MICP)->mi,		\
						((MICP)->mi_max+MI_INC)	\
						* sizeof(MonitorInfo))	\
		      : erts_alloc(ERTS_ALC_T_TMP,			\
				   MI_INC*sizeof(MonitorInfo)));	\
	(MICP)->mi_max += MI_INC;					\
    }									\
 } while (0)
#define DESTROY_MONITOR_INFOS(MIC)			\
do {							\
    if ((MIC).mi != NULL) {				\
	erts_free(ERTS_ALC_T_TMP, (void *) (MIC).mi);	\
    }							\
 } while (0)

static int collect_one_link(ErtsLink *lnk, void *vmicp, Sint reds)
{
    MonitorInfoCollection *micp = vmicp;
    if (lnk->type != ERTS_LNK_TYPE_DIST_PROC) {
        if (((ErtsILink *) lnk)->unlinking)
            return 1;
    }
    else {
        ErtsELink *elnk = erts_link_to_elink(lnk);
        if (elnk->unlinking)
            return 1;
    }
    EXTEND_MONITOR_INFOS(micp);
    micp->mi[micp->mi_i].entity.term = lnk->other.item;
    micp->sz += 2 + NC_HEAP_SIZE(lnk->other.item);
    micp->mi_i++;
    return 1;
} 

static int collect_one_origin_monitor(ErtsMonitor *mon, void *vmicp, Sint reds)
{
    if (erts_monitor_is_origin(mon)) {
        MonitorInfoCollection *micp = vmicp;
 
        EXTEND_MONITOR_INFOS(micp);

        micp->mi[micp->mi_i].type = mon->type;

        switch (mon->type) {
        case ERTS_MON_TYPE_PROC:
        case ERTS_MON_TYPE_PORT:
        case ERTS_MON_TYPE_DIST_PROC:
        case ERTS_MON_TYPE_DIST_PORT:
        case ERTS_MON_TYPE_TIME_OFFSET:
            if (mon->flags & ERTS_ML_FLG_SPAWN_PENDING)
                break; /* Not an active monitor... */
            if (!(mon->flags & ERTS_ML_FLG_NAME)) {
                micp->mi[micp->mi_i].named = 0;
                micp->mi[micp->mi_i].entity.term = mon->other.item;
                micp->mi[micp->mi_i].node = NIL;
                if (is_not_atom(mon->other.item))
                    micp->sz += NC_HEAP_SIZE(mon->other.item);
            }
            else {
                ErtsMonitorDataExtended *mdep;
                micp->mi[micp->mi_i].named = !0;
                mdep = (ErtsMonitorDataExtended *) erts_monitor_to_data(mon);
                micp->mi[micp->mi_i].entity.term = mdep->u.name;
                if (mdep->dist)
                    micp->mi[micp->mi_i].node = mdep->dist->nodename;
                else
                    micp->mi[micp->mi_i].node = erts_this_dist_entry->sysname;
                micp->sz += 3; /* need one 2-tuple */
            }

            /* have always pid at hand, to assist with figuring out if its a port or
             * a process, when we monitored by name and process_info is requested.
             * See: erl_bif_info.c:process_info_aux section for am_monitors */
            micp->mi[micp->mi_i].pid = mon->other.item;

            micp->mi_i++;
            micp->sz += 2 + 3; /* For a cons cell and a 2-tuple */
            break;
        default:
            break;
        }
    }
    return 1;
}

static int collect_one_target_monitor(ErtsMonitor *mon, void *vmicp, Sint reds)
{
    MonitorInfoCollection *micp = vmicp;
 
    if (erts_monitor_is_target(mon)) {

        EXTEND_MONITOR_INFOS(micp);
  
        micp->mi[micp->mi_i].type = mon->type;
        micp->mi[micp->mi_i].named = !!(mon->flags & ERTS_ML_FLG_NAME);
        switch (mon->type) {

        case ERTS_MON_TYPE_PROC:
        case ERTS_MON_TYPE_PORT:
        case ERTS_MON_TYPE_DIST_PROC:
        case ERTS_MON_TYPE_DIST_PORT:

            micp->mi[micp->mi_i].entity.term = mon->other.item;
            micp->mi[micp->mi_i].node = NIL;
            micp->sz += NC_HEAP_SIZE(mon->other.item);

            micp->sz += 2; /* cons */;
            micp->mi_i++;
            break;

        case ERTS_MON_TYPE_RESOURCE:

            micp->mi[micp->mi_i].entity.resource = mon->other.ptr;
            micp->mi[micp->mi_i].node = NIL;
            micp->sz += erts_resource_ref_size(mon->other.ptr);

            micp->sz += 2; /* cons */;
            micp->mi_i++;
            break;

        default:
            break;
        }
    }
    return 1;
}

typedef struct {
    ErtsMonitorSuspend **smi;
    Uint smi_i;
    Uint smi_max;
    Uint sz;
} ErtsSuspendMonitorInfoCollection;

#define ERTS_INIT_SUSPEND_MONITOR_INFOS(SMIC) do {		        \
    (SMIC).smi = NULL;							\
    (SMIC).smi_i = (SMIC).smi_max = 0;					\
    (SMIC).sz = 0;                               			\
} while(0)

#define ERTS_SMI_INC 50
#define ERTS_EXTEND_SUSPEND_MONITOR_INFOS(SMICP)			\
do {									\
    if ((SMICP)->smi_i >= (SMICP)->smi_max) {				\
	(SMICP)->smi = ((SMICP)->smi					\
			? erts_realloc(ERTS_ALC_T_TMP,			\
				       (SMICP)->smi,			\
				       ((SMICP)->smi_max		\
					+ ERTS_SMI_INC)			\
				       * sizeof(ErtsMonitorSuspend *))	\
			: erts_alloc(ERTS_ALC_T_TMP,			\
				     ERTS_SMI_INC			\
				     * sizeof(ErtsMonitorSuspend *)));	\
	(SMICP)->smi_max += ERTS_SMI_INC;				\
    }									\
 } while (0)

#define ERTS_DESTROY_SUSPEND_MONITOR_INFOS(SMIC)			\
do {									\
    if ((SMIC).smi != NULL) {						\
	erts_free(ERTS_ALC_T_TMP, (void *) (SMIC).smi);			\
    }									\
 } while (0)

static int
collect_one_suspend_monitor(ErtsMonitor *mon, void *vsmicp, Sint reds)
{
    if (mon->type == ERTS_MON_TYPE_SUSPEND) {
        Sint count;
        erts_aint_t mstate;
        ErtsMonitorSuspend *msp;
        ErtsSuspendMonitorInfoCollection *smicp;

        msp = (ErtsMonitorSuspend *) erts_monitor_to_data(mon);
        smicp = vsmicp;

	ERTS_EXTEND_SUSPEND_MONITOR_INFOS(smicp);

	smicp->smi[smicp->smi_i] = msp;
	smicp->sz += 2 /* cons */ + 4 /* 3-tuple */;

        mstate = erts_atomic_read_nob(&msp->state);

        count = (Sint) (mstate & ERTS_MSUSPEND_STATE_COUNTER_MASK);
	if (!IS_SSMALL(count))
	    smicp->sz += BIG_UINT_HEAP_SIZE;

	smicp->smi_i++;
    }
    return 1;
}

/*
 * process_info/[1,2]
 */

/*
 * All valid process_info arguments.
 */

#define ERTS_PI_IX_REGISTERED_NAME                      0
#define ERTS_PI_IX_CURRENT_FUNCTION                     1
#define ERTS_PI_IX_INITIAL_CALL                         2
#define ERTS_PI_IX_STATUS                               3
#define ERTS_PI_IX_MESSAGES                             4
#define ERTS_PI_IX_MESSAGE_QUEUE_LEN                    5
#define ERTS_PI_IX_LINKS                                6
#define ERTS_PI_IX_MONITORS                             7
#define ERTS_PI_IX_MONITORED_BY                         8
#define ERTS_PI_IX_DICTIONARY                           9
#define ERTS_PI_IX_TRAP_EXIT                            10
#define ERTS_PI_IX_ERROR_HANDLER                        11
#define ERTS_PI_IX_HEAP_SIZE                            12
#define ERTS_PI_IX_STACK_SIZE                           13
#define ERTS_PI_IX_MEMORY                               14
#define ERTS_PI_IX_GARBAGE_COLLECTION                   15
#define ERTS_PI_IX_GROUP_LEADER                         16
#define ERTS_PI_IX_REDUCTIONS                           17
#define ERTS_PI_IX_PRIORITY                             18
#define ERTS_PI_IX_TRACE                                19
#define ERTS_PI_IX_BINARY                               20
#define ERTS_PI_IX_SEQUENTIAL_TRACE_TOKEN               21
#define ERTS_PI_IX_CATCHLEVEL                           22
#define ERTS_PI_IX_BACKTRACE                            23
#define ERTS_PI_IX_LAST_CALLS                           24
#define ERTS_PI_IX_TOTAL_HEAP_SIZE                      25
#define ERTS_PI_IX_SUSPENDING                           26
#define ERTS_PI_IX_MIN_HEAP_SIZE                        27
#define ERTS_PI_IX_MIN_BIN_VHEAP_SIZE                   28
#define ERTS_PI_IX_MAX_HEAP_SIZE                        29
#define ERTS_PI_IX_CURRENT_LOCATION                     30
#define ERTS_PI_IX_CURRENT_STACKTRACE                   31
#define ERTS_PI_IX_MESSAGE_QUEUE_DATA                   32
#define ERTS_PI_IX_GARBAGE_COLLECTION_INFO              33
#define ERTS_PI_IX_MAGIC_REF                            34
#define ERTS_PI_IX_FULLSWEEP_AFTER                      35
#define ERTS_PI_IX_PARENT                               36

#define ERTS_PI_FLAG_SINGELTON                          (1 << 0)
#define ERTS_PI_FLAG_ALWAYS_WRAP                        (1 << 1)
#define ERTS_PI_FLAG_WANT_MSGS                          (1 << 2)
#define ERTS_PI_FLAG_NEED_MSGQ_LEN                      (1 << 3)
#define ERTS_PI_FLAG_FORCE_SIG_SEND                     (1 << 4)
#define ERTS_PI_FLAG_REQUEST_FOR_OTHER                  (1 << 5)

#define ERTS_PI_UNRESERVE(RS, SZ) \
    (ASSERT((RS) >= (SZ)), (RS) -= (SZ))


typedef struct {
    Eterm name;
    Uint reserve_size;
    int flags;
    ErtsProcLocks locks;
} ErtsProcessInfoArgs;

static ErtsProcessInfoArgs pi_args[] = {
    {am_registered_name, 0, 0, ERTS_PROC_LOCK_MAIN},
    {am_current_function, 4, ERTS_PI_FLAG_FORCE_SIG_SEND, ERTS_PROC_LOCK_MAIN},
    {am_initial_call, 4, 0, ERTS_PROC_LOCK_MAIN},
    {am_status, 0, 0, 0},
    {am_messages, 0, ERTS_PI_FLAG_WANT_MSGS|ERTS_PI_FLAG_NEED_MSGQ_LEN|ERTS_PI_FLAG_FORCE_SIG_SEND, ERTS_PROC_LOCK_MAIN},
    {am_message_queue_len, 0, ERTS_PI_FLAG_NEED_MSGQ_LEN, ERTS_PROC_LOCK_MAIN},
    {am_links, 0, ERTS_PI_FLAG_FORCE_SIG_SEND, ERTS_PROC_LOCK_MAIN},
    {am_monitors, 0, ERTS_PI_FLAG_FORCE_SIG_SEND, ERTS_PROC_LOCK_MAIN},
    {am_monitored_by, 0, ERTS_PI_FLAG_FORCE_SIG_SEND, ERTS_PROC_LOCK_MAIN},
    {am_dictionary, 0, ERTS_PI_FLAG_FORCE_SIG_SEND, ERTS_PROC_LOCK_MAIN},
    {am_trap_exit, 0, 0, ERTS_PROC_LOCK_MAIN},
    {am_error_handler, 0, 0, ERTS_PROC_LOCK_MAIN},
    {am_heap_size, 0, 0, ERTS_PROC_LOCK_MAIN},
    {am_stack_size, 0, 0, ERTS_PROC_LOCK_MAIN},
    {am_memory, 0, ERTS_PI_FLAG_NEED_MSGQ_LEN|ERTS_PI_FLAG_FORCE_SIG_SEND, ERTS_PROC_LOCK_MAIN},
    {am_garbage_collection, 3+2 + 3+2 + 3+2 + 3+2 + 3+2 + ERTS_MAX_HEAP_SIZE_MAP_SZ, 0, ERTS_PROC_LOCK_MAIN},
    {am_group_leader, 0, 0, ERTS_PROC_LOCK_MAIN},
    {am_reductions, 0, 0, ERTS_PROC_LOCK_MAIN},
    {am_priority, 0, 0, 0},
    {am_trace, 0, 0, ERTS_PROC_LOCK_MAIN},
    {am_binary, 0, ERTS_PI_FLAG_FORCE_SIG_SEND, ERTS_PROC_LOCK_MAIN},
    {am_sequential_trace_token, 0, 0, ERTS_PROC_LOCK_MAIN},
    {am_catchlevel, 0, 0, ERTS_PROC_LOCK_MAIN},
    {am_backtrace, 0, ERTS_PI_FLAG_FORCE_SIG_SEND, ERTS_PROC_LOCK_MAIN},
    {am_last_calls, 0, 0, ERTS_PROC_LOCK_MAIN},
    {am_total_heap_size, 0, ERTS_PI_FLAG_NEED_MSGQ_LEN|ERTS_PI_FLAG_FORCE_SIG_SEND, ERTS_PROC_LOCK_MAIN},
    {am_suspending, 0, ERTS_PI_FLAG_FORCE_SIG_SEND, 0},
    {am_min_heap_size, 0, 0, ERTS_PROC_LOCK_MAIN},
    {am_min_bin_vheap_size, 0, 0, ERTS_PROC_LOCK_MAIN},
    {am_max_heap_size, 0, 0, ERTS_PROC_LOCK_MAIN},
    {am_current_location, 0, ERTS_PI_FLAG_FORCE_SIG_SEND, ERTS_PROC_LOCK_MAIN},
    {am_current_stacktrace, 0, ERTS_PI_FLAG_FORCE_SIG_SEND, ERTS_PROC_LOCK_MAIN},
    {am_message_queue_data, 0, 0, ERTS_PROC_LOCK_MAIN},
    {am_garbage_collection_info, ERTS_PROCESS_GC_INFO_MAX_SIZE, 0, ERTS_PROC_LOCK_MAIN},
    {am_magic_ref, 0, ERTS_PI_FLAG_FORCE_SIG_SEND, ERTS_PROC_LOCK_MAIN},
    {am_fullsweep_after, 0, 0, ERTS_PROC_LOCK_MAIN},
    {am_parent, 0, 0, ERTS_PROC_LOCK_MAIN}
};

#define ERTS_PI_ARGS ((int) (sizeof(pi_args)/sizeof(pi_args[0])))

#ifdef DEBUG
#  define ERTS_PI_DEF_ARR_SZ 2
#else
#  define ERTS_PI_DEF_ARR_SZ ERTS_PI_ARGS
#endif

static ERTS_INLINE Eterm
pi_ix2arg(int ix)
{
    if (ix < 0 || ERTS_PI_ARGS <= ix)
	return am_undefined;
    return pi_args[ix].name;
}

static ERTS_INLINE int
pi_ix2flags(int ix)
{
    if (ix < 0 || ERTS_PI_ARGS <= ix)
	return 0;
    return pi_args[ix].flags;
}

static ERTS_INLINE Uint
pi_ix2rsz(int ix)
{
    if (ix < 0 || ERTS_PI_ARGS <= ix)
	return 0;
    return pi_args[ix].reserve_size;
}

static ERTS_INLINE ErtsProcLocks
pi_ix2locks(int ix)
{
    if (ix < 0 || ERTS_PI_ARGS <= ix)
	return 0;
    return pi_args[ix].locks;
}

static ERTS_INLINE int
pi_arg2ix(Eterm arg)
{
    switch (arg) {
    case am_registered_name:
        return ERTS_PI_IX_REGISTERED_NAME;
    case am_current_function:
        return ERTS_PI_IX_CURRENT_FUNCTION;
    case am_initial_call:
        return ERTS_PI_IX_INITIAL_CALL;
    case am_status:
        return ERTS_PI_IX_STATUS;
    case am_messages:
        return ERTS_PI_IX_MESSAGES;
    case am_message_queue_len:
        return ERTS_PI_IX_MESSAGE_QUEUE_LEN;
    case am_links:
        return ERTS_PI_IX_LINKS;
    case am_monitors:
        return ERTS_PI_IX_MONITORS;
    case am_monitored_by:
        return ERTS_PI_IX_MONITORED_BY;
    case am_dictionary:
        return ERTS_PI_IX_DICTIONARY;
    case am_trap_exit:
        return ERTS_PI_IX_TRAP_EXIT;
    case am_error_handler:
        return ERTS_PI_IX_ERROR_HANDLER;
    case am_heap_size:
        return ERTS_PI_IX_HEAP_SIZE;
    case am_stack_size:
        return ERTS_PI_IX_STACK_SIZE;
    case am_memory:
        return ERTS_PI_IX_MEMORY;
    case am_garbage_collection:
        return ERTS_PI_IX_GARBAGE_COLLECTION;
    case am_group_leader:
        return ERTS_PI_IX_GROUP_LEADER;
    case am_reductions:
        return ERTS_PI_IX_REDUCTIONS;
    case am_priority:
        return ERTS_PI_IX_PRIORITY;
    case am_trace:
        return ERTS_PI_IX_TRACE;
    case am_binary:
        return ERTS_PI_IX_BINARY;
    case am_sequential_trace_token:
        return ERTS_PI_IX_SEQUENTIAL_TRACE_TOKEN;
    case am_catchlevel:
        return ERTS_PI_IX_CATCHLEVEL;
    case am_backtrace:
        return ERTS_PI_IX_BACKTRACE;
    case am_last_calls:
        return ERTS_PI_IX_LAST_CALLS;
    case am_total_heap_size:
        return ERTS_PI_IX_TOTAL_HEAP_SIZE;
    case am_suspending:
        return ERTS_PI_IX_SUSPENDING;
    case am_min_heap_size:
        return ERTS_PI_IX_MIN_HEAP_SIZE;
    case am_min_bin_vheap_size:
        return ERTS_PI_IX_MIN_BIN_VHEAP_SIZE;
    case am_max_heap_size:
        return ERTS_PI_IX_MAX_HEAP_SIZE;
    case am_current_location:
        return ERTS_PI_IX_CURRENT_LOCATION;
    case am_current_stacktrace:
        return ERTS_PI_IX_CURRENT_STACKTRACE;
    case am_message_queue_data:
        return ERTS_PI_IX_MESSAGE_QUEUE_DATA;
    case am_garbage_collection_info:
	return ERTS_PI_IX_GARBAGE_COLLECTION_INFO;
    case am_magic_ref:
        return ERTS_PI_IX_MAGIC_REF;
    case am_fullsweep_after:
        return ERTS_PI_IX_FULLSWEEP_AFTER;
    case am_parent:
        return ERTS_PI_IX_PARENT;
    default:
        return -1;
    }
}

static Eterm pi_1_keys[] = {
    am_registered_name,
    am_current_function,
    am_initial_call,
    am_status,
    am_message_queue_len,
    am_links,
    am_dictionary,
    am_trap_exit,
    am_error_handler,
    am_priority,
    am_group_leader,
    am_total_heap_size,
    am_heap_size,
    am_stack_size,
    am_reductions,
    am_garbage_collection,
    am_suspending
};

#define ERTS_PI_1_NO_OF_KEYS (sizeof(pi_1_keys)/sizeof(Eterm))

static Eterm pi_1_keys_list;
static Eterm pi_1_keys_list_heap[2*ERTS_PI_1_NO_OF_KEYS];

static void
process_info_init(void)
{
    Eterm *hp = &pi_1_keys_list_heap[0];
    int i;

    pi_1_keys_list = NIL;

    for (i = ERTS_PI_1_NO_OF_KEYS-1; i >= 0; i--) {
	pi_1_keys_list = CONS(hp, pi_1_keys[i], pi_1_keys_list);
	hp += 2;
    }

#ifdef DEBUG
    { /* Make sure the process_info argument mappings are consistent */
	int ix;
	for (ix = 0; ix < ERTS_PI_ARGS; ix++) {
	    ASSERT(pi_arg2ix(pi_ix2arg(ix)) == ix);
	}
    }
#endif

}

static BIF_RETTYPE
process_info_aux(Process *c_p,
                 ErtsHeapFactory *hfact,
		 Process *rp,
		 ErtsProcLocks rp_locks,
		 int item_ix,
                 Sint *msgq_len_p,
		 int flags,
                 Uint *reserve_sizep,
                 Uint *reds);

Eterm
erts_process_info(Process *c_p,
                  ErtsHeapFactory *hfact,
                  Process *rp,
                  ErtsProcLocks rp_locks,
                  int *item_ix,
                  int item_ix_len,
                  int flags,
                  Uint reserve_size,
                  Uint *reds)
{
    Eterm res;
    Eterm part_res[ERTS_PI_ARGS];
    int item_ix_ix, ix;
    Sint msgq_len = -1;

    if (ERTS_PI_FLAG_SINGELTON & flags) {
        ASSERT(item_ix_len == 1);
	res = process_info_aux(c_p, hfact, rp, rp_locks, item_ix[0],
                               &msgq_len, flags, &reserve_size, reds);
        return res;
    }

    for (ix = 0; ix < ERTS_PI_ARGS; ix++)
	part_res[ix] = THE_NON_VALUE;

    /*
     * We always handle 'messages' first if it should be part
     * of the result. This since if both 'messages' and
     * 'message_queue_len' are wanted, 'messages' may
     * change the result of 'message_queue_len' (in case
     * the queue contain bad distribution messages).
     */
    if (flags & ERTS_PI_FLAG_WANT_MSGS) {
	ix = pi_arg2ix(am_messages);
	ASSERT(part_res[ix] == THE_NON_VALUE);
	res = process_info_aux(c_p, hfact, rp, rp_locks, ix,
                               &msgq_len, flags, &reserve_size, reds);
	ASSERT(res != am_undefined);
	ASSERT(res != THE_NON_VALUE);
        part_res[ix] = res;
    }

    for (item_ix_ix = item_ix_len - 1; item_ix_ix >= 0; item_ix_ix--) {
	ix = item_ix[item_ix_ix];
	if (part_res[ix] == THE_NON_VALUE) {
	    res = process_info_aux(c_p, hfact, rp, rp_locks, ix,
                                   &msgq_len, flags, &reserve_size, reds);
            ASSERT(res != am_undefined);
	    ASSERT(res != THE_NON_VALUE);
            part_res[ix] = res;
	}
    }

    res = NIL;

    for (item_ix_ix = item_ix_len - 1; item_ix_ix >= 0; item_ix_ix--) {
	ix = item_ix[item_ix_ix];
	ASSERT(part_res[ix] != THE_NON_VALUE);
	/*
	 * If we should ignore the value of registered_name,
	 * its value is nil. For more info, see comment in the
	 * beginning of process_info_aux().
	 */
	if (is_nil(part_res[ix])) {
	    ASSERT(!(flags & ERTS_PI_FLAG_ALWAYS_WRAP));
	    ASSERT(pi_ix2arg(ix) == am_registered_name);
	}
	else {
            Eterm *hp;
            ERTS_PI_UNRESERVE(reserve_size, 2);
            hp = erts_produce_heap(hfact, 2, reserve_size);
	    res = CONS(hp, part_res[ix], res);
	}
    }

    return res;
}

static void
pi_setup_grow(int **arr, int *def_arr, Uint *sz, int ix);

static ERTS_INLINE int
pi_maybe_flush_signals(Process *c_p, int pi_flags)
{
    int reds_left;
    erts_aint32_t state;

    /*
     * pi_maybe_flush_signals() flush signals in callers
     * signal queue for two different reasons:
     *
     * 1. If we need 'message_queue_len', but not 'messages', we need
     *    to handle all signals in the middle queue in order for
     *    'c_p->sig_qs.len' to reflect the amount of messages in the
     *    message queue. We could count traverse the queues, but it
     *    is better to handle all signals in the queue instead since
     *    this is work we anyway need to do at some point.
     *
     * 2. Ensures that all signals that the caller might have sent to
     *    itself are handled before we gather information.
     *
     *    This is, however, not strictly necessary. process_info() is
     *    not documented to send itself a signal when gathering
     *    information about itself. That is, the operation is not
     *    bound by the signal order guarantee when gathering
     *    information about itself. If we do not handle outstanding
     *    signals before gathering the information, outstanding signals
     *    from the caller to itself will not be part of the result.
     *    This would not be wrong, but perhaps surprising for the user.
     *    We continue doing it this way for now, since this is how it
     *    has been done for a very long time. We should, however,
     *    consider changing this in a future release, since this signal
     *    handling is not for free, although quite cheap since these
     *    signals anyway must be handled at some point.
     */

    if (c_p->sig_qs.flags & FS_FLUSHED_SIGS) {
    flushed:

        ASSERT(((pi_flags & (ERTS_PI_FLAG_WANT_MSGS
                             | ERTS_PI_FLAG_NEED_MSGQ_LEN))
                != ERTS_PI_FLAG_NEED_MSGQ_LEN)
               || !c_p->sig_qs.cont);
	ASSERT(c_p->sig_qs.flags & FS_FLUSHING_SIGS);

	c_p->sig_qs.flags &= ~(FS_FLUSHED_SIGS|FS_FLUSHING_SIGS);
        erts_set_gc_state(c_p, !0); /* Allow GC again... */
	return 0; /* done, all signals handled... */
    }
    
    state = erts_atomic32_read_nob(&c_p->state);

    if (!(c_p->sig_qs.flags & FS_FLUSHING_SIGS)) {
        int flush_flags = 0;
        if (((pi_flags & (ERTS_PI_FLAG_WANT_MSGS
                          | ERTS_PI_FLAG_NEED_MSGQ_LEN))
             == ERTS_PI_FLAG_NEED_MSGQ_LEN)
            && c_p->sig_qs.cont) {
            flush_flags |= ERTS_PROC_SIG_FLUSH_FLG_CLEAN_SIGQ;
        }
        if (state & ERTS_PSFLG_MAYBE_SELF_SIGS)
            flush_flags |= ERTS_PROC_SIG_FLUSH_FLG_FROM_ID;
	if (!flush_flags)
	    return 0; /* done; no need to flush... */
	erts_proc_sig_init_flush_signals(c_p, flush_flags, c_p->common.id);
        if (c_p->sig_qs.flags & FS_FLUSHED_SIGS)
            goto flushed;
    }

    ASSERT(c_p->sig_qs.flags & FS_FLUSHING_SIGS);
    reds_left = ERTS_BIF_REDS_LEFT(c_p);

    do {
	int sreds = reds_left;
	(void) erts_proc_sig_handle_incoming(c_p, &state, &sreds,
					     sreds, !0);
	BUMP_REDS(c_p, (int) sreds);
	if (state & ERTS_PSFLG_EXITING)
	    return -1; /* process exiting... */
	if (c_p->sig_qs.flags & FS_FLUSHED_SIGS)
            goto flushed;
	reds_left -= sreds;
    } while (reds_left > 0);

    return 1; /* yield and continue here later... */
}

static BIF_RETTYPE
process_info_bif(Process *c_p, Eterm pid, Eterm opt, int always_wrap, int pi2)
{
    ErtsHeapFactory hfact;
    int def_arr[ERTS_PI_DEF_ARR_SZ];
    int *item_ix = &def_arr[0];
    Process *rp = NULL;
    erts_aint32_t state;
    BIF_RETTYPE ret;
    Uint reds = 0;
    ErtsProcLocks locks = 0;
    int flags;
    Uint reserve_size;
    int len;
    Eterm res;

    ERTS_CT_ASSERT(ERTS_PI_DEF_ARR_SZ > 0);

    if (is_atom(opt)) {
	int ix = pi_arg2ix(opt);
        item_ix[0] = ix;
        len = 1;
        locks = pi_ix2locks(ix);
        reserve_size = 3 + pi_ix2rsz(ix);
        flags = ERTS_PI_FLAG_SINGELTON;
        flags |= pi_ix2flags(ix);
        if (ix < 0)
            goto badarg;
    }
    else {
        Eterm list = opt;
        Uint size = ERTS_PI_DEF_ARR_SZ;

        len = 0;
        reserve_size = 0;
        locks = 0;
        flags = 0;

        while (is_list(list)) {
            Eterm *consp = list_val(list);
            Eterm arg = CAR(consp);
            int ix = pi_arg2ix(arg);
            if (ix < 0)
                goto badarg;

            if (len >= size)
                pi_setup_grow(&item_ix, def_arr, &size, len);

            item_ix[len++] = ix;

            locks |= pi_ix2locks(ix);
            flags |= pi_ix2flags(ix);
            reserve_size += pi_ix2rsz(ix);
            reserve_size += 3; /* 2-tuple */
            reserve_size += 2; /* cons */

            list = CDR(consp);
        }

        if (is_not_nil(list))
            goto badarg;
    }

    if (c_p->common.id == pid) {
        int res = pi_maybe_flush_signals(c_p, flags);
	if (res != 0) {
	    if (res > 0)
		goto yield;
	    else
		goto exited;
	}
    }
    else if (is_not_internal_pid(pid)) {
        if (is_external_pid(pid)
            && external_pid_dist_entry(pid) == erts_this_dist_entry)
            goto undefined;
        goto badarg;
    }

    if (always_wrap)
        flags |= ERTS_PI_FLAG_ALWAYS_WRAP;

    if (c_p->common.id == pid) {
        rp = c_p;
        if (locks & ~ERTS_PROC_LOCK_MAIN)
            erts_proc_lock(c_p, locks & ~ERTS_PROC_LOCK_MAIN);
        locks |= ERTS_PROC_LOCK_MAIN;
    }
    else {
        if (flags & ERTS_PI_FLAG_FORCE_SIG_SEND)
            goto send_signal;
        state = ERTS_PSFLG_RUNNING; /* fail state... */
        rp = erts_try_lock_sig_free_proc(pid, locks, &state);
        if (!rp)
            goto undefined;
        if (rp == ERTS_PROC_LOCK_BUSY) {
            rp = NULL;
            goto send_signal;
        }
        if (state & ERTS_PSFLG_EXITING) {
            if (locks)
                erts_proc_unlock(rp, locks);
            locks = 0;
            /* wait for it to terminate properly... */
            goto send_signal;
        }
        if (flags & ERTS_PI_FLAG_NEED_MSGQ_LEN) {
            ASSERT(locks & ERTS_PROC_LOCK_MAIN);
            if (rp->sig_qs.flags & FS_FLUSHING_SIGS) {
                erts_proc_unlock(rp, locks);
                goto send_signal;
            }
            erts_proc_sig_queue_lock(rp);
            erts_proc_sig_fetch(rp);
            if (rp->sig_qs.cont) {
                erts_proc_unlock(rp, locks|ERTS_PROC_LOCK_MSGQ);
                locks = 0;
                goto send_signal;
            }
            erts_proc_unlock(rp, ERTS_PROC_LOCK_MSGQ);
        }
    }

    erts_factory_proc_init(&hfact, c_p);

    res = erts_process_info(c_p, &hfact, rp, locks, item_ix, len,
                            flags, reserve_size, &reds);

    erts_factory_close(&hfact);

    if (reds > INT_MAX/2)
        reds = INT_MAX/2;
    BUMP_REDS(c_p, (int) reds);

    state = erts_atomic32_read_acqb(&rp->state);
    if (state & (ERTS_PSFLG_EXITING|ERTS_PSFLG_FREE)) {
        if (state & ERTS_PSFLG_FREE) {
            ASSERT(!locks);
            goto undefined;
        }
        if (locks)
            erts_proc_unlock(rp, locks);
        locks = 0;
        /* wait for it to terminate properly... */
        goto send_signal;
    }

    if (c_p == rp || !ERTS_PROC_HAS_INCOMING_SIGNALS(c_p))
        ERTS_BIF_PREP_RET(ret, res);
    else
        ERTS_BIF_PREP_HANDLE_SIGNALS_FROM_RETURN(ret, c_p,
                                                 pid, res);

done:

    if (c_p == rp)
        locks &= ~ERTS_PROC_LOCK_MAIN;

    if (locks && rp)
	erts_proc_unlock(rp, locks);

    if (item_ix != def_arr)
        erts_free(ERTS_ALC_T_TMP, item_ix);

    return ret;

badarg:
    ERTS_BIF_PREP_ERROR(ret, c_p, BADARG);
    goto done;

undefined:
    ERTS_BIF_PREP_RET(ret, am_undefined);
    goto done;

exited:
    ERTS_BIF_PREP_EXITED(ret, c_p);
    goto done;

yield:
    if (pi2)
        ERTS_BIF_PREP_YIELD2(ret, BIF_TRAP_EXPORT(BIF_process_info_2), c_p, pid, opt);
    else
        ERTS_BIF_PREP_YIELD1(ret, BIF_TRAP_EXPORT(BIF_process_info_1), c_p, pid);
    goto done;

send_signal: {
        Eterm ref = erts_make_ref(c_p);
        int enqueued, need_msgq_len;
        flags |= ERTS_PI_FLAG_REQUEST_FOR_OTHER;
        need_msgq_len = (flags & ERTS_PI_FLAG_NEED_MSGQ_LEN);
        /*
         * Set save pointer to the end of the message queue so we won't
         * have to scan the whole* message queue for the result. Note
         * that caller unconditionally has to enter a receive only
         * matching messages containing 'ref', or restore save pointer.
         */
        erts_msgq_set_save_end(c_p);
        enqueued = erts_proc_sig_send_process_info_request(c_p, pid, item_ix,
                                                           len, need_msgq_len,
                                                           flags, reserve_size,
                                                           ref);
        if (!enqueued) {
            /* Restore save pointer... */
	    erts_msgq_set_save_first(c_p);
            goto undefined;
        }
        ERTS_BIF_PREP_TRAP1(ret, erts_await_result, c_p, ref);
        goto done;
    }
}

static void
pi_setup_grow(int **arr, int *def_arr, Uint *sz, int ix)
{
    *sz = (ix+1) + ERTS_PI_DEF_ARR_SZ;
    if (*arr != def_arr)
        *arr = erts_realloc(ERTS_ALC_T_TMP, *arr, (*sz)*sizeof(int));
    else {
        int *new_arr = erts_alloc(ERTS_ALC_T_TMP, (*sz)*sizeof(int));
        sys_memcpy((void *) new_arr, (void *) def_arr,
                   sizeof(int)*ERTS_PI_DEF_ARR_SZ);
        *arr = new_arr;
    }
}


BIF_RETTYPE process_info_2(BIF_ALIST_2)
{
    return process_info_bif(BIF_P, BIF_ARG_1, BIF_ARG_2, !is_atom(BIF_ARG_2), !0);
}

BIF_RETTYPE process_info_1(BIF_ALIST_1)
{
    return process_info_bif(BIF_P, BIF_ARG_1, pi_1_keys_list, 0, 0);
}

Eterm
process_info_aux(Process *c_p,
                 ErtsHeapFactory *hfact,
		 Process *rp,
		 ErtsProcLocks rp_locks,
		 int item_ix,
                 Sint *msgq_len_p,
		 int flags,
                 Uint *reserve_sizep,
                 Uint *reds)
{
    Eterm *hp;
    Eterm res = NIL;
    Uint reserved;
    Uint reserve_size = *reserve_sizep;

#ifdef ERTS_ENABLE_LOCK_CHECK
    ErtsProcLocks locks = erts_proc_lc_my_proc_locks(rp);

    switch (item_ix) {
    case ERTS_PI_IX_STATUS:
    case ERTS_PI_IX_PRIORITY:
    case ERTS_PI_IX_SUSPENDING:
        ERTS_LC_ASSERT((locks & ~ERTS_PROC_LOCK_MAIN) == 0);
        break;
    default:
        ERTS_LC_ASSERT(locks == ERTS_PROC_LOCK_MAIN);
        break;
    }
#endif

    reserved = pi_ix2rsz(item_ix);
    ERTS_PI_UNRESERVE(reserve_size, reserved);

    (*reds)++;

    ASSERT(rp);

    /*
     * Q: Why this ERTS_PI_FLAG_ALWAYS_WRAP flag?
     *
     * A: registered_name is strange. If process has no registered name,
     *    process_info(Pid, registered_name) returns [], and
     *    the result of process_info(Pid) has no {registered_name, Name}
     *    tuple in the resulting list. This is inconsistent with all other
     *    options, but we do not dare to change it.
     *
     *    When process_info/2 is called with a list as second argument,
     *    registered_name behaves as it should, i.e. a
     *    {registered_name, []} will appear in the resulting list.
     *
     *    If ERTS_PI_FLAG_ALWAYS_WRAP is set, process_info_aux() always
     *    wrap the result in a key two tuple. 
     */

    switch (item_ix) {

    case ERTS_PI_IX_REGISTERED_NAME:
	if (rp->common.u.alive.reg)
	    res = rp->common.u.alive.reg->name;
        else {
	    if (flags & ERTS_PI_FLAG_ALWAYS_WRAP)
		res = NIL;
	    else
		return NIL;
	}
	break;

    case ERTS_PI_IX_CURRENT_FUNCTION:
	res = current_function(c_p, hfact, rp, 0,
                               reserve_size, flags);
	break;

    case ERTS_PI_IX_CURRENT_LOCATION:
	res = current_function(c_p, hfact, rp, 1,
                               reserve_size, flags);
	break;

    case ERTS_PI_IX_CURRENT_STACKTRACE:
	res = current_stacktrace(c_p, hfact, rp, reserve_size, flags);
	break;

    case ERTS_PI_IX_INITIAL_CALL:
        hp = erts_produce_heap(hfact, 4, reserve_size);
	res = TUPLE3(hp,
		     rp->u.initial.module,
		     rp->u.initial.function,
		     make_small(rp->u.initial.arity));
	hp += 4;
	break;

    case ERTS_PI_IX_STATUS: {
        erts_aint32_t state;
        if (!rp_locks)
            state = erts_atomic32_read_mb(&rp->state);
        else
            state = erts_atomic32_read_nob(&rp->state);
        res = erts_process_state2status(state);
        if (res == am_running
            && c_p == rp
            && (state & ERTS_PSFLG_RUNNING_SYS)) {
            ASSERT(flags & ERTS_PI_FLAG_REQUEST_FOR_OTHER);
            if (!(state & (ERTS_PSFLG_ACTIVE
                           | ERTS_PSFLG_SIG_Q
                           | ERTS_PSFLG_SIG_IN_Q))) {
                int sys_tasks = 0;
                if (state & ERTS_PSFLG_SYS_TASKS)
                    sys_tasks = erts_have_non_prio_elev_sys_tasks(rp,
                                                                  rp_locks);
                if (!sys_tasks) {
                    /*
                     * We are servicing a process-info request from
                     * another process. If that other process could
                     * have inspected our state itself, we would have
                     * been in the 'waiting' state.
                     */
                    res = am_waiting;
                }
            }
        }
	break;
    }

    case ERTS_PI_IX_MESSAGES: {
        ASSERT(flags & ERTS_PI_FLAG_NEED_MSGQ_LEN);
	if (rp->sig_qs.len == 0 || (ERTS_TRACE_FLAGS(rp) & F_SENSITIVE)) {
            *msgq_len_p = 0;
            res = NIL;
        }
        else {
            int info_on_self = !(flags & ERTS_PI_FLAG_REQUEST_FOR_OTHER);
	    ErtsMessageInfo *mip;
	    Sint i, len;
	    Uint heap_need;

	    mip = erts_alloc(ERTS_ALC_T_TMP,
			     rp->sig_qs.len*sizeof(ErtsMessageInfo));

	    /*
	     * Note that message queue may shrink when calling
	     * erts_proc_sig_prep_msgq_for_inspection() since it removes
	     * corrupt distribution messages.
	     */
	    heap_need = erts_proc_sig_prep_msgq_for_inspection(c_p, rp,
                                                               rp_locks,
                                                               info_on_self,
                                                               mip, msgq_len_p);
            len = *msgq_len_p;

	    heap_need += len*2; /* Cons cells */

            reserve_size += heap_need;

	    /* Build list of messages... */
	    for (i = len - 1, res = NIL; i >= 0; i--) {
		Eterm msg = ERL_MESSAGE_TERM(mip[i].msgp);
		Uint sz = mip[i].size;

                ERTS_PI_UNRESERVE(reserve_size, sz+2);
                hp = erts_produce_heap(hfact, sz+2, reserve_size);

		if (sz != 0)
		    msg = copy_struct(msg, sz, &hp, hfact->off_heap);

		res = CONS(hp, msg, res);
		hp += 2;
	    }

            *reds += (Uint) len / 4;

	    erts_free(ERTS_ALC_T_TMP, mip);
	}
	break;
    }

    case ERTS_PI_IX_MESSAGE_QUEUE_LEN: {
        Sint len = *msgq_len_p;
        if (len < 0) {
            ASSERT((flags & ERTS_PI_FLAG_REQUEST_FOR_OTHER)
                   || !rp->sig_qs.cont);
            len = rp->sig_qs.len;
        }
        ASSERT(flags & ERTS_PI_FLAG_NEED_MSGQ_LEN);
        ASSERT(len >= 0);
        if (len <= MAX_SMALL)
            res = make_small(len);
        else {
            hp = erts_produce_heap(hfact, BIG_UINT_HEAP_SIZE, reserve_size);
            res = uint_to_big((Uint) len, hp);
        }
	break;
    }

    case ERTS_PI_IX_LINKS: {
	MonitorInfoCollection mic;
	int i;
	Eterm item;

	INIT_MONITOR_INFOS(mic);

	erts_link_tree_foreach(ERTS_P_LINKS(rp), collect_one_link, (void *) &mic);

        reserve_size += mic.sz;
	res = NIL;
	for (i = 0; i < mic.mi_i; i++) {
            Eterm item_src = mic.mi[i].entity.term;
            Uint sz = NC_HEAP_SIZE(item_src) + 2;
            ERTS_PI_UNRESERVE(reserve_size, sz);
            hp = erts_produce_heap(hfact, sz, reserve_size);
	    item = STORE_NC(&hp, hfact->off_heap, item_src); 
	    res = CONS(hp, item, res);
	}

        *reds += (Uint) mic.mi_i / 4;

	DESTROY_MONITOR_INFOS(mic);
	break;
    }

    case ERTS_PI_IX_MONITORS: {
	MonitorInfoCollection mic;
        int i;

	INIT_MONITOR_INFOS(mic);
        erts_monitor_tree_foreach(ERTS_P_MONITORS(rp),
                                  collect_one_origin_monitor,
                                  (void *) &mic);

        reserve_size += mic.sz;
	res = NIL;
	for (i = 0; i < mic.mi_i; i++) {
	    if (mic.mi[i].named) {
		/* Monitor by name. 
                 * Build {process|port, {Name, Node}} and cons it.
		 */
		Eterm t1, t2;
                /* If pid is an atom, then it is a remote named monitor, which
                   has to be a process */
                Eterm m_type = is_port(mic.mi[i].pid) ? am_port : am_process;
                ASSERT(is_pid(mic.mi[i].pid)
                    || is_port(mic.mi[i].pid)
                    || is_atom(mic.mi[i].pid));

                ERTS_PI_UNRESERVE(reserve_size, 3+3+2);
                hp = erts_produce_heap(hfact, 3+3+2, reserve_size);

		t1 = TUPLE2(hp, mic.mi[i].entity.term, mic.mi[i].node);
		hp += 3;
                t2 = TUPLE2(hp, m_type, t1);
		hp += 3;
		res = CONS(hp, t2, res);
	    }
	    else {
                /* Build {process|port|time_offset, Pid|clock_service} and cons it. */
		Eterm t;
		Eterm pid;
                Eterm m_type;
                Eterm pid_src = mic.mi[i].entity.term;
                Uint sz = is_atom(pid_src) ? 0 : NC_HEAP_SIZE(pid_src);
                sz += 3 + 2;

                ERTS_PI_UNRESERVE(reserve_size, sz);
                hp = erts_produce_heap(hfact, sz, reserve_size);

                pid = (is_atom(pid_src)
                       ? pid_src
                       : STORE_NC(&hp, hfact->off_heap, pid_src));

                switch (mic.mi[i].type) {
                case ERTS_MON_TYPE_PORT:
                    m_type = am_port;
                    break;
                case ERTS_MON_TYPE_TIME_OFFSET:
                    m_type = am_time_offset;
                    break;
                default:
                    m_type = am_process;
                    break;
                }

                ASSERT(is_pid(mic.mi[i].pid)
                    || is_port(mic.mi[i].pid));

                t = TUPLE2(hp, m_type, pid);
		hp += 3;
		res = CONS(hp, t, res);
	    }
	}

        *reds += (Uint) mic.mi_i / 4;

        DESTROY_MONITOR_INFOS(mic);
	break;
    }

    case ERTS_PI_IX_MONITORED_BY: {
	MonitorInfoCollection mic;
	int i;
	Eterm item;

	INIT_MONITOR_INFOS(mic);
        erts_monitor_list_foreach(ERTS_P_LT_MONITORS(rp),
                                  collect_one_target_monitor,
                                  (void *) &mic);
        erts_monitor_tree_foreach(ERTS_P_MONITORS(rp),
                                  collect_one_target_monitor,
                                  (void *) &mic);

        reserve_size += mic.sz;

	res = NIL;
	for (i = 0; i < mic.mi_i; ++i) {
            Uint sz = 2;

            if (mic.mi[i].type == ERTS_MON_TYPE_RESOURCE)
                sz += erts_resource_ref_size(mic.mi[i].entity.resource);
            else
                sz += NC_HEAP_SIZE(mic.mi[i].entity.term);

            ERTS_PI_UNRESERVE(reserve_size, sz);
            hp = erts_produce_heap(hfact, sz, reserve_size);

            if (mic.mi[i].type == ERTS_MON_TYPE_RESOURCE)
                item = erts_bld_resource_ref(&hp,
                                             hfact->off_heap,
                                             mic.mi[i].entity.resource);
            else
                item = STORE_NC(&hp,
                                hfact->off_heap,
                                mic.mi[i].entity.term);
	    res = CONS(hp, item, res);
	}

        *reds += (Uint) mic.mi_i / 4;

	DESTROY_MONITOR_INFOS(mic);
	break;
    }

    case ERTS_PI_IX_SUSPENDING: {
	ErtsSuspendMonitorInfoCollection smic;
	int i;

	ERTS_INIT_SUSPEND_MONITOR_INFOS(smic);

        erts_monitor_tree_foreach(ERTS_P_MONITORS(rp),
                                  collect_one_suspend_monitor,
                                  (void *) &smic);

        reserve_size += smic.sz;

	res = NIL;
	for (i = 0; i < smic.smi_i; i++) {
            ErtsMonitorSuspend *msp;
            erts_aint_t mstate;
	    Sint ci;
            Eterm ct, active, pending, item;
            Uint sz = 4 + 2;

            msp = smic.smi[i];
            mstate = erts_atomic_read_nob(&msp->state);

            ci = (Sint) (mstate & ERTS_MSUSPEND_STATE_COUNTER_MASK);
            if (!IS_SSMALL(ci))
                sz += BIG_UINT_HEAP_SIZE;

            ERTS_PI_UNRESERVE(reserve_size, sz);
            hp = erts_produce_heap(hfact, sz, reserve_size);

            if (IS_SSMALL(ci))
                ct = make_small(ci);
            else {
                ct = small_to_big(ci, hp);
                hp += BIG_UINT_HEAP_SIZE;
            }

            if (mstate & ERTS_MSUSPEND_STATE_FLG_ACTIVE) {
                active = ct;
                pending = make_small(0);
            }
            else {
                active = make_small(0);
                pending = ct;
            }

            ASSERT(is_internal_pid(msp->md.origin.other.item));

	    item = TUPLE3(hp, msp->md.origin.other.item, active, pending);
	    hp += 4;
	    res = CONS(hp, item, res);
	}

        *reds += (Uint) smic.smi_i / 4;

	ERTS_DESTROY_SUSPEND_MONITOR_INFOS(smic);

	break;
    }

    case ERTS_PI_IX_DICTIONARY:
	if (!rp->dictionary || (ERTS_TRACE_FLAGS(rp) & F_SENSITIVE)) {
	    res = NIL;
	} else {
            Uint num = rp->dictionary->numElements;
	    res = erts_dictionary_copy(hfact, rp->dictionary, reserve_size);
            *reds += (Uint) num / 4;
	}

	break;

    case ERTS_PI_IX_TRAP_EXIT:
        res = (rp->flags & F_TRAP_EXIT) ? am_true : am_false;
	break;

    case ERTS_PI_IX_ERROR_HANDLER:
	res = erts_proc_get_error_handler(rp);
	break;

    case ERTS_PI_IX_HEAP_SIZE: {
	Uint hsz = 0;
	(void) erts_bld_uint(NULL, &hsz, HEAP_SIZE(rp));
        hp = erts_produce_heap(hfact, hsz, reserve_size);
	res = erts_bld_uint(&hp, NULL, HEAP_SIZE(rp));
	break;
    }

    case ERTS_PI_IX_FULLSWEEP_AFTER: {
	Uint hsz = 0;
	(void) erts_bld_uint(NULL, &hsz, MAX_GEN_GCS(rp));
        hp = erts_produce_heap(hfact, hsz, reserve_size);
	res = erts_bld_uint(&hp, NULL, MAX_GEN_GCS(rp));
	break;
    }

    case ERTS_PI_IX_MIN_HEAP_SIZE: {
	Uint hsz = 0;
	(void) erts_bld_uint(NULL, &hsz, MIN_HEAP_SIZE(rp));
        hp = erts_produce_heap(hfact, hsz, reserve_size);
	res = erts_bld_uint(&hp, NULL, MIN_HEAP_SIZE(rp));
	break;
    }

    case ERTS_PI_IX_MIN_BIN_VHEAP_SIZE: {
	Uint hsz = 0;
	(void) erts_bld_uint(NULL, &hsz, MIN_VHEAP_SIZE(rp));
        hp = erts_produce_heap(hfact, hsz, reserve_size);
	res = erts_bld_uint(&hp, NULL, MIN_VHEAP_SIZE(rp));
	break;
    }

    case ERTS_PI_IX_MAX_HEAP_SIZE: {
	Uint hsz = 0;
	(void) erts_max_heap_size_map(MAX_HEAP_SIZE_GET(rp),
                                      MAX_HEAP_SIZE_FLAGS_GET(rp),
                                      NULL, &hsz);
        hp = erts_produce_heap(hfact, hsz, reserve_size);
	res = erts_max_heap_size_map(MAX_HEAP_SIZE_GET(rp),
                                     MAX_HEAP_SIZE_FLAGS_GET(rp),
                                     &hp, NULL);
	break;
    }

    case ERTS_PI_IX_TOTAL_HEAP_SIZE: {
	Uint total_heap_size;
	Uint hsz = 0;

	total_heap_size = rp->heap_sz;
	if (rp->old_hend && rp->old_heap)
	    total_heap_size += rp->old_hend - rp->old_heap;

	total_heap_size += rp->mbuf_sz;

        if (rp->sig_qs.flags & FS_ON_HEAP_MSGQ) {
            ErtsMessage *mp;
            ASSERT(flags & ERTS_PI_FLAG_NEED_MSGQ_LEN);
            for (mp = rp->sig_qs.first; mp; mp = mp->next) {
		if (ERTS_SIG_IS_RECV_MARKER(mp))
		    continue;
                ASSERT(ERTS_SIG_IS_MSG(mp));
                if (mp->data.attached)
                    total_heap_size += erts_msg_attached_data_size(mp);
            }
            *reds += (Uint) rp->sig_qs.len / 4;
        }

	(void) erts_bld_uint(NULL, &hsz, total_heap_size);
        hp = erts_produce_heap(hfact, hsz, reserve_size);
	res = erts_bld_uint(&hp, NULL, total_heap_size);
	break;
    }

    case ERTS_PI_IX_STACK_SIZE: {
	Uint stack_size = STACK_START(rp) - rp->stop;
	Uint hsz = 0;
	(void) erts_bld_uint(NULL, &hsz, stack_size);
        hp = erts_produce_heap(hfact, hsz, reserve_size);
	res = erts_bld_uint(&hp, NULL, stack_size);
	break;
    }

    case ERTS_PI_IX_MEMORY: { /* Memory consumed in bytes */
	Uint hsz = 0;
	Uint size = erts_process_memory(rp, 0);
	(void) erts_bld_uint(NULL, &hsz, size);
        hp = erts_produce_heap(hfact, hsz, reserve_size);
	res = erts_bld_uint(&hp, NULL, size);

        ASSERT(flags & ERTS_PI_FLAG_NEED_MSGQ_LEN);
        *reds += (Uint) rp->sig_qs.len / 4;

	break;
    }

    case ERTS_PI_IX_GARBAGE_COLLECTION: {
        DECL_AM(minor_gcs);
        Eterm t;
        Uint map_sz = 0;

        erts_max_heap_size_map(MAX_HEAP_SIZE_GET(rp), MAX_HEAP_SIZE_FLAGS_GET(rp), NULL, &map_sz);

        hp = erts_produce_heap(hfact, 3+2 + 3+2 + 3+2 + 3+2 + 3+2 + map_sz, reserve_size);

	t = TUPLE2(hp, AM_minor_gcs, make_small(GEN_GCS(rp))); hp += 3;
	res = CONS(hp, t, NIL); hp += 2;
	t = TUPLE2(hp, am_fullsweep_after, make_small(MAX_GEN_GCS(rp))); hp += 3;
	res = CONS(hp, t, res); hp += 2;

	t = TUPLE2(hp, am_min_heap_size, make_small(MIN_HEAP_SIZE(rp))); hp += 3;
	res = CONS(hp, t, res); hp += 2;
	t = TUPLE2(hp, am_min_bin_vheap_size, make_small(MIN_VHEAP_SIZE(rp))); hp += 3;
	res = CONS(hp, t, res); hp += 2;

        t = erts_max_heap_size_map(MAX_HEAP_SIZE_GET(rp), MAX_HEAP_SIZE_FLAGS_GET(rp), &hp, NULL);

	t = TUPLE2(hp, am_max_heap_size, t); hp += 3;
	res = CONS(hp, t, res); hp += 2;
	break;
    }

    case ERTS_PI_IX_GARBAGE_COLLECTION_INFO: {
        Uint sz = 0, actual_sz = 0;

        erts_process_gc_info(rp, &sz, NULL, 0, 0);

        hp = erts_produce_heap(hfact, sz, reserve_size);
        res = erts_process_gc_info(rp, &actual_sz, &hp, 0, 0);

        break;
    }

    case ERTS_PI_IX_GROUP_LEADER: {
	int sz = NC_HEAP_SIZE(rp->group_leader);
        hp = erts_produce_heap(hfact, sz, reserve_size);
	res = STORE_NC(&hp, hfact->off_heap, rp->group_leader);
	break;
    }

    case ERTS_PI_IX_REDUCTIONS: {
	Uint reds = rp->reds + erts_current_reductions(c_p, rp);
	Uint hsz = 0;
	(void) erts_bld_uint(NULL, &hsz, reds);
        hp = erts_produce_heap(hfact, hsz, reserve_size);
	res = erts_bld_uint(&hp, NULL, reds);
	break;
    }

    case ERTS_PI_IX_PRIORITY: {
        erts_aint32_t state = erts_atomic32_read_nob(&rp->state);
        if (ERTS_PSFLG_EXITING & state)
            return am_undefined;
	res = erts_get_process_priority(state);
	break;
    }

    case ERTS_PI_IX_TRACE:
	res = make_small(ERTS_TRACE_FLAGS(rp) & TRACEE_FLAGS);
	break;

    case ERTS_PI_IX_BINARY: {
        ErlHeapFragment *hfrag;
        Uint sz;

        res = NIL;
        sz = 0;

        (void)erts_bld_bin_list(NULL, &sz, &MSO(rp), NIL);
        for (hfrag = rp->mbuf; hfrag != NULL; hfrag = hfrag->next) {
            (void)erts_bld_bin_list(NULL, &sz, &hfrag->off_heap, NIL);
        }

        hp = erts_produce_heap(hfact, sz, reserve_size);

        res = erts_bld_bin_list(&hp, NULL, &MSO(rp), NIL);
        for (hfrag = rp->mbuf; hfrag != NULL; hfrag = hfrag->next) {
            res = erts_bld_bin_list(&hp, NULL, &hfrag->off_heap, res);
        }

        break;
    }

    case ERTS_PI_IX_SEQUENTIAL_TRACE_TOKEN: {
        Uint sz = size_object(rp->seq_trace_token);
        hp = erts_produce_heap(hfact, sz, reserve_size);
        res = copy_struct(rp->seq_trace_token, sz, &hp, hfact->off_heap);
	break;
    }

    case ERTS_PI_IX_CATCHLEVEL:
	res = make_small(catchlevel(rp));
	break;

    case ERTS_PI_IX_BACKTRACE: {
	erts_dsprintf_buf_t *dsbufp = erts_create_tmp_dsbuf(0);
	erts_stack_dump(ERTS_PRINT_DSBUF, (void *) dsbufp, rp);
	res = erts_heap_factory_new_binary(hfact, (byte *) dsbufp->str,
                                           dsbufp->str_len, reserve_size);
	erts_destroy_tmp_dsbuf(dsbufp);
	break;
    }

    case ERTS_PI_IX_LAST_CALLS: {
	struct saved_calls *scb = ERTS_PROC_GET_SAVED_CALLS_BUF(rp);
	if (!scb) {
	    res = am_false;
	} else {
	    /*
	     * One cons cell and a 3-struct, and a 2-tuple.
	     * Might be less than that, if there are sends, receives or timeouts,
	     * so we must do a HRelease() to avoid creating holes.
	     */
	    Sint needed = scb->n*(2+4);
	    Eterm term, list;
	    int i, j;
            Export *exp;

            reserve_size += needed;

	    list = NIL;
	    for (i = 0; i < scb->n; i++) {
                Uint sz;
		j = scb->cur - i - 1;
		if (j < 0)
		    j += scb->len;

                sz = 2;
                exp = scb->ct[j];
                if (exp != &exp_send && exp != &exp_receive && exp != &exp_timeout)
                    sz += 4;

                needed -= sz;
                ERTS_PI_UNRESERVE(reserve_size, sz);
                hp = erts_produce_heap(hfact, sz, reserve_size);

		if (exp == &exp_send)
		    term = am_send;
		else if (exp == &exp_receive)
		    term = am_receive;
		else if (exp == &exp_timeout)
		    term = am_timeout;
		else {
		    term = TUPLE3(hp,
				  scb->ct[j]->info.mfa.module,
				  scb->ct[j]->info.mfa.function,
				  make_small(scb->ct[j]->info.mfa.arity));
		    hp += 4;
		}
		list = CONS(hp, term, list);
	    }

            ASSERT(needed >= 0);
            if (needed > 0)
                reserve_size -= needed;

	    res = list;
	}
	break;
    }

    case ERTS_PI_IX_MESSAGE_QUEUE_DATA:
	switch (rp->sig_qs.flags & (FS_OFF_HEAP_MSGQ|FS_ON_HEAP_MSGQ)) {
	case FS_OFF_HEAP_MSGQ:
	    res = am_off_heap;
	    break;
	case FS_ON_HEAP_MSGQ:
	    res = am_on_heap;
	    break;
	default:
	    res = am_error;
	    ERTS_INTERNAL_ERROR("Inconsistent message queue management state");
	    break;
	}
	break;

    case ERTS_PI_IX_PARENT:
        if (is_immed(rp->parent)) {
            ASSERT(is_internal_pid(rp->parent) || rp->parent == am_undefined);
            res = rp->parent;
        }
        else {
            Uint sz;
            ASSERT(is_external_pid(rp->parent));
            sz = size_object(rp->parent);
            hp = erts_produce_heap(hfact, sz, reserve_size);
            res = copy_struct(rp->parent, sz, &hp, hfact->off_heap);
        }
        break;

    case ERTS_PI_IX_MAGIC_REF: {
	Uint sz = 0;
	(void) bld_magic_ref_bin_list(NULL, &sz, &MSO(rp));
        hp = erts_produce_heap(hfact, sz, 0);
	res = bld_magic_ref_bin_list(&hp, NULL, &MSO(rp));

        *reds += (Uint) 10;
	break;
    }

    default:
	return THE_NON_VALUE; /* will produce badarg */

    }

    ERTS_PI_UNRESERVE(reserve_size, 3);
    *reserve_sizep = reserve_size;
    hp = erts_produce_heap(hfact, 3, reserve_size);

    return TUPLE2(hp, pi_ix2arg(item_ix), res);
}
#undef MI_INC

static Eterm
current_function(Process *c_p, ErtsHeapFactory *hfact, Process* rp,
                 int full_info, Uint reserve_size, int flags)
{
    Eterm* hp;
    Eterm res;
    FunctionInfo fi;

    if (rp->current == NULL) {
	erts_lookup_function_info(&fi, rp->i, full_info);
	rp->current = fi.mfa;
    } else if (full_info) {
	erts_lookup_function_info(&fi, rp->i, full_info);
	if (fi.mfa == NULL) {
	    /* Use the current function without location info */
	    erts_set_current_function(&fi, rp->current);
	}
    }

    if (c_p == rp && !(flags & ERTS_PI_FLAG_REQUEST_FOR_OTHER)) {
        ErtsCodePtr return_address;
        FunctionInfo caller_fi;

        /*
         * The current function is erlang:process_info/{1,2}, and we've
         * historically returned the *calling* function in that case. We
         * therefore use the continuation pointer stored at the top of the
         * stack instead, which is safe since process_info is a "heavy" BIF
         * that is only called through its export entry.
         */
        return_address = erts_printable_return_address(rp, STACK_TOP(rp));

        erts_lookup_function_info(&caller_fi, return_address, full_info);
        if (caller_fi.mfa) {
            fi = caller_fi;
            rp->current = caller_fi.mfa;
        }
    }

    /*
     * Return the result.
     */
    if (rp->current == NULL) {
	res = am_undefined;
    } else if (full_info) {
        hp = erts_produce_heap(hfact, fi.needed, reserve_size);
        erts_build_mfa_item(&fi, hp, am_true, &res, NIL);
    } else {
        hp = erts_produce_heap(hfact, 4, reserve_size);
	res = TUPLE3(hp, rp->current->module,
		     rp->current->function,
                     make_small(rp->current->arity));
    }
    return res;
}

static Eterm
current_stacktrace(Process *p, ErtsHeapFactory *hfact, Process* rp,
                   Uint reserve_size, int flags)
{
    Uint sz;
    struct StackTrace* s;
    int depth;
    FunctionInfo* stk;
    FunctionInfo* stkp;
    Uint heap_size;
    int i;
    Eterm* hp;
    Eterm mfa;
    Eterm res = NIL;

    depth = erts_backtrace_depth;
    sz = offsetof(struct StackTrace, trace) + sizeof(ErtsCodePtr) * depth;
    s = (struct StackTrace *) erts_alloc(ERTS_ALC_T_TMP, sz);
    s->depth = 0;
    s->pc = NULL;

    /* We skip current pc when requesting our own stack trace since it will
     * inevitably point to process_info/1,2 */
    if ((p != rp || (flags & ERTS_PI_FLAG_REQUEST_FOR_OTHER)) &&
        depth > 0 && rp->i) {
        s->trace[s->depth++] = rp->i;
        depth--;
    }
    erts_save_stacktrace(rp, s, depth);

    depth = s->depth;
    stk = stkp = (FunctionInfo *) erts_alloc(ERTS_ALC_T_TMP,
					     depth*sizeof(FunctionInfo));
    heap_size = 3;
    for (i = 0; i < depth; i++) {
	erts_lookup_function_info(stkp, s->trace[i], 1);
	if (stkp->mfa) {
	    heap_size += stkp->needed + 2;
	    stkp++;
	}
    }

    reserve_size += heap_size;

    /*
     * We intentionally produce heap in small chunks
     * (for more info see process_info_aux()).
     */
    while (stkp > stk) {
	stkp--;
        sz = stkp->needed + 2;
        ERTS_PI_UNRESERVE(reserve_size, sz);
        hp = erts_produce_heap(hfact, sz, reserve_size);
        hp = erts_build_mfa_item(stkp, hp, am_true, &mfa, NIL);
	res = CONS(hp, mfa, res);
    }

    erts_free(ERTS_ALC_T_TMP, stk);
    erts_free(ERTS_ALC_T_TMP, s);
    return res;
}

#if defined(VALGRIND) || defined(ADDRESS_SANITIZER)
static int iolist_to_tmp_buf(Eterm iolist, char** bufp)
{
    ErlDrvSizeT buf_size = 1024; /* Try with 1KB first */
    char *buf = erts_alloc(ERTS_ALC_T_TMP, buf_size);
    ErlDrvSizeT r = erts_iolist_to_buf(iolist, (char*) buf, buf_size - 1);
    if (ERTS_IOLIST_TO_BUF_FAILED(r)) {
        erts_free(ERTS_ALC_T_TMP, (void *) buf);
        if (erts_iolist_size(iolist, &buf_size)) {
            return 0;
        }
        buf_size++;
        buf = erts_alloc(ERTS_ALC_T_TMP, buf_size);
        r = erts_iolist_to_buf(iolist, (char*) buf, buf_size - 1);
        ASSERT(r == buf_size - 1);
    }
    buf[buf_size - 1 - r] = '\0';
    *bufp = buf;
    return 1;
}
#endif

/*
 * This function takes care of calls to erlang:system_info/1 when the argument
 * is a tuple.
 */
static BIF_RETTYPE
info_1_tuple(Process* BIF_P,	/* Pointer to current process. */
	     Eterm* tp,		/* Pointer to first element in tuple */
	     int arity)		/* Arity of tuple (untagged). */
{
    Eterm ret;
    Eterm sel;

    sel = *tp++;

    if (sel == am_memory_internal) {
	switch (arity) {
	case 3:
	    if (erts_request_alloc_info(BIF_P, tp[0], tp[1], 1, 1))
		return am_true;
	default:
	    goto badarg;
	}
    }
    else if (sel == am_allocator_sizes) {
	switch (arity) {
	case 2:
	    ERTS_BIF_PREP_TRAP1(ret, alloc_sizes_trap, BIF_P, *tp);
	    return ret;
	case 3:
	    if (erts_request_alloc_info(BIF_P, tp[0], tp[1], 1, 0))
		return am_true;
	default:
	    goto badarg;
	}
    }
    else if (sel == am_wordsize && arity == 2) {
	if (tp[0] == am_internal) {
	    return make_small(sizeof(Eterm));
	}
	if (tp[0] == am_external) {
	    return make_small(sizeof(UWord));
	}
	goto badarg;
    } else if (sel == am_allocator) {
	switch (arity) {
	case 2:
	    ERTS_BIF_PREP_TRAP1(ret, alloc_info_trap, BIF_P, *tp);
	    return ret;
	case 3:
	    if (erts_request_alloc_info(BIF_P, tp[0], tp[1], 0, 0))
		return am_true;
	default:
	    goto badarg;
	}
    } else if (ERTS_IS_ATOM_STR("internal_cpu_topology", sel) && arity == 2) {
	return erts_get_cpu_topology_term(BIF_P, *tp);
    } else if (ERTS_IS_ATOM_STR("cpu_topology", sel) && arity == 2) {
	Eterm res = erts_get_cpu_topology_term(BIF_P, *tp);
	if (res == THE_NON_VALUE)
	    goto badarg;
	ERTS_BIF_PREP_TRAP1(ret, erts_format_cpu_topology_trap, BIF_P, res);
	return ret;
    } else if (ERTS_IS_ATOM_STR("memory_checker", sel)) {
        if (arity == 2 && ERTS_IS_ATOM_STR("test_leak", *tp)) {
#if defined(VALGRIND) || defined(ADDRESS_SANITIZER)
            erts_alloc(ERTS_ALC_T_HEAP , 100);
#endif
            BIF_RET(am_ok);
        }
        else if (arity == 2 && ERTS_IS_ATOM_STR("test_overflow", *tp)) {
            static int test[2];
            BIF_RET(make_small(test[2]));
        }
#if defined(VALGRIND) || defined(ADDRESS_SANITIZER)
	if (arity == 2 && *tp == am_running) {
#  if defined(VALGRIND)
	    if (RUNNING_ON_VALGRIND)
		BIF_RET(ERTS_MAKE_AM("valgrind"));
#  elif defined(ADDRESS_SANITIZER)
	    BIF_RET(ERTS_MAKE_AM("asan"));
#  endif
	}
	else if (arity == 2 && ERTS_IS_ATOM_STR("check_leaks", *tp)) {
#  if defined(VALGRIND)
#    ifdef VALGRIND_DO_ADDED_LEAK_CHECK
	    VALGRIND_DO_ADDED_LEAK_CHECK;
#    else
	    VALGRIND_DO_LEAK_CHECK;
#    endif
	    BIF_RET(am_ok);
#  elif defined(ADDRESS_SANITIZER)
	    __lsan_do_recoverable_leak_check();
	    BIF_RET(am_ok);
#  endif
        }
#  if defined(VALGRIND)
	if (arity == 3 && tp[0] == am_print && is_list(tp[1])) {
            char* buf;
            if (!iolist_to_tmp_buf(tp[1], &buf))
                goto badarg;
            VALGRIND_PRINTF("%s\n", buf);
	    erts_free(ERTS_ALC_T_TMP, (void *) buf);
	    BIF_RET(am_true);
	}
#  endif
#  if defined(ADDRESS_SANITIZER)
        if (arity == 3 && ERTS_IS_ATOM_STR("log",tp[0]) && is_list(tp[1])) {
            static char *active_log = NULL;
            static int active_log_len;
            Eterm ret = NIL;
            char* buf;
            if (!iolist_to_tmp_buf(tp[1], &buf))
                goto badarg;
            erts_rwmtx_rwlock(&erts_dist_table_rwmtx); /* random lock abuse */
            __sanitizer_set_report_path(buf);
            if (active_log) {
                Eterm *hp = HAlloc(BIF_P, 2 * active_log_len);
                ret = erts_bld_string_n(&hp, 0, active_log, active_log_len);
                erts_free(ERTS_ALC_T_DEBUG, active_log);
            }
            active_log_len = sys_strlen(buf);
            active_log = erts_alloc(ERTS_ALC_T_DEBUG, active_log_len + 1);
            sys_memcpy(active_log, buf, active_log_len + 1);
            erts_rwmtx_rwunlock(&erts_dist_table_rwmtx);
            erts_free(ERTS_ALC_T_TMP, (void *) buf);
            BIF_RET(ret);
        }
#  endif
#endif
#if defined(__GNUC__) && defined(HAVE_SOLARIS_SPARC_PERFMON)
    } else if (ERTS_IS_ATOM_STR("ultrasparc_set_pcr", sel)) {
	unsigned long long tmp;
	int fd;
	int rc;

	if (arity != 2 || !is_small(*tp)) {
	    goto badarg;
	}
	tmp = signed_val(*tp);
	if ((fd = open("/dev/perfmon", O_RDONLY)) == -1) {
	    BIF_RET(am_false);
	}
	rc = ioctl(fd, PERFMON_SETPCR, &tmp);
	close(fd);
	if (rc < 0) {
	    BIF_RET(am_false);
	}
	BIF_RET(am_true);
#endif
    }

 badarg:
    ERTS_BIF_PREP_ERROR(ret, BIF_P, BADARG);

    return ret;
}

#define INFO_DSBUF_INC_SZ 256

static erts_dsprintf_buf_t *
grow_info_dsbuf(erts_dsprintf_buf_t *dsbufp, size_t need)
{
    size_t size;
    size_t free_size = dsbufp->size - dsbufp->str_len;

    ASSERT(dsbufp);

    if (need <= free_size)
	return dsbufp;
    size = need - free_size + INFO_DSBUF_INC_SZ;
    size = ((size + INFO_DSBUF_INC_SZ - 1)/INFO_DSBUF_INC_SZ)*INFO_DSBUF_INC_SZ;
    size += dsbufp->size;
    ASSERT(dsbufp->str_len + need <= size);
    dsbufp->str = (char *) erts_realloc(ERTS_ALC_T_INFO_DSBUF,
					(void *) dsbufp->str,
					size);
    dsbufp->size = size;
    return dsbufp;
}

static erts_dsprintf_buf_t *
erts_create_info_dsbuf(Uint size)
{
    Uint init_size = size ? size : INFO_DSBUF_INC_SZ;
    erts_dsprintf_buf_t init = ERTS_DSPRINTF_BUF_INITER(grow_info_dsbuf);
    erts_dsprintf_buf_t *dsbufp = erts_alloc(ERTS_ALC_T_INFO_DSBUF,
					     sizeof(erts_dsprintf_buf_t));
    sys_memcpy((void *) dsbufp, (void *) &init, sizeof(erts_dsprintf_buf_t));
    dsbufp->str = (char *) erts_alloc(ERTS_ALC_T_INFO_DSBUF, init_size);
    dsbufp->str[0] = '\0';
    dsbufp->size = init_size;
    return dsbufp;
}

static void
erts_destroy_info_dsbuf(erts_dsprintf_buf_t *dsbufp)
{
    if (dsbufp->str)
	erts_free(ERTS_ALC_T_INFO_DSBUF, (void *) dsbufp->str);
    erts_free(ERTS_ALC_T_INFO_DSBUF, (void *) dsbufp);
}

static Eterm
c_compiler_used(Eterm **hpp, Uint *szp)
{

#if defined(__GNUC__)
#  if defined(__GNUC_MINOR__) && defined(__GNUC_PATCHLEVEL__)
#    define ERTS_GNUC_VSN_NUMS 3
#  elif defined(__GNUC_MINOR__)
#    define ERTS_GNUC_VSN_NUMS 2
#  else
#    define ERTS_GNUC_VSN_NUMS 1
#  endif
    return erts_bld_tuple(hpp,
			  szp,
			  2,
			  erts_bld_atom(hpp, szp, "gnuc"),
#if ERTS_GNUC_VSN_NUMS > 1
			  erts_bld_tuple(hpp,
					 szp,
					 ERTS_GNUC_VSN_NUMS,
#endif
					 erts_bld_uint(hpp, szp,
						       (Uint) __GNUC__)
#ifdef __GNUC_MINOR__
					 ,
					 erts_bld_uint(hpp, szp,
						       (Uint) __GNUC_MINOR__)
#ifdef __GNUC_PATCHLEVEL__
					 ,
					 erts_bld_uint(hpp, szp,
						       (Uint) __GNUC_PATCHLEVEL__)
#endif
#endif
#if ERTS_GNUC_VSN_NUMS > 1
			     )
#endif
	);

#elif defined(_MSC_VER)
    return erts_bld_tuple(hpp,
			  szp,
			  2,
			  erts_bld_atom(hpp, szp, "msc"),
			  erts_bld_uint(hpp, szp, (Uint) _MSC_VER));

#else
    return erts_bld_tuple(hpp,
			  szp,
			  2,
			  am_undefined,
			  am_undefined);
#endif

}

static int is_snif_term(Eterm module_atom) {
    int i;
    Atom *a = atom_tab(atom_val(module_atom));
    char *aname = (char *) a->name;

    /* if a->name has a '.' then the bif (snif) is bogus i.e a package */
    for (i = 0; i < a->len; i++) {
	if (aname[i] == '.')
	    return 0;
    }

    return 1;
}

static Eterm build_snif_term(Eterm **hpp, Uint *szp, int ix, Eterm res) {
    Eterm tup;
    tup = erts_bld_tuple(hpp, szp, 3, bif_table[ix].module, bif_table[ix].name, make_small(bif_table[ix].arity));
    res = erts_bld_cons( hpp, szp, tup, res);
    return res;
}

static Eterm build_snifs_term(Eterm **hpp, Uint *szp, Eterm res) {
    int i;
    for (i = 0; i < BIF_SIZE; i++) {
	if (is_snif_term(bif_table[i].module)) {
	    res = build_snif_term(hpp, szp, i, res);
	}
    }
    return res;
}

BIF_RETTYPE system_info_1(BIF_ALIST_1)
{
    Eterm res;
    Eterm* hp;
    Eterm val;
    int i;

    if (is_tuple(BIF_ARG_1)) {
	Eterm* tp = tuple_val(BIF_ARG_1);
	Uint arity = *tp++;
	return info_1_tuple(BIF_P, tp, arityval(arity));
    } else if (BIF_ARG_1 == am_scheduler_id) {
	ErtsSchedulerData *esdp = erts_proc_sched_data(BIF_P);
	BIF_RET(make_small(esdp->no));
    } else if (BIF_ARG_1 == am_compat_rel) {
	ASSERT(erts_compat_rel > 0);
	BIF_RET(make_small(erts_compat_rel));
    } else if (BIF_ARG_1 == am_multi_scheduling) {
	{
	    int msb = erts_is_multi_scheduling_blocked();
	    BIF_RET(!msb
		    ? am_enabled
		    : (msb > 0
		       ? am_blocked
		       : am_blocked_normal));
	}
    } else if (BIF_ARG_1 == am_build_type || BIF_ARG_1 == am_emu_type) {
#if defined(DEBUG)
	ERTS_DECL_AM(debug);
	BIF_RET(AM_debug);
#elif defined(ERTS_GCOV)
	ERTS_DECL_AM(gcov);
	BIF_RET(AM_gcov);
#elif defined(VALGRIND)
	ERTS_DECL_AM(valgrind);
	BIF_RET(AM_valgrind);
#elif defined(ADDRESS_SANITIZER)
	ERTS_DECL_AM(asan);
	BIF_RET(AM_asan);
#elif defined(GPROF)
	ERTS_DECL_AM(gprof);
	BIF_RET(AM_gprof);
#elif defined(ERTS_ENABLE_LOCK_COUNT)
	ERTS_DECL_AM(lcnt);
	BIF_RET(AM_lcnt);
#elif defined(ERTS_FRMPTR)
	ERTS_DECL_AM(frmptr);
	BIF_RET(AM_frmptr);
#else
	BIF_RET(am_opt);
#endif
    } else if (BIF_ARG_1 == am_emu_flavor) {
#if defined(BEAMASM)
	ERTS_DECL_AM(jit);
	BIF_RET(AM_jit);
#else
        ERTS_DECL_AM(emu);
	BIF_RET(AM_emu);
#endif
    } else if (BIF_ARG_1 == am_time_offset) {
	switch (erts_time_offset_state()) {
	case ERTS_TIME_OFFSET_PRELIMINARY: {
	    ERTS_DECL_AM(preliminary);
	    BIF_RET(AM_preliminary);
	}
	case ERTS_TIME_OFFSET_FINAL: {
	    ERTS_DECL_AM(final);
	    BIF_RET(AM_final);
	}
	case ERTS_TIME_OFFSET_VOLATILE: {
	    ERTS_DECL_AM(volatile);
	    BIF_RET(AM_volatile);
	}
	default:
	    ERTS_INTERNAL_ERROR("Invalid time offset state");
	}
    } else if (ERTS_IS_ATOM_STR("os_monotonic_time_source", BIF_ARG_1)) {
	BIF_RET(erts_monotonic_time_source(BIF_P));
    } else if (ERTS_IS_ATOM_STR("os_system_time_source", BIF_ARG_1)) {
	BIF_RET(erts_system_time_source(BIF_P));
    } else if (ERTS_IS_ATOM_STR("time_correction", BIF_ARG_1)) {
	BIF_RET(erts_has_time_correction() ? am_true : am_false);
    } else if (ERTS_IS_ATOM_STR("start_time", BIF_ARG_1)) {
	BIF_RET(erts_get_monotonic_start_time(BIF_P));
    } else if (ERTS_IS_ATOM_STR("end_time", BIF_ARG_1)) {
	BIF_RET(erts_get_monotonic_end_time(BIF_P));
    } else if (ERTS_IS_ATOM_STR("time_warp_mode", BIF_ARG_1)) {
	switch (erts_time_warp_mode()) {
	case ERTS_NO_TIME_WARP_MODE: {
	    ERTS_DECL_AM(no_time_warp);
	    BIF_RET(AM_no_time_warp);
	}
	case ERTS_SINGLE_TIME_WARP_MODE: {
	    ERTS_DECL_AM(single_time_warp);
	    BIF_RET(AM_single_time_warp);
	}
	case ERTS_MULTI_TIME_WARP_MODE: {
	    ERTS_DECL_AM(multi_time_warp);
	    BIF_RET(AM_multi_time_warp);
	}
	default:
	    ERTS_INTERNAL_ERROR("Invalid time warp mode");
	}
    } else if (BIF_ARG_1 == am_outstanding_system_requests_limit) {
        Uint val = erts_get_outstanding_system_requests_limit();
        BIF_RET(make_small(val));
    } else if (BIF_ARG_1 == am_allocated_areas) {
	res = erts_allocated_areas(NULL, NULL, BIF_P);
	BIF_RET(res);
    } else if (ERTS_IS_ATOM_STR("hipe_architecture", BIF_ARG_1)) {
	BIF_RET(am_undefined);
    } else if (BIF_ARG_1 == am_trace_control_word) {
	BIF_RET(db_get_trace_control_word(BIF_P));
    } else if (ERTS_IS_ATOM_STR("ets_realloc_moves", BIF_ARG_1)) {
 	BIF_RET((erts_ets_realloc_always_moves) ? am_true : am_false);
    } else if (ERTS_IS_ATOM_STR("ets_always_compress", BIF_ARG_1)) {
	BIF_RET((erts_ets_always_compress) ? am_true : am_false);
    } else if (ERTS_IS_ATOM_STR("snifs", BIF_ARG_1)) {
	Uint size = 0;
	Uint *szp;

	szp = &size;
	build_snifs_term(NULL, szp, NIL);
	hp = HAlloc(BIF_P, size);
	res = build_snifs_term(&hp, NULL, NIL);
	BIF_RET(res);
    } else if (BIF_ARG_1 == am_sequential_tracer) {
	ErtsTracer seq_tracer = erts_get_system_seq_tracer();
        val = erts_tracer_to_term(BIF_P, seq_tracer);
	hp = HAlloc(BIF_P, 3);
	res = TUPLE2(hp, am_sequential_tracer, val);
	BIF_RET(res);
    } else if (BIF_ARG_1 == am_garbage_collection){
	Uint val = (Uint) erts_atomic32_read_nob(&erts_max_gen_gcs);
	Eterm tup;
	hp = HAlloc(BIF_P, 3+2 + 3+2 + 3+2 + 3+2);

	tup = TUPLE2(hp, am_fullsweep_after, make_small(val)); hp += 3;
	res = CONS(hp, tup, NIL); hp += 2;

	tup = TUPLE2(hp, am_min_heap_size, make_small(H_MIN_SIZE)); hp += 3;
	res = CONS(hp, tup, res); hp += 2;

	tup = TUPLE2(hp, am_min_bin_vheap_size, make_small(BIN_VH_MIN_SIZE)); hp += 3;
	res = CONS(hp, tup, res); hp += 2;

	tup = TUPLE2(hp, am_max_heap_size, make_small(H_MAX_SIZE)); hp += 3;
	res = CONS(hp, tup, res); hp += 2;

	BIF_RET(res);
    } else if (BIF_ARG_1 == am_fullsweep_after){
	Uint val = (Uint) erts_atomic32_read_nob(&erts_max_gen_gcs);
	hp = HAlloc(BIF_P, 3);
	res = TUPLE2(hp, am_fullsweep_after, make_small(val));
	BIF_RET(res);
    } else if (BIF_ARG_1 == am_min_heap_size) {
	hp = HAlloc(BIF_P, 3);
	res = TUPLE2(hp, am_min_heap_size,make_small(H_MIN_SIZE));
	BIF_RET(res);
    } else if (BIF_ARG_1 == am_max_heap_size) {
        Uint sz = 0;
        erts_max_heap_size_map(H_MAX_SIZE, H_MAX_FLAGS, NULL, &sz);
	hp = HAlloc(BIF_P, sz);
	res = erts_max_heap_size_map(H_MAX_SIZE, H_MAX_FLAGS, &hp, NULL);
	BIF_RET(res);
    } else if (BIF_ARG_1 == am_min_bin_vheap_size) {
	hp = HAlloc(BIF_P, 3);
	res = TUPLE2(hp, am_min_bin_vheap_size,make_small(BIN_VH_MIN_SIZE));
	BIF_RET(res);
    } else if (BIF_ARG_1 == am_process_count) {
	BIF_RET(make_small(erts_ptab_count(&erts_proc)));
    } else if (BIF_ARG_1 == am_process_limit) {
	BIF_RET(make_small(erts_ptab_max(&erts_proc)));
    } else if (BIF_ARG_1 == am_port_count) {
	BIF_RET(make_small(erts_ptab_count(&erts_port)));
    } else if (BIF_ARG_1 == am_port_limit) {
	BIF_RET(make_small(erts_ptab_max(&erts_port)));
    } else if (BIF_ARG_1 == am_info
	       || BIF_ARG_1 == am_procs
	       || BIF_ARG_1 == am_loaded
	       || BIF_ARG_1 == am_dist) {
	erts_dsprintf_buf_t *dsbufp = erts_create_info_dsbuf(0);

	/* Need to be the only thread running... */
	erts_proc_unlock(BIF_P, ERTS_PROC_LOCK_MAIN);
        BIF_P->scheduler_data->current_process = NULL;
	erts_thr_progress_block();

	if (BIF_ARG_1 == am_info)
	    info(ERTS_PRINT_DSBUF, (void *) dsbufp);
	else if (BIF_ARG_1 == am_procs)
	    process_info(ERTS_PRINT_DSBUF, (void *) dsbufp);
	else if (BIF_ARG_1 == am_loaded)
	    loaded(ERTS_PRINT_DSBUF, (void *) dsbufp);
	else
	    distribution_info(ERTS_PRINT_DSBUF, (void *) dsbufp);

	erts_thr_progress_unblock();
	erts_proc_lock(BIF_P, ERTS_PROC_LOCK_MAIN);
       BIF_P->scheduler_data->current_process = BIF_P;

	ASSERT(dsbufp && dsbufp->str);
	res = new_binary(BIF_P, (byte *) dsbufp->str, dsbufp->str_len);
	erts_destroy_info_dsbuf(dsbufp);
	BIF_RET(res);
    } else if (ERTS_IS_ATOM_STR("dist_ctrl", BIF_ARG_1)) {
	DistEntry *dep;
	i = 0;
        erts_rwmtx_rlock(&erts_dist_table_rwmtx);
	for (dep = erts_visible_dist_entries; dep; dep = dep->next) 
	    ++i;
	for (dep = erts_hidden_dist_entries; dep; dep = dep->next)
	    ++i;
	hp = HAlloc(BIF_P,i*(3+2));
	res = NIL;
	for (dep = erts_hidden_dist_entries; dep; dep = dep->next) {
	    Eterm tpl;
	    ASSERT(is_immed(dep->cid));
	    tpl = TUPLE2(hp, dep->sysname, dep->cid);
	    hp +=3;
	    res = CONS(hp, tpl, res);
	    hp += 2;
	}
	for (dep = erts_visible_dist_entries; dep; dep = dep->next) {
	    Eterm tpl;
	    ASSERT(is_immed(dep->cid));
	    tpl = TUPLE2(hp, dep->sysname, dep->cid);
	    hp +=3;
	    res = CONS(hp, tpl, res);
	    hp += 2;
	}
        erts_rwmtx_runlock(&erts_dist_table_rwmtx);
	BIF_RET(res);
    } else if (BIF_ARG_1 == am_system_version) {
	erts_dsprintf_buf_t *dsbufp = erts_create_tmp_dsbuf(0);
	erts_print_system_version(ERTS_PRINT_DSBUF, (void *) dsbufp, BIF_P);
	hp = HAlloc(BIF_P, dsbufp->str_len*2);
	res = buf_to_intlist(&hp, dsbufp->str, dsbufp->str_len, NIL);
	erts_destroy_tmp_dsbuf(dsbufp);
	BIF_RET(res);
    } else if (BIF_ARG_1 == am_system_architecture) {
	hp = HAlloc(BIF_P, 2*(sizeof(ERLANG_ARCHITECTURE)-1));
	BIF_RET(buf_to_intlist(&hp,
			       ERLANG_ARCHITECTURE,
			       sizeof(ERLANG_ARCHITECTURE)-1,
			       NIL));
    } 
    else if (BIF_ARG_1 == am_os_type) {
	BIF_RET(erts_get_global_literal(ERTS_LIT_OS_TYPE));
    }
    else if (BIF_ARG_1 == am_allocator) {
	BIF_RET(erts_allocator_options((void *) BIF_P));
    }
    else if (BIF_ARG_1 == am_thread_pool_size) {
	extern int erts_async_max_threads;
	int n;
	
	n = erts_async_max_threads;
	BIF_RET(make_small(n));
    }
    else if (BIF_ARG_1 == am_alloc_util_allocators) {
	BIF_RET(erts_alloc_util_allocators((void *) BIF_P));
    }
    else if (BIF_ARG_1 == am_os_version) {
	BIF_RET(erts_get_global_literal(ERTS_LIT_OS_VERSION));
    }
    else if (BIF_ARG_1 == am_version) {
	int n = sys_strlen(ERLANG_VERSION);
	hp = HAlloc(BIF_P, ((sizeof ERLANG_VERSION)-1) * 2);
	BIF_RET(buf_to_intlist(&hp, ERLANG_VERSION, n, NIL));
    }
    else if (BIF_ARG_1 == am_machine) {
	int n = sys_strlen(EMULATOR);
	hp = HAlloc(BIF_P, n*2);
	BIF_RET(buf_to_intlist(&hp, EMULATOR, n, NIL));
    }
    else if (BIF_ARG_1 == am_garbage_collection) {
	BIF_RET(am_generational);
#ifdef ERTS_OPCODE_COUNTER_SUPPORT
    } else if (BIF_ARG_1 == am_instruction_counts) {
#ifdef DEBUG
	Eterm *endp;
#endif
	Eterm *hp, **hpp;
	Uint hsz, *hszp;
	int i;

	hpp = NULL;
	hsz = 0;
	hszp = &hsz;

    bld_instruction_counts:

	res = NIL;
	for (i = num_instructions-1; i >= 0; i--) {
	    res = erts_bld_cons(hpp, hszp,
				erts_bld_tuple(hpp, hszp, 2,
					       erts_atom_put((byte *)opc[i].name,
							     sys_strlen(opc[i].name),
							     ERTS_ATOM_ENC_LATIN1,
							     1),
					       erts_bld_uint(hpp, hszp,
							     erts_instr_count[i])),
				res);
	}

	if (!hpp) {
	    hp = HAlloc(BIF_P, hsz);
	    hpp = &hp;
#ifdef DEBUG
	    endp = hp + hsz;
#endif
	    hszp = NULL;
	    goto bld_instruction_counts;
	}

	ASSERT(endp == hp);

	BIF_RET(res);
#endif /* #ifndef ERTS_OPCODE_COUNTER_SUPPORT */
    } else if (BIF_ARG_1 == am_wordsize) {
	return make_small(sizeof(Eterm));
    } else if (BIF_ARG_1 == am_endian) {
#if defined(WORDS_BIGENDIAN)
	return am_big;
#else
	return am_little;
#endif
    } else if (BIF_ARG_1 == am_heap_sizes) {
	return erts_heap_sizes(BIF_P);
    } else if (BIF_ARG_1 == am_heap_type) {
	return am_private;
    } else if (ERTS_IS_ATOM_STR("cpu_topology", BIF_ARG_1)) {
	res = erts_get_cpu_topology_term(BIF_P, am_used);
	BIF_TRAP1(erts_format_cpu_topology_trap, BIF_P, res);
    } else if (ERTS_IS_ATOM_STR("update_cpu_info", BIF_ARG_1)) {
	if (erts_update_cpu_info()) {
	    ERTS_DECL_AM(changed);
	    BIF_RET(AM_changed);
	}
	else {
	    ERTS_DECL_AM(unchanged);
	    BIF_RET(AM_unchanged);
	}
#if defined(__GNUC__) && defined(HAVE_SOLARIS_SPARC_PERFMON)
    } else if (ERTS_IS_ATOM_STR("ultrasparc_read_tick1", BIF_ARG_1)) {
	register unsigned high asm("%l0");
	register unsigned low asm("%l1");

	hp = HAlloc(BIF_P, 5);
	asm volatile (".word 0xa3410000;" /* rd %tick, %l1 */
		      ".word 0xa1347020" /* srlx  %l1, 0x20, %l0 */
		      : "=r" (high), "=r" (low));
	res = TUPLE4(hp, make_small(high >> 16),
		     make_small(high & 0xFFFF),
		     make_small(low >> 16),
		     make_small(low & 0xFFFF));
	BIF_RET(res);
    } else if (ERTS_IS_ATOM_STR("ultrasparc_read_tick2", BIF_ARG_1)) {
	register unsigned high asm("%l0");
	register unsigned low asm("%l1");

	asm volatile (".word 0xa3410000;" /* rd %tick, %l1 */
		      ".word 0xa1347020" /* srlx  %l1, 0x20, %l0 */
		      : "=r" (high), "=r" (low));
	hp = HAlloc(BIF_P, 5);
	res = TUPLE4(hp, make_small(high >> 16),
		     make_small(high & 0xFFFF),
		     make_small(low >> 16),
		     make_small(low & 0xFFFF));
	BIF_RET(res);
    } else if (ERTS_IS_ATOM_STR("ultrasparc_read_pic1", BIF_ARG_1)) {
	register unsigned high asm("%l0");
	register unsigned low asm("%l1");

	hp = HAlloc(BIF_P, 5);
	asm volatile (".word 0xa3444000;" /* rd %asr17, %l1 */
		      ".word 0xa1347020" /* srlx  %l1, 0x20, %l0 */
		      : "=r" (high), "=r" (low));
	res = TUPLE4(hp, make_small(high >> 16),
		     make_small(high & 0xFFFF),
		     make_small(low >> 16),
		     make_small(low & 0xFFFF));
	BIF_RET(res);
    } else if (ERTS_IS_ATOM_STR("ultrasparc_read_pic2", BIF_ARG_1)) {
	register unsigned high asm("%l0");
	register unsigned low asm("%l1");

	asm volatile (".word 0xa3444000;" /* rd %asr17, %l1 */
		      ".word 0xa1347020" /* srlx  %l1, 0x20, %l0 */
		      : "=r" (high), "=r" (low));
	hp = HAlloc(BIF_P, 5);
	res = TUPLE4(hp, make_small(high >> 16),
		     make_small(high & 0xFFFF),
		     make_small(low >> 16),
		     make_small(low & 0xFFFF));
	BIF_RET(res);
#endif
    } else if (BIF_ARG_1 == am_threads) {
	return am_true;
    } else if (BIF_ARG_1 == am_creation) {
        Uint hsz = 0;
        erts_bld_uint(NULL, &hsz, erts_this_node->creation);
        hp = hsz ? HAlloc(BIF_P, hsz) : NULL;
        BIF_RET(erts_bld_uint(&hp, NULL, erts_this_node->creation));
    } else if (BIF_ARG_1 == am_break_ignored) {
      extern int ignore_break;
      if (ignore_break) 
	return am_true; 
      else
	return am_false;
    }
    /* Arguments that are unusual follow ... */
    else if (ERTS_IS_ATOM_STR("logical_processors", BIF_ARG_1)) {
	int no;
	erts_get_logical_processors(&no, NULL, NULL, NULL);
	if (no > 0)
	    BIF_RET(make_small((Uint) no));
	else {
	    DECL_AM(unknown);
	    BIF_RET(AM_unknown);
	}
    }
    else if (ERTS_IS_ATOM_STR("logical_processors_online", BIF_ARG_1)) {
	int no;
	erts_get_logical_processors(NULL, &no, NULL, NULL);
	if (no > 0)
	    BIF_RET(make_small((Uint) no));
	else {
	    DECL_AM(unknown);
	    BIF_RET(AM_unknown);
	}
    }
    else if (ERTS_IS_ATOM_STR("logical_processors_available", BIF_ARG_1)) {
	int no;
	erts_get_logical_processors(NULL, NULL, &no, NULL);
	if (no > 0)
	    BIF_RET(make_small((Uint) no));
	else {
	    DECL_AM(unknown);
	    BIF_RET(AM_unknown);
	}
    }
    else if (ERTS_IS_ATOM_STR("cpu_quota", BIF_ARG_1)) {
	int no;
	erts_get_logical_processors(NULL, NULL, NULL, &no);
	if (no > 0)
	    BIF_RET(make_small((Uint) no));
	else {
	    DECL_AM(unknown);
	    BIF_RET(AM_unknown);
	}
    } else if (ERTS_IS_ATOM_STR("otp_release", BIF_ARG_1)) {
	int n = sizeof(ERLANG_OTP_RELEASE)-1;
	hp = HAlloc(BIF_P, 2*n);
	BIF_RET(buf_to_intlist(&hp, ERLANG_OTP_RELEASE, n, NIL));
    } else if (ERTS_IS_ATOM_STR("driver_version", BIF_ARG_1)) {
	char buf[42];
	int n = erts_snprintf(buf, 42, "%d.%d",
			      ERL_DRV_EXTENDED_MAJOR_VERSION,
			      ERL_DRV_EXTENDED_MINOR_VERSION);
	hp = HAlloc(BIF_P, 2*n);
	BIF_RET(buf_to_intlist(&hp, buf, n, NIL));
    } else if (ERTS_IS_ATOM_STR("nif_version", BIF_ARG_1)) {
	char buf[42];
	int n = erts_snprintf(buf, 42, "%d.%d",
			      ERL_NIF_MAJOR_VERSION,
			      ERL_NIF_MINOR_VERSION);
	hp = HAlloc(BIF_P, 2*n);
	BIF_RET(buf_to_intlist(&hp, buf, n, NIL));
    } else if (ERTS_IS_ATOM_STR("smp_support", BIF_ARG_1)) {
	BIF_RET(am_true);
    } else if (ERTS_IS_ATOM_STR("scheduler_bind_type", BIF_ARG_1)) {
	BIF_RET(erts_bound_schedulers_term(BIF_P));
    } else if (ERTS_IS_ATOM_STR("scheduler_bindings", BIF_ARG_1)) {
	BIF_RET(erts_get_schedulers_binds(BIF_P));
    } else if (ERTS_IS_ATOM_STR("constant_pool_support", BIF_ARG_1)) {
	BIF_RET(am_true);
    } else if (ERTS_IS_ATOM_STR("schedulers", BIF_ARG_1)
	       || ERTS_IS_ATOM_STR("schedulers_total", BIF_ARG_1)) {
	res = make_small(erts_no_schedulers);
	BIF_RET(res);
    } else if (ERTS_IS_ATOM_STR("schedulers_state", BIF_ARG_1)) {
	Eterm *hp;
	Uint total, online, active;
	erts_schedulers_state(&total, &online, &active,
			      NULL, NULL, NULL, NULL, NULL);
	hp = HAlloc(BIF_P, 4);
	res = TUPLE3(hp,
		     make_small(total),
		     make_small(online),
		     make_small(active));
	BIF_RET(res);
    } else if (ERTS_IS_ATOM_STR("schedulers_state", BIF_ARG_1)) {
	Eterm *hp;
	Uint total, online, active;
	erts_schedulers_state(&total, &online, &active,
			      NULL, NULL, NULL, NULL, NULL);
	hp = HAlloc(BIF_P, 4);
	res = TUPLE3(hp,
		     make_small(total),
		     make_small(online),
		     make_small(active));
	BIF_RET(res);
    } else if (ERTS_IS_ATOM_STR("all_schedulers_state", BIF_ARG_1)) {
	Eterm *hp, tpl;
	Uint sz, total, online, active,
	    dirty_cpu_total, dirty_cpu_online, dirty_cpu_active,
	    dirty_io_total, dirty_io_active;
	erts_schedulers_state(&total, &online, &active,
			      &dirty_cpu_total, &dirty_cpu_online, &dirty_cpu_active,
			      &dirty_io_total, &dirty_io_active);

	sz = 2+5;
	if (dirty_cpu_total)
	    sz += 2+5;
	if (dirty_io_total)
	    sz += 2+5;

	hp = HAlloc(BIF_P, sz);

	res = NIL;
	if (dirty_io_total) {
	    tpl = TUPLE4(hp,
			 am_dirty_io,
			 make_small(dirty_io_total),
			 make_small(dirty_io_total),
			 make_small(dirty_io_active));
	    hp += 5;
	    res = CONS(hp, tpl, res);
	    hp += 2;
	}
	if (dirty_cpu_total) {
	    tpl = TUPLE4(hp,
			 am_dirty_cpu,
			 make_small(dirty_cpu_total),
			 make_small(dirty_cpu_online),
			 make_small(dirty_cpu_active));
	    hp += 5;
	    res = CONS(hp, tpl, res);
	    hp += 2;
	}
	tpl = TUPLE4(hp,
		     am_normal,
		     make_small(total),
		     make_small(online),
		     make_small(active));
	hp += 5;
	res = CONS(hp, tpl, res);
	BIF_RET(res);
    } else if (ERTS_IS_ATOM_STR("schedulers_online", BIF_ARG_1)) {
	Uint online;
	erts_schedulers_state(NULL, &online, NULL, NULL, NULL, NULL, NULL, NULL);
	BIF_RET(make_small(online));
    } else if (ERTS_IS_ATOM_STR("schedulers_active", BIF_ARG_1)) {
	Uint active;
	erts_schedulers_state(NULL, NULL, &active, NULL, NULL, NULL, NULL, NULL);
	BIF_RET(make_small(active));
    } else if (ERTS_IS_ATOM_STR("dirty_cpu_schedulers", BIF_ARG_1)) {
	Uint dirty_cpu;
	erts_schedulers_state(NULL, NULL, NULL, &dirty_cpu, NULL, NULL, NULL, NULL);
	BIF_RET(make_small(dirty_cpu));
    } else if (ERTS_IS_ATOM_STR("dirty_cpu_schedulers_online", BIF_ARG_1)) {
	Uint dirty_cpu_onln;
	erts_schedulers_state(NULL, NULL, NULL, NULL, &dirty_cpu_onln, NULL, NULL, NULL);
	BIF_RET(make_small(dirty_cpu_onln));
    } else if (ERTS_IS_ATOM_STR("dirty_io_schedulers", BIF_ARG_1)) {
	Uint dirty_io;
	erts_schedulers_state(NULL, NULL, NULL, NULL, NULL, NULL, &dirty_io, NULL);
	BIF_RET(make_small(dirty_io));
    } else if (ERTS_IS_ATOM_STR("run_queues", BIF_ARG_1)) {
	res = make_small(erts_no_run_queues);
	BIF_RET(res);
    } else if (ERTS_IS_ATOM_STR("port_parallelism", BIF_ARG_1)) {
	res = erts_port_parallelism ? am_true : am_false;
	BIF_RET(res);
    } else if (ERTS_IS_ATOM_STR("c_compiler_used", BIF_ARG_1)) {
	Eterm *hp = NULL;
	Uint sz = 0;
	(void) c_compiler_used(NULL, &sz);
	if (sz)
	    hp = HAlloc(BIF_P, sz);
	BIF_RET(c_compiler_used(&hp, NULL));
    } else if (ERTS_IS_ATOM_STR("context_reductions", BIF_ARG_1)) {
	BIF_RET(make_small(CONTEXT_REDS));
    } else if (ERTS_IS_ATOM_STR("kernel_poll", BIF_ARG_1)) {
#if ERTS_ENABLE_KERNEL_POLL
	BIF_RET(am_true);
#else
	BIF_RET(am_false);
#endif    
    } else if (ERTS_IS_ATOM_STR("lock_checking", BIF_ARG_1)) {
#ifdef ERTS_ENABLE_LOCK_CHECK
	BIF_RET(am_true);
#else
	BIF_RET(am_false);
#endif
    } else if (ERTS_IS_ATOM_STR("lock_counting", BIF_ARG_1)) {
#ifdef ERTS_ENABLE_LOCK_COUNT
	BIF_RET(am_true);
#else
	BIF_RET(am_false);
#endif
    } else if (ERTS_IS_ATOM_STR("debug_compiled", BIF_ARG_1)) {
#ifdef DEBUG
	BIF_RET(am_true);
#else
	BIF_RET(am_false);
#endif
    } else if (ERTS_IS_ATOM_STR("check_io", BIF_ARG_1)) {
	BIF_RET(erts_check_io_info(BIF_P));
    } else if (ERTS_IS_ATOM_STR("multi_scheduling_blockers", BIF_ARG_1)) {
	if (erts_no_schedulers == 1)
	    BIF_RET(NIL);
	else
	    BIF_RET(erts_multi_scheduling_blockers(BIF_P, 0));
    } else if (ERTS_IS_ATOM_STR("normal_multi_scheduling_blockers", BIF_ARG_1)) {
	if (erts_no_schedulers == 1)
	    BIF_RET(NIL);
	else
	    BIF_RET(erts_multi_scheduling_blockers(BIF_P, 1));
    } else if (ERTS_IS_ATOM_STR("modified_timing_level", BIF_ARG_1)) {
	BIF_RET(ERTS_USE_MODIFIED_TIMING()
		? make_small(erts_modified_timing_level)
		: am_undefined);
    } else if (ERTS_IS_ATOM_STR("port_tasks", BIF_ARG_1)) {
	BIF_RET(am_true);
    } else if (ERTS_IS_ATOM_STR("io_thread", BIF_ARG_1)) {
	BIF_RET(am_false);
    } else if (ERTS_IS_ATOM_STR("scheduling_statistics", BIF_ARG_1)) {
	BIF_RET(erts_sched_stat_term(BIF_P, 0));
    } else if (ERTS_IS_ATOM_STR("total_scheduling_statistics", BIF_ARG_1)) {
	BIF_RET(erts_sched_stat_term(BIF_P, 1));
    } else if (ERTS_IS_ATOM_STR("taints", BIF_ARG_1)) {
	BIF_RET(erts_nif_taints(BIF_P));
    } else if (ERTS_IS_ATOM_STR("reader_groups_map", BIF_ARG_1)) {
	BIF_RET(erts_get_reader_groups_map(BIF_P));
    } else if (ERTS_IS_ATOM_STR("decentralized_counter_groups_map", BIF_ARG_1)) {
	BIF_RET(erts_get_decentralized_counter_groups_map(BIF_P));
    } else if (ERTS_IS_ATOM_STR("dist_buf_busy_limit", BIF_ARG_1)) {
	Uint hsz = 0;

 	(void) erts_bld_uint(NULL, &hsz, erts_dist_buf_busy_limit);
	hp = hsz ? HAlloc(BIF_P, hsz) : NULL;
	res = erts_bld_uint(&hp, NULL, erts_dist_buf_busy_limit);
	BIF_RET(res);
    } else if (ERTS_IS_ATOM_STR("delayed_node_table_gc", BIF_ARG_1)) {
	Uint hsz = 0;
	Uint dntgc = erts_delayed_node_table_gc();
	if (dntgc == ERTS_NODE_TAB_DELAY_GC_INFINITY)
	    BIF_RET(am_infinity);
 	(void) erts_bld_uint(NULL, &hsz, dntgc);
	hp = hsz ? HAlloc(BIF_P, hsz) : NULL;
	res = erts_bld_uint(&hp, NULL, dntgc);
	BIF_RET(res);
    } else if (ERTS_IS_ATOM_STR("ethread_info", BIF_ARG_1)) {
	BIF_RET(erts_get_ethread_info(BIF_P));
    }
    else if (ERTS_IS_ATOM_STR("ethread_used_tse", BIF_ARG_1)) {
        Uint64 no = (Uint64) ethr_no_used_tse();
        Uint hsz = 0;
        erts_bld_uint64(NULL, &hsz, no);
        hp = hsz ? HAlloc(BIF_P, hsz) : NULL;
        res = erts_bld_uint64(&hp, NULL, no);
        BIF_RET(res);
    }
    else if (ERTS_IS_ATOM_STR("emu_args", BIF_ARG_1)) {
	BIF_RET(erts_get_emu_args(BIF_P));
    }
    else if (ERTS_IS_ATOM_STR("beam_jump_table", BIF_ARG_1)) {
	BIF_RET(erts_beam_jump_table() ? am_true : am_false);
    }
    else if (ERTS_IS_ATOM_STR("dynamic_trace", BIF_ARG_1)) {
#if defined(USE_DTRACE)
	DECL_AM(dtrace);
	BIF_RET(AM_dtrace);
#elif defined(USE_SYSTEMTAP)
	DECL_AM(systemtap);
	BIF_RET(AM_systemtap);
#elif defined(USE_LTTNG)
	DECL_AM(lttng);
	BIF_RET(AM_lttng);
#else
	BIF_RET(am_none);
#endif
    }	    
    else if (ERTS_IS_ATOM_STR("dynamic_trace_probes", BIF_ARG_1)) {
#if defined(USE_VM_PROBES)
	BIF_RET(am_true);
#else
	BIF_RET(am_false);
#endif	
    }
    else if (ERTS_IS_ATOM_STR("thread_progress", BIF_ARG_1)) {
	erts_thr_progress_dbg_print_state();
	BIF_RET(am_true);
    }
    else if (BIF_ARG_1 == am_message_queue_data) {
	switch (erts_default_spo_flags & (SPO_ON_HEAP_MSGQ|SPO_OFF_HEAP_MSGQ)) {
	case SPO_OFF_HEAP_MSGQ:
	    BIF_RET(am_off_heap);
	case SPO_ON_HEAP_MSGQ:
	    BIF_RET(am_on_heap);
	default:
	    ERTS_INTERNAL_ERROR("Inconsistent message queue management state");
	    BIF_RET(am_error);
	}
    }
    else if (ERTS_IS_ATOM_STR("compile_info",BIF_ARG_1)) {
	Uint  sz;
	Eterm res = NIL, tup, text;
	Eterm *hp = HAlloc(BIF_P, 3*(2 + 3) + /* three 2-tuples and three cons */
		2*(sys_strlen(erts_build_flags_CONFIG_H) +
		   sys_strlen(erts_build_flags_CFLAGS) +
		   sys_strlen(erts_build_flags_LDFLAGS)));

	sz   = sys_strlen(erts_build_flags_CONFIG_H);
	text = buf_to_intlist(&hp, erts_build_flags_CONFIG_H, sz, NIL);
	tup  = TUPLE2(hp, am_config_h, text); hp += 3;
	res  = CONS(hp, tup, res); hp += 2;

	sz   = sys_strlen(erts_build_flags_CFLAGS);
	text = buf_to_intlist(&hp, erts_build_flags_CFLAGS, sz, NIL);
	tup  = TUPLE2(hp, am_cflags, text); hp += 3;
	res  = CONS(hp, tup, res); hp += 2;

	sz   = sys_strlen(erts_build_flags_LDFLAGS);
	text = buf_to_intlist(&hp, erts_build_flags_LDFLAGS, sz, NIL);
	tup  = TUPLE2(hp, am_ldflags, text); hp += 3;
	res  = CONS(hp, tup, res); hp += 2;

	BIF_RET(res);
    }
    else if (ERTS_IS_ATOM_STR("ets_limit",BIF_ARG_1)) {
        BIF_RET(make_small(erts_db_get_max_tabs()));
    }
    else if (ERTS_IS_ATOM_STR("ets_count",BIF_ARG_1)) {
        BIF_RET(make_small(erts_ets_table_count()));
    }
    else if (ERTS_IS_ATOM_STR("atom_limit",BIF_ARG_1)) {
        BIF_RET(make_small(erts_get_atom_limit()));
    }
    else if (ERTS_IS_ATOM_STR("atom_count",BIF_ARG_1)) {
        BIF_RET(make_small(atom_table_size()));
    }
    else if (ERTS_IS_ATOM_STR("tolerant_timeofday",BIF_ARG_1)) {
	if (erts_has_time_correction()
	    && erts_time_offset_state() == ERTS_TIME_OFFSET_FINAL) {
	    BIF_RET(am_enabled);
	}
	BIF_RET(am_disabled);
    }
    else if (ERTS_IS_ATOM_STR("eager_check_io",BIF_ARG_1)) {
	BIF_RET(am_true);
    }
    else if (ERTS_IS_ATOM_STR("literal_test",BIF_ARG_1)) {
#ifdef ERTS_HAVE_IS_IN_LITERAL_RANGE
#ifdef ARCH_64
	DECL_AM(range);
	BIF_RET(AM_range);
#else /* ARCH_32 */
	DECL_AM(range_bitmask);
	BIF_RET(AM_range_bitmask);
#endif /* ARCH_32 */
#else  /* ! ERTS_HAVE_IS_IN_LITERAL_RANGE */
	DECL_AM(tag);
	BIF_RET(AM_tag);
#endif
    } else if (ERTS_IS_ATOM_STR("system_logger", BIF_ARG_1)) {
        BIF_RET(erts_get_system_logger());
    }

    BIF_ERROR(BIF_P, BADARG);
}

static int monitor_size(ErtsMonitor *mon, void *vsz, Sint reds)
{
    *((Uint *) vsz) = erts_monitor_size(mon);
    return 1;
}

static int link_size(ErtsMonitor *lnk, void *vsz, Sint reds)
{
    *((Uint *) vsz) = erts_link_size(lnk);
    return 1;
}

/**********************************************************************/ 
/* Return information on ports */
/* Info:
**    id          Port index
**    connected   (Pid)
**    links       List of pids
**    name        String
**    input       Number of bytes input from port program
**    output      Number of bytes output to the port program
**    os_pid      The child's process ID
*/

Eterm
erts_bld_port_info(Eterm **hpp, ErlOffHeap *ohp, Uint *szp, Port *prt,
                   Eterm item)
{
    Eterm res = THE_NON_VALUE;

    ERTS_LC_ASSERT(erts_lc_is_port_locked(prt));

    if (item == am_id) {
	if (hpp)
	    res = make_small(internal_port_index(prt->common.id));
	if (szp) {
	    res = am_true;
	    goto done;
	}
    }
    else if (item == am_links) {
	MonitorInfoCollection mic;
	int i;
	Eterm item;

	INIT_MONITOR_INFOS(mic);

	erts_link_tree_foreach(ERTS_P_LINKS(prt), collect_one_link, (void *) &mic);

	if (szp)
	    *szp += mic.sz;

	if (hpp) {
	    res = NIL;
	    for (i = 0; i < mic.mi_i; i++) {
		item = STORE_NC(hpp, ohp, mic.mi[i].entity.term);
		res = CONS(*hpp, item, res);
		*hpp += 2;
	    }
	}

	DESTROY_MONITOR_INFOS(mic);

	if (szp) {
	    res = am_true;
	    goto done;
	}
    }
    else if (item == am_monitors) {
	MonitorInfoCollection mic;
	int i;

	INIT_MONITOR_INFOS(mic);
        erts_monitor_tree_foreach(ERTS_P_MONITORS(prt),
                                  collect_one_origin_monitor,
                                  (void *) &mic);

	if (szp)
	    *szp += mic.sz;

	if (hpp) {
	    res = NIL;
	    for (i = 0; i < mic.mi_i; i++) {
		Eterm t;

                ASSERT(mic.mi[i].type == ERTS_MON_TYPE_PORT);
                ASSERT(is_internal_pid(mic.mi[i].entity.term));
                t = TUPLE2(*hpp, am_process, mic.mi[i].entity.term);
		*hpp += 3;
		res = CONS(*hpp, t, res);
		*hpp += 2;
	    }
        } // hpp
	DESTROY_MONITOR_INFOS(mic);

	if (szp) {
	    res = am_true;
	    goto done;
	}
    }
    else if (item == am_monitored_by) {
        MonitorInfoCollection mic;
        int i;
        Eterm item;

        INIT_MONITOR_INFOS(mic);
        erts_monitor_list_foreach(ERTS_P_LT_MONITORS(prt),
                                  collect_one_target_monitor,
                                  (void *) &mic);
        erts_monitor_tree_foreach(ERTS_P_MONITORS(prt),
                                  collect_one_target_monitor,
                                  (void *) &mic);
        if (szp)
            *szp += mic.sz;

        if (hpp) {
            res = NIL;
            for (i = 0; i < mic.mi_i; ++i) {
                ASSERT(mic.mi[i].type != ERTS_MON_TYPE_RESOURCE);
                item = STORE_NC(hpp, ohp, mic.mi[i].entity.term);
                res = CONS(*hpp, item, res);
                *hpp += 2;
            }
        } // hpp
        DESTROY_MONITOR_INFOS(mic);

        if (szp) {
            res = am_true;
            goto done;
        }
    }
    else if (item == am_name) {
	int count = sys_strlen(prt->name);

	if (hpp)
	    res = buf_to_intlist(hpp, prt->name, count, NIL);

	if (szp) {
	    *szp += 2*count;
	    res = am_true;
	    goto done;
	}
    }
    else if (item == am_connected) {
	if (hpp)
	    res = ERTS_PORT_GET_CONNECTED(prt); /* internal pid */
	if (szp) {
	    res = am_true;
	    goto done;
	}
    }
    else if (item == am_input) {
	res = erts_bld_uint(hpp, szp, prt->bytes_in);
	if (szp) {
	    res = am_true;
	    goto done;
	}
    }
    else if (item == am_output) {
	res = erts_bld_uint(hpp, szp, prt->bytes_out);
	if (szp) {
	    res = am_true;
	    goto done;
	}
    }
    else if (item == am_os_pid) {
	res = (prt->os_pid < 0
	       ? am_undefined
	       : erts_bld_uword(hpp, szp, (UWord) prt->os_pid));
	if (szp) {
	    res = am_true;
	    goto done;
	}
    }
    else if (item == am_registered_name) {
	RegProc *reg = prt->common.u.alive.reg;
	if (reg) {
	    res = reg->name;
	    if (szp) {
		res = am_true;
		goto done;
	    }
	}
	else {
	    if (szp)
		return am_undefined;
	    return NIL;
	}
    }
    else if (item == am_memory) {
	/* All memory consumed in bytes (the Port struct should not be
	   included though).
	 */
	Uint size = 0;

        erts_link_tree_foreach(ERTS_P_LINKS(prt),
                               link_size, (void *) &size);
        erts_monitor_tree_foreach(ERTS_P_MONITORS(prt),
                                  monitor_size, (void *) &size);
        erts_monitor_list_foreach(ERTS_P_LT_MONITORS(prt),
                                  monitor_size, (void *) &size);

	size += erts_port_data_size(prt);

	if (prt->linebuf)
	    size += sizeof(LineBuf) + prt->linebuf->ovsiz;

	/* ... */


	/* All memory allocated by the driver should be included, but it is
	   hard to retrieve... */
	
	res = erts_bld_uint(hpp, szp, size);
	if (szp) {
	    res = am_true;
	    goto done;
	}
    }
    else if (item == am_queue_size) {
	Uint ioq_size = erts_port_ioq_size(prt);
	res = erts_bld_uint(hpp, szp, ioq_size);
	if (szp) {
	    res = am_true;
	    goto done;
	}
    }
    else if (ERTS_IS_ATOM_STR("locking", item)) {
	if (hpp) {
	    if (erts_atomic32_read_nob(&prt->state)
		& ERTS_PORT_SFLG_PORT_SPECIFIC_LOCK) {
		DECL_AM(port_level);
		ASSERT(prt->drv_ptr->flags
		       & ERL_DRV_FLAG_USE_PORT_LOCKING);
		res = AM_port_level;
	    }
	    else {
		DECL_AM(driver_level);
		ASSERT(!(prt->drv_ptr->flags
			 & ERL_DRV_FLAG_USE_PORT_LOCKING));
		res = AM_driver_level;
	    }
	}
	if (szp) {
	    res = am_true;
	    goto done;
	}
    }
    else if (item == am_parallelism) {
	if (szp) {
	    res = am_true;
	    goto done;
	}
	res = ((ERTS_PTS_FLG_PARALLELISM &
		erts_atomic32_read_nob(&prt->sched.flags))
	       ? am_true
	       : am_false);
    }
    else {
	if (szp)
	    return am_false;
	return THE_NON_VALUE;
    }

done:
    if (szp)
	*szp += 3;
    if (hpp) {
	res = TUPLE2(*hpp, item, res);
	*hpp += 3;
    }

    return res;
}

BIF_RETTYPE
fun_info_2(BIF_ALIST_2)
{
    Process* p = BIF_P;
    Eterm fun = BIF_ARG_1;
    Eterm what = BIF_ARG_2;

    const ErtsCodeMFA *mfa;
    ErlFunThing *funp;
    ErlFunEntry *fe;
    Eterm* hp;
    Eterm val;

    if (is_not_any_fun(fun)) {
        BIF_ERROR(p, BADARG);
    }

    funp = (ErlFunThing *) fun_val(fun);

    if (is_local_fun(funp)) {
        fe = funp->entry.fun;
        mfa = erts_get_fun_mfa(fe);
    } else {
        ASSERT(is_external_fun(funp) && funp->next == NULL);
        mfa = &(funp->entry.exp)->info.mfa;
        fe = NULL;
    }

    switch (what) {
    case am_type:
        val = is_local_fun(funp) ? am_local : am_external;
        hp = HAlloc(p, 3);
        break;
    case am_pid:
        val = is_local_fun(funp) ? funp->creator : am_undefined;
        hp = HAlloc(p, 3);
        break;
    case am_module:
        /* Unloaded funs must report their module even though we can't find
         * their full MFA. */
        val = (mfa != NULL) ? mfa->module : fe->module;
        hp = HAlloc(p, 3);
        break;
    case am_new_index:
        val = is_local_fun(funp) ? make_small(fe->index) : am_undefined;
        hp = HAlloc(p, 3);
        break;
    case am_new_uniq:
        val = is_local_fun(funp) ? new_binary(p, fe->uniq, 16) :
                                   am_undefined;
        hp = HAlloc(p, 3);
        break;
    case am_index:
        val = is_local_fun(funp) ? make_small(fe->old_index) : am_undefined;
        hp = HAlloc(p, 3);
        break;
    case am_uniq:
        val = is_local_fun(funp) ? make_small(fe->old_uniq) : am_undefined;
        hp = HAlloc(p, 3);
        break;
    case am_env:
        {
            Uint num_free = funp->num_free;
            int i;

            hp = HAlloc(p, 3 + 2 * num_free);
            val = NIL;

            for (i = num_free - 1; i >= 0; i--) {
                val = CONS(hp, funp->env[i], val);
                hp += 2;
            }
        }
        break;
    case am_refc:
        if (is_local_fun(funp)) {
            val = erts_make_integer(erts_atomic_read_nob(&fe->refc), p);
        } else {
            val = am_undefined;
        }

        hp = HAlloc(p, 3);
        break;
    case am_arity:
        val = make_small(funp->arity);
        hp = HAlloc(p, 3);
        break;
    case am_name:
        /* Name must be `[]` for unloaded funs. */
        val = (mfa != NULL) ? mfa->function : NIL;
        hp = HAlloc(p, 3);
        break;
    default:
        BIF_ERROR(p, BADARG);
    }

    return TUPLE2(hp, what, val);
}

BIF_RETTYPE
fun_info_mfa_1(BIF_ALIST_1)
{
    Process* p = BIF_P;
    Eterm fun = BIF_ARG_1;

    if (is_any_fun(fun)) {
        const ErtsCodeMFA *mfa;
        ErlFunThing* funp;
        Eterm* hp;

        funp = (ErlFunThing *) fun_val(fun);
        hp = HAlloc(p, 4);

        if (is_local_fun(funp)) {
            mfa = erts_get_fun_mfa(funp->entry.fun);

            if (mfa == NULL) {
                /* Unloaded funs must report their module even though we can't
                 * find their full MFA, and their function name must be
                 * `[]`. */
                BIF_RET(TUPLE3(hp,
                               funp->entry.fun->module,
                               NIL,
                               make_small(funp->arity)));
            }
        } else {
            ASSERT(is_external_fun(funp) && funp->next == NULL);
            mfa = &(funp->entry.exp)->info.mfa;
        }

        BIF_RET(TUPLE3(hp,
                       mfa->module,
                       mfa->function,
                       make_small(funp->arity)));
    }

    BIF_ERROR(p, BADARG);
}

BIF_RETTYPE erts_internal_is_process_alive_2(BIF_ALIST_2)
{
    if (!is_internal_pid(BIF_ARG_1) || !is_internal_ordinary_ref(BIF_ARG_2))
        BIF_ERROR(BIF_P, BADARG);
    if (!erts_proc_sig_send_is_alive_request(BIF_P, BIF_ARG_1, BIF_ARG_2)) {
        if (ERTS_PROC_HAS_INCOMING_SIGNALS(BIF_P))
            ERTS_BIF_HANDLE_SIGNALS_FROM_RETURN(BIF_P, BIF_ARG_1, am_ok);
    }
    BIF_RET(am_ok);
}

BIF_RETTYPE is_process_alive_1(BIF_ALIST_1) 
{

    if (is_internal_pid(BIF_ARG_1)) {
        BIF_RETTYPE result;
        Process *rp;

        if (BIF_ARG_1 == BIF_P->common.id)
            BIF_RET(am_true);

        rp = erts_proc_lookup_raw(BIF_ARG_1);
        if (!rp) {
            result = am_false;
        }
        else {
            erts_aint32_t state = erts_atomic32_read_acqb(&rp->state);
            if (state & (ERTS_PSFLG_EXITING
                         | ERTS_PSFLG_SIG_Q
                         | ERTS_PSFLG_SIG_IN_Q)) {
                /*
                 * If in exiting state, trap out and send 'is alive'
                 * request and wait for it to complete termination.
                 *
                 * If process has signals enqueued, we need to
                 * send it an 'is alive' request via its signal
                 * queue in order to ensure that signal order is
                 * preserved (we may earlier have sent it an
                 * exit signal that has not been processed yet).
                 */
                BIF_TRAP1(is_process_alive_trap, BIF_P, BIF_ARG_1);
            }

            result = am_true;
        }

        if (ERTS_PROC_HAS_INCOMING_SIGNALS(BIF_P)) {
            /*
             * Ensure that signal order of signals from inspected
             * process to us is preserved...
             */
            ERTS_BIF_HANDLE_SIGNALS_FROM_RETURN(BIF_P, BIF_ARG_1, result);
        }
        BIF_RET(result);
    }

   if (is_external_pid(BIF_ARG_1)) {
       if (external_pid_dist_entry(BIF_ARG_1) == erts_this_dist_entry)
	   BIF_RET(am_false); /* A pid from an old incarnation of this node */
   }

   BIF_ERROR(BIF_P, BADARG);

   
}

static Eterm
process_display(Process *c_p, void *arg, int *redsp, ErlHeapFragment **bpp)
{
    if (redsp)
        *redsp = 1;

    if (ERTS_PROC_IS_EXITING(c_p))
        return am_badarg;

    erts_proc_lock(c_p, ERTS_PROC_LOCKS_ALL_MINOR);
    erts_stack_dump(ERTS_PRINT_STDERR, NULL, c_p);
    erts_proc_unlock(c_p, ERTS_PROC_LOCKS_ALL_MINOR);

    return am_true;
}


BIF_RETTYPE erts_internal_process_display_2(BIF_ALIST_2)
{
    Eterm res;

    if (BIF_ARG_2 != am_backtrace)
        BIF_RET(am_badopt);

    if (BIF_P->common.id == BIF_ARG_1) {
        res = process_display(BIF_P, NULL, NULL, NULL);
        BIF_RET(res);
    }

    if (is_not_internal_pid(BIF_ARG_1))
        BIF_RET(am_badarg);

    res = erts_proc_sig_send_rpc_request(BIF_P, BIF_ARG_1,
                                         !0,
                                         process_display,
                                         NULL);
    if (is_non_value(res))
        BIF_RET(am_badarg);

    BIF_RET(res);
}

/* this is a general call which return some possibly useful information */

BIF_RETTYPE statistics_1(BIF_ALIST_1)
{
    Eterm res;
    Eterm* hp;

    if (BIF_ARG_1 == am_scheduler_wall_time) {
	res = erts_sched_wall_time_request(BIF_P, 0, 0, 1, 0);
	if (is_non_value(res))
	    BIF_RET(am_undefined);
	BIF_TRAP1(gather_sched_wall_time_res_trap, BIF_P, res);
    } else if (BIF_ARG_1 == am_scheduler_wall_time_all) {
	res = erts_sched_wall_time_request(BIF_P, 0, 0, 1, 1);
	if (is_non_value(res))
	    BIF_RET(am_undefined);
	BIF_TRAP1(gather_sched_wall_time_res_trap, BIF_P, res);
    } else if ((BIF_ARG_1 == am_total_active_tasks)
	       | (BIF_ARG_1 == am_total_run_queue_lengths)
               | (BIF_ARG_1 == am_total_active_tasks_all)
	       | (BIF_ARG_1 == am_total_run_queue_lengths_all)) {
	Uint no = erts_run_queues_len(NULL, 0,
                                      ((BIF_ARG_1 == am_total_active_tasks)
                                       | (BIF_ARG_1 == am_total_active_tasks_all)),
                                      ((BIF_ARG_1 == am_total_active_tasks_all)
                                       | (BIF_ARG_1 == am_total_run_queue_lengths_all)));
	if (IS_USMALL(0, no))
	    res = make_small(no);
	else {
	    Eterm *hp = HAlloc(BIF_P, BIG_UINT_HEAP_SIZE);
	    res = uint_to_big(no, hp);
	}
	BIF_RET(res);
    } else if ((BIF_ARG_1 == am_active_tasks)
           | (BIF_ARG_1 == am_run_queue_lengths)
           | (BIF_ARG_1 == am_active_tasks_all)
           | (BIF_ARG_1 == am_run_queue_lengths_all)) {
	Eterm res, *hp, **hpp;
	Uint sz, *szp;
        int incl_dirty_io = ((BIF_ARG_1 == am_active_tasks_all)
                             | (BIF_ARG_1 == am_run_queue_lengths_all));
        int no_qs = (erts_no_run_queues + ERTS_NUM_DIRTY_CPU_RUNQS +
                     (incl_dirty_io ? ERTS_NUM_DIRTY_IO_RUNQS : 0));
	Uint *qszs = erts_alloc(ERTS_ALC_T_TMP,sizeof(Uint)*no_qs*2);
        (void) erts_run_queues_len(qszs, 0,
                                   ((BIF_ARG_1 == am_active_tasks)
                                    | (BIF_ARG_1 == am_active_tasks_all)),
                                   incl_dirty_io);
	sz = 0;
	szp = &sz;
	hpp = NULL;
	while (1) {
	    int i;
	    for (i = 0; i < no_qs; i++)
		qszs[no_qs+i] = erts_bld_uint(hpp, szp, qszs[i]);
	    res = erts_bld_list(hpp, szp, no_qs, &qszs[no_qs]);
	    if (hpp) {
		erts_free(ERTS_ALC_T_TMP, qszs);
		BIF_RET(res);
	    }
	    hp = HAlloc(BIF_P, sz);
	    szp = NULL;
	    hpp = &hp;
	}
#ifdef ERTS_ENABLE_MSACC
    } else if (BIF_ARG_1 == am_microstate_accounting) {
        Eterm threads;
        res = erts_msacc_request(BIF_P, ERTS_MSACC_GATHER, &threads);
	if (is_non_value(res))
	    BIF_RET(am_undefined);
	BIF_TRAP2(gather_msacc_res_trap, BIF_P, res, threads);
#endif
    } else if (BIF_ARG_1 == am_context_switches) {
	Eterm cs = erts_make_integer(erts_get_total_context_switches(), BIF_P);
	hp = HAlloc(BIF_P, 3);
	res = TUPLE2(hp, cs, SMALL_ZERO);
	BIF_RET(res);
    } else if (BIF_ARG_1 == am_garbage_collection) {
	res = erts_gc_info_request(BIF_P);
	if (is_non_value(res))
	    BIF_RET(am_undefined);
	BIF_TRAP1(gather_gc_info_res_trap, BIF_P, res);
    } else if (BIF_ARG_1 == am_reductions) {
	Uint reds;
	Uint diff;
	Uint hsz = 3;
	Eterm b1, b2;

	erts_get_total_reductions(&reds, &diff);
	(void) erts_bld_uint(NULL, &hsz, reds);
	(void) erts_bld_uint(NULL, &hsz, diff);
	hp = HAlloc(BIF_P, hsz);
	b1 = erts_bld_uint(&hp, NULL, reds);
	b2 = erts_bld_uint(&hp, NULL, diff);
	res = TUPLE2(hp, b1, b2); 
	BIF_RET(res);
    } else if (BIF_ARG_1 == am_exact_reductions) {
	Uint reds;
	Uint diff;
	Uint hsz = 3;
	Eterm b1, b2;

	erts_get_exact_total_reductions(BIF_P, &reds, &diff);
	(void) erts_bld_uint(NULL, &hsz, reds);
	(void) erts_bld_uint(NULL, &hsz, diff);
	hp = HAlloc(BIF_P, hsz);
	b1 = erts_bld_uint(&hp, NULL, reds);
	b2 = erts_bld_uint(&hp, NULL, diff);
	res = TUPLE2(hp, b1, b2); 
	BIF_RET(res);
    } else if (BIF_ARG_1 == am_runtime) {
	ErtsMonotonicTime u1, u2;
	Eterm b1, b2;
        Uint hsz;
	erts_runtime_elapsed_both(&u1, NULL, &u2, NULL);
        hsz = 3; /* 2-tuple */
        (void) erts_bld_monotonic_time(NULL, &hsz, u1);
        (void) erts_bld_monotonic_time(NULL, &hsz, u2);
	hp = HAlloc(BIF_P, hsz);
        b1 = erts_bld_monotonic_time(&hp, NULL, u1);
        b2 = erts_bld_monotonic_time(&hp, NULL, u2);
	res = TUPLE2(hp, b1, b2);
	BIF_RET(res);
    } else if (BIF_ARG_1 ==  am_run_queue) {
	res = erts_run_queues_len(NULL, 1, 0, 0);
	BIF_RET(make_small(res));
    } else if (BIF_ARG_1 == am_wall_clock) {
	ErtsMonotonicTime w1, w2;
	Eterm b1, b2;
        Uint hsz;
	erts_wall_clock_elapsed_both(&w1, &w2);
        hsz = 3; /* 2-tuple */
        (void) erts_bld_monotonic_time(NULL, &hsz, w1);
        (void) erts_bld_monotonic_time(NULL, &hsz, w2);
	hp = HAlloc(BIF_P, hsz);
        b1 = erts_bld_monotonic_time(&hp, NULL, w1);
        b2 = erts_bld_monotonic_time(&hp, NULL, w2);
	res = TUPLE2(hp, b1, b2);
	BIF_RET(res);
    } else if (BIF_ARG_1 == am_io) {
	Eterm ref = erts_request_io_bytes(BIF_P);
	BIF_TRAP2(gather_io_bytes_trap, BIF_P, ref, make_small(erts_no_schedulers));
    }
    else if (ERTS_IS_ATOM_STR("run_queues", BIF_ARG_1)) {
	Eterm res, *hp, **hpp;
	Uint sz, *szp;
	int no_qs = erts_no_run_queues + ERTS_NUM_DIRTY_RUNQS;
	Uint *qszs = erts_alloc(ERTS_ALC_T_TMP,sizeof(Uint)*no_qs*2);
	(void) erts_run_queues_len(qszs, 0, 0, 1);
	sz = 0;
	szp = &sz;
	hpp = NULL;
	while (1) {
	    int i;
	    for (i = 0; i < no_qs; i++)
		qszs[no_qs+i] = erts_bld_uint(hpp, szp, qszs[i]);
	    res = erts_bld_tuplev(hpp, szp, no_qs, &qszs[no_qs]);
	    if (hpp) {
		erts_free(ERTS_ALC_T_TMP, qszs);
		BIF_RET(res);
	    }
	    hp = HAlloc(BIF_P, sz);
	    szp = NULL;
	    hpp = &hp;
	}
    }
    BIF_ERROR(BIF_P, BADARG);
}

BIF_RETTYPE error_logger_warning_map_0(BIF_ALIST_0)
{
    BIF_RET(erts_error_logger_warnings);
}

static erts_atomic_t available_internal_state;

static int empty_magic_ref_destructor(Binary *bin)
{
    return 1;
}

BIF_RETTYPE erts_debug_get_internal_state_1(BIF_ALIST_1)
{
    /*
     * NOTE: Only supposed to be used for testing, and debugging.
     */

    if (!erts_atomic_read_nob(&available_internal_state)) {
	BIF_ERROR(BIF_P, EXC_UNDEF);
    }

    if (is_atom(BIF_ARG_1)) {
	if (ERTS_IS_ATOM_STR("reds_left", BIF_ARG_1)) {
	    /* Used by (emulator) */
	    BIF_RET(make_small((Uint) ERTS_BIF_REDS_LEFT(BIF_P)));
	}
	else if (ERTS_IS_ATOM_STR("node_and_dist_references", BIF_ARG_1)) {
	    /* Used by node_container_SUITE (emulator) */
            BIF_TRAP1(get_internal_state_blocked, BIF_P, BIF_ARG_1);
	}
	else if (ERTS_IS_ATOM_STR("monitoring_nodes", BIF_ARG_1)) {
	    BIF_RET(erts_processes_monitoring_nodes(BIF_P));
	}
	else if (ERTS_IS_ATOM_STR("next_pid", BIF_ARG_1)
		 || ERTS_IS_ATOM_STR("next_port", BIF_ARG_1)) {
	    /* Used by node_container_SUITE (emulator) */
	    Sint res;
	    if (ERTS_IS_ATOM_STR("next_pid", BIF_ARG_1))
		res = erts_ptab_test_next_id(&erts_proc, 0, 0);
	    else
		res = erts_ptab_test_next_id(&erts_port, 0, 0);
	    if (res < 0)
		BIF_RET(am_false);
	    BIF_RET(erts_make_integer(res, BIF_P));
	}
	else if (ERTS_IS_ATOM_STR("DbTable_words", BIF_ARG_1)) {
	    /* Used by ets_SUITE (stdlib) */
	    size_t words = (sizeof(DbTable) + sizeof(Uint) - 1)/sizeof(Uint);
            Eterm* hp = HAlloc(BIF_P ,3);
	    BIF_RET(TUPLE2(hp, make_small((Uint) words),
                           erts_ets_hash_sizeof_ext_segtab()));
	}
	else if (ERTS_IS_ATOM_STR("check_io_debug", BIF_ARG_1)) {
	    /* Used by driver_SUITE (emulator) */
	    Uint sz, *szp;
	    Eterm res, *hp, **hpp;
	    int no_errors;
	    ErtsCheckIoDebugInfo ciodi = {0};
#ifdef HAVE_ERTS_CHECK_IO_DEBUG
	    erts_proc_unlock(BIF_P,ERTS_PROC_LOCK_MAIN);
	    no_errors = erts_check_io_debug(&ciodi);
	    erts_proc_lock(BIF_P,ERTS_PROC_LOCK_MAIN);
#else
	    no_errors = 0;
#endif
	    sz = 0;
	    szp = &sz;
	    hpp = NULL;
	    while (1) {
		res = erts_bld_tuple(hpp, szp, 4,
				     erts_bld_uint(hpp, szp,
						   (Uint) no_errors),
				     erts_bld_uint(hpp, szp,
						   (Uint) ciodi.no_used_fds),
				     erts_bld_uint(hpp, szp,
						   (Uint) ciodi.no_driver_select_structs),
                                     erts_bld_uint(hpp, szp,
                                                   (Uint) ciodi.no_enif_select_structs));
		if (hpp)
		    break;
		hp = HAlloc(BIF_P, sz);
		szp = NULL;
		hpp = &hp;
	    }
	    BIF_RET(res);
	}
	else if (ERTS_IS_ATOM_STR("process_info_args", BIF_ARG_1)) {
	    /* Used by process_SUITE (emulator) */
	    int i;
	    Eterm res = NIL;
	    Uint *hp = HAlloc(BIF_P, 2*ERTS_PI_ARGS);
	    for (i = ERTS_PI_ARGS-1; i >= 0; i--) {
		res = CONS(hp, pi_args[i].name, res);
		hp += 2;
	    }
	    BIF_RET(res);
	}
	else if (ERTS_IS_ATOM_STR("processes", BIF_ARG_1)) {
	    /* Used by process_SUITE (emulator) */
	    BIF_RET(erts_debug_ptab_list(BIF_P, &erts_proc));
	}
	else if (ERTS_IS_ATOM_STR("processes_bif_info", BIF_ARG_1)) {
	    /* Used by process_SUITE (emulator) */
	    BIF_RET(erts_debug_ptab_list_bif_info(BIF_P, &erts_proc));
	}
	else if (ERTS_IS_ATOM_STR("max_atom_out_cache_index", BIF_ARG_1)) {
	    /* Used by distribution_SUITE (emulator) */
	    BIF_RET(make_small((Uint) erts_debug_max_atom_out_cache_index()));
	}
	else if (ERTS_IS_ATOM_STR("nbalance", BIF_ARG_1)) {
	    Uint n;
	    erts_proc_unlock(BIF_P, ERTS_PROC_LOCK_MAIN);
	    n = erts_debug_nbalance();
	    erts_proc_lock(BIF_P, ERTS_PROC_LOCK_MAIN);
	    BIF_RET(erts_make_integer(n, BIF_P));
	}
	else if (ERTS_IS_ATOM_STR("available_internal_state", BIF_ARG_1)) {
	    BIF_RET(am_true);
	}
	else if (ERTS_IS_ATOM_STR("force_heap_frags", BIF_ARG_1)) {
#ifdef FORCE_HEAP_FRAGS
	    BIF_RET(am_true);
#else
	    BIF_RET(am_false);
#endif
	}
	else if (ERTS_IS_ATOM_STR("memory", BIF_ARG_1)) {
	    Eterm res;
	    erts_proc_unlock(BIF_P, ERTS_PROC_LOCK_MAIN);
	    erts_thr_progress_block();
	    erts_proc_lock(BIF_P, ERTS_PROC_LOCK_MAIN);
	    res = erts_memory(NULL, NULL, BIF_P, THE_NON_VALUE);
	    erts_thr_progress_unblock();
	    BIF_RET(res);
	}
        else if (ERTS_IS_ATOM_STR("mmap", BIF_ARG_1)) {
            BIF_RET(erts_mmap_debug_info(BIF_P));
        }
	else if (ERTS_IS_ATOM_STR("unique_monotonic_integer_state", BIF_ARG_1)) {
	    BIF_RET(erts_debug_get_unique_monotonic_integer_state(BIF_P));
	}
	else if (ERTS_IS_ATOM_STR("min_unique_monotonic_integer", BIF_ARG_1)) {
	    Sint64 value = erts_get_min_unique_monotonic_integer();
	    if (IS_SSMALL(value))
		BIF_RET(make_small(value));
	    else {
		Uint hsz = ERTS_SINT64_HEAP_SIZE(value);
		Eterm *hp = HAlloc(BIF_P, hsz);
		BIF_RET(erts_sint64_to_big(value, &hp));
	    }
	}
	else if (ERTS_IS_ATOM_STR("min_unique_integer", BIF_ARG_1)) {
	    Sint64 value = erts_get_min_unique_integer();
	    if (IS_SSMALL(value))
		BIF_RET(make_small(value));
	    else {
		Uint hsz = ERTS_SINT64_HEAP_SIZE(value);
		Eterm *hp = HAlloc(BIF_P, hsz);
		BIF_RET(erts_sint64_to_big(value, &hp));
	    }
	}
        else if (ERTS_IS_ATOM_STR("stack_check", BIF_ARG_1)) {
            UWord size;
            char c;
            if (erts_is_above_stack_limit(&c))
                size = erts_check_stack_recursion_downwards(&c, &c);
            else
                size = erts_check_stack_recursion_upwards(&c, &c);
	    if (IS_SSMALL(size))
		BIF_RET(make_small(size));
	    else {
		Uint hsz = BIG_UWORD_HEAP_SIZE(size);
		Eterm *hp = HAlloc(BIF_P, hsz);
		BIF_RET(uword_to_big(size, hp));
	    }
        } else if (ERTS_IS_ATOM_STR("scheduler_dump", BIF_ARG_1)) {
#if defined(ERTS_HAVE_TRY_CATCH) && defined(ERTS_SYS_SUSPEND_SIGNAL)
            BIF_RET(am_true);
#else
            BIF_RET(am_false);
#endif
        }
        else if (ERTS_IS_ATOM_STR("lc_graph", BIF_ARG_1)) {
#ifdef ERTS_ENABLE_LOCK_CHECK
            Eterm res = erts_lc_dump_graph();
            BIF_RET(res);
#else
            BIF_RET(am_notsup);
#endif
        }
        else if (ERTS_IS_ATOM_STR("flxctr_memory_usage", BIF_ARG_1)) {
            Sint mem = erts_flxctr_debug_memory_usage();
            if (mem == -1) {
                BIF_RET(am_notsup);
            } else {
		Uint hsz = BIG_UWORD_HEAP_SIZE((UWord)mem);
		Eterm *hp = HAlloc(BIF_P, hsz);
		BIF_RET(uword_to_big((UWord)mem, hp));
            }
        }
        else if (ERTS_IS_ATOM_STR("persistent_term", BIF_ARG_1)) {
            BIF_RET(erts_debug_persistent_term_xtra_info(BIF_P));
        }
<<<<<<< HEAD
#ifdef DEBUG
        else if (ERTS_IS_ATOM_STR("check_no_empty_boxed_non_literal_on_heap", BIF_ARG_1)) {
            /*
              There is an optimization that assumes that it is always
              safe to read the word after the arity word of boxed
              terms. This checks if there is a boxed term with nothing
              after the arity word that is not a literal. Such
              literals needs to be padded to make the above mentioned
              optimization safe. Debug builds also do this check every
              time the GC is run.
             */
            erts_dbg_check_no_empty_boxed_non_literal_on_heap(BIF_P, NULL);
            BIF_RET(am_ok);
        }
#endif
=======
        else if (ERTS_IS_ATOM_STR("pid_ref_table_size", BIF_ARG_1)) {
            Uint size = erts_pid_ref_table_size();
	    if (IS_SSMALL(size))
		BIF_RET(make_small(size));
	    else {
		Uint hsz = BIG_UWORD_HEAP_SIZE(size);
		Eterm *hp = HAlloc(BIF_P, hsz);
		BIF_RET(uword_to_big(size, hp));
	    }
        }
>>>>>>> 419356c3
    }
    else if (is_tuple(BIF_ARG_1)) {
	Eterm* tp = tuple_val(BIF_ARG_1);
	switch (arityval(tp[0])) {
	case 2: {
	    if (ERTS_IS_ATOM_STR("node_and_dist_references", tp[1])) {
                if (tp[2] == am_blocked
                    && erts_is_multi_scheduling_blocked() > 0) {
                    Eterm res = erts_get_node_and_dist_references(BIF_P);
                    BIF_RET(res);
                }
            }
	    else if (ERTS_IS_ATOM_STR("process_status", tp[1])) {
		/* Used by timer process_SUITE, timer_bif_SUITE, and
		   node_container_SUITE (emulator) */
		if (is_internal_pid(tp[2])) {
		    BIF_RET(erts_process_status(NULL, tp[2]));
		}
	    }
            else if (ERTS_IS_ATOM_STR("connection_id", tp[1])) {
                DistEntry *dep;
                Eterm *hp, res;
                Uint con_id, hsz = 0;
                if (!is_atom(tp[2]))
                    BIF_ERROR(BIF_P, BADARG);
                dep = erts_sysname_to_connected_dist_entry(tp[2]);
                if (!dep)
                    BIF_ERROR(BIF_P, BADARG);
                erts_de_rlock(dep);
                con_id = (Uint) dep->connection_id;
                erts_de_runlock(dep);
                (void) erts_bld_uint(NULL, &hsz, con_id);
                hp = hsz ? HAlloc(BIF_P, hsz) : NULL;
                res = erts_bld_uint(&hp, NULL, con_id);
                BIF_RET(res);
            }
	    else if (ERTS_IS_ATOM_STR("link_list", tp[1])) {
		/* Used by erl_link_SUITE (emulator) */
		if(is_internal_pid(tp[2])) {
                    erts_aint32_t state;
		    Eterm res;
		    Process *p;
                    int sigs_done;

		    p = erts_pid2proc(BIF_P,
				      ERTS_PROC_LOCK_MAIN,
				      tp[2],
				      ERTS_PROC_LOCK_MAIN);
		    if (!p) {
			ERTS_ASSERT_IS_NOT_EXITING(BIF_P);
			BIF_RET(am_undefined);
		    }
                    erts_proc_lock(p, ERTS_PROC_LOCK_MSGQ);
                    erts_proc_sig_fetch(p);
                    erts_proc_unlock(p, ERTS_PROC_LOCK_MSGQ);
                    state = erts_atomic32_read_nob(&BIF_P->state);
                    do {
                        int reds = CONTEXT_REDS;
                        sigs_done = erts_proc_sig_handle_incoming(p,
                                                                  &state,
                                                                  &reds,
                                                                  CONTEXT_REDS,
                                                                  !0);
                    } while (!sigs_done && !(state & ERTS_PSFLG_EXITING));

                    if (!(state & ERTS_PSFLG_EXITING))
                        res = make_link_list(BIF_P, 1, ERTS_P_LINKS(p), NIL);
                    else if (BIF_P == p)
                        ERTS_BIF_EXITED(BIF_P);
                    else
                        res = am_undefined;
                    if (BIF_P != p)
                        erts_proc_unlock(p, ERTS_PROC_LOCK_MAIN);
		    BIF_RET(res);
		}
		else if(is_internal_port(tp[2])) {
		    Eterm res;
		    Port *p = erts_id2port_sflgs(tp[2],
						 BIF_P,
						 ERTS_PROC_LOCK_MAIN,
						 ERTS_PORT_SFLGS_INVALID_LOOKUP);
		    if(!p)
			BIF_RET(am_undefined);
		    res = make_link_list(BIF_P, 1, ERTS_P_LINKS(p), NIL);
		    erts_port_release(p);
		    BIF_RET(res);
		}
		else if(is_node_name_atom(tp[2])) {
		    DistEntry *dep = erts_find_dist_entry(tp[2]);
		    if(dep) {
			Eterm res = NIL;
                        if (dep->mld) {
                            erts_mtx_lock(&dep->mld->mtx);
                            res = make_link_list(BIF_P, 0, dep->mld->links, NIL);
                            erts_mtx_unlock(&dep->mld->mtx);
                        }
			BIF_RET(res);
		    } else {
			BIF_RET(am_undefined);
		    }
		}
	    }
	    else if (ERTS_IS_ATOM_STR("monitor_list", tp[1])) {
		/* Used by erl_link_SUITE (emulator) */
		if(is_internal_pid(tp[2])) {
                    erts_aint32_t state;
		    Process *p;
		    Eterm res;
                    int sigs_done;

		    p = erts_pid2proc(BIF_P,
				      ERTS_PROC_LOCK_MAIN,
				      tp[2],
				      ERTS_PROC_LOCK_MAIN);
		    if (!p) {
			ERTS_ASSERT_IS_NOT_EXITING(BIF_P);
			BIF_RET(am_undefined);
		    }

                    erts_proc_lock(p, ERTS_PROC_LOCK_MSGQ);
                    erts_proc_sig_fetch(p);
                    erts_proc_unlock(p, ERTS_PROC_LOCK_MSGQ);
		    state = erts_atomic32_read_nob(&BIF_P->state);
                    do {
                        int reds = CONTEXT_REDS;
                        sigs_done = erts_proc_sig_handle_incoming(p,
                                                                  &state,
                                                                  &reds,
                                                                  CONTEXT_REDS,
                                                                  !0);
                    } while (!sigs_done && !(state & ERTS_PSFLG_EXITING));

                    if (!(state & ERTS_PSFLG_EXITING)) {
                        res = make_monitor_list(BIF_P, 1, ERTS_P_MONITORS(p), NIL);
                        res = make_monitor_list(BIF_P, 0, ERTS_P_LT_MONITORS(p), res);
                    }
                    else {
                        if (BIF_P == p)
                            ERTS_BIF_EXITED(BIF_P);
                        else
                            res = am_undefined;
                    }
                    if (BIF_P != p)
                        erts_proc_unlock(p, ERTS_PROC_LOCK_MAIN);
		    BIF_RET(res);
		} else if(is_node_name_atom(tp[2])) {
		    DistEntry *dep = erts_find_dist_entry(tp[2]);
		    if(dep) {
			Eterm ml = NIL;
                        if (dep->mld) {
                            erts_mtx_lock(&dep->mld->mtx);
                            ml = make_monitor_list(BIF_P, 1, dep->mld->orig_name_monitors, NIL);
                            ml = make_monitor_list(BIF_P, 0, dep->mld->monitors, ml);
                            erts_mtx_unlock(&dep->mld->mtx);
                        }
			BIF_RET(ml);
		    } else {
			BIF_RET(am_undefined);
		    }
		}
	    }
	    else if (ERTS_IS_ATOM_STR("channel_number", tp[1])) {
		Eterm res;
		DistEntry *dep = erts_find_dist_entry(tp[2]);
		if (!dep)
		    res = am_undefined;
		else {
		    Uint cno = dist_entry_channel_no(dep);
		    res = make_small(cno);
		}
		BIF_RET(res);
	    }
	    else if (ERTS_IS_ATOM_STR("binary_info", tp[1])) {
		Eterm bin = tp[2];
		if (is_binary(bin)) {
		    Eterm real_bin = bin;
		    Eterm res = am_true;
		    ErlSubBin* sb = (ErlSubBin *) binary_val(real_bin);

		    if (sb->thing_word == HEADER_SUB_BIN) {
			real_bin = sb->orig;
		    }
		    if (*binary_val(real_bin) == HEADER_PROC_BIN) {
			ProcBin* pb;
			Binary* val;
			Eterm SzTerm;
			Uint hsz = 3 + 5;
			Eterm* hp;
			DECL_AM(refc_binary);

			pb = (ProcBin *) binary_val(real_bin);
			val = pb->val;
			(void) erts_bld_uint(NULL, &hsz, pb->size);
			(void) erts_bld_uint(NULL, &hsz, val->orig_size);
			hp = HAlloc(BIF_P, hsz);

			/* Info about the Binary* object */
			SzTerm = erts_bld_uint(&hp, NULL, val->orig_size);
			res = TUPLE2(hp, am_binary, SzTerm);
			hp += 3;

			/* Info about the ProcBin* object */
			SzTerm = erts_bld_uint(&hp, NULL, pb->size);
			res = TUPLE4(hp, AM_refc_binary, SzTerm,
				     res, make_small(pb->flags));
		    } else {	/* heap binary */
			DECL_AM(heap_binary);
			res = AM_heap_binary;
		    }
		    BIF_RET(res);
		}
	    }
	    else if (ERTS_IS_ATOM_STR("dist_ctrl", tp[1])) {
		Eterm res = am_undefined;
		DistEntry *dep = erts_sysname_to_connected_dist_entry(tp[2]);
		if (dep) {
		    erts_de_rlock(dep);
		    if (is_internal_port(dep->cid) || is_internal_pid(dep->cid))
			res = dep->cid;
		    erts_de_runlock(dep);
		}
		BIF_RET(res);
	    }
	    else if (ERTS_IS_ATOM_STR("atom_out_cache_index", tp[1])) {
		/* Used by distribution_SUITE (emulator) */
		if (is_atom(tp[2])) {
		    BIF_RET(make_small(
				(Uint)
				erts_debug_atom_to_out_cache_index(tp[2])));
		}
	    }
	    else if (ERTS_IS_ATOM_STR("fake_scheduler_bindings", tp[1])) {
		return erts_fake_scheduler_bindings(BIF_P, tp[2]);
	    }
	    else if (ERTS_IS_ATOM_STR("reader_groups_map", tp[1])) {
		Sint groups;
		if (is_not_small(tp[2]))
		    BIF_ERROR(BIF_P, BADARG);
		groups = signed_val(tp[2]);
		if (groups < (Sint) 1 || groups > (Sint) INT_MAX)
		    BIF_ERROR(BIF_P, BADARG);

		BIF_RET(erts_debug_reader_groups_map(BIF_P, (int) groups));
	    }
	    else if (ERTS_IS_ATOM_STR("internal_hash", tp[1])) {
		Uint hash = (Uint) make_internal_hash(tp[2], 0);
		Uint hsz = 0;
		Eterm* hp;
		erts_bld_uint(NULL, &hsz, hash);
		hp = HAlloc(BIF_P,hsz);
		return erts_bld_uint(&hp, NULL, hash);
	    }
	    else if (ERTS_IS_ATOM_STR("atom", tp[1])) {
		Uint ix;
		if (!term_to_Uint(tp[2], &ix))
		    BIF_ERROR(BIF_P, BADARG);
		while (ix >= atom_table_size()) {
		    char tmp[20];
		    erts_snprintf(tmp, sizeof(tmp), "am%x", atom_table_size());
		    erts_atom_put((byte *) tmp, sys_strlen(tmp), ERTS_ATOM_ENC_LATIN1, 1);
		}
		return make_atom(ix);
	    }
	    else if (ERTS_IS_ATOM_STR("magic_ref", tp[1])) {
                Binary *bin;
                UWord bin_addr, refc;
                Eterm bin_addr_term, refc_term, test_type;
                Uint sz;
                Eterm *hp;
                if (!is_internal_magic_ref(tp[2])) {
                    if (is_internal_ordinary_ref(tp[2])) {
                        ErtsORefThing *rtp;
                        rtp = (ErtsORefThing *) internal_ref_val(tp[2]);
                        if (erts_is_ref_numbers_magic(rtp->num))
                            BIF_RET(am_true);
                    }
                    BIF_RET(am_false);
                }
                bin = erts_magic_ref2bin(tp[2]);
                refc = erts_refc_read(&bin->intern.refc, 1);
                bin_addr = (UWord) bin;
                sz = 4;
                erts_bld_uword(NULL, &sz, bin_addr);
                erts_bld_uword(NULL, &sz, refc);
                hp = HAlloc(BIF_P, sz);
                bin_addr_term = erts_bld_uword(&hp, NULL, bin_addr);
                refc_term = erts_bld_uword(&hp, NULL, refc);
                test_type = (ERTS_MAGIC_BIN_DESTRUCTOR(bin) == empty_magic_ref_destructor
                             ? am_true : am_false);
                BIF_RET(TUPLE3(hp, bin_addr_term, refc_term, test_type));
	    }

	    break;
	}
	case 3: {
	    if (ERTS_IS_ATOM_STR("check_time_config", tp[1])) {
		int res, time_correction;
		ErtsTimeWarpMode time_warp_mode;
		if (tp[2] == am_true)
		    time_correction = !0;
		else if (tp[2] == am_false)
		    time_correction = 0;
		else
		    break;
		if (ERTS_IS_ATOM_STR("no_time_warp", tp[3]))
		    time_warp_mode = ERTS_NO_TIME_WARP_MODE;
		else if (ERTS_IS_ATOM_STR("single_time_warp", tp[3]))
		    time_warp_mode = ERTS_SINGLE_TIME_WARP_MODE;
		else if (ERTS_IS_ATOM_STR("multi_time_warp", tp[3]))
		    time_warp_mode = ERTS_MULTI_TIME_WARP_MODE;
		else
		    break;
		res = erts_check_time_adj_support(time_correction,
						  time_warp_mode);
		BIF_RET(res ? am_true : am_false);
	    }
	    else if (ERTS_IS_ATOM_STR("make_unique_integer", tp[1])) {
	      Eterm res = erts_debug_make_unique_integer(BIF_P,
							 tp[2],
							 tp[3]);
	      if (is_non_value(res))
		  break;
	      BIF_RET(res);
	    }
            else if (ERTS_IS_ATOM_STR("term_to_binary", tp[1])) {
                return erts_debug_term_to_binary(BIF_P, tp[2], tp[3]);
            }
	    break;
	}
	default:
	    break;
	}
    }
    BIF_ERROR(BIF_P, BADARG);
}

BIF_RETTYPE erts_internal_is_system_process_1(BIF_ALIST_1)
{
    if (is_internal_pid(BIF_ARG_1)) {
	Process *rp = erts_proc_lookup(BIF_ARG_1);
	if (rp && (rp->static_flags & ERTS_STC_FLG_SYSTEM_PROC))
	    BIF_RET(am_true);
	BIF_RET(am_false);
    }

    if (is_external_pid(BIF_ARG_1)
	&& external_pid_dist_entry(BIF_ARG_1) == erts_this_dist_entry) {
	BIF_RET(am_false);
    }

    BIF_ERROR(BIF_P, BADARG);
}

BIF_RETTYPE erts_internal_system_check_1(BIF_ALIST_1)
{
    Eterm res;
    if (ERTS_IS_ATOM_STR("schedulers", BIF_ARG_1)) {
	res = erts_system_check_request(BIF_P);
	if (is_non_value(res))
	    BIF_RET(am_undefined);
	BIF_TRAP1(gather_system_check_res_trap, BIF_P, res);
    }

    BIF_ERROR(BIF_P, BADARG);
}

#if defined(VALGRIND) && defined(__GNUC__)
/* Force noinline for valgrind suppression */
static void broken_halt_test(Eterm bif_arg_2) __attribute__((noinline));
#endif

static void broken_halt_test(Eterm bif_arg_2)
{
    /* Ugly ugly code used by bif_SUITE:erlang_halt/1 */
#if defined(ERTS_HAVE_TRY_CATCH)
    erts_get_scheduler_data()->run_queue = NULL;
#endif
    erts_exit(ERTS_DUMP_EXIT, "%T", bif_arg_2);
}

static void
test_multizero_timeout_in_timeout3(void *vproc)
{
    Process *proc = (Process *) vproc;
    ErtsMessage *mp = erts_alloc_message(0, NULL);
    ERTS_DECL_AM(multizero_timeout_in_timeout_done);
    erts_queue_message(proc, 0, mp, AM_multizero_timeout_in_timeout_done, am_system);
    erts_proc_dec_refc(proc);
}

static void
test_multizero_timeout_in_timeout2(void *vproc)
{
    erts_start_timer_callback(0, test_multizero_timeout_in_timeout3, vproc);
}

static void
test_multizero_timeout_in_timeout(void *vproc)
{
    erts_start_timer_callback(0, test_multizero_timeout_in_timeout2, vproc);
}

static Eterm
proc_sig_block(Process *c_p, void *arg, int *redsp, ErlHeapFragment **bpp)
{
    ErtsMonotonicTime time, timeout_time, ms = (ErtsMonotonicTime) (Sint) arg;

    if (redsp)
        *redsp = 1;

    time = erts_get_monotonic_time(NULL);

    if (ms < 0)
	timeout_time = time;
    else
	timeout_time = time + ERTS_MSEC_TO_MONOTONIC(ms);

    while (time < timeout_time) {
        ErtsMonotonicTime timeout = timeout_time - time;

#ifdef __WIN32__
        Sleep((DWORD) ERTS_MONOTONIC_TO_MSEC(timeout));
#else
        {
            ErtsMonotonicTime to = ERTS_MONOTONIC_TO_USEC(timeout);
            struct timeval tv;

            tv.tv_sec = (long) to / (1000*1000);
            tv.tv_usec = (long) to % (1000*1000);

            select(0, NULL, NULL, NULL, &tv);
        }
#endif

	time = erts_get_monotonic_time(NULL);
    }

    return am_ok;
}

BIF_RETTYPE erts_debug_set_internal_state_2(BIF_ALIST_2)
{
    /*
     * NOTE: Only supposed to be used for testing, and debugging.
     */
    if (ERTS_IS_ATOM_STR("available_internal_state", BIF_ARG_1)
	&& (BIF_ARG_2 == am_true || BIF_ARG_2 == am_false)) {
	erts_aint_t on = (erts_aint_t) (BIF_ARG_2 == am_true);
	erts_aint_t prev_on = erts_atomic_xchg_nob(&available_internal_state, on);
	if (on) {
	    erts_dsprintf_buf_t *dsbufp = erts_create_logger_dsbuf();
	    erts_dsprintf(dsbufp, "Process %T ", BIF_P->common.id);
	    if (erts_is_alive)
		erts_dsprintf(dsbufp, "on node %T ", erts_this_node->sysname);
	    erts_dsprintf(dsbufp,
			  "enabled access to the emulator internal state.\n");
	    erts_dsprintf(dsbufp,
			  "NOTE: This is an erts internal test feature and "
			  "should *only* be used by OTP test-suites.\n");
	    erts_send_warning_to_logger(BIF_P->group_leader, dsbufp);
	}
	BIF_RET(prev_on ? am_true : am_false);
    }

    if (!erts_atomic_read_nob(&available_internal_state)) {
	BIF_ERROR(BIF_P, EXC_UNDEF);
    }

    if (is_atom(BIF_ARG_1)) {
	
	if (ERTS_IS_ATOM_STR("reds_left", BIF_ARG_1)) {
	    Sint reds;
	    if (term_to_Sint(BIF_ARG_2, &reds) != 0) {
		if (0 <= reds && reds <= CONTEXT_REDS) {
		    if (!ERTS_PROC_GET_SAVED_CALLS_BUF(BIF_P))
			BIF_P->fcalls = reds;
		    else
			BIF_P->fcalls = reds - CONTEXT_REDS;
                    BIF_P->scheduler_data->virtual_reds = 0;
		}
		BIF_RET(am_true);
	    }
	}
	else if (ERTS_IS_ATOM_STR("block", BIF_ARG_1)
		 || ERTS_IS_ATOM_STR("sleep", BIF_ARG_1)) {
	    int block = ERTS_IS_ATOM_STR("block", BIF_ARG_1);
	    Sint ms;
	    if (term_to_Sint(BIF_ARG_2, &ms) != 0) {
		if (ms > 0) {
		    erts_proc_unlock(BIF_P, ERTS_PROC_LOCK_MAIN);
		    if (block)
			erts_thr_progress_block();
		    while (erts_milli_sleep((long) ms) != 0);
		    if (block)
			erts_thr_progress_unblock();
		    erts_proc_lock(BIF_P, ERTS_PROC_LOCK_MAIN);
		}
		BIF_RET(am_true);
	    }
	}
	else if (ERTS_IS_ATOM_STR("block_scheduler", BIF_ARG_1)) {
	    Sint ms;
	    if (term_to_Sint(BIF_ARG_2, &ms) != 0) {
		if (ms > 0) {
		    erts_proc_unlock(BIF_P, ERTS_PROC_LOCK_MAIN);
		    while (erts_milli_sleep((long) ms) != 0);
		    erts_proc_lock(BIF_P, ERTS_PROC_LOCK_MAIN);
		}
		BIF_RET(am_true);
	    }
	}
	else if (ERTS_IS_ATOM_STR("next_pid", BIF_ARG_1)
		 || ERTS_IS_ATOM_STR("next_port", BIF_ARG_1)) {
	    /* Used by node_container_SUITE (emulator) */
	    Uint next;

	    if (term_to_Uint(BIF_ARG_2, &next) != 0) {
		Sint res;

		if (ERTS_IS_ATOM_STR("next_pid", BIF_ARG_1))
		    res = erts_ptab_test_next_id(&erts_proc, 1, next);
		else
		    res = erts_ptab_test_next_id(&erts_port, 1, next);
		if (res < 0)
		    BIF_RET(am_false);
		BIF_RET(erts_make_integer(res, BIF_P));
	    }
	}
	else if (ERTS_IS_ATOM_STR("force_gc", BIF_ARG_1)) {
	    /* Used by signal_SUITE (emulator) */
	    Process *rp = erts_pid2proc(BIF_P, ERTS_PROC_LOCK_MAIN,
					BIF_ARG_2, ERTS_PROC_LOCK_MAIN);
	    if (!rp) {
		BIF_RET(am_false);
	    }
	    else {
		ERTS_FORCE_GC(BIF_P);
		BIF_RET(am_true);
	    }
	}
	else if (ERTS_IS_ATOM_STR("gc_state", BIF_ARG_1)) {
	    /* Used by process_SUITE (emulator) */
	    int res, enable;

	    switch (BIF_ARG_2) {
	    case am_true: enable = 1; break;
	    case am_false: enable = 0; break;
	    default: BIF_ERROR(BIF_P, BADARG); break;
	    }
 
            res = (BIF_P->flags & F_DISABLE_GC) ? am_false : am_true;
	    erts_set_gc_state(BIF_P, enable);
	    BIF_RET(res);
	}
        else if (ERTS_IS_ATOM_STR("inconsistent_heap", BIF_ARG_1)) {
            /* Used by code_SUITE (emulator) */
            if (am_start == BIF_ARG_2) {
                Eterm broken_term;
                Eterm *hp;

                ERTS_ASSERT(!(BIF_P->flags & F_DISABLE_GC));
                erts_set_gc_state(BIF_P, 0);

                hp = HAlloc(BIF_P, 2);
                hp[0] = make_arityval(1234);
                hp[1] = THE_NON_VALUE;

                broken_term = make_tuple(hp);

                BIF_RET(broken_term);
            } else {
                Eterm broken_term;
                Eterm *hp;

                broken_term = BIF_ARG_2;

                hp = tuple_val(broken_term);
                ERTS_ASSERT(hp[0] == make_arityval(1234));
                ERTS_ASSERT(hp[1] == THE_NON_VALUE);
                hp[0] = make_arityval(1);
                hp[1] = am_ok;

                ERTS_ASSERT(BIF_P->flags & F_DISABLE_GC);
                erts_set_gc_state(BIF_P, 1);

                BIF_RET(am_ok);
            }
        }
        else if (ERTS_IS_ATOM_STR("colliding_names", BIF_ARG_1)) {
	    /* Used by ets_SUITE (stdlib) */
	    if (is_tuple(BIF_ARG_2)) {
                Eterm* tpl = tuple_val(BIF_ARG_2);
                Uint cnt;
                if (arityval(tpl[0]) == 2 && is_atom(tpl[1]) && 
                    term_to_Uint(tpl[2], &cnt)) {
                    BIF_RET(erts_ets_colliding_names(BIF_P,tpl[1],cnt));
                }
	    }
	}
	else if (ERTS_IS_ATOM_STR("binary_loop_limit", BIF_ARG_1)) {
	    /* Used by binary_module_SUITE (stdlib) */
	    Uint max_loops;
	    if (is_atom(BIF_ARG_2) && ERTS_IS_ATOM_STR("default", BIF_ARG_2)) {
		max_loops = erts_binary_set_loop_limit(-1);
		BIF_RET(make_small(max_loops));
	    } else if (term_to_Uint(BIF_ARG_2, &max_loops) != 0) {
		max_loops = erts_binary_set_loop_limit(max_loops);
		BIF_RET(make_small(max_loops));
	    }
	}
	else if (ERTS_IS_ATOM_STR("re_loop_limit", BIF_ARG_1)) {
	    /* Used by re_SUITE (stdlib) */
	    Uint max_loops;
	    if (is_atom(BIF_ARG_2) && ERTS_IS_ATOM_STR("default", BIF_ARG_2)) {
		max_loops = erts_re_set_loop_limit(-1);
		BIF_RET(make_small(max_loops));
	    } else if (term_to_Uint(BIF_ARG_2, &max_loops) != 0) {
		max_loops = erts_re_set_loop_limit(max_loops);
		BIF_RET(make_small(max_loops));
	    }
	}
	else if (ERTS_IS_ATOM_STR("unicode_loop_limit", BIF_ARG_1)) {
	    /* Used by unicode_SUITE (stdlib) */
	    Uint max_loops;
	    if (is_atom(BIF_ARG_2) && ERTS_IS_ATOM_STR("default", BIF_ARG_2)) {
		max_loops = erts_unicode_set_loop_limit(-1);
		BIF_RET(make_small(max_loops));
	    } else if (term_to_Uint(BIF_ARG_2, &max_loops) != 0) {
		max_loops = erts_unicode_set_loop_limit(max_loops);
		BIF_RET(make_small(max_loops));
	    }
	}
	else if (ERTS_IS_ATOM_STR("test_long_gc_sleep", BIF_ARG_1)) {
	    if (term_to_Uint(BIF_ARG_2, &erts_test_long_gc_sleep) > 0)
		BIF_RET(am_true);
	}
	else if (ERTS_IS_ATOM_STR("abort", BIF_ARG_1)) {
	    erts_exit(ERTS_ABORT_EXIT, "%T\n", BIF_ARG_2);
	}
	else if (ERTS_IS_ATOM_STR("kill_dist_connection", BIF_ARG_1)) {
	    DistEntry *dep = erts_sysname_to_connected_dist_entry(BIF_ARG_2);
	    if (!dep)
		BIF_RET(am_false);
	    else {
		Uint32 con_id;
		erts_de_rlock(dep);
		con_id = dep->connection_id;
		erts_de_runlock(dep);
		erts_kill_dist_connection(dep, con_id);
		BIF_RET(am_true);
	    }
	}
	else if (ERTS_IS_ATOM_STR("wait", BIF_ARG_1)) {
            int flag = 0;
	    if (ERTS_IS_ATOM_STR("deallocations", BIF_ARG_2))
                flag = ERTS_DEBUG_WAIT_COMPLETED_DEALLOCATIONS;
            else if (ERTS_IS_ATOM_STR("timer_cancellations", BIF_ARG_2))
		flag = ERTS_DEBUG_WAIT_COMPLETED_TIMER_CANCELLATIONS;
            else if (ERTS_IS_ATOM_STR("aux_work", BIF_ARG_2))
                flag = ERTS_DEBUG_WAIT_COMPLETED_AUX_WORK;
            else if (ERTS_IS_ATOM_STR("thread_progress", BIF_ARG_2))
                flag = ERTS_DEBUG_WAIT_COMPLETED_THREAD_PROGRESS;

            if (flag) {
                if (erts_debug_wait_completed(BIF_P, flag))
                    ERTS_BIF_YIELD_RETURN(BIF_P, am_ok);
                else
                    BIF_ERROR(BIF_P, SYSTEM_LIMIT);
            }
	}
        else if (ERTS_IS_ATOM_STR("broken_halt", BIF_ARG_1)) {
            erts_proc_unlock(BIF_P, ERTS_PROC_LOCK_MAIN);
            broken_halt_test(BIF_ARG_2);
        }
	else if (ERTS_IS_ATOM_STR("unique_monotonic_integer_state", BIF_ARG_1)) {
	    int res = erts_debug_set_unique_monotonic_integer_state(BIF_ARG_2);
	    BIF_RET(res ? am_true : am_false);
	}
	else if (ERTS_IS_ATOM_STR("node_tab_delayed_delete", BIF_ARG_1)) {
	    /* node_container_SUITE */
	    Sint64 msecs;
	    if (term_to_Sint64(BIF_ARG_2, &msecs)) {
		/* Negative value restore original value... */
		erts_proc_unlock(BIF_P, ERTS_PROC_LOCK_MAIN);
		erts_debug_test_node_tab_delayed_delete(msecs);
		erts_proc_lock(BIF_P, ERTS_PROC_LOCK_MAIN);
		BIF_RET(am_ok);
	    }
	}
        else if (ERTS_IS_ATOM_STR("fill_heap", BIF_ARG_1)) {
            UWord left = HeapWordsLeft(BIF_P);
            if (left > 1) {
                Eterm* hp = HAlloc(BIF_P, left);
                *hp = make_pos_bignum_header(left - 1);
            }
            if (BIF_ARG_2 == am_true) {
                FLAGS(BIF_P) |= F_NEED_FULLSWEEP;
            }
            BIF_RET(am_ok);
        }
        else if (ERTS_IS_ATOM_STR("make", BIF_ARG_1)) {
            if (ERTS_IS_ATOM_STR("magic_ref", BIF_ARG_2)) {
                Binary *bin = erts_create_magic_binary(0, empty_magic_ref_destructor);
                UWord bin_addr = (UWord) bin;
                Eterm bin_addr_term, magic_ref, res;
                Eterm *hp;
                Uint sz = ERTS_MAGIC_REF_THING_SIZE + 3;
                erts_bld_uword(NULL, &sz, bin_addr);
                hp = HAlloc(BIF_P, sz);
                bin_addr_term = erts_bld_uword(&hp, NULL, bin_addr);
                magic_ref = erts_mk_magic_ref(&hp, &BIF_P->off_heap, bin);
                res = TUPLE2(hp, magic_ref, bin_addr_term);
                BIF_RET(res);
            }
        }
        else if (ERTS_IS_ATOM_STR("binary", BIF_ARG_1)) {
            Sint64 size;
            if (term_to_Sint64(BIF_ARG_2, &size)) {
                Binary* refbin = erts_bin_drv_alloc_fnf(size);
                if (!refbin)
                    BIF_RET(am_false);
                sys_memset(refbin->orig_bytes, 0, size);
                BIF_RET(erts_build_proc_bin(&MSO(BIF_P),
                                            HAlloc(BIF_P, PROC_BIN_SIZE),
                                            refbin));
            }
        }
        else if (ERTS_IS_ATOM_STR("ets_force_trap", BIF_ARG_1)) {
#ifdef ETS_DBG_FORCE_TRAP
            erts_ets_dbg_force_trap = (BIF_ARG_2 == am_true) ? 1 : 0;
            BIF_RET(am_ok);
#else
            BIF_RET(am_notsup);
#endif
        }
        else if (ERTS_IS_ATOM_STR("ets_force_split", BIF_ARG_1)) {
            if (is_tuple(BIF_ARG_2)) {
                Eterm* tpl = tuple_val(BIF_ARG_2);

                if (erts_ets_force_split(tpl[1], tpl[2] == am_true))
                    BIF_RET(am_ok);
            }
        }
        else if (ERTS_IS_ATOM_STR("ets_debug_random_split_join", BIF_ARG_1)) {
            if (is_tuple(BIF_ARG_2)) {
                Eterm* tpl = tuple_val(BIF_ARG_2);
                if (erts_ets_debug_random_split_join(tpl[1], tpl[2] == am_true))
                    BIF_RET(am_ok);
            }
        }
        else if (ERTS_IS_ATOM_STR("mbuf", BIF_ARG_1)) {
            Uint sz = size_object(BIF_ARG_2);
            ErlHeapFragment* frag = new_message_buffer(sz);
            Eterm *hp = frag->mem;
            Eterm copy = copy_struct(BIF_ARG_2, sz, &hp, &frag->off_heap);
            frag->next = BIF_P->mbuf;
            BIF_P->mbuf = frag;
            BIF_P->mbuf_sz += sz;
            BIF_RET(copy);
        }
        else if (ERTS_IS_ATOM_STR("remove_hopefull_dflags", BIF_ARG_1)) {
            Uint64 new_val;

            if (!term_to_Uint64(BIF_ARG_2, &new_val)
                || (new_val & ~DFLAG_DIST_HOPEFULLY))
                BIF_ERROR(BIF_P, BADARG);

            erts_proc_unlock(BIF_P, ERTS_PROC_LOCK_MAIN);
            erts_thr_progress_block();
            
            erts_dflags_test_remove_hopefull_flags = new_val;
            
            erts_thr_progress_unblock();
            erts_proc_lock(BIF_P, ERTS_PROC_LOCK_MAIN);

            BIF_RET(am_ok);
        }
        else if (ERTS_IS_ATOM_STR("code_write_permission", BIF_ARG_1)) {
            /*
             * Warning: This is a unsafe way of seizing the "lock"
             * as there is no automatic unlock if caller terminates.
             */
            switch(BIF_ARG_2) {
            case am_true:
                if (!erts_try_seize_code_write_permission(BIF_P)) {
                    ERTS_BIF_YIELD2(BIF_TRAP_EXPORT(BIF_erts_debug_set_internal_state_2),
                                    BIF_P, BIF_ARG_1, BIF_ARG_2);
                }
                BIF_RET(am_true);
            case am_false:
                erts_release_code_write_permission();
                BIF_RET(am_true);
            }
        }
        else if (ERTS_IS_ATOM_STR("multizero_timeout_in_timeout", BIF_ARG_1)) {
            Sint64 timeout;
            if (term_to_Sint64(BIF_ARG_2, &timeout)) {
                if (timeout < 0)
                    timeout = 0;
                erts_proc_inc_refc(BIF_P);
                erts_start_timer_callback((ErtsMonotonicTime) timeout,
                                          test_multizero_timeout_in_timeout,
                                          (void *) BIF_P);
                BIF_RET(am_ok);
            }
        } else if (ERTS_IS_ATOM_STR("jit_asm_dump", BIF_ARG_1)) {
#ifdef BEAMASM
            /* Undocumented debug option for the JIT, changing the +JDdump
             * setting at runtime. This saves us from dumping half of OTP every
             * time we want to debug the loading of a single module. */
            Eterm res = erts_jit_asm_dump ? am_true : am_false;
            switch (BIF_ARG_2)
            {
            case am_false:
                erts_jit_asm_dump = 0;
                BIF_RET(res);
            case am_true:
                erts_jit_asm_dump = 1;
                BIF_RET(res);
            default:
                break;
            }
#else
            BIF_RET(am_notsup);
#endif
        } else if (ERTS_IS_ATOM_STR("proc_sig_buffers", BIF_ARG_1)) {
            switch (BIF_ARG_2)
            {
            case am_true: {
                int has_buffers = erts_proc_sig_queue_force_buffers(BIF_P);
                BIF_RET(has_buffers ? am_true : am_false);
            }
            default:
                break;
            }
            BIF_RET(am_notsup);
        }
        else if (ERTS_IS_ATOM_STR("process_uniq_counter", BIF_ARG_1)) {
            Sint64 counter;
            if (term_to_Sint64(BIF_ARG_2, &counter)) {
                BIF_P->uniq = counter;
                BIF_RET(am_ok);
            }
        }
        else if (ERTS_IS_ATOM_STR("proc_sig_block", BIF_ARG_1)) {
            if (is_tuple_arity(BIF_ARG_2, 2)) {
                Eterm *tp = tuple_val(BIF_ARG_2);
                Sint64 time;
                if (is_internal_pid(tp[1]) && term_to_Sint64(tp[2], &time)) {
                    ErtsMonotonicTime wait_time = time;
                    Eterm res;

                    res = erts_proc_sig_send_rpc_request(BIF_P,
                                                         tp[1],
                                                         0,
                                                         proc_sig_block,
                                                         (void *) (Sint) wait_time);
                    if (is_non_value(res))
                        BIF_RET(am_false);
                    BIF_RET(am_true);
                }
            }
        }
    }

    BIF_ERROR(BIF_P, BADARG);
}

Eterm
erts_get_ethread_info(Process *c_p)
{
    Uint sz, *szp;
    Eterm res, *hp, **hpp, *end_hp = NULL;

    sz = 0;
    szp = &sz;
    hpp = NULL;

    while (1) {
	Eterm tup, list, name;
#if defined(ETHR_NATIVE_ATOMIC32_IMPL)	  \
    || defined(ETHR_NATIVE_ATOMIC64_IMPL)	\
    || defined(ETHR_NATIVE_DW_ATOMIC_IMPL)
	char buf[1024];
	int i;
	char **str;
#endif

	res = NIL;

#ifdef ETHR_X86_MEMBAR_H__

	tup = erts_bld_tuple(hpp, szp, 2,
			     erts_bld_string(hpp, szp, "sse2"),
#ifdef ETHR_X86_RUNTIME_CONF_HAVE_SSE2__
			     erts_bld_string(hpp, szp,
					     (ETHR_X86_RUNTIME_CONF_HAVE_SSE2__
					      ? "yes" : "no"))
#else
			     erts_bld_string(hpp, szp, "yes")
#endif
	    );
	res = erts_bld_cons(hpp, szp, tup, res);

	tup = erts_bld_tuple(hpp, szp, 2,
			     erts_bld_string(hpp, szp,
					     "x86"
#ifdef ARCH_64
					     "_64"
#endif
					     " OOO"),
			     erts_bld_string(hpp, szp,
#ifdef ETHR_X86_OUT_OF_ORDER
					     "yes"
#else
					     "no"
#endif
				 ));

	res = erts_bld_cons(hpp, szp, tup, res);
#endif

#ifdef ETHR_SPARC_V9_MEMBAR_H__

	tup = erts_bld_tuple(hpp, szp, 2,
			     erts_bld_string(hpp, szp, "Sparc V9"),
			     erts_bld_string(hpp, szp,
#if defined(ETHR_SPARC_TSO)
					     "TSO"
#elif defined(ETHR_SPARC_PSO)
					     "PSO"
#elif defined(ETHR_SPARC_RMO)
					     "RMO"
#else
					     "undefined"
#endif
				 ));

	res = erts_bld_cons(hpp, szp, tup, res);

#endif

#ifdef ETHR_PPC_MEMBAR_H__

	tup = erts_bld_tuple(hpp, szp, 2,
			     erts_bld_string(hpp, szp, "lwsync"),
			     erts_bld_string(hpp, szp,
#if defined(ETHR_PPC_HAVE_LWSYNC)
					     "yes"
#elif defined(ETHR_PPC_HAVE_NO_LWSYNC)
					     "no"
#elif defined(ETHR_PPC_RUNTIME_CONF_HAVE_LWSYNC__)
					     ETHR_PPC_RUNTIME_CONF_HAVE_LWSYNC__ ? "yes" : "no"
#else
					     "undefined"
#endif
				 ));

	res = erts_bld_cons(hpp, szp, tup, res);

#endif

	tup = erts_bld_tuple(hpp, szp, 2,
			     erts_bld_string(hpp, szp, "Native rw-spinlocks"),
#ifdef ETHR_NATIVE_RWSPINLOCK_IMPL
			     erts_bld_string(hpp, szp, ETHR_NATIVE_RWSPINLOCK_IMPL)
#else
			     erts_bld_string(hpp, szp, "no")
#endif
	    );
	res = erts_bld_cons(hpp, szp, tup, res);

	tup = erts_bld_tuple(hpp, szp, 2,
			     erts_bld_string(hpp, szp, "Native spinlocks"),
#ifdef ETHR_NATIVE_SPINLOCK_IMPL
			     erts_bld_string(hpp, szp, ETHR_NATIVE_SPINLOCK_IMPL)
#else
			     erts_bld_string(hpp, szp, "no")
#endif
	    );
	res = erts_bld_cons(hpp, szp, tup, res);


	list = NIL;
#ifdef ETHR_NATIVE_DW_ATOMIC_IMPL
	if (ethr_have_native_dw_atomic()) {
	    name = erts_bld_string(hpp, szp, ETHR_NATIVE_DW_ATOMIC_IMPL);
	    str = ethr_native_dw_atomic_ops();
	    for (i = 0; str[i]; i++) {
		erts_snprintf(buf, sizeof(buf), "ethr_native_dw_atomic_%s()", str[i]);
		list = erts_bld_cons(hpp, szp,
				     erts_bld_string(hpp, szp, buf),
				     list);
	    }
	    str = ethr_native_su_dw_atomic_ops();
	    for (i = 0; str[i]; i++) {
		erts_snprintf(buf, sizeof(buf), "ethr_native_su_dw_atomic_%s()", str[i]);
		list = erts_bld_cons(hpp, szp,
				     erts_bld_string(hpp, szp, buf),
				     list);
	    }
	}
	else 
#endif
	    name = erts_bld_string(hpp, szp, "no");

	tup = erts_bld_tuple(hpp, szp, 3,
			     erts_bld_string(hpp, szp, "Double word native atomics"),
			     name,
			     list);
	res = erts_bld_cons(hpp, szp, tup, res);

	list = NIL;
#ifdef ETHR_NATIVE_ATOMIC64_IMPL
	name = erts_bld_string(hpp, szp, ETHR_NATIVE_ATOMIC64_IMPL);
	str = ethr_native_atomic64_ops();
	for (i = 0; str[i]; i++) {
	    erts_snprintf(buf, sizeof(buf), "ethr_native_atomic64_%s()", str[i]);
	    list = erts_bld_cons(hpp, szp,
				 erts_bld_string(hpp, szp, buf),
				 list);
	}
#else
	name = erts_bld_string(hpp, szp, "no");
#endif
	tup = erts_bld_tuple(hpp, szp, 3,
			     erts_bld_string(hpp, szp, "64-bit native atomics"),
			     name,
			     list);
	res = erts_bld_cons(hpp, szp, tup, res);

	list = NIL;
#ifdef ETHR_NATIVE_ATOMIC32_IMPL
	name = erts_bld_string(hpp, szp, ETHR_NATIVE_ATOMIC32_IMPL);
	str = ethr_native_atomic32_ops();
	for (i = 0; str[i]; i++) {
	    erts_snprintf(buf, sizeof(buf), "ethr_native_atomic32_%s()", str[i]);
	    list = erts_bld_cons(hpp, szp,
				erts_bld_string(hpp, szp, buf),
				list);
	}
#else
	name = erts_bld_string(hpp, szp, "no");
#endif
	tup = erts_bld_tuple(hpp, szp, 3,
			     erts_bld_string(hpp, szp, "32-bit native atomics"),
			     name,
			     list);
	res = erts_bld_cons(hpp, szp, tup, res);

	if (hpp) {
	    HRelease(c_p, end_hp, *hpp)
	    return res;
	}

	hp = HAlloc(c_p, sz);
	end_hp = hp + sz;
	hpp = &hp;
	szp = NULL;
    }
}

static BIF_RETTYPE
gather_histograms_helper(Process * c_p, Eterm arg_tuple,
                         int gather(Process *, int, int, int, UWord, Eterm))
{
    SWord hist_start, hist_width, aux_work_tid;
    int msg_count, alloc_num;
    Eterm *args;

    /* This is an internal BIF, so the error checking is mostly left to erlang
     * code. */

    ASSERT(is_tuple_arity(arg_tuple, 5));
    args = tuple_val(arg_tuple);

    for (alloc_num = ERTS_ALC_A_MIN; alloc_num <= ERTS_ALC_A_MAX; alloc_num++) {
        if(erts_is_atom_str(ERTS_ALC_A2AD(alloc_num), args[1], 0)) {
            break;
        }
    }

    if (alloc_num > ERTS_ALC_A_MAX) {
        BIF_ERROR(c_p, BADARG);
    }

    aux_work_tid = signed_val(args[2]);
    hist_width = signed_val(args[3]);
    hist_start = signed_val(args[4]);

    if (aux_work_tid < 0 || erts_no_aux_work_threads <= aux_work_tid) {
        BIF_ERROR(c_p, BADARG);
    }

    msg_count = gather(c_p, alloc_num, aux_work_tid, hist_width, hist_start, args[5]);

    BIF_RET(make_small(msg_count));
}

BIF_RETTYPE erts_internal_gather_alloc_histograms_1(BIF_ALIST_1)
{
    return gather_histograms_helper(BIF_P, BIF_ARG_1,
                                    erts_alcu_gather_alloc_histograms);
}

BIF_RETTYPE erts_internal_gather_carrier_info_1(BIF_ALIST_1)
{
    return gather_histograms_helper(BIF_P, BIF_ARG_1,
                                    erts_alcu_gather_carrier_info);
}


/* Builds a list of all functions in the given module:
 *     [{Name, Arity},...] */
static Eterm
functions_in_module(Process* p, const BeamCodeHeader* code_hdr)
{
    int i;
    Uint num_functions;
    Uint need;
    Eterm* hp;
    Eterm* hp_end;
    Eterm result = NIL;

    num_functions = code_hdr->num_functions;
    need = 5*num_functions;
    hp = HAlloc(p, need);
    hp_end = hp + need;
    for (i = num_functions-1; i >= 0 ; i--) {
        const ErtsCodeInfo* ci = code_hdr->functions[i];
        Eterm tuple;

        /*
         * If the function name is [], this entry is a stub for
         * a BIF that should be ignored.
         */
        ASSERT(is_atom(ci->mfa.function) || is_nil(ci->mfa.function));
        if (is_atom(ci->mfa.function)) {
            tuple = TUPLE2(hp, ci->mfa.function, make_small(ci->mfa.arity));
            hp += 3;

            result = CONS(hp, tuple, result);
            hp += 2;
        }
    }
    HRelease(p, hp_end, hp);
    return result;
}

/* Builds a list of all NIFs in the given module:
 *     [{Name, Arity},...] */
static Eterm
nifs_in_module(Process* p, Eterm module)
{
    Eterm nif_list, *hp;
    Module *mod;

    mod = erts_get_module(module, erts_active_code_ix());
    nif_list = NIL;

    if (mod->curr.nif != NULL) {
        int func_count, func_ix;
        ErlNifFunc *funcs;

        func_count = erts_nif_get_funcs(mod->curr.nif, &funcs);
        hp = HAlloc(p, func_count * 5);

        for (func_ix = func_count - 1; func_ix >= 0; func_ix--) {
            Eterm name, arity, pair;
            ErlNifFunc *func;

            func = &funcs[func_ix];

            name = am_atom_put(func->name, sys_strlen(func->name));
            arity = make_small(func->arity);

            pair = TUPLE2(hp, name, arity);
            hp += 3;

            nif_list = CONS(hp, pair, nif_list);
            hp += 2;
        }
    }

    return nif_list;
}

/* Returns 'true' if mod has any native compiled functions, otherwise 'false' */
static Eterm
has_native(const BeamCodeHeader *code_hdr)
{
    return am_false;
}

/* Builds a list of all functions including native addresses.
 *     [{Name,Arity,NativeAddress},...] */
static Eterm
native_addresses(Process* p, const BeamCodeHeader* code_hdr)
{
    return NIL;
}

/* Builds a list of all exported functions in the given module:
 *     [{Name, Arity},...] */
static Eterm
exported_from_module(Process* p, ErtsCodeIndex code_ix, Eterm mod)
{
    int i, num_exps;
    Eterm* hp = NULL;
    Eterm* hend = NULL;
    Eterm result = NIL;

    num_exps = export_list_size(code_ix);
    for (i = 0; i < num_exps; i++) {
        Export* ep = export_list(i,code_ix);
        
        if (ep->info.mfa.module == mod) {
            Eterm tuple;

            if (erts_is_export_trampoline_active(ep, code_ix) &&
                BeamIsOpCode(ep->trampoline.common.op, op_call_error_handler)) {
                /* There is a call to the function, but it does not exist. */ 
                continue;
            }

            if (hp == hend) {
                int need = 10 * 5;
                hp = HAlloc(p, need);
                hend = hp + need;
            }

            tuple = TUPLE2(hp, ep->info.mfa.function,
                           make_small(ep->info.mfa.arity));
            hp += 3;

            result = CONS(hp, tuple, result);
            hp += 2;
        }
    }

    HRelease(p, hend,hp);
    return result;
}

/* Returns a list of all attributes for the module. */
static Eterm
attributes_for_module(Process* p, const BeamCodeHeader* code_hdr)
{
    const byte* ext;
    Eterm result = NIL;

    ext = code_hdr->attr_ptr;
    if (ext != NULL) {
        ErtsHeapFactory factory;

        erts_factory_proc_prealloc_init(&factory, p,
                                        code_hdr->attr_size_on_heap);

        result = erts_decode_ext(&factory, &ext, 0);

        if (is_value(result)) {
            erts_factory_close(&factory);
        }
    }
    return result;
}

/* Returns a list containing compilation information. */
static Eterm
compilation_info_for_module(Process* p, const BeamCodeHeader* code_hdr)
{
    const byte* ext;
    Eterm result = NIL;

    ext = code_hdr->compile_ptr;
    if (ext != NULL) {
        ErtsHeapFactory factory;

        erts_factory_proc_prealloc_init(&factory, p,
                                        code_hdr->compile_size_on_heap);

        result = erts_decode_ext(&factory, &ext, 0);

        if (is_value(result)) {
            erts_factory_close(&factory);
        }
    }

    return result;
}

/* Returns the MD5 checksum for a module */
static Eterm
md5_of_module(Process* p, const BeamCodeHeader* code_hdr)
{
    return new_binary(p, code_hdr->md5_ptr, MD5_SIZE);
}

static Eterm
get_module_info(Process* p, ErtsCodeIndex code_ix,
                const BeamCodeHeader* code_hdr,
                Eterm module, Eterm what)
{
    if (what == am_module) {
        return module;
    } else if (what == am_md5) {
        return md5_of_module(p, code_hdr);
    } else if (what == am_exports) {
        return exported_from_module(p, code_ix, module);
    } else if (what == am_functions) {
        return functions_in_module(p, code_hdr);
    } else if (what == am_nifs) {
        return nifs_in_module(p, module);
    } else if (what == am_attributes) {
        return attributes_for_module(p, code_hdr);
    } else if (what == am_compile) {
        return compilation_info_for_module(p, code_hdr);
    } else if (what == am_native_addresses) {
        return native_addresses(p, code_hdr);
    } else if (what == am_native) {
        return has_native(code_hdr);
    }

    return THE_NON_VALUE;
}

static Eterm
module_info_0(Process* p, Eterm module)
{
    Module* modp;
    ErtsCodeIndex code_ix = erts_active_code_ix();
    const BeamCodeHeader* code_hdr;
    Eterm *hp;
    Eterm list = NIL;
    Eterm tup;

    if (is_not_atom(module)) {
	return THE_NON_VALUE;
    }

    modp = erts_get_module(module, code_ix);
    if (modp == NULL) {
	return THE_NON_VALUE;
    }

    code_hdr = modp->curr.code_hdr;
    if (code_hdr == NULL) {
        return THE_NON_VALUE;
    }

#define BUILD_INFO(What) \
    tup = get_module_info(p, code_ix, code_hdr, module, What); \
    hp = HAlloc(p, 5); \
    tup = TUPLE2(hp, What, tup); \
    hp += 3; \
    list = CONS(hp, tup, list)

    BUILD_INFO(am_md5);
    BUILD_INFO(am_compile);
    BUILD_INFO(am_attributes);
    BUILD_INFO(am_exports);
    BUILD_INFO(am_module);
#undef BUILD_INFO
    return list;
}

static Eterm
module_info_1(Process* p, Eterm module, Eterm what)
{
    Module* modp;
    ErtsCodeIndex code_ix = erts_active_code_ix();
    const BeamCodeHeader* code_hdr;

    if (is_not_atom(module)) {
        return THE_NON_VALUE;
    }

    modp = erts_get_module(module, code_ix);
    if (modp == NULL) {
        return THE_NON_VALUE;
    }

    code_hdr = modp->curr.code_hdr;
    if (code_hdr == NULL) {
        return THE_NON_VALUE;
    }

    return get_module_info(p, code_ix, code_hdr, module, what);
}

BIF_RETTYPE get_module_info_1(BIF_ALIST_1)
{
    Eterm ret = module_info_0(BIF_P, BIF_ARG_1);

    if (is_non_value(ret)) {
        BIF_ERROR(BIF_P, BADARG);
    }

    BIF_RET(ret);
}

BIF_RETTYPE get_module_info_2(BIF_ALIST_2)
{
    Eterm ret = module_info_1(BIF_P, BIF_ARG_1, BIF_ARG_2);

    if (is_non_value(ret)) {
        BIF_ERROR(BIF_P, BADARG);
    }

    BIF_RET(ret);
}

#ifdef ERTS_ENABLE_LOCK_COUNT

typedef struct {
    /* info->location_count may increase between size calculation and term
     * building, so we cap it at the value sampled in lcnt_build_result_vector.
     *
     * Shrinking is safe though. */
    int max_location_count;
    erts_lcnt_lock_info_t *info;
} lcnt_sample_t;

typedef struct lcnt_sample_vector_ {
    lcnt_sample_t *elements;
    size_t size;
} lcnt_sample_vector_t;

static lcnt_sample_vector_t lcnt_build_sample_vector(erts_lcnt_lock_info_list_t *list) {
    erts_lcnt_lock_info_t *iterator;
    lcnt_sample_vector_t result;
    size_t allocated_entries;

    allocated_entries = 64;
    result.size = 0;

    result.elements = erts_alloc(ERTS_ALC_T_LCNT_VECTOR,
        allocated_entries * sizeof(lcnt_sample_t));

    iterator = NULL;
    while(erts_lcnt_iterate_list(list, &iterator)) {
        erts_lcnt_retain_lock_info(iterator);

        result.elements[result.size].max_location_count = iterator->location_count;
        result.elements[result.size].info = iterator;

        result.size++;

        if(result.size >= allocated_entries) {
            allocated_entries *= 2;

            result.elements = erts_realloc(ERTS_ALC_T_LCNT_VECTOR, result.elements,
                allocated_entries * sizeof(lcnt_sample_t));
        }
    }

    return result;
}

static void lcnt_destroy_sample_vector(lcnt_sample_vector_t *vector) {
    size_t i;

    for(i = 0; i < vector->size; i++) {
        erts_lcnt_release_lock_info(vector->elements[i].info);
    }

    erts_free(ERTS_ALC_T_LCNT_VECTOR, vector->elements);
}

/* The size of an integer is not guaranteed to be constant since we're walking
 * over live data, and may cross over into bignum territory between size calc
 * and the actual build. This takes care of that through always assuming the
 * worst, but needs to be fixed up with HRelease once the final term has been
 * built. */
static ERTS_INLINE Eterm bld_unstable_uint64(Uint **hpp, Uint *szp, Uint64 ui) {
    Eterm res = THE_NON_VALUE;

    if(szp) {
        *szp += ERTS_UINT64_HEAP_SIZE(~((Uint64) 0));
    }

    if(hpp) {
        if (IS_USMALL(0, ui)) {
            res = make_small(ui);
        } else {
            res = erts_uint64_to_big(ui, hpp);
        }
    }

    return res;
}

static Eterm lcnt_build_lock_stats_term(Eterm **hpp, Uint *szp, erts_lcnt_lock_stats_t *stats, Eterm res) {
    unsigned int  i;
    const char *file;

    Eterm af, uil;
    Eterm uit, uic;
    Eterm uits, uitns, uitn;
    Eterm tt, tstat, tloc, t;
    Eterm thist, vhist[ERTS_LCNT_HISTOGRAM_SLOT_SIZE];

    /* term:
     *  [{{file, line},
         {tries, colls, {seconds, nanoseconds, n_blocks}},
     *   { .. histogram .. }] */

    file = stats->file ? stats->file : "undefined";

    af    = erts_atom_put((byte *)file, sys_strlen(file), ERTS_ATOM_ENC_LATIN1, 1);
    uil   = erts_bld_uint( hpp, szp, stats->line);
    tloc  = erts_bld_tuple(hpp, szp, 2, af, uil);

    uit   = bld_unstable_uint64(hpp, szp, (Uint)ethr_atomic_read(&stats->attempts));
    uic   = bld_unstable_uint64(hpp, szp, (Uint)ethr_atomic_read(&stats->collisions));

    uits  = bld_unstable_uint64(hpp, szp, stats->total_time_waited.s);
    uitns = bld_unstable_uint64(hpp, szp, stats->total_time_waited.ns);
    uitn  = bld_unstable_uint64(hpp, szp, stats->times_waited);
    tt    = erts_bld_tuple(hpp, szp, 3, uits, uitns, uitn);

    tstat = erts_bld_tuple(hpp, szp, 3, uit, uic, tt);

    for(i = 0; i < ERTS_LCNT_HISTOGRAM_SLOT_SIZE; i++) {
        vhist[i] = bld_unstable_uint64(hpp, szp, stats->wait_time_histogram.ns[i]);
    }

    thist  = erts_bld_tuplev(hpp, szp, ERTS_LCNT_HISTOGRAM_SLOT_SIZE, vhist);

    t   = erts_bld_tuple(hpp, szp, 3, tloc, tstat, thist);
    res = erts_bld_cons( hpp, szp, t, res);

    return res;
}

static Eterm lcnt_pretty_print_lock_id(erts_lcnt_lock_info_t *info) {
    Eterm id = info->id;

    if((info->flags & ERTS_LOCK_FLAGS_MASK_TYPE) == ERTS_LOCK_FLAGS_TYPE_PROCLOCK) {
        /* Use registered names as id's for process locks if available. Thread
         * progress is delayed since we may be running on a dirty scheduler. */
        ErtsThrPrgrDelayHandle delay_handle;
        Process *process;

        delay_handle = erts_thr_progress_unmanaged_delay();

        process = erts_proc_lookup(info->id);
        if (process && process->common.u.alive.reg) {
            id = process->common.u.alive.reg->name;
        }

        erts_thr_progress_unmanaged_continue(delay_handle);
    } else if(info->flags & ERTS_LOCK_FLAGS_CATEGORY_ALLOCATOR) {
        if(is_small(id) && !sys_strcmp(info->name, "alcu_allocator")) {
            const char *name = (const char*)ERTS_ALC_A2AD(signed_val(id));
            id = erts_atom_put((byte*)name, sys_strlen(name), ERTS_ATOM_ENC_LATIN1, 1);
        }
    }

    return id;
}

static Eterm lcnt_build_lock_term(Eterm **hpp, Uint *szp, lcnt_sample_t *sample, Eterm res) {
    erts_lcnt_lock_info_t *info = sample->info;

    Eterm name, type, id, stats = NIL, t;
    const char *lock_desc;
    int i;

    /* term: [{name, id, type, stats()}] */

    ASSERT(info->name);
    
    lock_desc = erts_lock_flags_get_type_name(info->flags);

    type  = erts_atom_put((byte*)lock_desc, sys_strlen(lock_desc), ERTS_ATOM_ENC_LATIN1, 1);
    name  = erts_atom_put((byte*)info->name, sys_strlen(info->name), ERTS_ATOM_ENC_LATIN1, 1);

    /* Only attempt to resolve ids when actually emitting the term. This ought
     * to be safe since all immediates are the same size. */
    if(hpp != NULL) {
        id = lcnt_pretty_print_lock_id(info);
    } else {
        id = NIL;
    }

    for(i = 0; i < MIN(info->location_count, sample->max_location_count); i++) {
        stats = lcnt_build_lock_stats_term(hpp, szp, &(info->location_stats[i]), stats);
    }

    t   = erts_bld_tuple(hpp, szp, 4, name, id, type, stats);
    res = erts_bld_cons(hpp, szp, t, res);

    return res;
}

static Eterm lcnt_build_result_term(Eterm **hpp, Uint *szp, erts_lcnt_time_t *duration,
                                    lcnt_sample_vector_t *current_locks,
                                    lcnt_sample_vector_t *deleted_locks, Eterm res) {
    const char *str_duration = "duration";
    const char *str_locks = "locks";

    Eterm dts, dtns, tdt, adur, tdur, aloc, lloc = NIL, tloc;
    size_t i;

    /* term: [{'duration', {seconds, nanoseconds}}, {'locks', locks()}] */

    /* duration tuple */ 
    dts  = bld_unstable_uint64(hpp, szp, duration->s);
    dtns = bld_unstable_uint64(hpp, szp, duration->ns);
    tdt  = erts_bld_tuple(hpp, szp, 2, dts, dtns);

    adur = erts_atom_put((byte *)str_duration, sys_strlen(str_duration), ERTS_ATOM_ENC_LATIN1, 1);
    tdur = erts_bld_tuple(hpp, szp, 2, adur, tdt);
   
    /* lock tuple */
    aloc = erts_atom_put((byte *)str_locks, sys_strlen(str_locks), ERTS_ATOM_ENC_LATIN1, 1);

    for(i = 0; i < current_locks->size; i++) {
        lloc = lcnt_build_lock_term(hpp, szp, &current_locks->elements[i], lloc);
    }

    for(i = 0; i < deleted_locks->size; i++) {
        lloc = lcnt_build_lock_term(hpp, szp, &deleted_locks->elements[i], lloc);
    }

    tloc = erts_bld_tuple(hpp, szp, 2, aloc, lloc);

    res  = erts_bld_cons(hpp, szp, tloc, res);
    res  = erts_bld_cons(hpp, szp, tdur, res);

    return res;
}

static struct {
    const char *name;
    erts_lock_flags_t flag;
} lcnt_category_map[] = {
        {"allocator", ERTS_LOCK_FLAGS_CATEGORY_ALLOCATOR},
        {"db", ERTS_LOCK_FLAGS_CATEGORY_DB},
        {"debug", ERTS_LOCK_FLAGS_CATEGORY_DEBUG},
        {"distribution", ERTS_LOCK_FLAGS_CATEGORY_DISTRIBUTION},
        {"generic", ERTS_LOCK_FLAGS_CATEGORY_GENERIC},
        {"io", ERTS_LOCK_FLAGS_CATEGORY_IO},
        {"process", ERTS_LOCK_FLAGS_CATEGORY_PROCESS},
        {"scheduler", ERTS_LOCK_FLAGS_CATEGORY_SCHEDULER},
        {NULL, 0}
    };

static erts_lock_flags_t lcnt_atom_to_lock_category(Eterm atom) {
    int i = 0;

    for(i = 0; lcnt_category_map[i].name != NULL; i++) {
        if(erts_is_atom_str(lcnt_category_map[i].name, atom, 0)) {
            return lcnt_category_map[i].flag;
        }
    }

    return 0;
}

static Eterm lcnt_build_category_list(Eterm **hpp, Uint *szp, erts_lock_flags_t mask) {
    Eterm res;
    int i;

    res = NIL;

    for(i = 0; lcnt_category_map[i].name != NULL; i++) {
        if(mask & lcnt_category_map[i].flag) {
            Eterm category = erts_atom_put((byte*)lcnt_category_map[i].name,
                                           sys_strlen(lcnt_category_map[i].name),
                                           ERTS_ATOM_ENC_UTF8, 0);

            res = erts_bld_cons(hpp, szp, category, res);
        }
    }

    return res;
}

#endif

BIF_RETTYPE erts_debug_lcnt_clear_0(BIF_ALIST_0)
{
#ifndef ERTS_ENABLE_LOCK_COUNT
    BIF_RET(am_error);
#else
    erts_lcnt_clear_counters();

    BIF_RET(am_ok);
#endif
}

BIF_RETTYPE erts_debug_lcnt_collect_0(BIF_ALIST_0)
{
#ifndef ERTS_ENABLE_LOCK_COUNT
    BIF_RET(am_error);
#else
    lcnt_sample_vector_t current_locks, deleted_locks;
    erts_lcnt_data_t data;

    Eterm *term_heap_start, *term_heap_end;
    Uint term_heap_size = 0;
    Eterm result;

    data = erts_lcnt_get_data();

    current_locks = lcnt_build_sample_vector(data.current_locks);
    deleted_locks = lcnt_build_sample_vector(data.deleted_locks);

    lcnt_build_result_term(NULL, &term_heap_size, &data.duration,
        &current_locks, &deleted_locks, NIL);

    term_heap_start = HAlloc(BIF_P, term_heap_size);
    term_heap_end = term_heap_start;

    result = lcnt_build_result_term(&term_heap_end, NULL,
        &data.duration, &current_locks, &deleted_locks, NIL);

    HRelease(BIF_P, term_heap_start + term_heap_size, term_heap_end);

    lcnt_destroy_sample_vector(&current_locks);
    lcnt_destroy_sample_vector(&deleted_locks);

    BIF_RET(result);
#endif
}

BIF_RETTYPE erts_debug_lcnt_control_1(BIF_ALIST_1)
{
#ifdef ERTS_ENABLE_LOCK_COUNT
    if(ERTS_IS_ATOM_STR("mask", BIF_ARG_1)) {
        erts_lock_flags_t mask;
        Eterm *term_heap_block;
        Uint term_heap_size;

        mask = erts_lcnt_get_category_mask();
        term_heap_size = 0;

        lcnt_build_category_list(NULL, &term_heap_size, mask);

        term_heap_block = HAlloc(BIF_P, term_heap_size);

        BIF_RET(lcnt_build_category_list(&term_heap_block, NULL, mask));
    } else if(ERTS_IS_ATOM_STR("copy_save", BIF_ARG_1)) {
        if(erts_lcnt_get_preserve_info()) {
            BIF_RET(am_true);
        }

        BIF_RET(am_false);
    }
#endif
    BIF_ERROR(BIF_P, BADARG);
}

BIF_RETTYPE erts_debug_lcnt_control_2(BIF_ALIST_2)
{
#ifdef ERTS_ENABLE_LOCK_COUNT
    if(ERTS_IS_ATOM_STR("mask", BIF_ARG_1)) {
        erts_lock_flags_t category_mask = 0;
        Eterm categories = BIF_ARG_2;

        if(!(is_list(categories) || is_nil(categories))) {
            BIF_ERROR(BIF_P, BADARG);
        }

        while(is_list(categories)) {
            Eterm *cell = list_val(categories);
            erts_lock_flags_t category;

            category = lcnt_atom_to_lock_category(CAR(cell));

            if(!category) {
                Eterm *hp = HAlloc(BIF_P, 4);

                BIF_RET(TUPLE3(hp, am_error, am_badarg, CAR(cell)));
            }

            category_mask |= category;
            categories = CDR(cell);
        }

        erts_lcnt_set_category_mask(category_mask);

        BIF_RET(am_ok);
    } else if(BIF_ARG_2 == am_true || BIF_ARG_2 == am_false) {
        int enabled = (BIF_ARG_2 == am_true);

        if(ERTS_IS_ATOM_STR("copy_save", BIF_ARG_1)) {
            erts_lcnt_set_preserve_info(enabled);

            BIF_RET(am_ok);
        }
    }
#endif
    BIF_ERROR(BIF_P, BADARG);
}

static void os_info_init(void)
{
    Eterm type = erts_atom_put((byte *) os_type, sys_strlen(os_type), ERTS_ATOM_ENC_LATIN1, 1);
    Eterm flav;
    int major, minor, build;
    char* buf = erts_alloc(ERTS_ALC_T_TMP, 1024); /* More than enough */
    Eterm* hp;
    Eterm tuple;

    os_flavor(buf, 1024);
    flav = erts_atom_put((byte *) buf, sys_strlen(buf), ERTS_ATOM_ENC_LATIN1, 1);
    erts_free(ERTS_ALC_T_TMP, (void *) buf);
    hp = erts_alloc_global_literal(ERTS_LIT_OS_TYPE, 3);
    tuple = TUPLE2(hp, type, flav);
    erts_register_global_literal(ERTS_LIT_OS_TYPE, tuple);

    hp = erts_alloc_global_literal(ERTS_LIT_OS_VERSION, 4);
    os_version(&major, &minor, &build);
    tuple = TUPLE3(hp,
                   make_small(major),
                   make_small(minor),
                   make_small(build));
    erts_register_global_literal(ERTS_LIT_OS_VERSION, tuple);
}

void
erts_bif_info_init(void)
{
    erts_atomic_init_nob(&available_internal_state, 0);

    alloc_info_trap = erts_export_put(am_erlang, am_alloc_info, 1);
    alloc_sizes_trap = erts_export_put(am_erlang, am_alloc_sizes, 1);
    gather_sched_wall_time_res_trap
	= erts_export_put(am_erts_internal, am_gather_sched_wall_time_result, 1);
    gather_gc_info_res_trap
	= erts_export_put(am_erlang, am_gather_gc_info_result, 1);
    gather_io_bytes_trap
	= erts_export_put(am_erts_internal, am_gather_io_bytes, 2);
    gather_msacc_res_trap
	= erts_export_put(am_erts_internal, am_gather_microstate_accounting_result, 2);
    gather_system_check_res_trap
	= erts_export_put(am_erts_internal, am_gather_system_check_result, 1);

    is_process_alive_trap = erts_export_put(am_erts_internal, am_is_process_alive, 1);
    
    get_internal_state_blocked = erts_export_put(am_erts_internal,
                                                 am_get_internal_state_blocked,
                                                 1);


    process_info_init();
    os_info_init();
}<|MERGE_RESOLUTION|>--- conflicted
+++ resolved
@@ -4251,7 +4251,6 @@
         else if (ERTS_IS_ATOM_STR("persistent_term", BIF_ARG_1)) {
             BIF_RET(erts_debug_persistent_term_xtra_info(BIF_P));
         }
-<<<<<<< HEAD
 #ifdef DEBUG
         else if (ERTS_IS_ATOM_STR("check_no_empty_boxed_non_literal_on_heap", BIF_ARG_1)) {
             /*
@@ -4267,7 +4266,6 @@
             BIF_RET(am_ok);
         }
 #endif
-=======
         else if (ERTS_IS_ATOM_STR("pid_ref_table_size", BIF_ARG_1)) {
             Uint size = erts_pid_ref_table_size();
 	    if (IS_SSMALL(size))
@@ -4278,7 +4276,6 @@
 		BIF_RET(uword_to_big(size, hp));
 	    }
         }
->>>>>>> 419356c3
     }
     else if (is_tuple(BIF_ARG_1)) {
 	Eterm* tp = tuple_val(BIF_ARG_1);
