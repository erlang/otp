--- conflicted
+++ resolved
@@ -3964,14 +3964,10 @@
 			  GETKEY_WITH_POS(sc->keypos, (*this)->dbterm.tpl)) > 0)) {
 	return 0;
     }
-<<<<<<< HEAD
-    ret = db_match_dbterm(tb, sc->p, sc->mp, &(*this)->dbterm, NULL, 0);
-=======
     obj = &(*this)->dbterm;
-    if (tb->common.compress)
-        obj = db_alloc_tmp_uncompressed(&tb->common, obj);
-    ret = db_match_dbterm_uncompressed(&tb->common, sc->p, sc->mp, obj, NULL, 0);
->>>>>>> 1da24482
+    if (tb->compress)
+        obj = db_alloc_tmp_uncompressed(tb, obj);
+    ret = db_match_dbterm_uncompressed(tb, sc->p, sc->mp, obj, NULL, 0);
 
     if (is_value(ret)) {
         TreeDbTerm* new;
@@ -3990,7 +3986,7 @@
         free_term((DbTable*)tb, old);
         ++(sc->replaced);
     }
-    if (tb->common.compress)
+    if (tb->compress)
         db_free_tmp_uncompressed(obj);
     if (--(sc->max) <= 0) {
 	return 0;
