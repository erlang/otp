--- conflicted
+++ resolved
@@ -33,13 +33,9 @@
 #  include "config.h"
 #endif
 
-<<<<<<< HEAD
-=======
+#ifdef ERTS_ENABLE_LOCK_CHECK
+
 #include "sys.h"
-
->>>>>>> 9ba3b326
-#ifdef ERTS_ENABLE_LOCK_CHECK
-
 #include "erl_lock_check.h"
 #include "erl_term.h"
 #include "erl_threads.h"
@@ -169,13 +165,10 @@
     {	"perf", 				NULL			},
     {	"jit_debug_descriptor",			NULL			},
     {	"erts_mmap",				NULL			},
-<<<<<<< HEAD
-    {	"proc_sig_queue_buffer",		"address"		}
-=======
+    {	"proc_sig_queue_buffer",		"address"		},
 #ifdef ERTS_ENSURE_OS_MONOTONIC_TIME
     {   "ensure_os_monotonic_time",             NULL                    }
 #endif
->>>>>>> 9ba3b326
 };
 
 #define ERTS_LOCK_ORDER_SIZE \
