--- conflicted
+++ resolved
@@ -82,21 +82,14 @@
     erts_mtx_init(&code_mod_permission.lock,
         "code_mod_permission", NIL,
         ERTS_LOCK_FLAGS_PROPERTY_STATIC | ERTS_LOCK_FLAGS_CATEGORY_GENERIC);
-<<<<<<< HEAD
     erts_mtx_init(&code_stage_permission.lock,
         "code_stage_permission", NIL,
         ERTS_LOCK_FLAGS_PROPERTY_STATIC | ERTS_LOCK_FLAGS_CATEGORY_GENERIC);
 
-=======
-#ifdef ERTS_ENABLE_LOCK_CHECK
-    erts_tsd_key_create(&has_code_write_permission,
-                        "erts_has_code_write_permission");
-#endif
 #ifdef DEBUG
     erts_tsd_key_create(&needs_code_barrier,
                         "erts_needs_code_barrier");
 #endif
->>>>>>> 88bdc657
     CIX_TRACE("init");
 }
 
