--- conflicted
+++ resolved
@@ -3792,18 +3792,13 @@
 static int link_port_exit(ErtsLink *lnk, void *vpectxt, Sint reds)
 {
     ErtsPortExitContext *pectxt = vpectxt;
-<<<<<<< HEAD
     Port *port = pectxt->port;
 
-    erts_proc_sig_send_link_exit(&port->common, port->common.id,
-                                 lnk, pectxt->reason, NIL);
-=======
     if (((ErtsILink *) lnk)->unlinking)
         erts_link_release(lnk);
     else
-        erts_proc_sig_send_link_exit(NULL, pectxt->port_id,
+        erts_proc_sig_send_link_exit(&port->common, port->common.id,
                                      lnk, pectxt->reason, NIL);
->>>>>>> f18dc95e
     return 1;
 }
 
