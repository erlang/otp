/*
 * %CopyrightBegin%
 *
 * Copyright Ericsson AB 1996-2021. All Rights Reserved.
 *
 * Licensed under the Apache License, Version 2.0 (the "License");
 * you may not use this file except in compliance with the License.
 * You may obtain a copy of the License at
 *
 *     http://www.apache.org/licenses/LICENSE-2.0
 *
 * Unless required by applicable law or agreed to in writing, software
 * distributed under the License is distributed on an "AS IS" BASIS,
 * WITHOUT WARRANTIES OR CONDITIONS OF ANY KIND, either express or implied.
 * See the License for the specific language governing permissions and
 * limitations under the License.
 *
 * %CopyrightEnd%
 */

/*  Implementation of the erlang external format 
 *
 *  And a nice cache mechanism which is used just to send a
 *  index indicating a specific atom to a remote node instead of the
 *  entire atom.
 */

#ifdef HAVE_CONFIG_H
#  include "config.h"
#endif

#define ERTS_WANT_EXTERNAL_TAGS

#include "sys.h"
#include "erl_vm.h"
#include "global.h"
#include "erl_process.h"
#include "error.h"
#include "external.h"
#include "bif.h"
#include "big.h"
#include "dist.h"
#include "erl_binary.h"
#include "erl_bits.h"
#include "erl_zlib.h"
#include "erl_map.h"
#include "erl_proc_sig_queue.h"
#include "erl_trace.h"

#define PASS_THROUGH 'p'

#define in_area(ptr,start,nbytes) ((UWord)((char*)(ptr) - (char*)(start)) < (nbytes))

#define MAX_STRING_LEN 0xffff

/*
 * MAX value for the creation field in pid, port and reference
 * for the old PID_EXT, PORT_EXT, REFERENCE_EXT and NEW_REFERENCE_EXT.
 * Older nodes (OTP 19-22) will send us these so we must be able to decode them.
 *
 * From OTP 23 DFLAG_BIG_CREATION is mandatory so this node will always
 * encode with new big 32-bit creations using NEW_PID_EXT, NEW_PORT_EXT
 * and NEWER_REFERENCE_EXT.
*/
#define ERTS_MAX_TINY_CREATION (3)
#define is_tiny_creation(Cre) ((unsigned)(Cre) <= ERTS_MAX_TINY_CREATION)

/*
 *   When 0 is used as creation, the real creation
 *   is unknown. Creation 0 on data will be changed to current
 *   creation of the node which it belongs to when it enters
 *   that node.
 *       This typically happens when a remote pid is created with
 *   list_to_pid/1 and then sent to the remote node. This behavior
 *   has the undesirable effect that a pid can be passed between nodes,
 *   and as a result of that not being equal to itself (the pid that
 *   comes back isn't equal to the original pid).
 *
 */

#undef ERTS_DEBUG_USE_DIST_SEP
#ifdef DEBUG
#  if 0
/*
 * Enabling ERTS_DEBUG_USE_DIST_SEP can be useful when debugging, but the
 * result refuses to talk to nodes without it!
 */
#    define ERTS_DEBUG_USE_DIST_SEP
#  endif
#  define IF_DEBUG(X) X
#else
#  define IF_DEBUG(X)
#endif

/* Does Sint fit in Sint32?
 */
#define IS_SSMALL32(x) (((Uint) (((x) >> (32-1)) + 1)) < 2)

static Export term_to_binary_trap_export;

static byte* enc_term(ErtsAtomCacheMap *, Eterm, byte*, Uint64, struct erl_off_heap_header** off_heap);
struct TTBEncodeContext_;
static int enc_term_int(struct TTBEncodeContext_*,ErtsAtomCacheMap *acmp, Eterm obj, byte* ep, Uint64 dflags,
			struct erl_off_heap_header** off_heap, Sint *reds, byte **res);
static int is_external_string(Eterm obj, Uint* lenp);
static byte* enc_atom(ErtsAtomCacheMap *, Eterm, byte*, Uint64);
static byte* enc_pid(ErtsAtomCacheMap *, Eterm, byte*, Uint64);
struct B2TContext_t;
static const byte* dec_term(ErtsDistExternal*, ErtsHeapFactory*, const byte*, Eterm*, struct B2TContext_t*, int);
static const byte* dec_atom(ErtsDistExternal *, const byte*, Eterm*);
static const byte* dec_pid(ErtsDistExternal *, ErtsHeapFactory*, const byte*, Eterm*, byte tag);
static Sint decoded_size(const byte *ep, const byte* endp, int internal_tags, struct B2TContext_t*);
static BIF_RETTYPE term_to_binary_trap_1(BIF_ALIST_1);

static Eterm erts_term_to_binary_int(Process* p, Sint bif_ix, Eterm Term, Eterm opts, int level,
                                     Uint64 dflags, Binary *context_b, int iovec,
                                     Uint fragment_size);

static Uint encode_size_struct2(ErtsAtomCacheMap *, Eterm, Uint64);
static ErtsExtSzRes encode_size_struct_int(TTBSizeContext*, ErtsAtomCacheMap *acmp,
                                           Eterm obj, Uint64 dflags, Sint *reds, Uint *res);

static Export binary_to_term_trap_export;
static BIF_RETTYPE binary_to_term_trap_1(BIF_ALIST_1);
static Sint transcode_dist_obuf(ErtsDistOutputBuf*, DistEntry*, Uint64 dflags, Sint reds);
static byte *begin_hopefull_data(TTBEncodeContext *ctx, byte *ep);
static byte *end_hopefull_data(TTBEncodeContext *ctx, byte *ep, Uint fallback_size);
static byte *hopefull_bit_binary(TTBEncodeContext* ctx, byte **epp, Binary *pb_val, Eterm pb_term,
                                 byte *bytes, byte bitoffs, byte bitsize, Uint sz);
static void hopefull_export(TTBEncodeContext* ctx, byte **epp, Export* exp, Uint32 dflags,
                            struct erl_off_heap_header** off_heap);
static void store_in_vec(TTBEncodeContext *ctx, byte *ep, Binary *ohbin, Eterm ohpb,
                         byte *ohp, Uint ohsz);
static Uint32 calc_iovec_fun_size(SysIOVec* iov, Uint32 fun_high_ix, byte* size_p);

void erts_init_external(void) {
    erts_init_trap_export(&term_to_binary_trap_export,
			  am_erts_internal, am_term_to_binary_trap, 1,
			  &term_to_binary_trap_1);

    erts_init_trap_export(&binary_to_term_trap_export,
			  am_erts_internal, am_binary_to_term_trap, 1,
			  &binary_to_term_trap_1);
    return;
}

#define ERTS_MAX_INTERNAL_ATOM_CACHE_ENTRIES 255

#define ERTS_DIST_HDR_ATOM_CACHE_FLAG_BYTE_IX(IIX) \
  (((((Uint32) (IIX)) >> 1) & 0x7fffffff))
#define ERTS_DIST_HDR_ATOM_CACHE_FLAG_BIT_IX(IIX) \
  (((IIX) << 2) & 7)
#define ERTS_DIST_HDR_ATOM_CACHE_FLAG_BYTES(NO_ATOMS) \
  (((((Uint32) (NO_ATOMS)) >> 1) & 0x7fffffff)+1)

#define ERTS_DIST_HDR_LONG_ATOMS_FLG (1 << 0)

/* #define ERTS_ATOM_CACHE_HASH */
#define ERTS_USE_ATOM_CACHE_SIZE 2039
#if ERTS_ATOM_CACHE_SIZE < ERTS_USE_ATOM_CACHE_SIZE
#error "ERTS_USE_ATOM_CACHE_SIZE too large"
#endif

static ERTS_INLINE int
atom2cix(Eterm atom)
{
    Uint val;
    ASSERT(is_atom(atom));
    val = atom_val(atom);
#ifdef ERTS_ATOM_CACHE_HASH
    val = atom_tab(val)->slot.bucket.hvalue;
#endif
#if ERTS_USE_ATOM_CACHE_SIZE == 256
    return (int) (val & ((Uint) 0xff));
#else
    return (int) (val % ERTS_USE_ATOM_CACHE_SIZE);
#endif
}

int erts_debug_max_atom_out_cache_index(void)
{
    return ERTS_USE_ATOM_CACHE_SIZE-1;
}

int
erts_debug_atom_to_out_cache_index(Eterm atom)
{
    return atom2cix(atom);
}

void
erts_init_atom_cache_map(ErtsAtomCacheMap *acmp)
{
    if (acmp) {
	int ix;
	acmp->long_atoms = 0;
	for (ix = 0; ix < ERTS_ATOM_CACHE_SIZE; ix++)
	    acmp->cache[ix].iix = -1;
	acmp->sz = 0;
	acmp->hdr_sz = -1;
    }
}

void
erts_reset_atom_cache_map(ErtsAtomCacheMap *acmp)
{
    if (acmp) {
	int i;
	acmp->long_atoms = 0;
	for (i = 0; i < acmp->sz; i++) {
	    ASSERT(0 <= acmp->cix[i] && acmp->cix[i] < ERTS_ATOM_CACHE_SIZE);
	    acmp->cache[acmp->cix[i]].iix = -1;
	}
	acmp->sz = 0;
	acmp->hdr_sz = -1;
#ifdef DEBUG
	for (i = 0; i < ERTS_ATOM_CACHE_SIZE; i++) {
	    ASSERT(acmp->cache[i].iix < 0);
	}
#endif
    }
}

void
erts_destroy_atom_cache_map(ErtsAtomCacheMap *acmp)
{

}

static ERTS_INLINE void
insert_acache_map(ErtsAtomCacheMap *acmp, Eterm atom, Uint64 dflags)
{
    if (acmp && acmp->sz < ERTS_MAX_INTERNAL_ATOM_CACHE_ENTRIES) {
	int ix;
	ASSERT(acmp->hdr_sz < 0);
        ASSERT(dflags & DFLAG_UTF8_ATOMS);
	ix = atom2cix(atom);
	if (acmp->cache[ix].iix < 0) {
	    acmp->cache[ix].iix = acmp->sz;
	    acmp->cix[acmp->sz++] = ix;
	    acmp->cache[ix].atom = atom;
	}
    }
}

static ERTS_INLINE int
get_iix_acache_map(ErtsAtomCacheMap *acmp, Eterm atom, Uint64 dflags)
{
    if (!acmp)
	return -1;
    else {
	int ix;
	ASSERT(is_atom(atom));
	ix = atom2cix(atom);
	if (acmp->cache[ix].iix < 0) {
	    ASSERT(acmp->sz == ERTS_MAX_INTERNAL_ATOM_CACHE_ENTRIES);
	    return -1;
	}
	else {
	    ASSERT(acmp->cache[ix].iix < ERTS_ATOM_CACHE_SIZE);
	    return acmp->cache[ix].atom == atom ? acmp->cache[ix].iix : -1;
	}
    }
}

void
erts_finalize_atom_cache_map(ErtsAtomCacheMap *acmp, Uint64 dflags)
{
    if (acmp) {
	int long_atoms = 0; /* !0 if one or more atoms are longer than 255. */
	int i;
	int sz = 0;
	int min_sz;
        ASSERT(dflags & DFLAG_UTF8_ATOMS);
	ASSERT(acmp->hdr_sz < 0);
	/* Make sure cache update instructions fit */
	min_sz = (2+4)*acmp->sz;
	for (i = 0; i < acmp->sz; i++) {
	    Atom *a;
	    Eterm atom;
	    int len;
	    atom = acmp->cache[acmp->cix[i]].atom;
	    ASSERT(is_atom(atom));
	    a = atom_tab(atom_val(atom));
	    len = (int) a->len;
	    ASSERT(len >= 0);
	    if (!long_atoms && len > 255)
		long_atoms = 1;
	    /* Enough for a new atom cache value */
	    sz += 1 /* cix */ + 1 /* length */ + len /* text */;
	}
	if (long_atoms) {
	    acmp->long_atoms = 1;
	    sz += acmp->sz; /* we need 2 bytes per atom for length */
	}
	/* Dynamically sized flag field */
	sz += ERTS_DIST_HDR_ATOM_CACHE_FLAG_BYTES(acmp->sz);
	if (sz < min_sz)
	    sz = min_sz;
	acmp->hdr_sz = sz;
    }
}

Uint
erts_encode_ext_dist_header_size(TTBEncodeContext *ctx,
                                 ErtsAtomCacheMap *acmp,
                                 Uint fragments)
{
    if (ctx->dflags & DFLAG_PENDING_CONNECT) {
        /* HOPEFUL_DATA + hopefull flags + hopefull ix + payload ix */
        return 1 + 8 + 4 + 4;
    }
    else if (!acmp && !(ctx->dflags & DFLAG_FRAGMENTS))
	return 1; /* pass through */
    else {
        int fix_sz
            = 1 /* VERSION_MAGIC */
            + 1 /* DIST_HEADER */
            + 1 /* dist header flags */
            + 1 /* number of internal cache entries */
            ;

        if (fragments > 1)
            fix_sz += 8 /* sequence id */
                + 8 /* number of fragments */
                ;
        if (acmp) {
            ASSERT(acmp->hdr_sz >= 0);
            fix_sz += acmp->hdr_sz;
        } else {
            ASSERT(ctx->dflags & DFLAG_FRAGMENTS);
        }

        return fix_sz;
    }
}

byte *erts_encode_ext_dist_header_setup(TTBEncodeContext *ctx,
                                        byte *ctl_ext, ErtsAtomCacheMap *acmp,
                                        Uint fragments, Eterm from)
{
    /* Maximum number of atom must be less than the maximum of a 32 bits
       unsigned integer. Check is done in erl_init.c, erl_start function. */
    if (ctx->dflags & DFLAG_PENDING_CONNECT) {
        byte *ep = ctl_ext;
        ep -= 4;
        ctx->payload_ixp = ep;
        put_int32(0, ep);
        ep -= 4;
        ctx->hopefull_ixp = ep;
        put_int32(ERTS_NO_HIX, ep);
        ep -= 8;
        ctx->hopefull_flagsp = ep;
        put_int64(0, ep);
        *--ep = HOPEFUL_DATA;
        return ep;
    }
    else if (!acmp && !(ctx->dflags & DFLAG_FRAGMENTS)) {
        byte *ep = ctl_ext;
        *--ep = PASS_THROUGH;
	return ep;
    }
    else {
	int i;
	byte *ep = ctl_ext;
	byte dist_hdr_flags = acmp && acmp->long_atoms ? ERTS_DIST_HDR_LONG_ATOMS_FLG : 0;
	ASSERT(!acmp || acmp->hdr_sz >= 0);

        if (acmp) {
            /*
             * Write cache update instructions. Note that this is a purely
             * internal format, never seen on the wire. This section is later
             * rewritten by erts_encode_ext_dist_header_finalize() while updating
             * the cache. We write the header backwards just before the
             * actual term(s).
             */
            for (i = acmp->sz-1; i >= 0; i--) {
                Uint32 aval;
                ASSERT(0 <= acmp->cix[i] && acmp->cix[i] < ERTS_ATOM_CACHE_SIZE);
                ASSERT(i == acmp->cache[acmp->cix[i]].iix);
                ASSERT(is_atom(acmp->cache[acmp->cix[i]].atom));

                aval = (Uint32) atom_val(acmp->cache[acmp->cix[i]].atom);
                ep -= 4;
                put_int32(aval, ep);
                ep -= 2;
                put_int16(acmp->cix[i], ep);
            }
            --ep;
            put_int8(acmp->sz, ep);
        } else {
            ASSERT(ctx->dflags & DFLAG_FRAGMENTS);
            /* If we don't have an atom cache but are using a dist header we just put 0
               in the atom cache size slot */
            --ep;
            put_int8(0, ep);
        }
	--ep;
	put_int8(dist_hdr_flags, ep);
        if (fragments > 1) {
            ASSERT(is_pid(from));
            ep -= 8;
            put_int64(fragments, ep);
            ep -= 8;
            put_int64(from, ep);
            *--ep = DIST_FRAG_HEADER;
        } else {
            *--ep = DIST_HEADER;
        }
        *--ep = VERSION_MAGIC;
	return ep;
    }
}

byte *erts_encode_ext_dist_header_fragment(byte **hdrpp,
                                           Uint fragment,
                                           Eterm from)
{
    byte *ep = *hdrpp, *start = ep;
    ASSERT(is_pid(from));
    *ep++ = VERSION_MAGIC;
    *ep++ = DIST_FRAG_CONT;
    put_int64(from, ep);
    ep += 8;
    put_int64(fragment, ep);
    ep += 8;
    *hdrpp = ep;
    return start;
}


Sint erts_encode_ext_dist_header_finalize(ErtsDistOutputBuf* ob,
                                          DistEntry* dep,
                                          Uint64 dflags,
                                          Sint reds)
{
    byte *ip;
    byte instr_buf[(2+4)*ERTS_ATOM_CACHE_SIZE];
    int ci, sz;
    byte dist_hdr_flags;
    int long_atoms;
    Uint64 seq_id = 0, frag_id = 0;
    register byte *ep = ob->eiov->iov[1].iov_base;
    ASSERT(dflags & DFLAG_UTF8_ATOMS);

    /*
     * The buffer can have different layouts at this point depending on
     * what was known when encoded:
     *
     * Pending connection: HOPEFUL_DATA, HFlgs, HIX, PIX, CtrlTerm [, MsgTerm]
     * With atom cache   : VERSION_MAGIC, DIST_HEADER, ..., CtrlTerm [, MsgTerm]
     * No atom cache     : VERSION_MAGIC, CtrlTerm [, VERSION_MAGIC, MsgTerm]
     */

    if (ep[0] == HOPEFUL_DATA)
        return transcode_dist_obuf(ob, dep, dflags, reds);

    if (ep[0] == PASS_THROUGH) {
        ASSERT(!(dflags & (DFLAG_DIST_HDR_ATOM_CACHE|DFLAG_FRAGMENTS)));
        ASSERT(ob->eiov->iov[1].iov_len == 1);
        return reds;
    }

    if (ep[1] == DIST_FRAG_CONT) {
        ASSERT(ep[0] == VERSION_MAGIC);
        ASSERT(ob->eiov->iov[1].iov_len == 18);
        return reds;
    }

    if (ep[1] == DIST_FRAG_HEADER) {
        /* skip the seq id and frag id */
        seq_id = get_int64(&ep[2]);
        ep += 8;
        frag_id = get_int64(&ep[2]);
        ep += 8;
    }

    dist_hdr_flags = ep[2];
    long_atoms = ERTS_DIST_HDR_LONG_ATOMS_FLG & ((int) dist_hdr_flags);

    /*
     * Update output atom cache and write the external version of
     * the dist header. We write the header backwards just
     * before the actual term(s).
     */
    ep += 3;
    ci = (int) get_int8(ep);
    ASSERT(0 <= ci && ci < ERTS_ATOM_CACHE_SIZE);
    ep += 1;
    sz = (2+4)*ci;
    ip = &instr_buf[0];
    sys_memcpy((void *) ip, (void *) ep, sz);
    ep += sz;
    ASSERT(ep == &((byte *)ob->eiov->iov[1].iov_base)[ob->eiov->iov[1].iov_len]);
    if (ci > 0) {
	Uint32 flgs_buf[((ERTS_DIST_HDR_ATOM_CACHE_FLAG_BYTES(
			      ERTS_MAX_INTERNAL_ATOM_CACHE_ENTRIES)-1)
			 / sizeof(Uint32))+1];
	register Uint32 flgs;
	int iix, flgs_bytes, flgs_buf_ix, used_half_bytes;
        ErtsAtomCache* cache = dep->cache;
#ifdef DEBUG
	int tot_used_half_bytes, top_buf_ix;
#endif

	flgs_bytes = ERTS_DIST_HDR_ATOM_CACHE_FLAG_BYTES(ci);

	ASSERT(flgs_bytes <= sizeof(flgs_buf));
	flgs = (Uint32) dist_hdr_flags;
	flgs_buf_ix = 0;
	if ((ci & 1) == 0)
	    used_half_bytes = 2;
	else
	    used_half_bytes = 1;
#ifdef DEBUG
	tot_used_half_bytes = used_half_bytes;
#endif
	iix = ci-1;
	while (iix >= 0) {
	    int cix;
	    Eterm atom;

	    if (used_half_bytes != 8)
		flgs <<= 4;
	    else {
		flgs_buf[flgs_buf_ix++] = flgs;
		flgs = 0;
		used_half_bytes = 0;
	    }

	    ip = &instr_buf[0] + (2+4)*iix;
	    cix = (int) get_int16(&ip[0]);
	    ASSERT(0 <= cix && cix < ERTS_ATOM_CACHE_SIZE);
	    atom = make_atom((Uint) get_uint32(&ip[2]));
	    if (cache->out_arr[cix] == atom) {
		--ep;
		put_int8(cix, ep);
		flgs |= ((cix >> 8) & 7);
	    }
	    else {
		Atom *a;
		cache->out_arr[cix] = atom;
		a = atom_tab(atom_val(atom));
                sz = a->len;
                ep -= sz;
                sys_memcpy((void *) ep, (void *) a->name, sz);
		if (long_atoms) {
		    ep -= 2;
		    put_int16(sz, ep);
		}
		else {
		    ASSERT(0 <= sz && sz <= 255);
		    --ep;
		    put_int8(sz, ep);
		}
		--ep;
		put_int8(cix, ep);
		flgs |= (8 | ((cix >> 8) & 7));
	    }
	    iix--;
	    used_half_bytes++;
#ifdef DEBUG
	    tot_used_half_bytes++;
#endif
	}
	ASSERT(tot_used_half_bytes == 2*flgs_bytes);
	flgs_buf[flgs_buf_ix] = flgs;
#ifdef DEBUG
        top_buf_ix = flgs_buf_ix;
#endif
	flgs_buf_ix = 0;
	while (1) {
            ASSERT(flgs_buf_ix <= top_buf_ix);
            flgs = flgs_buf[flgs_buf_ix];
	    if (flgs_bytes > 4) {
		*--ep = (byte) ((flgs >> 24) & 0xff);
		*--ep = (byte) ((flgs >> 16) & 0xff);
		*--ep = (byte) ((flgs >> 8) & 0xff);
		*--ep = (byte) (flgs & 0xff);
		flgs_buf_ix++;
		flgs_bytes -= 4;
	    }
	    else {
                ASSERT(flgs_buf_ix == top_buf_ix);
		switch (flgs_bytes) {
		case 4:
		    *--ep = (byte) ((flgs >> 24) & 0xff);
		case 3:
		    *--ep = (byte) ((flgs >> 16) & 0xff);
		case 2:
		    *--ep = (byte) ((flgs >> 8) & 0xff);
		case 1:
		    *--ep = (byte) (flgs & 0xff);
		}
		break;
	    }
	}
        reds -= 3; /*was ERTS_PORT_REDS_DIST_CMD_FINALIZE*/
    }
    --ep;
    put_int8(ci, ep);
    if (seq_id) {
        ep -= 8;
        put_int64(frag_id, ep);
        ep -= 8;
        put_int64(seq_id, ep);
        *--ep = DIST_FRAG_HEADER;
    } else {
        *--ep = DIST_HEADER;
    }
    *--ep = VERSION_MAGIC;

    sz = ((byte *) ob->eiov->iov[1].iov_base) - ep;
    ob->eiov->size += sz;
    ob->eiov->iov[1].iov_len += sz;
    ob->eiov->iov[1].iov_base = ep;

    return reds < 0 ? 0 : reds;
}

ErtsExtSzRes
erts_encode_dist_ext_size(Eterm term,
                          ErtsAtomCacheMap *acmp,
                          TTBSizeContext* ctx,
                          Uint* szp, Sint *redsp,
                          Sint *vlenp, Uint *fragmentsp)
{
    Uint sz;
    ErtsExtSzRes res;

    ASSERT(ctx);
    ASSERT(szp);
    ASSERT(vlenp);
    ASSERT(fragmentsp);

    sz = *szp;

    if (!ctx->wstack.wstart) {
        /*
         * First call for this 'term'. We might however encode
         * multiple terms and this might not be the first term
         * in the sequence. 'ctx' should contain valid info about
         * about previous terms regarding fragments, and vlen.
         * 'szp' should contain valid info about the total size
         * of previous terms.
         */
        if (ctx->vlen < 0) {
            /* First term as well */
            ctx->vlen = 0;
            if (ctx->dflags & DFLAG_FRAGMENTS)
                ctx->fragment_size = ERTS_DIST_FRAGMENT_SIZE;
        }

#ifndef ERTS_DEBUG_USE_DIST_SEP
	if (!(ctx->dflags & (DFLAG_DIST_HDR_ATOM_CACHE|DFLAG_FRAGMENTS)))
#endif
	    sz++ /* VERSION_MAGIC */;

    }

    res = encode_size_struct_int(ctx, acmp, term, ctx->dflags, redsp, &sz);

    if (res == ERTS_EXT_SZ_OK) {
        Uint total_size, fragments;

        /*
         * Each fragment use
         * - one element for driver header
         * - one element for fragment header
         * - and (at least) one for data
         */
        total_size = sz + ctx->extra_size;
        fragments = (total_size - 1)/ctx->fragment_size + 1;

	*szp = sz;
        *fragmentsp = fragments;
        *vlenp = ctx->vlen + 3*fragments;
    }

    return res;
}

ErtsExtSzRes erts_encode_ext_size_2(Eterm term, unsigned dflags, Uint *szp)
{
    ErtsExtSzRes res;
    *szp = 0;
    res = encode_size_struct_int(NULL, NULL, term, dflags, NULL, szp);
    (*szp)++ /* VERSION_MAGIC */;
    return res;
}

ErtsExtSzRes erts_encode_ext_size(Eterm term, Uint *szp)
{
    return erts_encode_ext_size_2(term, TERM_TO_BINARY_DFLAGS, szp);
}

Uint erts_encode_ext_size_ets(Eterm term)
{
    return encode_size_struct2(NULL, term,
                               TERM_TO_BINARY_DFLAGS|DFLAG_ETS_COMPRESSED);
}


int erts_encode_dist_ext(Eterm term, byte **ext, Uint64 flags, ErtsAtomCacheMap *acmp,
                         TTBEncodeContext* ctx, Uint *fragmentsp, Sint* reds)
{
    int res;
    ASSERT(ctx);
    
    if (!ctx->wstack.wstart) {
        ctx->cptr = *ext;
#ifndef ERTS_DEBUG_USE_DIST_SEP
	if (!(flags & (DFLAG_DIST_HDR_ATOM_CACHE|DFLAG_PENDING_CONNECT|DFLAG_FRAGMENTS)))
#endif
	    *(*ext)++ = VERSION_MAGIC;
#ifndef ERTS_DEBUG_USE_DIST_SEP
        if (flags & DFLAG_PENDING_CONNECT) {
            Sint payload_ix = ctx->vlen;
            ASSERT(ctx->payload_ixp);
            if (payload_ix) {
                /* we potentially need a version magic on the payload... */
                (*ext)++;
                ctx->cptr = *ext;
                put_int32(payload_ix, ctx->payload_ixp);
            }
        }
#endif
    }
    res = enc_term_int(ctx, acmp, term, *ext, flags, NULL, reds, ext);
    if (fragmentsp)
        *fragmentsp = res == 0 ? ctx->frag_ix + 1 : ctx->frag_ix;
    if (flags & DFLAG_PENDING_CONNECT) {
        ASSERT(ctx->hopefull_flagsp);
        put_int64(ctx->hopefull_flags, ctx->hopefull_flagsp);
    }
    return res;
}

void erts_encode_ext(Eterm term, byte **ext)
{
    byte *ep = *ext;
    *ep++ = VERSION_MAGIC;
    ep = enc_term(NULL, term, ep, TERM_TO_BINARY_DFLAGS, NULL);
    if (!ep)
	erts_exit(ERTS_ABORT_EXIT,
		 "%s:%d:erts_encode_ext(): Internal data structure error\n",
		 __FILE__, __LINE__);
    *ext = ep;
}

byte* erts_encode_ext_ets(Eterm term, byte *ep, struct erl_off_heap_header** off_heap)
{
    return enc_term(NULL, term, ep, TERM_TO_BINARY_DFLAGS|DFLAG_ETS_COMPRESSED,
		    off_heap);
}


static Uint
dist_ext_size(ErtsDistExternal *edep)
{
    Uint sz = sizeof(ErtsDistExternal);

    ASSERT(edep->data->ext_endp && edep->data->extp);
    ASSERT(edep->data->ext_endp >= edep->data->extp);

    if (edep->flags & ERTS_DIST_EXT_ATOM_TRANS_TAB) {
        ASSERT(0 <= edep->attab.size \
               && edep->attab.size <= ERTS_ATOM_CACHE_SIZE);
        sz -= sizeof(Eterm)*(ERTS_ATOM_CACHE_SIZE - edep->attab.size);
    } else {
        sz -= sizeof(ErtsAtomTranslationTable);
    }
    ASSERT(sz % 4 == 0);
    return sz;
}

Uint
erts_dist_ext_size(ErtsDistExternal *edep)
{
    Uint sz = dist_ext_size(edep);
    sz += 4;  /* may need to pad to 8-byte-align ErtsDistExternalData */
    sz += edep->data[0].frag_id * sizeof(ErtsDistExternalData);
    return sz;
}

Uint
erts_dist_ext_data_size(ErtsDistExternal *edep)
{
    Uint sz = 0, i;
    for (i = 0; i < edep->data->frag_id; i++)
        sz += edep->data[i].ext_endp - edep->data[i].extp;
    return sz;
}

void
erts_dist_ext_frag(ErtsDistExternalData *ede_datap, ErtsDistExternal *edep)
{
    ErtsDistExternalData *new_ede_datap = &edep->data[edep->data->frag_id - ede_datap->frag_id];
    sys_memcpy(new_ede_datap, ede_datap, sizeof(ErtsDistExternalData));

    /* If the data is not backed by a binary, we create one here to keep
       things simple. Only custom distribution drivers should use lists. */
    if (new_ede_datap->binp == NULL) {
        size_t ext_sz = ede_datap->ext_endp - ede_datap->extp;
        new_ede_datap->binp = erts_bin_nrml_alloc(ext_sz);
        sys_memcpy(new_ede_datap->binp->orig_bytes, (void *) ede_datap->extp, ext_sz);
        new_ede_datap->extp = (byte*)new_ede_datap->binp->orig_bytes;
        new_ede_datap->ext_endp = (byte*)new_ede_datap->binp->orig_bytes + ext_sz;
    } else {
        erts_refc_inc(&new_ede_datap->binp->intern.refc, 2);
    }
}

void
erts_make_dist_ext_copy(ErtsDistExternal *edep, ErtsDistExternal *new_edep)
{
    size_t dist_ext_sz = dist_ext_size(edep);
    byte *ep;

    ep = (byte *) new_edep;
    sys_memcpy((void *) ep, (void *) edep, dist_ext_sz);
    erts_ref_dist_entry(new_edep->dep);

    ep += dist_ext_sz;
    ep += (UWord)ep & 4; /* 8-byte alignment for ErtsDistExternalData */
    ASSERT((UWord)ep % 8 == 0);

    new_edep->data = (ErtsDistExternalData*)ep;
    sys_memzero(new_edep->data, sizeof(ErtsDistExternalData) * edep->data->frag_id);
    new_edep->data->frag_id = edep->data->frag_id;
    erts_dist_ext_frag(edep->data, new_edep);
}

void
erts_free_dist_ext_copy(ErtsDistExternal *edep)
{
    int i;
    erts_deref_dist_entry(edep->dep);
    for (i = 0; i < edep->data->frag_id; i++)
        if (edep->data[i].binp)
            erts_bin_release(edep->data[i].binp);
}

ErtsPrepDistExtRes
erts_prepare_dist_ext(ErtsDistExternal *edep,
		      byte *ext,
		      Uint size,
                      Binary *binp,
		      DistEntry *dep,
                      Uint32 conn_id,
		      ErtsAtomCache *cache)
{
    register byte *ep;

    ASSERT(dep);
    erts_de_rlock(dep);

    ASSERT(dep->dflags & DFLAG_UTF8_ATOMS);


    if ((dep->state != ERTS_DE_STATE_CONNECTED &&
         dep->state != ERTS_DE_STATE_PENDING)
        || dep->connection_id != conn_id) {
        erts_de_runlock(dep);
        return ERTS_PREP_DIST_EXT_CLOSED;
    }

    if (!(dep->dflags & (DFLAG_DIST_HDR_ATOM_CACHE|DFLAG_FRAGMENTS))) {
        /* Skip PASS_THROUGH */
        ext++;
        size--;
    }

    ep = ext;

    if (size < 2)
        goto fail;

    if (ep[0] != VERSION_MAGIC) {
	erts_dsprintf_buf_t *dsbufp = erts_create_logger_dsbuf();
        erts_dsprintf(dsbufp,
                      "** Got message from incompatible erlang on "
                      "channel %d\n",
                      dist_entry_channel_no(dep));
	erts_send_error_to_logger_nogl(dsbufp);
	goto fail;
    }

    edep->heap_size = -1;
    edep->flags = 0;
    edep->dep = dep;
    edep->mld = dep->mld;
    edep->connection_id = conn_id;
    edep->data->ext_endp = ext+size;
    edep->data->binp = binp;
    edep->data->seq_id = 0;
    edep->data->frag_id = 1;

    if (dep->dflags & (DFLAG_DIST_HDR_ATOM_CACHE|DFLAG_FRAGMENTS))
        edep->flags |= ERTS_DIST_EXT_DFLAG_HDR;

    if (ep[1] != DIST_HEADER && ep[1] != DIST_FRAG_HEADER && ep[1] != DIST_FRAG_CONT) {
	if (edep->flags & ERTS_DIST_EXT_DFLAG_HDR)
	    goto bad_hdr;
	edep->attab.size = 0;
	edep->data->extp = ext;
    }
    else if (ep[1] == DIST_FRAG_CONT) {
        if (!(dep->dflags & DFLAG_FRAGMENTS))
            goto bad_hdr;
        edep->attab.size = 0;
	edep->data->extp = ext + 1 + 1 + 8 + 8;
        edep->data->seq_id = get_int64(&ep[2]);
        edep->data->frag_id = get_int64(&ep[2+8]);
        erts_de_runlock(dep);
        return ERTS_PREP_DIST_EXT_FRAG_CONT;
    }
    else {
	int tix;
	int no_atoms;

	if (!(edep->flags & ERTS_DIST_EXT_DFLAG_HDR))
	    goto bad_hdr;

        if (ep[1] == DIST_FRAG_HEADER) {
            if (!(dep->dflags & DFLAG_FRAGMENTS))
                goto bad_hdr;
            edep->data->seq_id = get_int64(&ep[2]);
            edep->data->frag_id = get_int64(&ep[2+8]);
            ep += 16;
        }

#undef CHKSIZE
#define CHKSIZE(SZ) \
	do { if ((SZ) > edep->data->ext_endp - ep) goto bad_hdr; } while(0)

	CHKSIZE(1+1+1);
	ep += 2;
	no_atoms = (int) get_int8(ep);
	if (no_atoms < 0 || ERTS_ATOM_CACHE_SIZE < no_atoms)
	    goto bad_hdr;
	ep++;
	if (no_atoms) {
	    int long_atoms = 0;
#ifdef DEBUG
	    byte *flgs_buf = ep;
#endif
	    byte *flgsp = ep;
	    int flgs_size = ERTS_DIST_HDR_ATOM_CACHE_FLAG_BYTES(no_atoms);
	    int byte_ix;
	    int bit_ix;
	    int got_flgs;
	    register Uint32 flgs = 0;

	    CHKSIZE(flgs_size);
	    ep += flgs_size;

	    /*
	     * Check long atoms flag
	     */
	    byte_ix = ERTS_DIST_HDR_ATOM_CACHE_FLAG_BYTE_IX(no_atoms);
	    bit_ix = ERTS_DIST_HDR_ATOM_CACHE_FLAG_BIT_IX(no_atoms);
	    if (flgsp[byte_ix] & (((byte) ERTS_DIST_HDR_LONG_ATOMS_FLG) << bit_ix))
		long_atoms = 1;

#ifdef DEBUG
	    byte_ix = 0;
	    bit_ix = 0;
#endif
	    got_flgs = 0;
	    /*
	     * Setup the atom translation table.
	     */
	    edep->flags |= ERTS_DIST_EXT_ATOM_TRANS_TAB;
	    edep->attab.size = no_atoms;
	    for (tix = 0; tix < no_atoms; tix++) {
		Eterm atom;
		int cix;
		int len;

		if (!got_flgs) {
		    int left = no_atoms - tix;
		    if (left > 6) {
			flgs = ((((Uint32) flgsp[3]) << 24)
		        	| (((Uint32) flgsp[2]) << 16)
				| (((Uint32) flgsp[1]) << 8)
				| ((Uint32) flgsp[0]));
			flgsp += 4;
		    }
		    else {
			flgs = 0;
			switch (left) {
			case 6:
			case 5:
			    flgs |= (((Uint32) flgsp[2]) << 16);
			case 4:
			case 3:
			    flgs |= (((Uint32) flgsp[1]) << 8);
			case 2:
			case 1:
			    flgs |= ((Uint32) flgsp[0]);
			}
		    }
		    got_flgs = 8;
		}

		ASSERT(byte_ix == ERTS_DIST_HDR_ATOM_CACHE_FLAG_BYTE_IX(tix));
		ASSERT(bit_ix == ERTS_DIST_HDR_ATOM_CACHE_FLAG_BIT_IX(tix));
		ASSERT((flgs & 3)
		       == (((flgs_buf[byte_ix]
			     & (((byte) 3) << bit_ix)) >> bit_ix) & 3));

		CHKSIZE(1);
		cix = (int) ((flgs & 7) << 8);
		if ((flgs & 8) == 0) {
		    /* atom already cached */
		    cix += (int) get_int8(ep);
		    if (cix >= ERTS_ATOM_CACHE_SIZE)
			goto bad_hdr;
		    ep++;
		    atom = cache->in_arr[cix];
		    if (!is_atom(atom))
			goto bad_hdr;
		    edep->attab.atom[tix] = atom;
		}
		else {
		    /* new cached atom */
		    cix += (int) get_int8(ep);
		    if (cix >= ERTS_ATOM_CACHE_SIZE)
			goto bad_hdr;
		    ep++;
		    if (long_atoms) {
			CHKSIZE(2);
			len = get_int16(ep);
			ep += 2;
		    }
		    else {
			CHKSIZE(1);
			len = get_int8(ep);
			ep++;
		    }
		    CHKSIZE(len);
		    atom = erts_atom_put((byte *) ep,
					 len,
                                         ERTS_ATOM_ENC_UTF8,
					 0);
		    if (is_non_value(atom))
			goto bad_hdr;
		    ep += len;
		    cache->in_arr[cix] = atom;
		    edep->attab.atom[tix] = atom;
		}
		flgs >>= 4;
		got_flgs--;
#ifdef DEBUG
		bit_ix += 4;
		if (bit_ix >= 8) {
		    bit_ix = 0;
		    flgs = (int) flgs_buf[++byte_ix];
		    ASSERT(byte_ix < flgs_size);
		}
#endif
	    }
	}
	edep->data->extp = ep;
#ifdef ERTS_DEBUG_USE_DIST_SEP
	if (*ep != VERSION_MAGIC)
	    goto bad_hdr;
#endif
    }
#ifdef ERTS_DEBUG_USE_DIST_SEP
    if (*ep != VERSION_MAGIC)
	goto fail;
#endif

    erts_de_runlock(dep);

    return ERTS_PREP_DIST_EXT_SUCCESS;

#undef CHKSIZE

 bad_hdr: {
	erts_dsprintf_buf_t *dsbufp = erts_create_logger_dsbuf();
	erts_dsprintf(dsbufp,
		      "%T got a corrupted distribution header from %T "
		      "on distribution channel %d\n",
		      erts_this_node->sysname,
		      edep->dep->sysname,
		      dist_entry_channel_no(edep->dep));
	for (ep = ext; ep < edep->data->ext_endp; ep++)
	    erts_dsprintf(dsbufp, ep != ext ? ",%b8u" : "<<%b8u", *ep);
	erts_dsprintf(dsbufp, ">>");
	erts_send_warning_to_logger_nogl(dsbufp);
    }
 fail: {
	erts_de_runlock(dep);
	erts_kill_dist_connection(dep, conn_id);
    }
    return ERTS_PREP_DIST_EXT_FAILED;
}

static void
bad_dist_ext(ErtsDistExternal *edep)
{
    if (edep->dep) {
	DistEntry *dep = edep->dep;
	erts_dsprintf_buf_t *dsbufp = erts_create_logger_dsbuf();
	byte *ep;
	erts_dsprintf(dsbufp,
		      "%T got a corrupted external term from %T "
		      "on distribution channel %d\n",
		      erts_this_node->sysname,
		      dep->sysname,
		      dist_entry_channel_no(dep));
	for (ep = edep->data->extp; ep < edep->data->ext_endp; ep++)
	    erts_dsprintf(dsbufp,
			  ep != edep->data->extp ? ",%b8u" : "<<...,%b8u",
			  *ep);
	erts_dsprintf(dsbufp, ">>\n");
	erts_dsprintf(dsbufp, "ATOM_CACHE_REF translations: ");
	if (!(edep->flags & ERTS_DIST_EXT_ATOM_TRANS_TAB) || !edep->attab.size)
	    erts_dsprintf(dsbufp, "none");
	else {
	    int i;
	    erts_dsprintf(dsbufp, "0=%T", edep->attab.atom[0]);
	    for (i = 1; i < edep->attab.size; i++)
		erts_dsprintf(dsbufp, ", %d=%T", i, edep->attab.atom[i]);
	}
	erts_send_warning_to_logger_nogl(dsbufp);
	erts_kill_dist_connection(dep, edep->connection_id);
    }
}

Sint
erts_decode_dist_ext_size(ErtsDistExternal *edep, int kill_connection, int payload)
{
    Sint res;
    byte *ep;

    if (edep->data->frag_id > 1 && payload) {
        Uint sz = 0;
        Binary *bin;
        int i;
        byte *ep;

        for (i = 0; i < edep->data->frag_id; i++)
            sz += edep->data[i].ext_endp - edep->data[i].extp;

        bin = erts_bin_nrml_alloc(sz);
        ep = (byte*)bin->orig_bytes;

        for (i = 0; i < edep->data->frag_id; i++) {
            sys_memcpy(ep, edep->data[i].extp, edep->data[i].ext_endp - edep->data[i].extp);
            ep += edep->data[i].ext_endp - edep->data[i].extp;
            erts_bin_release(edep->data[i].binp);
            edep->data[i].binp = NULL;
            edep->data[i].extp = NULL;
            edep->data[i].ext_endp = NULL;
        }

        edep->data->frag_id = 1;
        edep->data->extp = (byte*)bin->orig_bytes;
        edep->data->ext_endp = ep;
        edep->data->binp = bin;
    }

    if (edep->data->extp >= edep->data->ext_endp)
	goto fail;
#ifndef ERTS_DEBUG_USE_DIST_SEP
    if (edep->flags & ERTS_DIST_EXT_DFLAG_HDR) {
	if (*edep->data->extp == VERSION_MAGIC)
	    goto fail;
	ep = edep->data->extp;
    }
    else
#endif
    {
	if (*edep->data->extp != VERSION_MAGIC)
	    goto fail;
	ep = edep->data->extp+1;
    }
    res = decoded_size(ep, edep->data->ext_endp, 0, NULL);
    if (res >= 0)
	return res;
 fail:
    if (kill_connection)
        bad_dist_ext(edep);
    return -1;
}

Sint erts_decode_ext_size(const byte *ext, Uint size)
{
    if (size == 0 || *ext != VERSION_MAGIC)
	return -1;
    return decoded_size(ext+1, ext+size, 0, NULL);
}

Sint erts_decode_ext_size_ets(const byte *ext, Uint size)
{
    Sint sz = decoded_size(ext, ext+size, 1, NULL);
    ASSERT(sz >= 0);
    return sz;
}


/*
** hpp is set to either a &p->htop or
** a pointer to a memory pointer (form message buffers)
** on return hpp is updated to point after allocated data
*/
Eterm
erts_decode_dist_ext(ErtsHeapFactory* factory,
		     ErtsDistExternal *edep,
                     int kill_connection)
{
    Eterm obj;
    const byte* ep;

    ep = edep->data->extp;

    if (ep >= edep->data->ext_endp)
	goto error;
#ifndef ERTS_DEBUG_USE_DIST_SEP
    if (edep->flags & ERTS_DIST_EXT_DFLAG_HDR) {
	if (*ep == VERSION_MAGIC)
	    goto error;
    }
    else
#endif
    {
	if (*ep != VERSION_MAGIC)
	    goto error;
	ep++;
    }
    ep = dec_term(edep, factory, ep, &obj, NULL, 0);
    if (!ep)
	goto error;

    edep->data->extp = (byte*)ep;

    return obj;

 error:
    erts_factory_undo(factory);

    if (kill_connection)
        bad_dist_ext(edep);

    return THE_NON_VALUE;
}

Eterm erts_decode_ext(ErtsHeapFactory* factory, const byte **ext, Uint32 flags)
{
    ErtsDistExternal ede, *edep;
    Eterm obj;
    const byte *ep = *ext;
    if (*ep++ != VERSION_MAGIC) {
        erts_factory_undo(factory);
	return THE_NON_VALUE;
    }
    if (flags) {
        ASSERT(flags == ERTS_DIST_EXT_BTT_SAFE);
        ede.flags = flags; /* a dummy struct just for the flags */
        ede.data = NULL;
        edep = &ede;
    } else {
        edep = NULL;
    }
    ep = dec_term(edep, factory, ep, &obj, NULL, 0);
    if (!ep) {
	return THE_NON_VALUE;
    }
    *ext = ep;
    return obj;
}

Eterm erts_decode_ext_ets(ErtsHeapFactory* factory, const byte *ext)
{
    Eterm obj;
    ext = dec_term(NULL, factory, ext, &obj, NULL, 1);
    ASSERT(ext);
    return obj;
}

/**********************************************************************/

BIF_RETTYPE erts_debug_dist_ext_to_term_2(BIF_ALIST_2)
{
    ErtsHeapFactory factory;
    Eterm res;
    Sint hsz;
    ErtsDistExternal ede;
    ErtsDistExternalData ede_data;
    Eterm *tp;
    Eterm real_bin;
    Uint offset;
    Uint size;
    Uint bitsize;
    Uint bitoffs;
    Uint arity;
    int i;

    ede.flags = ERTS_DIST_EXT_ATOM_TRANS_TAB;
    ede.dep = NULL;
    ede.heap_size = -1;
    ede.data = &ede_data;

    if (is_not_tuple(BIF_ARG_1))
	goto badarg;
    tp = tuple_val(BIF_ARG_1);
    arity = arityval(tp[0]);
    if (arity > ERTS_MAX_INTERNAL_ATOM_CACHE_ENTRIES)
	goto badarg;

    ede.attab.size = arity;
    for (i = 1; i <= arity; i++) {
	if (is_not_atom(tp[i]))
	    goto badarg;
	ede.attab.atom[i-1] = tp[i];
    }

    if (is_not_binary(BIF_ARG_2))
	goto badarg;

    size = binary_size(BIF_ARG_2);
    if (size == 0)
	goto badarg;
    ERTS_GET_REAL_BIN(BIF_ARG_2, real_bin, offset, bitoffs, bitsize);
    if (bitsize != 0)
	goto badarg;

    ede.data->extp = binary_bytes(real_bin)+offset;
    ede.data->ext_endp = ede.data->extp + size;
    ede.data->frag_id = 1;
    ede.data->binp = NULL;

    hsz = erts_decode_dist_ext_size(&ede, 1, 1);
    if (hsz < 0)
	goto badarg;

    erts_factory_proc_prealloc_init(&factory, BIF_P, hsz);
    res = erts_decode_dist_ext(&factory, &ede, 1);
    erts_factory_close(&factory);

    if (is_value(res))
	BIF_RET(res);

 badarg:

    BIF_ERROR(BIF_P, BADARG);
}

static BIF_RETTYPE term_to_binary_trap_1(BIF_ALIST_1)
{
    Eterm *tp = tuple_val(BIF_ARG_1);
    Eterm Term = tp[1];
    Eterm Opts = tp[2];
    Eterm bt = tp[3];
    Eterm bix = tp[4];
    Sint bif_ix = signed_val(bix);
    Binary *bin = erts_magic_ref2bin(bt);
    Eterm res = erts_term_to_binary_int(BIF_P, bif_ix, Term, Opts,
                                        0, 0,bin, 0, ~((Uint) 0));
    if (is_non_value(res)) {
        if (erts_set_gc_state(BIF_P, 1)
            || MSO(BIF_P).overhead > BIN_VHEAP_SZ(BIF_P)) {
            ERTS_VBUMP_ALL_REDS(BIF_P);
        }
        if (Opts == am_undefined)
            ERTS_BIF_ERROR_TRAPPED1(BIF_P, SYSTEM_LIMIT,
                                    BIF_TRAP_EXPORT(bif_ix), Term);
        else
            ERTS_BIF_ERROR_TRAPPED2(BIF_P, SYSTEM_LIMIT,
                                    BIF_TRAP_EXPORT(bif_ix), Term, Opts);
    }
    if (is_tuple(res)) {
	ASSERT(BIF_P->flags & F_DISABLE_GC);
	BIF_TRAP1(&term_to_binary_trap_export,BIF_P,res);
    } else {
        if (erts_set_gc_state(BIF_P, 1)
            || MSO(BIF_P).overhead > BIN_VHEAP_SZ(BIF_P))
            ERTS_BIF_YIELD_RETURN(BIF_P, res);
        else
            BIF_RET(res);
    }
}

BIF_RETTYPE term_to_binary_1(BIF_ALIST_1)
{
    Eterm res = erts_term_to_binary_int(BIF_P, BIF_term_to_binary_1,
                                        BIF_ARG_1, am_undefined,
                                        0, TERM_TO_BINARY_DFLAGS, NULL, 0,
                                        ~((Uint) 0));
    if (is_non_value(res)) {
	ASSERT(!(BIF_P->flags & F_DISABLE_GC));
        BIF_ERROR(BIF_P, SYSTEM_LIMIT);
    }
    if (is_tuple(res)) {
	erts_set_gc_state(BIF_P, 0);
	BIF_TRAP1(&term_to_binary_trap_export,BIF_P,res);
    } else {
	ASSERT(!(BIF_P->flags & F_DISABLE_GC));
	BIF_RET(res);
    }
}

BIF_RETTYPE term_to_iovec_1(BIF_ALIST_1)
{
    Eterm res = erts_term_to_binary_int(BIF_P, BIF_term_to_iovec_1,
                                        BIF_ARG_1, am_undefined,
                                        0, TERM_TO_BINARY_DFLAGS, NULL, !0,
                                        ~((Uint) 0));
    if (is_non_value(res)) {
	ASSERT(!(BIF_P->flags & F_DISABLE_GC));
        BIF_ERROR(BIF_P, SYSTEM_LIMIT);
    }
    if (is_tuple(res)) {
	erts_set_gc_state(BIF_P, 0);
	BIF_TRAP1(&term_to_binary_trap_export,BIF_P,res);
    } else {
	ASSERT(!(BIF_P->flags & F_DISABLE_GC));
	BIF_RET(res);
    }
}

static ERTS_INLINE int
parse_t2b_opts(Eterm opts, Uint *flagsp, int *levelp, int *iovecp, Uint *fsizep)
{
    int level = 0;
    int iovec = 0;
    Uint flags = TERM_TO_BINARY_DFLAGS;
    int deterministic = 0;
    Uint fsize = ~((Uint) 0); /* one fragment */

    while (is_list(opts)) {
	Eterm arg = CAR(list_val(opts));
	Eterm* tp;
	if (arg == am_compressed) {
	    level = Z_DEFAULT_COMPRESSION;
        }
        else if (iovecp && arg == am_iovec) {
            iovec = !0;
        } else if (arg == am_deterministic) {
            deterministic = 1;
	} else if (is_tuple(arg) && *(tp = tuple_val(arg)) == make_arityval(2)) {
	    if (tp[1] == am_minor_version && is_small(tp[2])) {
		switch (signed_val(tp[2])) {
		case 0:
		    flags = TERM_TO_BINARY_DFLAGS & ~DFLAG_NEW_FLOATS;
		    break;
		case 1: /* Current default... */
		    flags = TERM_TO_BINARY_DFLAGS;
                    break;
                case 2:
                    flags = TERM_TO_BINARY_DFLAGS | DFLAG_UTF8_ATOMS;
		    break;
		default:
                    return 0; /* badarg */
		}
	    } else if (tp[1] == am_compressed && is_small(tp[2])) {
		level = signed_val(tp[2]);
		if (!(0 <= level && level < 10)) {
                    return 0; /* badarg */
		}
	    } else if (fsizep) {
                if (ERTS_IS_ATOM_STR("fragment", tp[1])) {
                    if (!term_to_Uint(tp[2], &fsize))
                        return 0; /* badarg */
                }
                else {
                    return 0; /* badarg */
                }
            }
            else {
                return 0; /* badarg */
	    }
	} else {
            return 0; /* badarg */
	}
	opts = CDR(list_val(opts));
    }
    if (is_not_nil(opts)) {
        return 0; /* badarg */
    }

    if (deterministic) {
        flags |= DFLAG_DETERMINISTIC;
    }

    *flagsp = flags;
    *levelp = level;
    if (iovecp)
        *iovecp = iovec;
    if (fsizep)
        *fsizep = fsize;

    return !0; /* ok */
}

BIF_RETTYPE term_to_binary_2(BIF_ALIST_2)
{
    int level;
    Uint flags;
    Eterm res;

    if (!parse_t2b_opts(BIF_ARG_2, &flags, &level, NULL, NULL)) {
        BIF_ERROR(BIF_P, BADARG);
    }

    res = erts_term_to_binary_int(BIF_P, BIF_term_to_binary_2,
                                  BIF_ARG_1, BIF_ARG_2,
                                  level, flags, NULL, 0,
                                  ~((Uint) 0));
    if (is_non_value(res)) {
	ASSERT(!(BIF_P->flags & F_DISABLE_GC));
        BIF_ERROR(BIF_P, SYSTEM_LIMIT);
    }
    if (is_tuple(res)) {
	erts_set_gc_state(BIF_P, 0);
	BIF_TRAP1(&term_to_binary_trap_export,BIF_P,res);
    } else {
	ASSERT(!(BIF_P->flags & F_DISABLE_GC));
	BIF_RET(res);
    }
}

BIF_RETTYPE term_to_iovec_2(BIF_ALIST_2)
{
    int level;
    Uint flags;
    Eterm res;

    if (!parse_t2b_opts(BIF_ARG_2, &flags, &level, NULL, NULL)) {
        BIF_ERROR(BIF_P, BADARG);
    }
    
    res = erts_term_to_binary_int(BIF_P, BIF_term_to_iovec_2,
                                  BIF_ARG_1, BIF_ARG_2,
                                  level, flags, NULL, !0,
                                  ~((Uint) 0));
    if (is_non_value(res)) {
	ASSERT(!(BIF_P->flags & F_DISABLE_GC));
        BIF_ERROR(BIF_P, SYSTEM_LIMIT);
    }
    if (is_tuple(res)) {
	erts_set_gc_state(BIF_P, 0);
	BIF_TRAP1(&term_to_binary_trap_export,BIF_P,res);
    } else {
	ASSERT(!(BIF_P->flags & F_DISABLE_GC));
	BIF_RET(res);
    }
}

Eterm
erts_debug_term_to_binary(Process *p, Eterm term, Eterm opts)
{
    Eterm ret;
    int level, iovec;
    Uint flags;
    Uint fsize;
    
    if (!parse_t2b_opts(opts, &flags, &level, &iovec, &fsize)) {
        ERTS_BIF_PREP_ERROR(ret, p, BADARG);
    }
    else {
        Eterm res = erts_term_to_binary_int(p, BIF_term_to_binary_2,
                                            term, opts, level, flags,
                                            NULL, iovec, fsize);
    
        if (is_non_value(res)) {
            ASSERT(!(p->flags & F_DISABLE_GC));
            ERTS_BIF_PREP_ERROR(ret, p, SYSTEM_LIMIT);
        }
        else if (is_tuple(res)) {
            erts_set_gc_state(p, 0);
            ERTS_BIF_PREP_TRAP1(ret, &term_to_binary_trap_export,p,res);
        }
        else {
            ASSERT(!(p->flags & F_DISABLE_GC));
            ERTS_BIF_PREP_RET(ret, res);
        }
    }
    return ret;
}


enum B2TState { /* order is somewhat significant */
    B2TPrepare,
    B2TUncompressChunk,
    B2TSizeInit,
    B2TSize,
    B2TDecodeInit,
    B2TDecode,
    B2TDecodeList,
    B2TDecodeTuple,
    B2TDecodeString,
    B2TDecodeBinary,

    B2TDone,
    B2TDecodeFail,
    B2TBadArg
};

typedef struct {
    Sint heap_size;
    int terms;
    const byte* ep;
    int atom_extra_skip;
} B2TSizeContext;

typedef struct {
    const byte* ep;
    Eterm  res;
    Eterm* next;
    ErtsHeapFactory factory;
    int remaining_n;
    char* remaining_bytes;
    ErtsWStack flat_maps;
    ErtsPStack hamt_array;
} B2TDecodeContext;

typedef struct {
    z_stream stream;
    byte* dbytes;
    Uint dleft;
} B2TUncompressContext;

typedef struct B2TContext_t {
    Sint heap_size;
    byte* aligned_alloc;
    ErtsBinary2TermState b2ts;
    Uint32 flags;
    SWord reds;
    Uint used_bytes; /* In: boolean, Out: bytes */
    Eterm trap_bin;  /* THE_NON_VALUE if not exported */
    Export *bif;
    Eterm arg[2];
    enum B2TState state;
    union {
	B2TSizeContext sc;
	B2TDecodeContext dc;
	B2TUncompressContext uc;
    } u;
} B2TContext;

static B2TContext* b2t_export_context(Process*, B2TContext* src);

static uLongf binary2term_uncomp_size(byte* data, Sint size)
{
    z_stream stream;
    int err;
    const uInt chunk_size = 64*1024;  /* Ask tmp-alloc about a suitable size? */
    void* tmp_buf = erts_alloc(ERTS_ALC_T_TMP, chunk_size);
    uLongf uncomp_size = 0;

    stream.next_in = (Bytef*)data;
    stream.avail_in = (uInt)size;
    stream.next_out = tmp_buf;
    stream.avail_out = (uInt)chunk_size;

    erl_zlib_alloc_init(&stream);

    err = inflateInit(&stream);
    if (err == Z_OK) {
	do {
	    stream.next_out = tmp_buf;
	    stream.avail_out = chunk_size;	   
	    err = inflate(&stream, Z_NO_FLUSH);
	    uncomp_size += chunk_size - stream.avail_out;
	}while (err == Z_OK);
	inflateEnd(&stream);
    }
    erts_free(ERTS_ALC_T_TMP, tmp_buf);
    return err == Z_STREAM_END ? uncomp_size : 0;
}

static ERTS_INLINE int
binary2term_prepare(ErtsBinary2TermState *state, byte *data, Sint data_size,
		    B2TContext** ctxp, Process* p)
{
    byte *bytes = data;
    Sint size = data_size;

    state->exttmp = 0;

    if (size < 1 || *bytes != VERSION_MAGIC) {
	return -1;
    }
    bytes++;
    size--;
    if (size < 5 || *bytes != COMPRESSED) {
	state->extp = bytes;
        if (ctxp)
	    (*ctxp)->state = B2TSizeInit;
    }
    else  {
	uLongf dest_len = get_uint32(bytes+1);
	bytes += 5;
	size -= 5;	
	if (dest_len > 32*1024*1024
	    || (state->extp = erts_alloc_fnf(ERTS_ALC_T_EXT_TERM_DATA, dest_len)) == NULL) {
            /*
             * Try avoid out-of-memory crash due to corrupted 'dest_len'
             * by checking the actual length of the uncompressed data.
             * The only way to do that is to uncompress it. Sad but true.
             */
	    if (dest_len != binary2term_uncomp_size(bytes, size)) {
                return -1;
	    }
	    state->extp = erts_alloc(ERTS_ALC_T_EXT_TERM_DATA, dest_len);
            if (ctxp)
                (*ctxp)->reds -= dest_len;
	}
	state->exttmp = 1;
        if (ctxp) {
            /*
             * Start decompression by exporting trap context
             * so we don't have to deal with deep-copying z_stream.
             */
            B2TContext* ctx = b2t_export_context(p, *ctxp);
            ASSERT(state = &(*ctxp)->b2ts);
            state = &ctx->b2ts;

	    if (erl_zlib_inflate_start(&ctx->u.uc.stream, bytes, size) != Z_OK)
		return -1;

	    ctx->u.uc.dbytes = state->extp;
	    ctx->u.uc.dleft = dest_len;
            if (ctx->used_bytes) {
                ASSERT(ctx->used_bytes == 1);
                 /* to be subtracted by stream.avail_in when done */
                ctx->used_bytes = data_size;
            }
	    ctx->state = B2TUncompressChunk;
            *ctxp = ctx;
        }
	else {
	    uLongf dlen = dest_len;
	    if (erl_zlib_uncompress(state->extp, &dlen, bytes, size) != Z_OK
		|| dlen != dest_len) {
		return -1;
	    }
        }
	size = (Sint) dest_len;
    }
    state->extsize = size;
    return 0;
}

static ERTS_INLINE void
binary2term_abort(ErtsBinary2TermState *state)
{
    if (state->exttmp) {
	state->exttmp = 0;
	erts_free(ERTS_ALC_T_EXT_TERM_DATA, state->extp);
    }
}

static ERTS_INLINE Eterm
binary2term_create(ErtsDistExternal *edep, ErtsBinary2TermState *state,
		   ErtsHeapFactory* factory)
{
    Eterm res;

    if (!dec_term(edep, factory, state->extp, &res, NULL, 0))
	res = THE_NON_VALUE;
    if (state->exttmp) {
	state->exttmp = 0;
	erts_free(ERTS_ALC_T_EXT_TERM_DATA, state->extp);
    }
    return res;
}

Sint
erts_binary2term_prepare(ErtsBinary2TermState *state, byte *data, Sint data_size)
{
    Sint res;

    if (binary2term_prepare(state, data, data_size, NULL, NULL) < 0 ||
        (res=decoded_size(state->extp, state->extp + state->extsize, 0, NULL)) < 0) {

        if (state->exttmp)
            erts_free(ERTS_ALC_T_EXT_TERM_DATA, state->extp);
        state->extp = NULL;
	state->exttmp = 0;
	return -1;
    }
    return res;
}

void
erts_binary2term_abort(ErtsBinary2TermState *state)
{
    binary2term_abort(state);
}

Eterm
erts_binary2term_create(ErtsBinary2TermState *state, ErtsHeapFactory* factory)
{
    return binary2term_create(NULL,state, factory);
}

static void b2t_destroy_context(B2TContext* context)
{
    erts_free_aligned_binary_bytes_extra(context->aligned_alloc,
                                         ERTS_ALC_T_EXT_TERM_DATA);
    context->aligned_alloc = NULL;
    binary2term_abort(&context->b2ts);
    switch (context->state) {
    case B2TUncompressChunk:
	erl_zlib_inflate_finish(&context->u.uc.stream);
	break;
    case B2TDecode:
    case B2TDecodeList:
    case B2TDecodeTuple:
    case B2TDecodeString:
    case B2TDecodeBinary:
	if (context->u.dc.hamt_array.pstart) {
	    erts_free(context->u.dc.hamt_array.alloc_type,
		      context->u.dc.hamt_array.pstart);
	}
	break;
    default:;
    }
}

static int b2t_context_destructor(Binary *context_bin)
{
    B2TContext* ctx = (B2TContext*) ERTS_MAGIC_BIN_DATA(context_bin);
    ASSERT(ERTS_MAGIC_BIN_DESTRUCTOR(context_bin) == b2t_context_destructor);

    b2t_destroy_context(ctx);
    return 1;
}

static BIF_RETTYPE binary_to_term_int(Process*, Eterm bin, B2TContext*);


static BIF_RETTYPE binary_to_term_trap_1(BIF_ALIST_1)
{
    Binary *context_bin = erts_magic_ref2bin(BIF_ARG_1);
    ASSERT(ERTS_MAGIC_BIN_DESTRUCTOR(context_bin) == b2t_context_destructor);

    return binary_to_term_int(BIF_P, THE_NON_VALUE, ERTS_MAGIC_BIN_DATA(context_bin));
}


#define B2T_BYTES_PER_REDUCTION 128
#define B2T_MEMCPY_FACTOR 8

/* Define for testing */
/*#define EXTREME_B2T_TRAPPING 1*/

#ifdef EXTREME_B2T_TRAPPING
static unsigned b2t_rand(void)
{
    static unsigned prev = 17;
    prev = (prev * 214013 + 2531011);
    return prev;
}
#endif


static B2TContext* b2t_export_context(Process* p, B2TContext* src)
{
    Binary* context_b = erts_create_magic_binary(sizeof(B2TContext),
                                                 b2t_context_destructor);
    B2TContext* ctx = ERTS_MAGIC_BIN_DATA(context_b);
    Eterm* hp;

    ASSERT(is_non_value(src->trap_bin));
    sys_memcpy(ctx, src, sizeof(B2TContext));
    if (ctx->state >= B2TDecode && ctx->u.dc.next == &src->u.dc.res) {
        ctx->u.dc.next = &ctx->u.dc.res;
    }
    hp = HAlloc(p, ERTS_MAGIC_REF_THING_SIZE);
    ctx->trap_bin = erts_mk_magic_ref(&hp, &MSO(p), context_b);
    return ctx;
}

static BIF_RETTYPE binary_to_term_int(Process* p, Eterm bin, B2TContext *ctx)
{
    BIF_RETTYPE ret_val;
#ifdef EXTREME_B2T_TRAPPING
    SWord initial_reds = 1 + b2t_rand() % 4;
#else
    SWord initial_reds = (Uint)(ERTS_BIF_REDS_LEFT(p) * B2T_BYTES_PER_REDUCTION);
#endif
    int is_first_call;

    if (is_value(bin)) {
	/* Setup enough to get started */
        is_first_call = 1;
	ctx->state = B2TPrepare;
        ctx->aligned_alloc = NULL;
    } else {
        ASSERT(is_value(ctx->trap_bin));
        ASSERT(ctx->state != B2TPrepare);
        is_first_call = 0;
    }
    ctx->reds = initial_reds;

    do {
        switch (ctx->state) {
        case B2TPrepare: {
	    byte* bytes;
            Uint bin_size;
            bytes = erts_get_aligned_binary_bytes_extra(bin,
                                                        &ctx->aligned_alloc,
                                                        ERTS_ALC_T_EXT_TERM_DATA,
                                                        0);
            if (bytes == NULL) {
                ctx->b2ts.exttmp = 0;
                ctx->state = B2TBadArg;
                break;
            }
            bin_size = binary_size(bin);
            if (ctx->aligned_alloc) {
                ctx->reds -= bin_size / 8;
            }
            if (binary2term_prepare(&ctx->b2ts, bytes, bin_size, &ctx, p) < 0) {
		ctx->state = B2TBadArg;
	    }
            break;
        }
	case B2TUncompressChunk: {
            uLongf chunk = ctx->reds;
            int zret;

            if (chunk > ctx->u.uc.dleft)
                chunk = ctx->u.uc.dleft;
            zret = erl_zlib_inflate_chunk(&ctx->u.uc.stream,
                                          ctx->u.uc.dbytes, &chunk);
            ctx->u.uc.dbytes += chunk;
            ctx->u.uc.dleft  -= chunk;
            if (zret == Z_OK && ctx->u.uc.dleft > 0) {
                ctx->reds = 0;
            }
            else if (erl_zlib_inflate_finish(&ctx->u.uc.stream) == Z_OK
                     && zret == Z_STREAM_END
                     && ctx->u.uc.dleft == 0) {
                ctx->reds -= chunk;
                if (ctx->used_bytes) {
                    ASSERT(ctx->used_bytes > 5 + ctx->u.uc.stream.avail_in);
                    ctx->used_bytes -= ctx->u.uc.stream.avail_in;
                }
                ctx->state = B2TSizeInit;
            }
            else {
                ctx->state = B2TBadArg;
            }
            break;
        }
	case B2TSizeInit:
	    ctx->u.sc.ep = NULL;
	    ctx->state = B2TSize;
	    /*fall through*/
        case B2TSize:
            ctx->heap_size = decoded_size(ctx->b2ts.extp,
					  ctx->b2ts.extp + ctx->b2ts.extsize,
                                          0, ctx);
            break;

        case B2TDecodeInit:
            if (is_non_value(ctx->trap_bin) && ctx->b2ts.extsize > ctx->reds) {
                /* dec_term will maybe trap, allocate space for magic bin
                   before result term to make it easy to trim with HRelease.
                 */
                ctx = b2t_export_context(p, ctx);
            }
            ctx->u.dc.ep = ctx->b2ts.extp;
            ctx->u.dc.res = (Eterm) (UWord) NULL;
            ctx->u.dc.next = &ctx->u.dc.res;
	    erts_factory_proc_prealloc_init(&ctx->u.dc.factory, p, ctx->heap_size);
	    ctx->u.dc.flat_maps.wstart = NULL;
	    ctx->u.dc.hamt_array.pstart = NULL;
            ctx->state = B2TDecode;
            /*fall through*/
	case B2TDecode:
        case B2TDecodeList:
        case B2TDecodeTuple:
        case B2TDecodeString:
        case B2TDecodeBinary: {
	    ErtsDistExternal fakedep;
            fakedep.flags = ctx->flags;
            fakedep.data = NULL;
            dec_term(&fakedep, NULL, NULL, NULL, ctx, 0);
            break;
	}
        case B2TDecodeFail:
            /*fall through*/
        case B2TBadArg:
            BUMP_REDS(p, (initial_reds - ctx->reds) / B2T_BYTES_PER_REDUCTION);

	    ASSERT(ctx->bif == BIF_TRAP_EXPORT(BIF_binary_to_term_1)
		   || ctx->bif == BIF_TRAP_EXPORT(BIF_binary_to_term_2));

	    if (is_first_call)
		ERTS_BIF_PREP_ERROR(ret_val, p, BADARG);
	    else {
                erts_set_gc_state(p, 1);
		if (is_non_value(ctx->arg[1]))
		    ERTS_BIF_PREP_ERROR_TRAPPED1(ret_val, p, BADARG, ctx->bif,
						 ctx->arg[0]);
		else
		    ERTS_BIF_PREP_ERROR_TRAPPED2(ret_val, p, BADARG, ctx->bif,
						 ctx->arg[0], ctx->arg[1]);
	    }
            b2t_destroy_context(ctx);
	    return ret_val;

        case B2TDone:
            if (ctx->used_bytes) {
                Eterm *hp;
                Eterm used;
                if (!ctx->b2ts.exttmp) {
                    ASSERT(ctx->used_bytes == 1);
                    ctx->used_bytes = (ctx->u.dc.ep - ctx->b2ts.extp
                                       +1); /* VERSION_MAGIC */
                }
                if (IS_USMALL(0, ctx->used_bytes)) {
                    hp = erts_produce_heap(&ctx->u.dc.factory, 3, 0);
                    used = make_small(ctx->used_bytes);
                }
                else {
                    hp = erts_produce_heap(&ctx->u.dc.factory, 3+BIG_UINT_HEAP_SIZE, 0);
                    used = uint_to_big(ctx->used_bytes, hp);
                    hp += BIG_UINT_HEAP_SIZE;
                }
                ctx->u.dc.res = TUPLE2(hp, ctx->u.dc.res, used);
            }
            b2t_destroy_context(ctx);

            if (ctx->u.dc.factory.hp > ctx->u.dc.factory.hp_end) {
                erts_exit(ERTS_ERROR_EXIT, ":%s, line %d: heap overrun by %d words(s)\n",
                         __FILE__, __LINE__, ctx->u.dc.factory.hp - ctx->u.dc.factory.hp_end);
            }
	    erts_factory_close(&ctx->u.dc.factory);

            if (!is_first_call) {
                erts_set_gc_state(p, 1);
            }
            BUMP_REDS(p, (initial_reds - ctx->reds) / B2T_BYTES_PER_REDUCTION);
	    ERTS_BIF_PREP_RET(ret_val, ctx->u.dc.res);
	    return ret_val;

        default:
            ASSERT(!"Unknown state in binary_to_term");
        }
    }while (ctx->reds > 0 || ctx->state >= B2TDone);

    if (is_non_value(ctx->trap_bin)) {
        ctx = b2t_export_context(p, ctx);
        ASSERT(is_value(ctx->trap_bin));
    }

    if (is_first_call) {
        erts_set_gc_state(p, 0);
    }
    BUMP_ALL_REDS(p);

    ERTS_BIF_PREP_TRAP1(ret_val, &binary_to_term_trap_export,
			p, ctx->trap_bin);

    return ret_val;
}

BIF_RETTYPE binary_to_term_1(BIF_ALIST_1)
{
    B2TContext ctx;

    ctx.flags = 0;
    ctx.used_bytes = 0;
    ctx.trap_bin = THE_NON_VALUE;
    ctx.bif = BIF_TRAP_EXPORT(BIF_binary_to_term_1);
    ctx.arg[0] = BIF_ARG_1;
    ctx.arg[1] = THE_NON_VALUE;
    return binary_to_term_int(BIF_P, BIF_ARG_1, &ctx);
}

BIF_RETTYPE binary_to_term_2(BIF_ALIST_2)
{
    B2TContext ctx;
    Eterm opts;
    Eterm opt;

    ctx.flags = 0;
    ctx.used_bytes = 0;
    opts = BIF_ARG_2;
    while (is_list(opts)) {
        opt = CAR(list_val(opts));
        if (opt == am_safe) {
            ctx.flags |= ERTS_DIST_EXT_BTT_SAFE;
        }
        else if (opt == am_used) {
            ctx.used_bytes = 1;
        }
	else {
            goto error;
        }
        opts = CDR(list_val(opts));
    }

    if (is_not_nil(opts))
        goto error;

    ctx.trap_bin = THE_NON_VALUE;
    ctx.bif = BIF_TRAP_EXPORT(BIF_binary_to_term_2);
    ctx.arg[0] = BIF_ARG_1;
    ctx.arg[1] = BIF_ARG_2;
    return binary_to_term_int(BIF_P, BIF_ARG_1, &ctx);

error:
    BIF_P->fvalue = am_badopt;
    BIF_ERROR(BIF_P, BADARG | EXF_HAS_EXT_INFO);
}

Eterm
external_size_1(BIF_ALIST_1)
{
    Process* p = BIF_P;
    Eterm Term = BIF_ARG_1;
    Uint size = 0;

    switch (erts_encode_ext_size(Term, &size)) {
    case ERTS_EXT_SZ_SYSTEM_LIMIT:
        BIF_ERROR(BIF_P, SYSTEM_LIMIT);
    case ERTS_EXT_SZ_YIELD:
        ERTS_INTERNAL_ERROR("Unexpected yield");
    case ERTS_EXT_SZ_OK:
        break;
    }

    if (IS_USMALL(0, size)) {
	BIF_RET(make_small(size));
    } else {
	Eterm* hp = HAlloc(p, BIG_UINT_HEAP_SIZE);
	BIF_RET(uint_to_big(size, hp));
    }
}

Eterm
external_size_2(BIF_ALIST_2)
{
    Uint size = 0;
    Uint flags = TERM_TO_BINARY_DFLAGS;

    while (is_list(BIF_ARG_2)) {
        Eterm arg = CAR(list_val(BIF_ARG_2));
        Eterm* tp;

        if (is_tuple(arg) && *(tp = tuple_val(arg)) == make_arityval(2)) {
            if (tp[1] == am_minor_version && is_small(tp[2])) {
                switch (signed_val(tp[2])) {
                case 0:
                    flags &= ~DFLAG_NEW_FLOATS;
                    break;
                case 1:
                    break;
                default:
                    goto error;
                }
            } else {
                goto error;
            }
        } else {
        error:
            BIF_ERROR(BIF_P, BADARG);
        }
        BIF_ARG_2 = CDR(list_val(BIF_ARG_2));
    }
    if (is_not_nil(BIF_ARG_2)) {
        goto error;
    }

    switch (erts_encode_ext_size_2(BIF_ARG_1, flags, &size)) {
    case ERTS_EXT_SZ_SYSTEM_LIMIT:
        BIF_ERROR(BIF_P, SYSTEM_LIMIT);
    case ERTS_EXT_SZ_YIELD:
        ERTS_INTERNAL_ERROR("Unexpected yield");
    case ERTS_EXT_SZ_OK:
        break;
    }

    if (IS_USMALL(0, size)) {
        BIF_RET(make_small(size));
    } else {
        Eterm* hp = HAlloc(BIF_P, BIG_UINT_HEAP_SIZE);
        BIF_RET(uint_to_big(size, hp));
    }
}

static Eterm
erts_term_to_binary_simple(Process* p, Eterm Term, Uint size, int level, Uint64 dflags)
{
    Eterm bin;
    size_t real_size;
    byte* endp;

    if (level != 0) {
	byte buf[256];
	byte* bytes = buf;
	byte* out_bytes;
	uLongf dest_len;

	if (sizeof(buf) < size) {
	    bytes = erts_alloc(ERTS_ALC_T_TMP, size);
	}

	if ((endp = enc_term(NULL, Term, bytes, dflags, NULL))
	    == NULL) {
	    erts_exit(ERTS_ERROR_EXIT, "%s, line %d: bad term: %x\n",
		     __FILE__, __LINE__, Term);
	}
	real_size = endp - bytes;
	if (real_size > size) {
	    erts_exit(ERTS_ERROR_EXIT, "%s, line %d: buffer overflow: %d word(s)\n",
		     __FILE__, __LINE__, real_size - size);
	}

	/*
	 * We don't want to compress if compression actually increases the size.
	 * Therefore, don't give zlib more out buffer than the size of the
	 * uncompressed external format (minus the 5 bytes needed for the
	 * COMPRESSED tag). If zlib returns any error, we'll revert to using
	 * the original uncompressed external term format.
	 */

	if (real_size < 5) {
	    dest_len = 0;
	} else {
	    dest_len = real_size - 5;
	}
	bin = new_binary(p, NULL, real_size+1);
	out_bytes = binary_bytes(bin);
	out_bytes[0] = VERSION_MAGIC;
	if (erl_zlib_compress2(out_bytes+6, &dest_len, bytes, real_size, level) != Z_OK) {
	    sys_memcpy(out_bytes+1, bytes, real_size);
	    bin = erts_realloc_binary(bin, real_size+1);
	} else {
	    out_bytes[1] = COMPRESSED;
	    put_int32(real_size, out_bytes+2);
	    bin = erts_realloc_binary(bin, dest_len+6);
	}
	if (bytes != buf) {
	    erts_free(ERTS_ALC_T_TMP, bytes);
	}
	return bin;
    } else {
	byte* bytes;

	bin = new_binary(p, (byte *)NULL, size);
	bytes = binary_bytes(bin);
	bytes[0] = VERSION_MAGIC;
	if ((endp = enc_term(NULL, Term, bytes+1, dflags, NULL))
	    == NULL) {
	    erts_exit(ERTS_ERROR_EXIT, "%s, line %d: bad term: %x\n",
		     __FILE__, __LINE__, Term);
	}
	real_size = endp - bytes;
	if (real_size > size) {
	    erts_exit(ERTS_ERROR_EXIT, "%s, line %d: buffer overflow: %d word(s)\n",
		     __FILE__, __LINE__, endp - (bytes + size));
	}
	return erts_realloc_binary(bin, real_size);
    }
}

Eterm
erts_term_to_binary(Process* p, Eterm Term, int level, Uint64 flags) {
    Uint size = 0;
    switch (encode_size_struct_int(NULL, NULL, Term, flags, NULL, &size)) {
    case ERTS_EXT_SZ_SYSTEM_LIMIT:
        return THE_NON_VALUE;
    case ERTS_EXT_SZ_YIELD:
        ERTS_INTERNAL_ERROR("Unexpected yield");
    case ERTS_EXT_SZ_OK:
        break;
    }
    size++; /* VERSION_MAGIC */;
    return erts_term_to_binary_simple(p, Term, size, level, flags);
}

/* Define EXTREME_TTB_TRAPPING for testing in dist.h */

#ifndef EXTREME_TTB_TRAPPING
#define TERM_TO_BINARY_COMPRESS_CHUNK (1 << 18)
#else
#define TERM_TO_BINARY_COMPRESS_CHUNK 10
#endif
#define TERM_TO_BINARY_MEMCPY_FACTOR 8

static int ttb_context_destructor(Binary *context_bin)
{
    TTBContext *context = ERTS_MAGIC_BIN_DATA(context_bin);
    if (context->alive) {
	context->alive = 0;
	switch (context->state) {
	case TTBSize:
	    DESTROY_SAVED_WSTACK(&context->s.sc.wstack);
	    break;
	case TTBEncode:
	    DESTROY_SAVED_WSTACK(&context->s.ec.wstack);
	    if (context->s.ec.result_bin != NULL) { /* Set to NULL if ever made alive! */
		ASSERT(erts_refc_read(&(context->s.ec.result_bin->intern.refc),1));
		erts_bin_free(context->s.ec.result_bin);
		context->s.ec.result_bin = NULL;
	    }
            if (context->s.ec.map_array)
                erts_free(ERTS_ALC_T_T2B_DETERMINISTIC, context->s.ec.map_array);
            if (context->s.ec.ycf_yield_state)
                erts_qsort_ycf_gen_destroy(context->s.ec.ycf_yield_state);
            if (context->s.ec.iov)
                erts_free(ERTS_ALC_T_T2B_VEC, context->s.ec.iov);
	    break;
	case TTBCompress:
	    erl_zlib_deflate_finish(&(context->s.cc.stream));

	    if (context->s.cc.destination_bin != NULL) { /* Set to NULL if ever made alive! */
		ASSERT(erts_refc_read(&(context->s.cc.destination_bin->intern.refc),1));
		erts_bin_free(context->s.cc.destination_bin);
		context->s.cc.destination_bin = NULL;
	    }
	    
	    if (context->s.cc.result_bin != NULL) { /* Set to NULL if ever made alive! */
		ASSERT(erts_refc_read(&(context->s.cc.result_bin->intern.refc),1));
		erts_bin_free(context->s.cc.result_bin);
		context->s.cc.result_bin = NULL;
	    }
	    break;
	}
    }
    return 1;
}

Uint
erts_ttb_iov_size(int use_termv, Sint vlen, Uint fragments)
{
    Uint sz;
    ASSERT(vlen > 0);
    ASSERT(fragments > 0);
    sz = sizeof(SysIOVec)*vlen;
    sz += sizeof(ErlDrvBinary *)*vlen;
    if (use_termv)
        sz += sizeof(Eterm)*vlen;
    sz += sizeof(ErlIOVec *)*fragments;
    sz += sizeof(ErlIOVec)*fragments;
    ASSERT(sz % sizeof(void*) == 0);
    return sz;
}

void
erts_ttb_iov_init(TTBEncodeContext *ctx, int use_termv, char *ptr,
                  Sint vlen, Uint fragments, Uint fragment_size)
{
    ctx->vlen = 0;
    ctx->size = 0;
    
    ctx->iov = (SysIOVec *) ptr;
    ptr += sizeof(SysIOVec)*vlen;
    ASSERT(((UWord) ptr) % sizeof(void *) == 0);
    
    ctx->binv = (ErlDrvBinary **) ptr;
    ptr += sizeof(ErlDrvBinary *)*vlen;

    if (!use_termv)
        ctx->termv = NULL;
    else {
        ctx->termv = (Eterm *) ptr;
        ptr += sizeof(Eterm)*vlen;
    }
    
    ctx->fragment_eiovs = (ErlIOVec *) ptr;
    ptr += sizeof(ErlIOVec)*fragments;
    ASSERT(((UWord) ptr) % sizeof(void *) == 0);
    
    ctx->frag_ix = -1;
    ctx->fragment_size = fragment_size;

#ifdef DEBUG
    ctx->cptr = NULL;
    ctx->debug_fragments = fragments;
    ctx->debug_vlen = vlen;
#endif
}

static Eterm erts_term_to_binary_int(Process* p, Sint bif_ix, Eterm Term, Eterm opts,
                                     int level, Uint64 dflags, Binary *context_b,
                                     int iovec, Uint fragment_size)
{
    Eterm *hp;
    Eterm res;
    Eterm c_term;
#ifndef EXTREME_TTB_TRAPPING
    Sint reds = (Sint) (ERTS_BIF_REDS_LEFT(p) * TERM_TO_BINARY_LOOP_FACTOR);
#else
    Sint reds = 20; /* For testing */
#endif
    Sint initial_reds = reds; 
    TTBContext c_buff;
    TTBContext *context = &c_buff;

    ASSERT(bif_ix > 0 && IS_USMALL(!0, bif_ix));
    ASSERT(bif_ix == BIF_term_to_binary_1 || bif_ix == BIF_term_to_binary_2
           || bif_ix == BIF_term_to_iovec_1 || bif_ix == BIF_term_to_iovec_2);
    
#define EXPORT_CONTEXT()						\
    do {								\
	if (context_b == NULL) {					\
	    context_b = erts_create_magic_binary(sizeof(TTBContext),    \
                                                 ttb_context_destructor);\
	    context =  ERTS_MAGIC_BIN_DATA(context_b);			\
	    sys_memcpy(context,&c_buff,sizeof(TTBContext));		\
	}								\
    } while (0)

#define RETURN_STATE()							\
    do {								\
	hp = HAlloc(p, ERTS_MAGIC_REF_THING_SIZE + 1 + 4);              \
	c_term = erts_mk_magic_ref(&hp, &MSO(p), context_b);            \
	res = TUPLE4(hp, Term, opts, c_term, make_small(bif_ix));       \
	BUMP_ALL_REDS(p);                                               \
	return res;							\
    } while (0);

    if (context_b == NULL) {
	/* Setup enough to get started */
	context->state = TTBSize;
	context->alive = 1;
        ERTS_INIT_TTBSizeContext(&context->s.sc, dflags);
	context->s.sc.level = level;
        context->s.sc.fragment_size = fragment_size;
        if (!level) {
            context->s.sc.vlen = iovec ? 0 : -1;
            context->s.sc.iovec = iovec;
        }
        else {
            context->s.sc.vlen = -1;
            context->s.sc.iovec = 0;
        }
    } else {
	context = ERTS_MAGIC_BIN_DATA(context_b);
    }

    /* Initialization done, now we will go through the states */
    for (;;) {
	switch (context->state) {
	case TTBSize:
	    {
		Uint size, fragments = 1;
		Binary *result_bin;
		int level = context->s.sc.level;
                Sint vlen;
                iovec = context->s.sc.iovec;
                fragment_size = context->s.sc.fragment_size;
		size = 1; /* VERSION_MAGIC */
                switch (encode_size_struct_int(&context->s.sc, NULL, Term,
                                               context->s.sc.dflags, &reds,
                                               &size)) {
                case ERTS_EXT_SZ_SYSTEM_LIMIT:
                    BUMP_REDS(p, (initial_reds - reds) / TERM_TO_BINARY_LOOP_FACTOR);
                    return THE_NON_VALUE;
                case ERTS_EXT_SZ_YIELD:
		    EXPORT_CONTEXT();
		    /* Same state */
		    RETURN_STATE();
                case ERTS_EXT_SZ_OK:
                    break;
		}
		/* Move these to next state */
		dflags = context->s.sc.dflags;
                vlen = context->s.sc.vlen;
		if (vlen >= 0) {
                    Uint total_size = size + context->s.sc.extra_size;
                    fragments = (total_size - 1)/fragment_size + 1;
                    vlen += 3*fragments;
                    ASSERT(vlen);
                }
                else if (size <= ERL_ONHEAP_BIN_LIMIT) {
		    /* Finish in one go */
		    res = erts_term_to_binary_simple(p, Term, size, 
						     level, dflags);
                    if (iovec) {
                        Eterm *hp = HAlloc(p, 2);
                        res = CONS(hp, res, NIL);
                    }
		    BUMP_REDS(p, 1);
		    return res;
		}

		result_bin = erts_bin_nrml_alloc(size);
		result_bin->orig_bytes[0] = (byte)VERSION_MAGIC;
		/* Next state immediately, no need to export context */
		context->state = TTBEncode;
                ERTS_INIT_TTBEncodeContext(&context->s.ec, dflags);
		context->s.ec.level = level;
		context->s.ec.result_bin = result_bin;
                context->s.ec.iovec = iovec;
                if (vlen >= 0) {
                    Uint sz = erts_ttb_iov_size(!0, vlen, fragments);
                    char *ptr = (char *) erts_alloc(ERTS_ALC_T_T2B_VEC, sz);
                    erts_ttb_iov_init(&context->s.ec, !0, ptr, vlen,
                                      fragments, fragment_size);
                    context->s.ec.cptr = (byte *) &result_bin->orig_bytes[0];
                }
		break;
	    }
	case TTBEncode:
	    {
		byte *endp, *tmp;
		byte *bytes = (byte *) context->s.ec.result_bin->orig_bytes;
		size_t real_size;
		Binary *result_bin;
                Sint realloc_offset;
                Uint fragments;

		dflags = context->s.ec.dflags;
		if (enc_term_int(&context->s.ec, NULL,Term, bytes+1, dflags,
                                 NULL, &reds, &endp) < 0) {
		    EXPORT_CONTEXT();
		    RETURN_STATE();
		}
		real_size = endp - bytes;
                tmp = (byte *) &context->s.ec.result_bin->orig_bytes[0];
		result_bin = erts_bin_realloc(context->s.ec.result_bin,real_size);
                realloc_offset = (byte *) &result_bin->orig_bytes[0] - tmp;
		level = context->s.ec.level;
		BUMP_REDS(p, (initial_reds - reds) / TERM_TO_BINARY_LOOP_FACTOR);
		if (level == 0 || real_size < 6) { /* We are done */
                    Sint cbin_refc_diff;
                    Eterm result, rb_term, *hp, *hp_end;
                    Uint hsz;
                    int ix;
                    SysIOVec *iov;
                    Eterm *termv;
		return_normal:
                    fragments = context->s.ec.frag_ix + 1;
		    context->s.ec.result_bin = NULL;
		    context->alive = 0;
		    if (context_b && erts_refc_read(&context_b->intern.refc,0) == 0) {
			erts_bin_free(context_b);
		    }
                    if (!context->s.ec.iov) {
                        hsz = PROC_BIN_SIZE + (iovec ? 2 : 0);
                        hp = HAlloc(p, hsz);
                        result = erts_build_proc_bin(&MSO(p), hp, result_bin);
                        if (iovec) {
                            hp += PROC_BIN_SIZE;
                            result = CONS(hp, result, NIL);
                        }
                        return result;
                    }
                    iovec = context->s.ec.iovec;
                    ASSERT(iovec);
                    iov = context->s.ec.iov;
                    termv = context->s.ec.termv;
                    ASSERT(context->s.ec.vlen <= context->s.ec.debug_vlen);
                    ASSERT(fragments <= context->s.ec.debug_fragments);                    
                    /* first two elements should be unused */
                    ASSERT(context->s.ec.vlen >= 3*fragments);
                    ASSERT(!iov[0].iov_base && !iov[0].iov_len);
                    ASSERT(!iov[1].iov_base && !iov[1].iov_len);

                    hsz = (2 /* cons */
                           + (PROC_BIN_SIZE > ERL_SUB_BIN_SIZE
                              ? PROC_BIN_SIZE
                              : ERL_SUB_BIN_SIZE)); /* max size per vec */
                    hsz *= context->s.ec.vlen - 2*fragments; /* number of vecs */
                    hp = HAlloc(p, hsz);
                    hp_end = hp + hsz;
                    rb_term = THE_NON_VALUE;
                    result = NIL;
                    ASSERT(erts_refc_read(&result_bin->intern.refc, 1) == 1);
                    cbin_refc_diff = -1;
                    for (ix = context->s.ec.vlen - 1; ix > 1; ix--) {
                        Eterm bin_term, pb_term;
                        Uint pb_size;
                        ProcBin *pb;
                        SysIOVec *iovp = &iov[ix];
                        if (!iovp->iov_base)
                            continue; /* empty slot for header */
                        pb_term = termv[ix];
                        if (is_value(pb_term)) {
                            pb_size = binary_size(pb_term);
                            pb = (ProcBin *) binary_val(pb_term);
                        }
                        else {
                            iovp->iov_base = (void *) (((byte *) iovp->iov_base)
                                                       + realloc_offset);
                            pb_size = result_bin->orig_size;
                            if (is_non_value(rb_term))
                                pb = NULL;
                            else {
                                pb = (ProcBin *) binary_val(rb_term);
                                pb_term = rb_term;
                            }
                        }
                        /*
                         * We intentionally avoid using sub binaries
                         * since the GC might convert those to heap
                         * binaries and by this ruin the nice preparation
                         * for usage of this data as I/O vector in
                         * nifs/drivers.
                         */
                        if (is_value(pb_term) && iovp->iov_len == pb_size)
                            bin_term = pb_term;
                        else {
                            Binary *bin;
                            if (is_value(pb_term)) {
                                bin = ((ProcBin *) binary_val(pb_term))->val;
                                erts_refc_inc(&bin->intern.refc, 2);
                            }
                            else {
                                bin = result_bin;
                                cbin_refc_diff++;
                            }
                            pb = (ProcBin *) (char *) hp;
                            hp += PROC_BIN_SIZE;
                            pb->thing_word = HEADER_PROC_BIN;
                            pb->size = (Uint) iovp->iov_len;
                            pb->next = MSO(p).first;
                            MSO(p).first = (struct erl_off_heap_header*) pb;
                            pb->val = bin;
                            pb->bytes = (byte*) iovp->iov_base;
                            pb->flags = 0;
                            OH_OVERHEAD(&MSO(p), pb->size / sizeof(Eterm));
                            bin_term = make_binary(pb);
                        }
                        result = CONS(hp, bin_term, result);
                        hp += 2;
                    }
                    ASSERT(hp <= hp_end);
                    HRelease(p, hp_end, hp);
                    context->s.ec.iov = NULL;
                    erts_free(ERTS_ALC_T_T2B_VEC, iov);
                    if (cbin_refc_diff) {
                        ASSERT(cbin_refc_diff >= -1);
                        if (cbin_refc_diff > 0)
                            erts_refc_add(&result_bin->intern.refc,
                                          cbin_refc_diff, 1);
                        else
                            erts_bin_free(result_bin);
                    }
                    return result;
		}
		/* Continue with compression... */
		/* To make absolutely sure that zlib does not barf on a reallocated context, 
		   we make sure it's "exported" before doing anything compession-like */
		EXPORT_CONTEXT();
		bytes = (byte *) result_bin->orig_bytes; /* result_bin is reallocated */
		if (erl_zlib_deflate_start(&(context->s.cc.stream),bytes+1,real_size-1,level) 
		    != Z_OK) {
		    goto return_normal;
		}
		context->state = TTBCompress;
		context->s.cc.real_size = real_size;
		context->s.cc.result_bin = result_bin;

		result_bin = erts_bin_nrml_alloc(real_size);
		result_bin->orig_bytes[0] = (byte) VERSION_MAGIC;

		context->s.cc.destination_bin = result_bin;
		context->s.cc.dest_len = 0;
		context->s.cc.dbytes = (byte *) result_bin->orig_bytes+6;
		break;
	    }
	case TTBCompress:
	    {
		uLongf tot_dest_len = context->s.cc.real_size - 6;
		uLongf left = (tot_dest_len - context->s.cc.dest_len);
		uLongf this_time = (left > TERM_TO_BINARY_COMPRESS_CHUNK) ?  
		    TERM_TO_BINARY_COMPRESS_CHUNK : 
		    left;
		Binary *result_bin;
		ProcBin *pb;
		Uint max = (ERTS_BIF_REDS_LEFT(p) *  TERM_TO_BINARY_COMPRESS_CHUNK) / CONTEXT_REDS;

		if (max < this_time) {
		    this_time = max + 1; /* do not set this_time to 0 */
		}

		res = erl_zlib_deflate_chunk(&(context->s.cc.stream), context->s.cc.dbytes, &this_time);
		context->s.cc.dbytes += this_time;
		context->s.cc.dest_len += this_time;
		switch (res) {
		case Z_OK:
		    if (context->s.cc.dest_len >= tot_dest_len) {
			goto no_use_compressing;
		    }
		    RETURN_STATE();
		case Z_STREAM_END:
		    {
			byte *dbytes = (byte *) context->s.cc.destination_bin->orig_bytes + 1;

			dbytes[0] = COMPRESSED;
			put_int32(context->s.cc.real_size-1,dbytes+1);
			erl_zlib_deflate_finish(&(context->s.cc.stream));
			result_bin = erts_bin_realloc(context->s.cc.destination_bin,
						      context->s.cc.dest_len+6);
			context->s.cc.destination_bin = NULL;
			ASSERT(erts_refc_read(&result_bin->intern.refc, 1));
			erts_bin_free(context->s.cc.result_bin);
			context->s.cc.result_bin = NULL;
			context->alive = 0;
			BUMP_REDS(p, (this_time * CONTEXT_REDS) / TERM_TO_BINARY_COMPRESS_CHUNK);
			if (context_b && erts_refc_read(&context_b->intern.refc,0) == 0) {
			    erts_bin_free(context_b);
			}
			return erts_build_proc_bin(&MSO(p),
						   HAlloc(p, PROC_BIN_SIZE),
                                                   result_bin);
		    }
		default: /* Compression error, revert to uncompressed binary (still in 
			    context) */
		no_use_compressing:
		    result_bin = context->s.cc.result_bin;
		    context->s.cc.result_bin = NULL;
		    pb = (ProcBin *) HAlloc(p, PROC_BIN_SIZE);
		    pb->thing_word = HEADER_PROC_BIN;
		    pb->size = context->s.cc.real_size;
		    pb->next = MSO(p).first;
		    MSO(p).first = (struct erl_off_heap_header*)pb;
		    pb->val = result_bin;
		    pb->bytes = (byte*) result_bin->orig_bytes;
		    pb->flags = 0;
		    OH_OVERHEAD(&(MSO(p)), pb->size / sizeof(Eterm));
		    ASSERT(erts_refc_read(&result_bin->intern.refc, 1));
		    erl_zlib_deflate_finish(&(context->s.cc.stream));
		    erts_bin_free(context->s.cc.destination_bin);
		    context->s.cc.destination_bin = NULL;
		    context->alive = 0;
		    BUMP_REDS(p, (this_time * CONTEXT_REDS) / TERM_TO_BINARY_COMPRESS_CHUNK);
		    if (context_b && erts_refc_read(&context_b->intern.refc,0) == 0) {
			erts_bin_free(context_b);
		    }
		    return make_binary(pb);
		}
	    }
	}
    }
#undef EXPORT_CONTEXT
#undef RETURN_STATE
}			








/*
 * This function fills ext with the external format of atom.
 * If it's an old atom we just supply an index, otherwise
 * we insert the index _and_ the entire atom. This way the receiving side
 * does not have to perform an hash on the etom to locate it, and
 * we save a lot of space on the wire.
 */

static byte*
enc_atom(ErtsAtomCacheMap *acmp, Eterm atom, byte *ep, Uint64 dflags)
{
    int iix;
    int len;
    const int utf8_atoms = (int) (dflags & DFLAG_UTF8_ATOMS);

    ASSERT(is_atom(atom));

    if (dflags & DFLAG_ETS_COMPRESSED) {
	Uint aval = atom_val(atom);
	ASSERT(aval < (1<<24));
	if (aval >= (1 << 16)) {
	    *ep++ = ATOM_INTERNAL_REF3;
	    put_int24(aval, ep);
	    ep += 3;
	}
	else {
	    *ep++ = ATOM_INTERNAL_REF2;
	    put_int16(aval, ep);
	    ep += 2;
	}
	return ep;
    }

    /*
     * term_to_binary/1,2 and the initial distribution message
     * don't use the cache.
     */

    iix = get_iix_acache_map(acmp, atom, dflags);
    if (iix < 0) {
	Atom *a = atom_tab(atom_val(atom));
	len = a->len;
	if (utf8_atoms || a->latin1_chars < 0) {
	    if (len > 255) {
		*ep++ = ATOM_UTF8_EXT;
		put_int16(len, ep);
		ep += 2;
	    }
	    else {
		*ep++ = SMALL_ATOM_UTF8_EXT;
		put_int8(len, ep);
		ep += 1;
	    }
	    sys_memcpy((char *) ep, (char *) a->name, len);
	}
	else {
	    if (a->latin1_chars <= 255 && (dflags & DFLAG_SMALL_ATOM_TAGS)) {
		*ep++ = SMALL_ATOM_EXT;
		if (len == a->latin1_chars) {
		    sys_memcpy(ep+1, a->name, len);
		}
		else {
		    len = erts_utf8_to_latin1(ep+1, a->name, len);
		    ASSERT(len == a->latin1_chars);
		}
		put_int8(len, ep);
		ep++;
	    }
	    else {
		*ep++ = ATOM_EXT;
		if (len == a->latin1_chars) {
		    sys_memcpy(ep+2, a->name, len);
		}
		else {
		    len = erts_utf8_to_latin1(ep+2, a->name, len);
		    ASSERT(len == a->latin1_chars);
		}
		put_int16(len, ep);
		ep += 2;
	    }	    
	}
	ep += len;
	return ep;
    }

    /* The atom is referenced in the cache. */
    *ep++ = ATOM_CACHE_REF;
    put_int8(iix, ep);
    ep++;
    return ep;
}

/*
 * We use this atom as sysname in local pid/port/refs
 * for the ETS compressed format
 *
 */
#define INTERNAL_LOCAL_SYSNAME am_ErtsSecretAtom

static byte*
enc_pid(ErtsAtomCacheMap *acmp, Eterm pid, byte* ep, Uint64 dflags)
{
    Uint on, os;
    Eterm sysname = ((is_internal_pid(pid) && (dflags & DFLAG_ETS_COMPRESSED))
		      ? INTERNAL_LOCAL_SYSNAME : pid_node_name(pid));
    Uint32 creation = pid_creation(pid);

    *ep++ = NEW_PID_EXT;

    ep = enc_atom(acmp, sysname, ep, dflags);

    if (is_internal_pid(pid)) {
        on = internal_pid_number(pid);
        os = internal_pid_serial(pid);
    }
    else {
        on = external_pid_number(pid);
        os = external_pid_serial(pid);
    }

    put_int32(on, ep);
    ep += 4;
    put_int32(os, ep);
    ep += 4;
    put_int32(creation, ep);
    ep += 4;
    return ep;
}

/* Expect an atom in plain text or cached */
static const byte*
dec_atom(ErtsDistExternal *edep, const byte* ep, Eterm* objp)
{
    Uint len;
    int n;
    ErtsAtomEncoding char_enc;

    switch (*ep++) {
    case ATOM_CACHE_REF:
	if (!(edep && (edep->flags & ERTS_DIST_EXT_ATOM_TRANS_TAB)))
	    goto error;
	n = get_int8(ep);
	ep++;
	if (n >= edep->attab.size)
	    goto error;
	ASSERT(is_atom(edep->attab.atom[n]));
	*objp = edep->attab.atom[n];
	break;
    case ATOM_EXT:
	len = get_int16(ep),
	ep += 2;
	char_enc = ERTS_ATOM_ENC_LATIN1;
        goto dec_atom_common;
    case SMALL_ATOM_EXT:
	len = get_int8(ep);
	ep++;
	char_enc = ERTS_ATOM_ENC_LATIN1;
	goto dec_atom_common;
    case ATOM_UTF8_EXT:
	len = get_int16(ep),
	ep += 2;
	char_enc = ERTS_ATOM_ENC_UTF8;
	goto dec_atom_common;
    case SMALL_ATOM_UTF8_EXT:
	len = get_int8(ep),
	ep++;
	char_enc = ERTS_ATOM_ENC_UTF8;
    dec_atom_common:
        if (edep && (edep->flags & ERTS_DIST_EXT_BTT_SAFE)) {
	    if (!erts_atom_get((char*)ep, len, objp, char_enc)) {
                goto error;
	    }
        } else {
	    Eterm atom = erts_atom_put(ep, len, char_enc, 0);
	    if (is_non_value(atom))
		goto error;
            *objp = atom;
        }
	ep += len;
	break;
    case ATOM_INTERNAL_REF2:
	n = get_int16(ep);
	ep += 2;
	if (n >= atom_table_size()) {
	    goto error;
	}
	*objp = make_atom(n);
	break;
    case ATOM_INTERNAL_REF3:
	n = get_int24(ep);
	ep += 3;
	if (n >= atom_table_size()) {
	    goto error;
	}
	*objp = make_atom(n);
	break;

    default:
    error:
	*objp = NIL;	/* Don't leave a hole in the heap */
	return NULL;
    }
    return ep;
}

static ERTS_INLINE int dec_is_this_node(Eterm sysname, Uint32 creation)
{
    return (sysname == INTERNAL_LOCAL_SYSNAME
            ||
            (sysname == erts_this_node->sysname
             && (creation == erts_this_node->creation
                 || creation == ORIG_CREATION)));
}


static ERTS_INLINE ErlNode* dec_get_node(Eterm sysname, Uint32 creation, Eterm book)
{
    if (dec_is_this_node(sysname, creation))
	return erts_this_node;
    else
        return erts_find_or_insert_node(sysname,creation,book);
}

static const byte*
dec_pid(ErtsDistExternal *edep, ErtsHeapFactory* factory, const byte* ep,
        Eterm* objp, byte tag)
{
    Eterm sysname;
    Uint data;
    Uint num;
    Uint ser;
    Uint32 cre;

    *objp = NIL;		/* In case we fail, don't leave a hole in the heap */

    /* eat first atom */
    if ((ep = dec_atom(edep, ep, &sysname)) == NULL)
	return NULL;
    num = get_uint32(ep);
    ep += 4;
    ser = get_uint32(ep);
    ep += 4;
    if (tag == PID_EXT) {
        cre = get_int8(ep);
        ep += 1;
        if (!is_tiny_creation(cre)) {
            return NULL;
        }
    } else {
        ASSERT(tag == NEW_PID_EXT);
        cre = get_uint32(ep);
        ep += 4;
    }

    /*
     * We are careful to create the node entry only after all
     * validity tests are done.
     */
    if (dec_is_this_node(sysname, cre)) {
        if (num > ERTS_MAX_INTERNAL_PID_NUMBER ||
            ser > ERTS_MAX_INTERNAL_PID_SERIAL) {
            return NULL;
        }

        data = make_pid_data(ser, num);
	*objp = make_internal_pid(data);
    } else {
	ExternalThing *etp = (ExternalThing *) factory->hp;
        factory->hp += EXTERNAL_PID_HEAP_SIZE;

	etp->header = make_external_pid_header();
	etp->next = factory->off_heap->first;
        etp->node = erts_find_or_insert_node(sysname, cre, make_boxed(&etp->header));
        etp->data.pid.num = num;
        etp->data.pid.ser = ser;

	factory->off_heap->first = (struct erl_off_heap_header*) etp;
	*objp = make_external_pid(etp);
    }
    return ep;
}


#define ENC_TERM ((Eterm) 0)
#define ENC_ONE_CONS ((Eterm) 1)
#define ENC_PATCH_FUN_SIZE ((Eterm) 2)
#define ENC_BIN_COPY ((Eterm) 3)
#define ENC_MAP_PAIR ((Eterm) 4)
#define ENC_HASHMAP_NODE ((Eterm) 5)
#define ENC_STORE_MAP_ELEMENT ((Eterm) 6)
#define ENC_START_SORTING_MAP ((Eterm) 7)
#define ENC_CONTINUE_SORTING_MAP ((Eterm) 8)
#define ENC_PUSH_SORTED_MAP ((Eterm) 9)
#define ENC_LAST_ARRAY_ELEMENT ((Eterm) 10) /* must be the largest one */

static Eterm* alloc_map_array(Uint size)
{
    return (Eterm *) erts_alloc(ERTS_ALC_T_T2B_DETERMINISTIC,
                                size * 2 * sizeof(Eterm));
}

static int map_key_compare(Eterm *a, Eterm *b)
{
    Sint c = CMP_TERM(*a, *b);
    if (c < 0) {
        return -1;
    } else if (c > 0) {
        return 1;
    } else {
        return 0;
    }
}

static void*
ycf_yield_alloc(size_t size, void* context)
{
    (void) context;
    return (void *) erts_alloc(ERTS_ALC_T_T2B_DETERMINISTIC, size);
}

static void
ycf_yield_free(void* block, void* context)
{
    (void) context;
    erts_free(ERTS_ALC_T_T2B_DETERMINISTIC, block);
}

static byte*
enc_term(ErtsAtomCacheMap *acmp, Eterm obj, byte* ep, Uint64 dflags,
	 struct erl_off_heap_header** off_heap)
{
    byte *res;
    (void) enc_term_int(NULL, acmp, obj, ep, dflags, off_heap, NULL, &res);
    return res;
}

static int
enc_term_int(TTBEncodeContext* ctx, ErtsAtomCacheMap *acmp, Eterm obj, byte* ep,
             Uint64 dflags,
	     struct erl_off_heap_header** off_heap, Sint *reds, byte **res)
{
    DECLARE_WSTACK(s);
    Uint n;
    Uint i;
    Uint j;
    Uint* ptr;
    Eterm val;
    FloatDef f;
    register Sint r = 0;
    int use_iov = 0;

    /* The following variables are only used during encoding of
     * a map when the `deterministic` option is active. */
    Eterm* map_array = NULL;
    Eterm* next_map_element = NULL;

    if (ctx) {
	WSTACK_CHANGE_ALLOCATOR(s, ERTS_ALC_T_SAVED_ESTACK);
	r = *reds;
        use_iov = !!ctx->iov;

	if (ctx->wstack.wstart) { /* restore saved stacks and byte pointer */
	    WSTACK_RESTORE(s, &ctx->wstack);
	    ep = ctx->ep;
	    obj = ctx->obj;
            map_array = ctx->map_array;
            next_map_element = ctx->next_map_element;
	    if (is_non_value(obj)) {
		goto outer_loop;
	    }
	}
    }

    goto L_jump_start;

 outer_loop:
    while (!WSTACK_ISEMPTY(s)) {
	obj = WSTACK_POP(s);

	switch (val = WSTACK_POP(s)) {
	case ENC_TERM:
	    break;
	case ENC_ONE_CONS:
	encode_one_cons:
	    {
		Eterm* cons = list_val(obj);
		Eterm tl;
                Uint len_cnt = WSTACK_POP(s);

		obj = CAR(cons);
		tl = CDR(cons);
                if (is_list(tl)) {
                    len_cnt++;
                    WSTACK_PUSH3(s, len_cnt, ENC_ONE_CONS, tl);
                }
                else {
                    byte* list_lenp = (byte*) WSTACK_POP(s);
		    ASSERT(list_lenp[-1] == LIST_EXT);
                    put_int32(len_cnt, list_lenp);

                    WSTACK_PUSH2(s, ENC_TERM, tl);
                }
	    }
	    break;
	case ENC_PATCH_FUN_SIZE:
	    {
                byte* size_p = (byte *) obj;
                Sint32 fun_sz;

                if (use_iov && !ErtsInArea(size_p, ctx->cptr, ep - ctx->cptr)) {
                    ERTS_ASSERT(ctx->vlen > 0);
                    fun_sz = (ep - ctx->cptr)
                        + calc_iovec_fun_size(ctx->iov, ctx->vlen-1, size_p);

                    if (dflags & DFLAG_PENDING_CONNECT) {
                        /*
                         * Problem: The fun may contain hopefully encoded stuff
                         * in its environment. This makes the correct fun size
                         * may not be known until a final fallback transcoding
                         * has been done in transcode_dist_obuf().
                         */
                        ep = begin_hopefull_data(ctx, ep);
                        *ep++ = HOPEFUL_END_OF_FUN;
                        sys_memcpy(ep, &size_p, sizeof(size_p));
                        ep += sizeof(size_p);
                        ep = end_hopefull_data(ctx, ep, 0);
                        ERTS_ASSERT(ctx->iov[ctx->vlen - 1].iov_len
                                    == 1 + sizeof(size_p));
                        ERTS_ASSERT(*(byte*)ctx->iov[ctx->vlen - 1].iov_base
                                    == HOPEFUL_END_OF_FUN);
                        /*
                         * The HOPEFUL_END_OF_FUN iovec data entry encoded above
                         * contains no actual payload, only meta data to patch
                         * the correct fun size in transcode_dist_obuf().
                         * Therefor reset its iov_len to zero to avoid output as
                         * payload.
                         */
                        ctx->fragment_eiovs[ctx->frag_ix].size -= 1 + sizeof(size_p);
                        ctx->iov[ctx->vlen - 1].iov_len = 0;
                    }
                }
                else {
                    /* No iovec encoding or still in same iovec buffer as start
                     * of fun. Easy to calculate fun size. */
                    fun_sz = ep - size_p;
                }
                put_int32(fun_sz, size_p);
	    }
	    goto outer_loop;
	case ENC_BIN_COPY: {
	    Uint bits = (Uint)obj;
	    Uint bitoffs = WSTACK_POP(s);
	    byte* bytes = (byte*) WSTACK_POP(s);
	    byte* dst = (byte*) WSTACK_POP(s);
	    if (bits > r * (TERM_TO_BINARY_MEMCPY_FACTOR * 8)) {
		Uint n = r * TERM_TO_BINARY_MEMCPY_FACTOR;
		WSTACK_PUSH5(s, (UWord)(dst + n), (UWord)(bytes + n), bitoffs,
			     ENC_BIN_COPY, bits - 8*n);
		bits = 8*n;
		copy_binary_to_buffer(dst, 0, bytes, bitoffs, bits);
		obj = THE_NON_VALUE;
		r = 0; /* yield */
		break;
	    } else {
		copy_binary_to_buffer(dst, 0, bytes, bitoffs, bits);
		r -= bits / (TERM_TO_BINARY_MEMCPY_FACTOR * 8);
		goto outer_loop;
	    }
	}
	case ENC_MAP_PAIR: {
	    Uint pairs_left = obj;
	    Eterm *vptr = (Eterm*) WSTACK_POP(s);
	    Eterm *kptr = (Eterm*) WSTACK_POP(s);

	    obj = *kptr;
	    if (--pairs_left > 0) {
		WSTACK_PUSH4(s, (UWord)(kptr+1), (UWord)(vptr+1),
			     ENC_MAP_PAIR, pairs_left);
	    }
	    WSTACK_PUSH2(s, ENC_TERM, *vptr);
	    break;
	}
	case ENC_HASHMAP_NODE:
	    if (is_list(obj)) { /* leaf node [K|V] */
		ptr = list_val(obj);
		WSTACK_PUSH2(s, ENC_TERM, CDR(ptr));
		obj = CAR(ptr);
	    }
	    break;
	case ENC_STORE_MAP_ELEMENT:  /* option `deterministic` */
	    if (is_list(obj)) { /* leaf node [K|V] */
		ptr = list_val(obj);
                *next_map_element++ = CAR(ptr);
                *next_map_element++ = CDR(ptr);
                goto outer_loop;
	    }
	    break;
	case ENC_START_SORTING_MAP: /* option `deterministic` */
            {
                long num_reductions = r;

                n = next_map_element - map_array;
                ASSERT(n > MAP_SMALL_MAP_LIMIT);
                if (ctx == NULL) {
                    /* No context means that the external representation of term
                     * being encoded will fit in a heap binary (64 bytes). This
                     * can only happen in the DEBUG build of the runtime system
                     * where maps with more than 3 elements are large maps. */
                    ASSERT(n < 64); /* Conservative assertion. */
                    qsort(map_array, n/2, 2*sizeof(Eterm),
                          (int (*)(const void *, const void *)) map_key_compare);
                    WSTACK_PUSH2(s, ENC_PUSH_SORTED_MAP, THE_NON_VALUE);
                    goto outer_loop;
                } else {
                    /* Use yieldable qsort since the number of elements
                     * in the map could be huge. */
                    num_reductions = r;
                    ctx->ycf_yield_state = NULL;
                    erts_qsort_ycf_gen_yielding(&num_reductions,
                                                &ctx->ycf_yield_state,
                                                NULL,
                                                ycf_yield_alloc,
                                                ycf_yield_free,
                                                NULL,
                                                0,
                                                NULL,
                                                map_array, n/2, 2*sizeof(Eterm),
                                                (int (*)(const void *, const void *)) map_key_compare);
                    if (ctx->ycf_yield_state) {
                        r = 0;
                        WSTACK_PUSH2(s, ENC_CONTINUE_SORTING_MAP, THE_NON_VALUE);
                        break;
                    } else {
                        WSTACK_PUSH2(s, ENC_PUSH_SORTED_MAP, THE_NON_VALUE);
                        r = num_reductions;
                        goto outer_loop;
                    }
                }
            }
        case ENC_CONTINUE_SORTING_MAP: /* option `deterministic` */
            {
                long num_reductions = r;

                erts_qsort_ycf_gen_continue(&num_reductions,
                                            &ctx->ycf_yield_state,
                                            NULL);
                if (ctx->ycf_yield_state) {
                    r = 0;
                    WSTACK_PUSH2(s, ENC_CONTINUE_SORTING_MAP, THE_NON_VALUE);
                    break;
                } else {
                    WSTACK_PUSH2(s, ENC_PUSH_SORTED_MAP, THE_NON_VALUE);
                    r = num_reductions;
                    goto outer_loop;
                }
            }
        case ENC_PUSH_SORTED_MAP: /* option `deterministic` */
            {
                n = next_map_element - map_array;
                WSTACK_RESERVE(s, 2*n);
                ptr = next_map_element - 1;
                do {
                    WSTACK_FAST_PUSH(s, ENC_TERM);
                    WSTACK_FAST_PUSH(s, *ptr);
                    ptr--;
                } while (ptr > map_array);
                obj = *ptr;
                erts_free(ERTS_ALC_T_T2B_DETERMINISTIC, map_array);
                map_array = next_map_element = NULL;
                break;
            }
	case ENC_LAST_ARRAY_ELEMENT:
	    /* obj is the tuple */
	    {
		Eterm* ptr = (Eterm *) obj;
		obj = *ptr;
	    }
	    break;
	default:		/* ENC_LAST_ARRAY_ELEMENT+1 and upwards */
	    {
		Eterm* ptr = (Eterm *) obj;
		obj = *ptr++;
		WSTACK_PUSH2(s, val-1, (UWord)ptr);
	    }
	    break;
	}

	if (ctx && --r <= 0) {
	    *reds = 0;
	    ctx->obj = obj;
	    ctx->ep = ep;
            ctx->map_array = map_array;
            ctx->next_map_element = next_map_element;
	    WSTACK_SAVE(s, &ctx->wstack);
	    return -1;
	}

    L_jump_start:
	switch(tag_val_def(obj)) {
	case NIL_DEF:
	    *ep++ = NIL_EXT;
	    break;

	case ATOM_DEF:
	    ep = enc_atom(acmp,obj,ep,dflags);
	    break;

	case SMALL_DEF:
	    {
		/* From R14B we no longer restrict INTEGER_EXT to 28 bits,
		 * as done earlier for backward compatibility reasons. */
		Sint val = signed_val(obj);

		if ((Uint)val < 256) {
		    *ep++ = SMALL_INTEGER_EXT;
		    put_int8(val, ep);
		    ep++;
		} else if (sizeof(Sint) == 4 || IS_SSMALL32(val)) {
		    *ep++ = INTEGER_EXT;
		    put_int32(val, ep);
		    ep += 4;
		} else {
		    DeclareTmpHeapNoproc(tmp_big,2);
		    Eterm big;
		    UseTmpHeapNoproc(2);
		    big = small_to_big(val, tmp_big);
		    *ep++ = SMALL_BIG_EXT;
		    n = big_bytes(big);
		    ASSERT(n < 256);
		    put_int8(n, ep);
		    ep += 1;
		    *ep++ = big_sign(big);
		    ep = big_to_bytes(big, ep);
		    UnUseTmpHeapNoproc(2);
		}
	    }
	    break;

	case BIG_DEF:
	    {
		int sign = big_sign(obj);
		n = big_bytes(obj);
		if (sizeof(Sint)==4 && n<=4) {
		    Uint dig = big_digit(obj,0);		   
		    Sint val = sign ? -dig : dig;
		    if ((val<0) == sign) {
			*ep++ = INTEGER_EXT;
			put_int32(val, ep);
			ep += 4;
			break;
		    }
		}
		if (n < 256) {
		    *ep++ = SMALL_BIG_EXT;
		    put_int8(n, ep);
		    ep += 1;
		}
		else {
		    *ep++ = LARGE_BIG_EXT;
		    put_int32(n, ep);
		    ep += 4;
		}
		*ep++ = sign;
		ep = big_to_bytes(obj, ep);
	    }
	    break;

	case PID_DEF:
	case EXTERNAL_PID_DEF:
	    ep = enc_pid(acmp, obj, ep, dflags);
	    break;

	case REF_DEF:
	case EXTERNAL_REF_DEF: {
	    Uint32 *ref_num;
	    Eterm sysname = (((dflags & DFLAG_ETS_COMPRESSED) && is_internal_ref(obj))
			     ? INTERNAL_LOCAL_SYSNAME : ref_node_name(obj));
            Uint32 creation = ref_creation(obj);

	    ASSERT(dflags & DFLAG_EXTENDED_REFERENCES);

	    erts_magic_ref_save_bin(obj);

            *ep++ = NEWER_REFERENCE_EXT;
	    i = ref_no_numbers(obj);
	    put_int16(i, ep);
	    ep += 2;
	    ep = enc_atom(acmp, sysname, ep, dflags);
            put_int32(creation, ep);
            ep += 4;
	    ref_num = ref_numbers(obj);
	    for (j = 0; j < i; j++) {
		put_int32(ref_num[j], ep);
		ep += 4;
	    }
	    break;
	}
	case PORT_DEF:
	case EXTERNAL_PORT_DEF: {
	    Eterm sysname = (((dflags & DFLAG_ETS_COMPRESSED) && is_internal_port(obj))
			     ? INTERNAL_LOCAL_SYSNAME : port_node_name(obj));
            Uint32 creation = port_creation(obj);
	    byte *tagp = ep++;
	    Uint64 num;

	    ep = enc_atom(acmp, sysname, ep, dflags);
	    num = port_number(obj);
	    if (num > ERTS_MAX_V3_PORT_NUMBER) {
		*tagp = V4_PORT_EXT;
		put_int64(num, ep);
		ep += 8;
	    }
	    else {
		*tagp = NEW_PORT_EXT;
		put_int32(num, ep);
		ep += 4;
	    }
            put_int32(creation, ep);
            ep += 4;
	    break;
	}
	case LIST_DEF:
	    {
		if (is_external_string(obj, &i)) {
		    *ep++ = STRING_EXT;
		    put_int16(i, ep);
		    ep += 2;
		    while (is_list(obj)) {
			Eterm* cons = list_val(obj);
			*ep++ = unsigned_val(CAR(cons));
			obj = CDR(cons);
		    }
		    r -= i;
		} else {
		    r -= i/2;
		    *ep++ = LIST_EXT;
                    /* Patch list length when we find end of list */
                    WSTACK_PUSH2(s, (UWord)ep, 1);
		    ep += 4;
		    goto encode_one_cons;
		}
	    }
	    break;

	case TUPLE_DEF:
	    ptr = tuple_val(obj);
	    i = arityval(*ptr);
	    ptr++;
	    if (i <= 0xff) {
		*ep++ = SMALL_TUPLE_EXT;
		put_int8(i, ep);
		ep += 1;
	    } else  {
		*ep++ = LARGE_TUPLE_EXT;
		put_int32(i, ep);
		ep += 4;
	    }
	    if (i > 0) {
                ASSERT(ENC_LAST_ARRAY_ELEMENT+i-1 >= ENC_LAST_ARRAY_ELEMENT);
		WSTACK_PUSH2(s, ENC_LAST_ARRAY_ELEMENT+i-1, (UWord)ptr);
	    }
	    break;

	case MAP_DEF:
	    if (is_flatmap(obj)) {
		flatmap_t *mp = (flatmap_t*)flatmap_val(obj);
		Uint size = flatmap_get_size(mp);

		*ep++ = MAP_EXT;
		put_int32(size, ep); ep += 4;

		if (size > 0) {
		    Eterm *kptr = flatmap_get_keys(mp);
		    Eterm *vptr = flatmap_get_values(mp);

		    WSTACK_PUSH4(s, (UWord)kptr, (UWord)vptr,
				 ENC_MAP_PAIR, size);
		}
	    } else {
		Eterm hdr;
		Uint node_sz;
                Eterm node_processor;
		ptr = boxed_val(obj);
		hdr = *ptr;
		ASSERT(is_header(hdr));

		switch(hdr & _HEADER_MAP_SUBTAG_MASK) {
		case HAMT_SUBTAG_HEAD_ARRAY:
		    *ep++ = MAP_EXT;
		    ptr++;
		    put_int32(*ptr, ep); ep += 4;
                    if (dflags & DFLAG_DETERMINISTIC) {
                        /* Option `deterministic`: Note that we
                         * process large maps in a breadth-first
                         * order, that is, we push all keys and values
                         * to the stack and deallocate the map array
                         * before encoding any of the keys and
                         * values. That means that when we find a
                         * large map in key or value of an outer map,
                         * the map array for the outer map has already
                         * been deallocated. */

                        ASSERT(map_array == NULL);
                        next_map_element = map_array = alloc_map_array(*ptr);
                        WSTACK_PUSH2(s, ENC_START_SORTING_MAP, THE_NON_VALUE);
                    }
		    node_sz = 16;
		    break;
		case HAMT_SUBTAG_HEAD_BITMAP:
		    *ep++ = MAP_EXT;
		    ptr++;
		    put_int32(*ptr, ep); ep += 4;
                    if (dflags & DFLAG_DETERMINISTIC) {
                        ASSERT(map_array == NULL);
                        next_map_element = map_array = alloc_map_array(*ptr);
                        WSTACK_PUSH2(s, ENC_START_SORTING_MAP, THE_NON_VALUE);
                    }
		    /*fall through*/
		case HAMT_SUBTAG_NODE_BITMAP:
		    node_sz = hashmap_bitcount(MAP_HEADER_VAL(hdr));
		    ASSERT(node_sz < 17);
		    break;
		default:
		    erts_exit(ERTS_ERROR_EXIT, "bad header\r\n");
		}

		ptr++;
                node_processor = (dflags & DFLAG_DETERMINISTIC) ?
                    ENC_STORE_MAP_ELEMENT : ENC_HASHMAP_NODE;
		WSTACK_RESERVE(s, node_sz*2);
		while(node_sz--) {
                    WSTACK_FAST_PUSH(s, node_processor);
		    WSTACK_FAST_PUSH(s, *ptr++);
		}
	    }
	    break;
	case FLOAT_DEF:
	    GET_DOUBLE(obj, f);
	    if (dflags & DFLAG_NEW_FLOATS) {
		*ep++ = NEW_FLOAT_EXT;
#if defined(WORDS_BIGENDIAN) || defined(DOUBLE_MIDDLE_ENDIAN)
		put_int32(f.fw[0], ep);
		ep += 4;
		put_int32(f.fw[1], ep);
#else
		put_int32(f.fw[1], ep);
		ep += 4;
		put_int32(f.fw[0], ep);
#endif		
		ep += 4;
	    } else {
		*ep++ = FLOAT_EXT;

		/* now the erts_snprintf which does the work */
		i = sys_double_to_chars(f.fd, (char*) ep, (size_t)31);

		/* Don't leave garbage after the float */
		sys_memset(ep+i, 0, 31-i);
		ep += 31;
	    }
	    break;

	case BINARY_DEF:
	    {
		Uint bitoffs;
		Uint bitsize;
		byte* bytes;
		byte* data_dst;
                Uint off_heap_bytesize = 0;
                Uint off_heap_tail;
                Eterm pb_term;
                Binary *pb_val;

                ASSERT(!(dflags & DFLAG_PENDING_CONNECT) || (ctx && ctx->iov));
    
		ERTS_GET_BINARY_BYTES(obj, bytes, bitoffs, bitsize);
                if (use_iov) {
                    if (bitoffs == 0) {
                        ProcBin* pb = (ProcBin*) binary_val(obj);
                        off_heap_bytesize = pb->size;
                        if (off_heap_bytesize <= ERL_ONHEAP_BIN_LIMIT)
                            off_heap_bytesize = 0;
                        else {
                            pb_term = obj;
                            if (pb->thing_word == HEADER_SUB_BIN) {
                                ErlSubBin* sub = (ErlSubBin*)pb;
                                pb_term = sub->orig;
                                pb = (ProcBin*) binary_val(pb_term);
                            }
                            if (pb->thing_word != HEADER_PROC_BIN)
                                off_heap_bytesize = 0;
                            else {
                                if (pb->flags) {
                                    char* before_realloc = pb->val->orig_bytes; 
                                    erts_emasculate_writable_binary(pb);
                                    bytes += (pb->val->orig_bytes - before_realloc);
                                    ASSERT((byte *) &pb->val->orig_bytes[0] <= bytes
                                           && bytes < ((byte *) &pb->val->orig_bytes[0]
                                                       + pb->val->orig_size));
                                }
                                pb_val = pb->val;
                            }
                        }
                    }
                }
		else if (dflags & DFLAG_ETS_COMPRESSED) {
		    ProcBin* pb = (ProcBin*) binary_val(obj);
		    Uint bytesize = pb->size;
		    if (pb->thing_word == HEADER_SUB_BIN) {
			ErlSubBin* sub = (ErlSubBin*)pb;
			pb = (ProcBin*) binary_val(sub->orig);
			ASSERT(bytesize == sub->size);
			bytesize += (bitoffs + bitsize + 7) / 8;
		    }
		    if (pb->thing_word == HEADER_PROC_BIN
			&& heap_bin_size(bytesize) > PROC_BIN_SIZE) {
			ProcBin tmp;
			if (bitoffs || bitsize) {
			    *ep++ = BIT_BINARY_INTERNAL_REF;
			    *ep++ = bitoffs;
			    *ep++ = bitsize;
			}
			else {
			    *ep++ = BINARY_INTERNAL_REF;
			}
			if (pb->flags) {
			    char* before_realloc = pb->val->orig_bytes; 
			    erts_emasculate_writable_binary(pb);
			    bytes += (pb->val->orig_bytes - before_realloc);
			}
			erts_refc_inc(&pb->val->intern.refc, 2);

			sys_memcpy(&tmp, pb, sizeof(ProcBin));
			tmp.next = *off_heap;
			tmp.bytes = bytes;
			tmp.size = bytesize;
			sys_memcpy(ep, &tmp, sizeof(ProcBin));
			*off_heap = (struct erl_off_heap_header*) ep;
			ep += sizeof(ProcBin);
			break;
		    }
		}
		if (bitsize == 0) {
		    /* Plain old byte-sized binary. */
		    *ep++ = BINARY_EXT;
		    j = binary_size(obj);
		    put_int32(j, ep);
		    ep += 4;
                    if (off_heap_bytesize)
                        off_heap_tail = 0;
                    else {
                        data_dst = ep;
                        ep += j;
                    }
		} else if (dflags & DFLAG_BIT_BINARIES) {
		    /* Bit-level binary. */
                    if (dflags & DFLAG_PENDING_CONNECT) {
			ASSERT(ctx);
                        j = off_heap_bytesize;
                        if (!j) {
                            pb_val = NULL;
                            pb_term = THE_NON_VALUE;
                            j = binary_size(obj);
                        }
                        data_dst = hopefull_bit_binary(ctx, &ep, pb_val, pb_term,
                                                       bytes, bitoffs, bitsize, j);
                        if (!data_dst)
                            break; /* off heap binary referred... */
                        ASSERT(!off_heap_bytesize);
                        off_heap_tail = 0;
                        /*
                         * Trailing bits already written by hopefull_bit_binary();
                         * now go copy all whole octets...
                         */
                        bitsize = 0;
                    }
                    else {
                        *ep++ = BIT_BINARY_EXT;
                        j = binary_size(obj);
                        put_int32((j+1), ep);
                        ep += 4;
                        *ep++ = bitsize;
                        if (off_heap_bytesize) {
                            /* trailing bits */
                            ep[0] = 0;
                            copy_binary_to_buffer(ep, 0, bytes + j, 0, bitsize);
                            off_heap_tail = 1;
                        }
                        else {
                            ep[j] = 0;	/* Zero unused bits at end of binary */
                            data_dst = ep;
                            ep += j + 1;
                        }
                    }
		} else {
		    /*
		     * Bit-level binary, but the receiver doesn't support it.
		     * Build a tuple instead.
		     */
		    *ep++ = SMALL_TUPLE_EXT;
		    *ep++ = 2;
		    *ep++ = BINARY_EXT;
		    j = binary_size(obj);
		    put_int32((j+1), ep);
		    ep += 4;
                    
                    if (off_heap_bytesize) {
                        /* trailing bits */
                        ep[0] = 0;
                        copy_binary_to_buffer(ep, 0, bytes + j, 0, bitsize);
                        ep[1] = SMALL_INTEGER_EXT;
                        ep[2] = bitsize;
                        off_heap_tail = 3;
                    }
                    else {
                        ep[j] = 0; /* Zero unused bits at end of binary */
                        data_dst = ep;
                        ep += j+1;
                        *ep++ = SMALL_INTEGER_EXT;
                        *ep++ = bitsize;
                    }
		}
                if (off_heap_bytesize) {
                    ASSERT(pb_val);
                    store_in_vec(ctx, ep, pb_val, pb_term,
                                 bytes, off_heap_bytesize);
                    ep += off_heap_tail;
                }
                else if (ctx && j > r * TERM_TO_BINARY_MEMCPY_FACTOR) {
		    WSTACK_PUSH5(s, (UWord)data_dst, (UWord)bytes, bitoffs,
				 ENC_BIN_COPY, 8*j + bitsize);
		} else {
		    copy_binary_to_buffer(data_dst, 0, bytes, bitoffs,
					  8 * j + bitsize);
		}
	    }
	    break;
	case EXPORT_DEF:
	    {
		Export* exp = *((Export **) (export_val(obj) + 1));
                if (dflags & DFLAG_PENDING_CONNECT) {
		    ASSERT(ctx);
                    hopefull_export(ctx, &ep, exp, dflags, off_heap);
		}
                else if ((dflags & DFLAG_EXPORT_PTR_TAG) != 0) {
		    *ep++ = EXPORT_EXT;
		    ep = enc_atom(acmp, exp->info.mfa.module, ep, dflags);
		    ep = enc_atom(acmp, exp->info.mfa.function, ep, dflags);
		    ep = enc_term(acmp, make_small(exp->info.mfa.arity),
                                  ep, dflags, off_heap);
		} else {
		    /* Tag, arity */
		    *ep++ = SMALL_TUPLE_EXT;
		    put_int8(2, ep);
		    ep += 1;

		    /* Module name */
		    ep = enc_atom(acmp, exp->info.mfa.module, ep, dflags);

		    /* Function name */
		    ep = enc_atom(acmp, exp->info.mfa.function, ep, dflags);
		}
		break;
	    }
	    break;
	case FUN_DEF:
	    {
		ErlFunThing* funp = (ErlFunThing *) fun_val(obj);
		int ei;

		ASSERT(dflags & DFLAG_NEW_FUN_TAGS);

                *ep++ = NEW_FUN_EXT;
                WSTACK_PUSH2(s, ENC_PATCH_FUN_SIZE,
                             (UWord) ep); /* Position for patching in size */
                ep += 4;
                *ep = funp->arity;
                ep += 1;
                sys_memcpy(ep, funp->fe->uniq, 16);
                ep += 16;
                put_int32(funp->fe->index, ep);
                ep += 4;
                put_int32(funp->num_free, ep);
                ep += 4;
                ep = enc_atom(acmp, funp->fe->module, ep, dflags);
                ep = enc_term(acmp, make_small(funp->fe->old_index), ep, dflags, off_heap);
                ep = enc_term(acmp, make_small(funp->fe->old_uniq), ep, dflags, off_heap);
                ep = enc_pid(acmp, funp->creator, ep, dflags);

		for (ei = funp->num_free-1; ei >= 0; ei--) {
		    WSTACK_PUSH2(s, ENC_TERM, (UWord) funp->env[ei]);
		}
	    }
	    break;
	}
    }
    DESTROY_WSTACK(s);
    if (ctx) {
	ASSERT(ctx->wstack.wstart == NULL);
	*reds = r;
        if (use_iov)
            store_in_vec(ctx, ep, NULL, THE_NON_VALUE, NULL, 0);
    }
    *res = ep;
    return 0;
}

static ERTS_INLINE void
store_in_vec_aux(TTBEncodeContext *ctx,
                 Binary *bin,
                 Eterm term,
                 byte *ptr,
                 Uint len)
{
    ErlDrvBinary *dbin = Binary2ErlDrvBinary(bin);
    int vlen = ctx->vlen;
    Uint iov_len;
    ErlIOVec *feiovp;

    ASSERT(((byte *) &bin->orig_bytes[0]) <= ptr);
    ASSERT(ptr + len <= ((byte *) &bin->orig_bytes[0]) + bin->orig_size);

    if (ctx->frag_ix >= 0) {
        feiovp = &ctx->fragment_eiovs[ctx->frag_ix];
        ASSERT(0 < feiovp->size);
        ASSERT(feiovp->size <= ctx->fragment_size);
        if (feiovp->size != ctx->fragment_size) {
            /* current fragment not full yet... */
            iov_len = ctx->fragment_size - feiovp->size;
            if (len < iov_len)
                iov_len = len;
            goto store_iov_data;
        }
    }

    while (len) {
        /* Start new fragment... */
        ctx->frag_ix++;
        feiovp = &ctx->fragment_eiovs[ctx->frag_ix];
        ASSERT(ctx->frag_ix >= 0);

        if (ctx->termv) {
            ctx->termv[vlen] = THE_NON_VALUE;
            ctx->termv[vlen+1] = THE_NON_VALUE;
        }

        feiovp->vsize = 2;
        feiovp->size = 0;
        feiovp->iov = &ctx->iov[vlen];
        feiovp->binv = &ctx->binv[vlen];

        /* entry for driver header */
        ctx->iov[vlen].iov_base = NULL;
        ctx->iov[vlen].iov_len = 0;
        ctx->binv[vlen] = NULL;
        vlen++;

        /* entry for dist header */
        ctx->iov[vlen].iov_base = NULL;
        ctx->iov[vlen].iov_len = 0;
        ctx->binv[vlen] = NULL;
        vlen++;

        iov_len = len < ctx->fragment_size ? len : ctx->fragment_size;

    store_iov_data:

        ASSERT(iov_len);
        
        do {
            Uint iov_len_left;
                
            if (iov_len <= MAX_SYSIOVEC_IOVLEN)
                iov_len_left = 0;
            else {
                iov_len_left = iov_len - MAX_SYSIOVEC_IOVLEN;
                iov_len = MAX_SYSIOVEC_IOVLEN;
            }

            ctx->iov[vlen].iov_base = ptr;
            ctx->iov[vlen].iov_len = iov_len;
            ctx->binv[vlen] = dbin;
            if (ctx->termv)
                ctx->termv[vlen] = term;
            else
                erts_refc_inc(&bin->intern.refc, 2);
            ctx->size += iov_len;
            len -= iov_len;
            ptr += iov_len;
            vlen++;
            feiovp->size += iov_len;
            feiovp->vsize++;

            iov_len = iov_len_left;
        } while (iov_len);
    }

    ctx->vlen = vlen;
}

static void
store_in_vec(TTBEncodeContext *ctx,
             byte *ep,
             Binary *ohbin,
             Eterm ohpb,
             byte *ohp,
             Uint ohsz)
{
    byte *cp = ctx->cptr;
    if (cp != ep) {
        /* save data in common binary... */
        store_in_vec_aux(ctx,
                         ctx->result_bin,
                         THE_NON_VALUE,
                         cp,
                         ep - cp);
        ASSERT(ctx->vlen <= ctx->debug_vlen);
        ASSERT(ctx->frag_ix <= ctx->debug_fragments);
        ctx->cptr = ep;
    }
    if (ohbin) {
        /* save off-heap binary... */
        store_in_vec_aux(ctx,
                         ohbin,
                         ohpb,
                         ohp,
                         ohsz);
        ASSERT(ctx->vlen <= ctx->debug_vlen);
        ASSERT(ctx->frag_ix <= ctx->debug_fragments);
    }
}

static byte *
begin_hopefull_data(TTBEncodeContext *ctx, byte *ep)
{
    store_in_vec(ctx, ep, NULL, THE_NON_VALUE, NULL, 0);
    ASSERT(ERTS_NO_HIX == get_uint32(ctx->hopefull_ixp));
    put_int32(ctx->vlen, ctx->hopefull_ixp);
    ctx->hopefull_ixp = ep;
    put_int32(ERTS_NO_HIX, ep);
    ep += 4;
    ctx->cptr = ep;
    return ep;
}

static byte *
end_hopefull_data(TTBEncodeContext *ctx, byte *ep, Uint fallback_size)
{
    Uint sz;
    store_in_vec(ctx, ep, NULL, THE_NON_VALUE, NULL, 0);
    /*
     * Reserve extra room for fallback if needed. The four
     * bytes used for hopefull index can be used for
     * fallback encoding...
     */
    sz = ep - ctx->hopefull_ixp;
    if (fallback_size > sz) {
        ep += fallback_size - sz;
        ctx->cptr = ep;
    }
    return ep;
}

static byte *
hopefull_bit_binary(TTBEncodeContext* ctx, byte **epp, Binary *pb_val, Eterm pb_term,
                    byte *bytes, byte bitoffs, byte bitsize, Uint sz)
{
    byte *octets, *ep = *epp;

    ctx->hopefull_flags |= DFLAG_BIT_BINARIES;
    
    /*
     * The fallback:
     *
     *   SMALL_TUPLE_EXT          - 1 byte
     *   2                        - 1 byte
     *   BINARY_EXT               - 1 byte
     *   whole octet size ('sz')  - 4 byte
     *   whole octets             - 'sz' bytes
     *   trailing bits            - 1 byte
     *   SMALL_INTEGER_EXT        - 1 byte
     *   bitsize                  - 1 byte
     */

    /* bit binary prelude in one hopefull data element */
    ep = begin_hopefull_data(ctx, ep);
    *ep++ = BIT_BINARY_EXT;
    put_int32((sz+1), ep);
    ep += 4;
    *ep++ = bitsize;
    ep = end_hopefull_data(ctx, ep, 1+1+1+4);

    /* All whole octets... */
    if (pb_val) {
        octets = NULL;
        store_in_vec(ctx, ep, pb_val, pb_term, bytes, sz);
    }
    else {
        /* ... will be copied here afterwards */
        octets = ep;
        ep += sz;
    }

    /* copy trailing bits into new hopefull data element */
    ep = begin_hopefull_data(ctx, ep);
    *ep = 0; /* Clear the bit in the byte */

    copy_binary_to_buffer(ep, 0, bytes + sz, bitoffs, bitsize);
    ep++;

    ep = end_hopefull_data(ctx, ep, 1+1+1);
    *epp = ep;
    
    return octets;
}

static void
hopefull_export(TTBEncodeContext* ctx, byte **epp, Export* exp, Uint32 dflags,
                struct erl_off_heap_header** off_heap)
{
    Uint fallback_sz;
    byte *ep = *epp, *mod_start;

    /*
     * The fallback:
     *
     *   SMALL_TUPLE_EXT        - 1 byte
     *   2                      - 1 byte
     *   module atom...         - M bytes
     *   function atom...       - F bytes
     */

    ctx->hopefull_flags |= DFLAG_EXPORT_PTR_TAG;

    ep = begin_hopefull_data(ctx, ep);
                    
    *ep++ = EXPORT_EXT;
    mod_start = ep;
    ep = enc_atom(NULL, exp->info.mfa.module, ep, dflags);
    ep = enc_atom(NULL, exp->info.mfa.function, ep, dflags);
    fallback_sz = 2 + (ep - mod_start);
    ep = enc_term(NULL, make_small(exp->info.mfa.arity),
                  ep, dflags, off_heap);

    ep = end_hopefull_data(ctx, ep, fallback_sz);

    *epp = ep;
}

/** @brief Is it a list of bytes not longer than MAX_STRING_LEN?
 * @param lenp out: string length or number of list cells traversed
 * @return true/false
 */
static
int
is_external_string(Eterm list, Uint* lenp)
{
    Uint len = 0;

    /*
     * Calculate the length of the list as long as all characters
     * are integers from 0 through 255.
     */
    while (is_list(list)) {
	Eterm* consp = list_val(list);
	Eterm hd = CAR(consp);

	if (!is_byte(hd) || ++len > MAX_STRING_LEN) {
	    *lenp = len;
            return 0;
	}
	list = CDR(consp);
    }

    *lenp = len;
    return is_nil(list);
}


struct dec_term_hamt
{
    Eterm* objp; /* write result here */
    Uint size;   /* nr of leafs */
    Eterm* leaf_array;
};


/* Decode term from external format into *objp.
** On failure calls erts_factory_undo() and returns NULL
*/
static const byte*
dec_term(ErtsDistExternal *edep,
	 ErtsHeapFactory* factory,
	 const byte* ep,
         Eterm* objp,
	 B2TContext* ctx,
         int ets_decode)
{
#define PSTACK_TYPE struct dec_term_hamt
    PSTACK_DECLARE(hamt_array, 5);
    int n;
    ErtsAtomEncoding char_enc;
    register Eterm* hp;        /* Please don't take the address of hp */
    DECLARE_WSTACK(flat_maps); /* for preprocessing of small maps */
    Eterm* next;
    SWord reds;
#ifdef DEBUG
    Eterm* dbg_resultp = ctx ? &ctx->u.dc.res : objp;
#endif

    if (ctx) {
        reds     = ctx->reds;
        next     = ctx->u.dc.next;
        ep       = ctx->u.dc.ep;
	factory  = &ctx->u.dc.factory;

        if (ctx->state != B2TDecode) {
            int n_limit = reds;

	    n = ctx->u.dc.remaining_n;
            if (ctx->state == B2TDecodeBinary) {
                n_limit *= B2T_MEMCPY_FACTOR;
                ASSERT(n_limit >= reds);
		reds -= n / B2T_MEMCPY_FACTOR;
            }
	    else
		reds -= n;

            if (n > n_limit) {
                ctx->u.dc.remaining_n -= n_limit;
                n = n_limit;
                reds = 0;
            }
            else {
                ctx->u.dc.remaining_n = 0;
            }

            switch (ctx->state) {
            case B2TDecodeList:
                objp = next - 2;
                while (n > 0) {
                    objp[0] = (Eterm) next;
                    objp[1] = make_list(next);
                    next = objp;
                    objp -= 2;
                    n--;
                }
                break;

            case B2TDecodeTuple:
                objp = next - 1;
                while (n-- > 0) {
                    objp[0] = (Eterm) next;
                    next = objp;
                    objp--;
                }
                break;

            case B2TDecodeString:
                hp = factory->hp;
                hp[-1] = make_list(hp);  /* overwrite the premature NIL */
                while (n-- > 0) {
                    hp[0] = make_small(*ep++);
                    hp[1] = make_list(hp+2);
                    hp += 2;
                }
                hp[-1] = NIL;
		factory->hp = hp;
                break;

            case B2TDecodeBinary:
                sys_memcpy(ctx->u.dc.remaining_bytes, ep, n);
                ctx->u.dc.remaining_bytes += n;
                ep += n;
                break;

            default:
                ASSERT(!"Unknown state");
            }
            if (!ctx->u.dc.remaining_n) {
                ctx->state = B2TDecode;
            }
            if (reds <= 0) {
                ctx->u.dc.next = next;
                ctx->u.dc.ep = ep;
                ctx->reds = 0;
                return NULL;
            }
        }
	PSTACK_CHANGE_ALLOCATOR(hamt_array, ERTS_ALC_T_SAVED_ESTACK);
        WSTACK_CHANGE_ALLOCATOR(flat_maps, ERTS_ALC_T_SAVED_ESTACK);
	if (ctx->u.dc.hamt_array.pstart) {
	    PSTACK_RESTORE(hamt_array, &ctx->u.dc.hamt_array);
	}
	if (ctx->u.dc.flat_maps.wstart) {
	    WSTACK_RESTORE(flat_maps, &ctx->u.dc.flat_maps);
	}
    }
    else {
        reds = ERTS_SWORD_MAX;
        next = objp;
        *next = (Eterm) (UWord) NULL;
    }
    hp = factory->hp;

    while (next != NULL) {

	objp = next;
	next = (Eterm *) *objp;

	switch (*ep++) {
	case INTEGER_EXT:
	    {
		Sint sn = get_int32(ep);

		ep += 4;
#if defined(ARCH_64)
		*objp = make_small(sn);
#else
		if (IS_SSMALL(sn)) {
		    *objp = make_small(sn);
		} else {
		    *objp = small_to_big(sn, hp);
		    hp += BIG_UINT_HEAP_SIZE;
		}
#endif
		break;
	    }
	case SMALL_INTEGER_EXT:
	    n = get_int8(ep);
	    ep++;
	    *objp = make_small(n);
	    break;
	case SMALL_BIG_EXT:
	    n = get_int8(ep);
	    ep++;
	    goto big_loop;
	case LARGE_BIG_EXT:
	    n = get_int32(ep);
	    ep += 4;
	big_loop:
	    {
		Eterm big;
		const byte* first;
		const byte* last;
		Uint neg;

		neg = get_int8(ep); /* Sign bit */
		ep++;

		/*
		 * Strip away leading zeroes to avoid creating illegal bignums.
		 */
		first = ep;
		last = ep + n;
		ep += n;
		do {
		    --last;
		} while (first <= last && *last == 0);

		if ((n = last - first + 1) == 0) {
		    /* Zero width bignum defaults to zero */
		    big = make_small(0);
		} else {
		    big = bytes_to_big(first, n, neg, hp);
		    if (is_nil(big))
			goto error;
		    if (is_big(big)) {
			hp += big_arity(big) + 1;
		    }
		}
		*objp = big;
		break;
	    }
	case ATOM_CACHE_REF:
	    if (edep == 0 || (edep->flags & ERTS_DIST_EXT_ATOM_TRANS_TAB) == 0) {
		goto error;
	    }
	    n = get_int8(ep);
	    ep++;
	    if (n >= edep->attab.size)
		goto error;
	    ASSERT(is_atom(edep->attab.atom[n]));
	    *objp = edep->attab.atom[n];
	    break;
	case ATOM_EXT:
	    n = get_int16(ep);
	    ep += 2;
	    char_enc = ERTS_ATOM_ENC_LATIN1;
	    goto dec_term_atom_common;
	case SMALL_ATOM_EXT:
	    n = get_int8(ep);
	    ep++;
	    char_enc = ERTS_ATOM_ENC_LATIN1;
	    goto dec_term_atom_common;
	case ATOM_UTF8_EXT:
	    n = get_int16(ep);
	    ep += 2;
	    char_enc = ERTS_ATOM_ENC_UTF8;
	    goto dec_term_atom_common;
	case SMALL_ATOM_UTF8_EXT:
	    n = get_int8(ep);
	    ep++;
	    char_enc = ERTS_ATOM_ENC_UTF8;
dec_term_atom_common:
	    if (edep && (edep->flags & ERTS_DIST_EXT_BTT_SAFE)) {
		if (!erts_atom_get((char*)ep, n, objp, char_enc)) {
		    goto error;
		}
	    } else {
		Eterm atom = erts_atom_put(ep, n, char_enc, 0);
		if (is_non_value(atom))
		    goto error;
	        *objp = atom;
	    }
	    ep += n;
	    break;
	case LARGE_TUPLE_EXT:
	    n = get_int32(ep);
	    ep += 4;
	    goto tuple_loop;
	case SMALL_TUPLE_EXT:
	    n = get_int8(ep);
	    ep++;
	tuple_loop:
	    *objp = make_tuple(hp);
	    *hp++ = make_arityval(n);
	    hp += n;
            objp = hp - 1;
            if (ctx) {
                if (reds < n) {
                    ASSERT(reds > 0);
                    ctx->state = B2TDecodeTuple;
                    ctx->u.dc.remaining_n = n - reds;
                    n = reds;
                }
		reds -= n;
	    }
	    while (n-- > 0) {
		objp[0] = (Eterm) next;
		next = objp;
		objp--;
	    }
	    break;
	case NIL_EXT:
	    *objp = NIL;
	    break;
	case LIST_EXT:
	    n = get_int32(ep);
	    ep += 4;
	    if (n == 0) {
		next = objp;
		break;
	    }
	    *objp = make_list(hp);
            hp += 2 * n;
	    objp = hp - 2;
	    objp[0] = (Eterm) (objp+1);
	    objp[1] = (Eterm) next;
	    next = objp;
	    objp -= 2;
            n--;
	    if (ctx) {
                if (reds < n) {
                    ASSERT(reds > 0);
		    ctx->state = B2TDecodeList;
		    ctx->u.dc.remaining_n = n - reds;
		    n = reds;
		}
		reds -= n;
	    }
            while (n > 0) {
		objp[0] = (Eterm) next;
		objp[1] = make_list(next);
		next = objp;
		objp -= 2;
                n--;
	    }
	    break;
	case STRING_EXT:
	    n = get_int16(ep);
	    ep += 2;
	    if (n == 0) {
		*objp = NIL;
		break;
	    }
	    *objp = make_list(hp);
            if (ctx) {
                if (reds < n) {
                    ctx->state = B2TDecodeString;
                    ctx->u.dc.remaining_n = n - reds;
                    n = reds;
		}
                reds -= n;
            }
	    while (n-- > 0) {
		hp[0] = make_small(*ep++);
		hp[1] = make_list(hp+2);
		hp += 2;
	    }
	    hp[-1] = NIL;
	    break;
	case FLOAT_EXT:
	    {
		FloatDef ff;

		if (sys_chars_to_double((char*)ep, &ff.fd) != 0) {
		    goto error;
		}
		ep += 31;
		*objp = make_float(hp);
		PUT_DOUBLE(ff, hp);
		hp += FLOAT_SIZE_OBJECT;
		break;
	    }
	case NEW_FLOAT_EXT:
	    {
		FloatDef ff;

#if defined(WORDS_BIGENDIAN) || defined(DOUBLE_MIDDLE_ENDIAN)
		ff.fw[0] = get_int32(ep);
		ep += 4;
		ff.fw[1] = get_int32(ep);
		ep += 4;
#else
		ff.fw[1] = get_int32(ep);
		ep += 4;
		ff.fw[0] = get_int32(ep);
		ep += 4;
#endif

        if (!erts_isfinite(ff.fd)) {
            goto error;
        }

		*objp = make_float(hp);
		PUT_DOUBLE(ff, hp);
		hp += FLOAT_SIZE_OBJECT;
		break;
	    }
        case PID_EXT:
        case NEW_PID_EXT:
	    factory->hp = hp;
	    ep = dec_pid(edep, factory, ep, objp, ep[-1]);
	    hp = factory->hp;
	    if (ep == NULL) {
		goto error;
	    }
	    break;
        case PORT_EXT:
        case NEW_PORT_EXT:
        case V4_PORT_EXT:
	    {
		Eterm sysname;
		ErlNode *node;
		Uint64 num;
		Uint32 cre;
                byte tag = ep[-1];

		if ((ep = dec_atom(edep, ep, &sysname)) == NULL) {
		    goto error;
		}
		if (tag == V4_PORT_EXT) {
		    num = get_int64(ep);
		    ep += 8;
		}
		else {
		    num = get_uint32(ep);
		    ep += 4;
		}
                if (tag == PORT_EXT) {
                    cre = get_int8(ep);
                    ep++;
                    if (!is_tiny_creation(cre)) {
                        goto error;
                    }
                }
                else {
                    cre = get_int32(ep);
                    ep += 4;
                }
		node = dec_get_node(sysname, cre, make_boxed(hp));
		if(node == erts_this_node) {
		    if (num > ERTS_MAX_INTERNAL_PORT_NUMBER)
			goto error;
		    *objp = make_internal_port((Uint) num);
		}
		else {
		    ExternalThing *etp = (ExternalThing *) hp;
		    hp += EXTERNAL_PORT_HEAP_SIZE;
		    
		    etp->header = make_external_port_header();
		    etp->next = factory->off_heap->first;
		    etp->node = node;
#ifdef ARCH_64
		    etp->data.port.id = num;
#else
		    etp->data.port.low = (Uint32) (num & 0xffffffff);
		    etp->data.port.high = (Uint32) ((num >> 32) & 0xffffffff);
#endif

		    factory->off_heap->first = (struct erl_off_heap_header*)etp;
		    *objp = make_external_port(etp);
		}

		break;
	    }
	case REFERENCE_EXT:
	    {
		Eterm sysname;
		ErlNode *node;
		int i;
		Uint32 cre;
		Uint32 *ref_num;
		Uint32 r0;
		Uint ref_words;

		ref_words = 1;

		if ((ep = dec_atom(edep, ep, &sysname)) == NULL)
		    goto error;
		if ((r0 = get_int32(ep)) >= MAX_REFERENCE )
		    goto error;
		ep += 4;

		cre = get_int8(ep);
		ep += 1;
		if (!is_tiny_creation(cre)) {
		    goto error;
		}
		goto ref_ext_common;

	    case NEW_REFERENCE_EXT:
		ref_words = get_int16(ep);
		ep += 2;

		if ((ep = dec_atom(edep, ep, &sysname)) == NULL)
		    goto error;

		cre = get_int8(ep);
		ep += 1;
		if (!is_tiny_creation(cre)) {
		    goto error;
		}
		r0 = get_int32(ep);
		ep += 4;
		if (r0 >= MAX_REFERENCE)
		    goto error;
		goto ref_ext_common;

            case NEWER_REFERENCE_EXT:
		ref_words = get_int16(ep);
		ep += 2;

		if ((ep = dec_atom(edep, ep, &sysname)) == NULL)
		    goto error;

		cre = get_int32(ep);
		ep += 4;
		r0 = get_int32(ep);
		ep += 4;

	    ref_ext_common:

		if (ref_words > ERTS_MAX_REF_NUMBERS)
		    goto error;

		node = dec_get_node(sysname, cre, make_boxed(hp));
		if(node == erts_this_node) {
                    Eterm *rtp = hp;
                    Uint32 ref_num_buf[ERTS_MAX_REF_NUMBERS];
                    if (r0 >= MAX_REFERENCE) {
                          /*
                           * Must reject local refs with more than 18 bits
                           * in first word as magic ref table relies on it.
                           */
                        goto error;
                    }

                    ref_num = &ref_num_buf[0];
                    ref_num[0] = r0;
                    for(i = 1; i < ref_words; i++) {
                        ref_num[i] = get_int32(ep);
                        ep += 4;
                    }
		    if (ref_words != ERTS_REF_NUMBERS) {
                        int i;
                        if (ref_words > ERTS_REF_NUMBERS)
                            goto error; /* Not a ref that we created... */
                        for (i = ref_words; i < ERTS_REF_NUMBERS; i++)
                            ref_num[i] = 0;
		    }
                    if (erts_is_ordinary_ref_numbers(ref_num)) {
                    make_ordinary_internal_ref:
                        write_ref_thing(hp, ref_num[0], ref_num[1], ref_num[2]);
                        hp += ERTS_REF_THING_SIZE;
                    }
                    else {
                        /* Check if it is a pid reference... */
                        Eterm pid = erts_pid_ref_lookup(ref_num);
                        if (is_internal_pid(pid)) {
                            write_pid_ref_thing(hp, ref_num[0], ref_num[1],
                                                ref_num[2], pid);
                            hp += ERTS_PID_REF_THING_SIZE;
                        }
                        else {
                            /* Check if it is a magic reference... */
                            ErtsMagicBinary *mb = erts_magic_ref_lookup_bin(ref_num);
                            if (!mb)
                                goto make_ordinary_internal_ref;
                            /* Refc on binary was increased by lookup above... */
                            ASSERT(rtp);
                            write_magic_ref_thing(hp, factory->off_heap, mb);
                            OH_OVERHEAD(factory->off_heap,
                                        mb->orig_size / sizeof(Eterm));
                            hp += ERTS_MAGIC_REF_THING_SIZE;
                        }
                    }
		    *objp = make_internal_ref(rtp);
		}
		else {
		    ExternalThing *etp = (ExternalThing *) hp;
#if defined(ARCH_64)
		    hp += EXTERNAL_THING_HEAD_SIZE + ref_words/2 + 1;
#else
		    hp += EXTERNAL_THING_HEAD_SIZE + ref_words;
#endif

#if defined(ARCH_64)
		    etp->header = make_external_ref_header(ref_words/2 + 1);
#else
		    etp->header = make_external_ref_header(ref_words);
#endif
		    etp->next = factory->off_heap->first;
		    etp->node = node;

		    factory->off_heap->first = (struct erl_off_heap_header*)etp;
		    *objp = make_external_ref(etp);
		    ref_num = &(etp->data.ui32[0]);
#if defined(ARCH_64)
		    *(ref_num++) = ref_words /* 32-bit arity */;
#endif

                    ref_num[0] = r0;

                    for(i = 1; i < ref_words; i++) {
                        ref_num[i] = get_int32(ep);
                        ep += 4;
                    }
#if defined(ARCH_64)
                    if ((1 + ref_words) % 2)
                        ref_num[ref_words] = 0;
#endif
	    }
		break;
	    }
	case BINARY_EXT:
	    {
		n = get_int32(ep);
		ep += 4;
	    
		if ((unsigned)n <= ERL_ONHEAP_BIN_LIMIT) {
		    ErlHeapBin* hb = (ErlHeapBin *) hp;

		    hb->thing_word = header_heap_bin(n);
		    hb->size = n;
		    hp += heap_bin_size(n);
		    sys_memcpy(hb->data, ep, n);
		    *objp = make_binary(hb);
		} else if (edep && edep->data && edep->data->binp &&
                           n > (edep->data->binp->orig_size / 4)) {
                    /* If we decode a refc binary from a distribution data
                       entry we know that it is a refc binary to begin with
                       so we just increment it and use the reference. This
                       means that the entire distribution data entry will
                       remain until this binary is de-allocated so we only
                       do it if a substantial part (> 25%) of the data
                       is a binary. */
                    ProcBin* pb = (ProcBin *) hp;
                    Binary* bptr = edep->data->binp;
                    erts_refc_inc(&bptr->intern.refc, 1);
                    pb->thing_word = HEADER_PROC_BIN;
                    pb->size = n;
                    pb->next = factory->off_heap->first;
                    factory->off_heap->first = (struct erl_off_heap_header*)pb;
                    pb->val = bptr;
                    pb->bytes = (byte*) ep;
                    ERTS_ASSERT((byte*)(bptr->orig_bytes) < ep &&
                                ep+n <= (byte*)(bptr->orig_bytes+bptr->orig_size));
                    pb->flags = 0;
                    OH_OVERHEAD(factory->off_heap, pb->size / sizeof(Eterm));
                    hp += PROC_BIN_SIZE;
                    *objp = make_binary(pb);
		} else {
		    Binary* dbin = erts_bin_nrml_alloc(n);

		    *objp = erts_build_proc_bin(factory->off_heap, hp, dbin);
		    hp += PROC_BIN_SIZE;
                    if (ctx) {
                        int n_limit = reds * B2T_MEMCPY_FACTOR;
                        if (n > n_limit) {
                            ctx->state = B2TDecodeBinary;
                            ctx->u.dc.remaining_n = n - n_limit;
                            ctx->u.dc.remaining_bytes = dbin->orig_bytes + n_limit;
                            n = n_limit;
                            reds = 0;
                        }
                        else
                            reds -= n / B2T_MEMCPY_FACTOR;
                    }
                    sys_memcpy(dbin->orig_bytes, ep, n);
                }
		ep += n;
		break;
	    }
	case BIT_BINARY_EXT:
	    {
		Eterm bin;
		ErlSubBin* sb;
		Uint bitsize;

		n = get_int32(ep);
		bitsize = ep[4];
                if (((bitsize==0) != (n==0)) || bitsize > 8)
                    goto error;
                ep += 5;
		if ((unsigned)n <= ERL_ONHEAP_BIN_LIMIT) {
		    ErlHeapBin* hb = (ErlHeapBin *) hp;

		    hb->thing_word = header_heap_bin(n);
		    hb->size = n;
		    sys_memcpy(hb->data, ep, n);
		    bin = make_binary(hb);
		    hp += heap_bin_size(n);
                    ep += n;
		} else {
		    Binary* dbin = erts_bin_nrml_alloc(n);
		    Uint n_copy = n;

		    bin = erts_build_proc_bin(factory->off_heap, hp, dbin);
		    hp += PROC_BIN_SIZE;
                    if (ctx) {
                        int n_limit = reds * B2T_MEMCPY_FACTOR;
                        if (n > n_limit) {
                            ctx->state = B2TDecodeBinary;
                            ctx->u.dc.remaining_n = n - n_limit;
                            ctx->u.dc.remaining_bytes = dbin->orig_bytes + n_limit;
                            n_copy = n_limit;
                            reds = 0;
                        }
                        else {
                            reds -= n / B2T_MEMCPY_FACTOR;
			}
                    }
                    sys_memcpy(dbin->orig_bytes, ep, n_copy);
                    ep += n_copy;
                }

		if (bitsize == 8 || n == 0) {
		    *objp = bin;
		} else {
                    sb = (ErlSubBin *)hp;
		    sb->thing_word = HEADER_SUB_BIN;
		    sb->orig = bin;
		    sb->size = n - 1;
		    sb->bitsize = bitsize;
		    sb->bitoffs = 0;
		    sb->offs = 0;
		    sb->is_writable = 0;
		    *objp = make_binary(sb);
		    hp += ERL_SUB_BIN_SIZE;
		}
		break;
	    }
	case EXPORT_EXT:
	    {
		Eterm mod;
		Eterm name;
		Eterm temp;
		Sint arity;

		if ((ep = dec_atom(edep, ep, &mod)) == NULL) {
		    goto error;
		}
		if ((ep = dec_atom(edep, ep, &name)) == NULL) {
		    goto error;
		}
		factory->hp = hp;
		ep = dec_term(edep, factory, ep, &temp, NULL, 0);
		hp = factory->hp;
		if (ep == NULL) {
		    goto error;
		}
		if (!is_small(temp)) {
		    goto error;
		}
		arity = signed_val(temp);
		if (arity < 0) {
		    goto error;
		}
		if (edep && (edep->flags & ERTS_DIST_EXT_BTT_SAFE)) {
		    if (!erts_active_export_entry(mod, name, arity))
			goto error;
                }
		*objp = make_export(hp);
		*hp++ = HEADER_EXPORT;
		*hp++ = (Eterm) erts_export_get_or_make_stub(mod, name, arity);
		break;
	    }
	    break;
	case MAP_EXT:
	    {
		Uint32 size,n;
		Eterm *kptr,*vptr;
		Eterm keys;

		size = get_int32(ep); ep += 4;

                if (size <= MAP_SMALL_MAP_LIMIT) {
                    flatmap_t *mp;

                    keys  = make_tuple(hp);
                    *hp++ = make_arityval(size);
                    hp   += size;
                    kptr = hp - 1;

                    mp    = (flatmap_t*)hp;
                    hp   += MAP_HEADER_FLATMAP_SZ;
                    hp   += size;
                    vptr = hp - 1;

                    /* kptr, last word for keys
                     * vptr, last word for values
                     */

                    WSTACK_PUSH(flat_maps, (UWord)mp);
                    mp->thing_word = MAP_HEADER_FLATMAP;
                    mp->size       = size;
                    mp->keys       = keys;
                    *objp          = make_flatmap(mp);

                    for (n = size; n; n--) {
                        *vptr = (Eterm) next;
                        *kptr = (Eterm) vptr;
                        next  = kptr;
                        vptr--;
                        kptr--;
                    }
                }
                else {  /* Make hamt */
                    struct dec_term_hamt* hamt = PSTACK_PUSH(hamt_array);

                    hamt->objp = objp;
                    hamt->size = size;
                    hamt->leaf_array = hp;

                    for (n = size; n; n--) {
                        CDR(hp) = (Eterm) next;
                        CAR(hp) = (Eterm) &CDR(hp);
                        next = &CAR(hp);
                        hp += 2;
                    }
                }
	    }
	    break;
	case NEW_FUN_EXT:
	    {
		ErlFunThing* funp = (ErlFunThing *) hp;
		Uint arity;
		Eterm module;
		const byte* uniq;
		int index;
		Sint old_uniq;
		Sint old_index;
		unsigned num_free;
		int i;
		Eterm temp;

		ep += 4;	/* Skip total size in bytes */
		arity = *ep++;
		uniq = ep;
		ep += 16;
		index = get_int32(ep);
		ep += 4;
		num_free = get_int32(ep);
		ep += 4;
		hp += ERL_FUN_SIZE;
		hp += num_free;
		funp->thing_word = HEADER_FUN;
		funp->num_free = num_free;
		*objp = make_fun(funp);

		/* Module */
		if ((ep = dec_atom(edep, ep, &module)) == NULL) {
		    goto error;
		}
		factory->hp = hp;
		/* Index */
		if ((ep = dec_term(edep, factory, ep, &temp, NULL, 0)) == NULL) {
		    goto error;
		}
		if (!is_small(temp)) {
		    goto error;
		}
		old_index = unsigned_val(temp);

		/* Uniq */
		if ((ep = dec_term(edep, factory, ep, &temp, NULL, 0)) == NULL) {
		    goto error;
		}
		if (!is_small(temp)) {
		    goto error;
		}
		old_uniq = unsigned_val(temp);

		/*
		 * It is safe to link the fun into the fun list only when
		 * no more validity tests can fail.
		 */
		funp->next = factory->off_heap->first;
		factory->off_heap->first = (struct erl_off_heap_header*)funp;

		funp->fe = erts_put_fun_entry2(module, old_uniq, old_index,
					       uniq, index, arity);
		funp->arity = arity;
		hp = factory->hp;

		/* Environment */
		for (i = num_free-1; i >= 0; i--) {
		    funp->env[i] = (Eterm) next;
		    next = funp->env + i;
		}
		/* Creator */
		funp->creator = (Eterm) next;
		next = &(funp->creator);
		break;
	    }
	case ATOM_INTERNAL_REF2:
	    n = get_int16(ep);
	    ep += 2;
            /* If this is an ets_decode we know that
               the atom is valid, so we can skip the
               validation check */
	    if (!ets_decode && n >= atom_table_size()) {
		goto error;
	    }
	    *objp = make_atom(n);
	    break;
	case ATOM_INTERNAL_REF3:
	    n = get_int24(ep);
	    ep += 3;
            /* If this is an ets_decode we know that
               the atom is valid, so we can skip the
               validation check */
	    if (!ets_decode && n >= atom_table_size()) {
		goto error;
	    }
	    *objp = make_atom(n);
	    break;

	case BINARY_INTERNAL_REF:
	    {
		ProcBin* pb = (ProcBin*) hp;
		sys_memcpy(pb, ep, sizeof(ProcBin));
		ep += sizeof(ProcBin);

		erts_refc_inc(&pb->val->intern.refc, 1);
		hp += PROC_BIN_SIZE;
		pb->next = factory->off_heap->first;
		factory->off_heap->first = (struct erl_off_heap_header*)pb;
		OH_OVERHEAD(factory->off_heap, pb->size / sizeof(Eterm));
		pb->flags = 0;
		*objp = make_binary(pb);
		break;
	    }
	case BIT_BINARY_INTERNAL_REF:
	    {
		Sint bitoffs = *ep++;
		Sint bitsize = *ep++;
		ProcBin* pb = (ProcBin*) hp;
		ErlSubBin* sub;
		sys_memcpy(pb, ep, sizeof(ProcBin));
		ep += sizeof(ProcBin);

		erts_refc_inc(&pb->val->intern.refc, 1);
		hp += PROC_BIN_SIZE;
		pb->next = factory->off_heap->first;
		factory->off_heap->first = (struct erl_off_heap_header*)pb;
                OH_OVERHEAD(factory->off_heap, pb->size / sizeof(Eterm));
		pb->flags = 0;

		sub = (ErlSubBin*)hp;
		sub->thing_word = HEADER_SUB_BIN;
		sub->size = pb->size - (bitoffs + bitsize + 7)/8;
		sub->offs = 0;
		sub->bitoffs = bitoffs;
		sub->bitsize = bitsize;
		sub->is_writable = 0;
		sub->orig = make_binary(pb);

		hp += ERL_SUB_BIN_SIZE;
		*objp = make_binary(sub);
		break;
	    }

	default:
	    goto error;
	}

        if (--reds <= 0) {
            if (ctx) {
                if (next || ctx->state != B2TDecode) {
                    ctx->u.dc.ep = ep;
                    ctx->u.dc.next = next;
                    ctx->u.dc.factory.hp = hp;
		    if (!WSTACK_ISEMPTY(flat_maps)) {
			WSTACK_SAVE(flat_maps, &ctx->u.dc.flat_maps);
		    }
		    if (!PSTACK_IS_EMPTY(hamt_array)) {
			PSTACK_SAVE(hamt_array, &ctx->u.dc.hamt_array);
		    }
                    ctx->reds = 0;
                    return NULL;
                }
            }
            else {
                reds = ERTS_SWORD_MAX;
            }
        }
    }

    ASSERT(hp <= factory->hp_end
           || (factory->mode == FACTORY_CLOSED && is_immed(*dbg_resultp)));
    factory->hp = hp;
    /*
     * From here on factory may produce (more) heap fragments
     */

    if (!PSTACK_IS_EMPTY(hamt_array)) {
        do {
            struct dec_term_hamt* hamt = PSTACK_TOP(hamt_array);

            *hamt->objp = erts_hashmap_from_array(factory,
                                                  hamt->leaf_array,
                                                  hamt->size,
                                                  1);
            if (is_non_value(*hamt->objp))
                goto error_hamt;

            (void) PSTACK_POP(hamt_array);
        } while (!PSTACK_IS_EMPTY(hamt_array));
    }

    /* Iterate through all the (flat)maps and check for validity and sort keys
     * - done here for when we know it is complete.
     */

    while(!WSTACK_ISEMPTY(flat_maps)) {
        next = (Eterm *)WSTACK_POP(flat_maps);
        if (!erts_validate_and_sort_flatmap((flatmap_t*)next))
            goto error;
    }

    /* Now that no more errors can occur, the stacks can be destroyed safely. */
    PSTACK_DESTROY(hamt_array);
    WSTACK_DESTROY(flat_maps);

    ASSERT((Eterm*)*dbg_resultp != NULL);

    if (ctx) {
        ctx->state = B2TDone;
	ctx->reds = reds;
        ctx->u.dc.ep = ep;
    }

    return ep;

error:
    /* UNDO:
     * Must unlink all off-heap objects that may have been
     * linked into the process. 
     */
    if (factory->mode != FACTORY_CLOSED) {
	if (factory->hp < hp) { /* Sometimes we used hp and sometimes factory->hp */
	    factory->hp = hp;   /* the largest must be the freshest */
	}
    }
    else ASSERT(!factory->hp || factory->hp == hp);

error_hamt:
    erts_factory_undo(factory);
    PSTACK_DESTROY(hamt_array);
    if (ctx) {
	ctx->state = B2TDecodeFail;
	ctx->reds = reds;
    }
    WSTACK_DESTROY(flat_maps);
        
    return NULL;
}

/* returns the number of bytes needed to encode an object
   to a sequence of bytes
   N.B. That this must agree with to_external2() above!!!
   (except for cached atoms) */
static Uint encode_size_struct2(ErtsAtomCacheMap *acmp,
                                Eterm obj,
                                Uint64 dflags) {
    Uint size = 0;
    ErtsExtSzRes res = encode_size_struct_int(NULL, acmp, obj,
                                              dflags, NULL,
                                              &size);
    /*
     * encode_size_struct2() only allowed when
     * we know the result will always be OK!
     */ 
    ASSERT(res == ERTS_EXT_SZ_OK); (void) res;
    return (Uint) size;
}

static ErtsExtSzRes
encode_size_struct_int(TTBSizeContext* ctx, ErtsAtomCacheMap *acmp, Eterm obj,
		       Uint64 dflags, Sint *reds, Uint *res)
{
    DECLARE_WSTACK(s);
    Uint m, i, arity;
    Uint result = *res;
    Sint r = 0;
    int vlen = -1;

    if (ctx) {
	WSTACK_CHANGE_ALLOCATOR(s, ERTS_ALC_T_SAVED_ESTACK);
	r = *reds;

        vlen = ctx->vlen;
        
	if (!ctx->wstack.wstart)
            ctx->last_result = result;
        else { /* restore saved stack */
	    WSTACK_RESTORE(s, &ctx->wstack);
	    result = ctx->result;
	    obj = ctx->obj;
	}
    }

#define LIST_TAIL_OP ((0 << _TAG_PRIMARY_SIZE) | TAG_PRIMARY_HEADER)
#define PATCH_FUN_SIZE_OP ((1 << _TAG_PRIMARY_SIZE) | TAG_PRIMARY_HEADER)
#define TERM_ARRAY_OP(N) (((N+1) << _TAG_PRIMARY_SIZE) | TAG_PRIMARY_HEADER)
#define TERM_ARRAY_OP_DEC(OP) ((OP) - (1 << _TAG_PRIMARY_SIZE))


    for (;;) {
	ASSERT(!is_header(obj));

	if (ctx && --r <= 0) {
	    *reds = 0;
	    ctx->obj = obj;
	    ctx->result = result;
            ctx->vlen = vlen;
	    WSTACK_SAVE(s, &ctx->wstack);
	    return ERTS_EXT_SZ_YIELD;
	}
	switch (tag_val_def(obj)) {
	case NIL_DEF:
	    result++;
	    break;
	case ATOM_DEF:
	    if (dflags & DFLAG_ETS_COMPRESSED) {
		if (atom_val(obj) >= (1<<16)) {
		    result += 1 + 3;
		}
		else {
		    result += 1 + 2;
		}
	    }
	    else {
		Atom *a = atom_tab(atom_val(obj));
		int alen;
		if ((dflags & DFLAG_UTF8_ATOMS) || a->latin1_chars < 0) {
		    alen = a->len;
		    result += 1 + 1 + alen;
		    if (alen > 255) {
			result++; /* ATOM_UTF8_EXT (not small) */
		    }
		}
		else {
		    alen = a->latin1_chars;
		    result += 1 + 1 + alen;
		    if (alen > 255 || !(dflags & DFLAG_SMALL_ATOM_TAGS))
			result++; /* ATOM_EXT (not small) */
		}
		insert_acache_map(acmp, obj, dflags);
	    }
	    break;
	case SMALL_DEF:
	    {
		Sint val = signed_val(obj);

		if ((Uint)val < 256)
		    result += 1 + 1;		/* SMALL_INTEGER_EXT */
		else if (sizeof(Sint) == 4 || IS_SSMALL32(val))
		    result += 1 + 4;		/* INTEGER_EXT */
		else {
		    DeclareTmpHeapNoproc(tmp_big,2);
		    UseTmpHeapNoproc(2);
		    i = big_bytes(small_to_big(val, tmp_big));
		    result += 1 + 1 + 1 + i;	/* SMALL_BIG_EXT */
		    UnUseTmpHeapNoproc(2);
		}
	    }
	    break;
	case BIG_DEF:
	    i = big_bytes(obj);
	    if (sizeof(Sint)==4 && i <= 4 && (big_digit(obj,0)-big_sign(obj)) < (1<<31))
		result += 1 + 4;          /* INTEGER_EXT */
	    else if (i < 256)
		result += 1 + 1 + 1 + i;  /* tag,size,sign,digits */
	    else
		result += 1 + 4 + 1 + i;  /* tag,size,sign,digits */
	    break;
        case EXTERNAL_PID_DEF:
	case PID_DEF:
	    result += (1 + encode_size_struct2(acmp, pid_node_name(obj), dflags) +
		       4 + 4 + 4);
	    break;
        case EXTERNAL_REF_DEF:
	case REF_DEF:
	    ASSERT(dflags & DFLAG_EXTENDED_REFERENCES);
	    i = ref_no_numbers(obj);
	    result += (1 + 2 + encode_size_struct2(acmp, ref_node_name(obj), dflags) +
		       4 + 4*i);
	    break;
        case EXTERNAL_PORT_DEF:
        case PORT_DEF: {
	    Uint64 num = port_number(obj);
	    result += (num > ERTS_MAX_V3_PORT_NUMBER) ? 8 : 4;
	    result += (1 + encode_size_struct2(acmp, port_node_name(obj), dflags)
		       /* num */ + 4);
	    break;
	}
	case LIST_DEF: {
	    int is_str = is_external_string(obj, &m);
	    r -= m/2;
	    if (is_str) {
		result += m + 2 + 1;
	    } else {
		result += 5;
		WSTACK_PUSH2(s, (UWord)CDR(list_val(obj)), (UWord)LIST_TAIL_OP);
		obj = CAR(list_val(obj));
		continue; /* big loop */
	    }
	    break;
	}
	case TUPLE_DEF:
	    {
		Eterm* ptr = tuple_val(obj);
		arity = arityval(*ptr);
		if (arity <= 0xff) {
		    result += 1 + 1;
		} else {
		    result += 1 + 4;
		}
		if (arity > 1) {
		    WSTACK_PUSH2(s, (UWord) (ptr + 2),
				    (UWord) TERM_ARRAY_OP(arity-1));
		}
                else if (arity == 0) {
		    break;
                }
		obj = ptr[1];
		continue; /* big loop */
	    }
	case MAP_DEF:
	    if (is_flatmap(obj)) {
		flatmap_t *mp = (flatmap_t*)flatmap_val(obj);
		Uint size = flatmap_get_size(mp);

		result += 1 + 4; /* tag + 4 bytes size */

                if (size) {
		    WSTACK_PUSH4(s, (UWord) flatmap_get_values(mp),
				    (UWord) TERM_ARRAY_OP(size),
		                    (UWord) flatmap_get_keys(mp),
				    (UWord) TERM_ARRAY_OP(size));
		}
	    } else {
		Eterm *ptr;
		Eterm hdr;
		Uint node_sz;
		ptr = boxed_val(obj);
		hdr = *ptr;
		ASSERT(is_header(hdr));
		switch(hdr & _HEADER_MAP_SUBTAG_MASK) {
		case HAMT_SUBTAG_HEAD_ARRAY:
		    ptr++;
		    node_sz = 16;
		    result += 1 + 4; /* tag + 4 bytes size */
		    break;
		case HAMT_SUBTAG_HEAD_BITMAP:
		    ptr++;
		    result += 1 + 4; /* tag + 4 bytes size */
		    /*fall through*/
		case HAMT_SUBTAG_NODE_BITMAP:
		    node_sz = hashmap_bitcount(MAP_HEADER_VAL(hdr));
		    ASSERT(node_sz < 17);
		    break;
		default:
		    erts_exit(ERTS_ERROR_EXIT, "bad header\r\n");
		}

		ptr++;
		WSTACK_RESERVE(s, node_sz*2);
		while(node_sz--) {
                    if (is_list(*ptr)) {
			WSTACK_FAST_PUSH(s, CAR(list_val(*ptr)));
			WSTACK_FAST_PUSH(s, CDR(list_val(*ptr)));
                    } else {
			WSTACK_FAST_PUSH(s, *ptr);
		    }
		    ptr++;
		}
	    }
	    break;
	case FLOAT_DEF:
	    if (dflags & DFLAG_NEW_FLOATS) {
		result += 9;
	    } else {
		result += 32;   /* Yes, including the tag */
	    }
	    break;
	case BINARY_DEF: {
            ProcBin* pb = (ProcBin*) binary_val(obj);
            Uint bin_size = pb->size;
            byte bitoffs = 0;
            byte bitsize = 0;
            if (dflags & DFLAG_ETS_COMPRESSED) {
		ProcBin* pb = (ProcBin*) binary_val(obj);
		Uint sub_extra = 0;
		if (pb->thing_word == HEADER_SUB_BIN) {
		    ErlSubBin* sub = (ErlSubBin*) pb;
                    bitoffs = sub->bitoffs;
                    bitsize = sub->bitsize;
		    pb = (ProcBin*) binary_val(sub->orig);
		    sub_extra = 2;  /* bitoffs and bitsize */
		    bin_size += (bitoffs + bitsize + 7) / 8;
		}
		if (pb->thing_word == HEADER_PROC_BIN
		    && heap_bin_size(bin_size) > PROC_BIN_SIZE) {

		    result += 1 + sub_extra + sizeof(ProcBin);
		    break;
		}
            }
            else {
#ifdef ARCH_64
                if (bin_size >= (Uint) 0xffffffff) {
                    if (pb->thing_word == HEADER_SUB_BIN) {
                        ErlSubBin* sub = (ErlSubBin*) pb;
                        bin_size += (sub->bitoffs + sub->bitsize+ 7) / 8;
                    }
                    if (bin_size > (Uint) 0xffffffff) {
                        WSTACK_DESTROY(s);
                        return ERTS_EXT_SZ_SYSTEM_LIMIT;
                    }
                }
#endif
                if (pb->thing_word == HEADER_SUB_BIN) {
                    ErlSubBin* sub = (ErlSubBin*) pb;
                    bitoffs = sub->bitoffs;
                    bitsize = sub->bitsize;
                    pb = (ProcBin*) binary_val(sub->orig);
                }
                if (vlen >= 0) {
                    Uint csz;
                    if (pb->thing_word == HEADER_PROC_BIN
                        && bitoffs == 0
                        && bin_size > ERL_ONHEAP_BIN_LIMIT) {
                        Uint trailing_result;
                        if (bitsize == 0) {
                            result += (1 /* BIT_BINARY_EXT */
                                       + 4 /* size */);
                            trailing_result = 0;
                        }
                        else if (dflags & DFLAG_BIT_BINARIES) {
                            result += (1 /* BIT_BINARY_EXT */
                                       + 4 /* size */
                                       + 1 /* trailing bitsize */);
                            trailing_result = 1 /* trailing bits */;
                        }
                        else {
                            /* sigh... */
                            result += (1 /* SMALL_TUPLE_EXT */
                                       + 1 /* 2 tuple size */
                                       + 1 /* BINARY_EXT */
                                       + 4 /* binary size */);
                            trailing_result = (1   /* trailing bits */
                                               + 1 /* SMALL_INTEGER_EXT */
                                               + 1 /* bitsize */);
                        }
                        csz = result - ctx->last_result;
                        ctx->last_result = result;
                        result += trailing_result;
                        vlen += 2; /* data leading up to binary and binary */

                        /* potentially multiple elements leading up to binary */
                        vlen += csz/MAX_SYSIOVEC_IOVLEN;
                        /* potentially multiple elements for binary */
                        vlen += bin_size/MAX_SYSIOVEC_IOVLEN;
                        ctx->extra_size += bin_size;

                        if (dflags & DFLAG_PENDING_CONNECT) {
                            ASSERT(dflags & DFLAG_BIT_BINARIES);
			    ASSERT(ctx);
                            vlen += 2; /* for hopefull prolog and epilog */
                            result += (4 /* for hopefull prolog (see below) */
                                       + 4); /* for hopefull epilog (see below) */
                            ctx->last_result = result;
                        }
                        break;
                    }
                }
	    }

            if (bitsize == 0) {
                result += (1 /* BIT_BINARY_EXT */
                           + 4 /* size */
                           + bin_size);
            }
            else if (dflags & DFLAG_PENDING_CONNECT) {
                /* This is the odd case when we have an un-aligned bit-string
                   during a pending connect. */
                Uint csz;
                ASSERT(dflags & DFLAG_BIT_BINARIES);
<<<<<<< HEAD
		ASSERT(ctx);
                csz = result - ctx->last_result;
=======
                ERTS_ASSERT(vlen >= 0);
>>>>>>> 7b9d1e50
                /* potentially multiple elements leading up to binary */
                vlen += (csz + MAX_SYSIOVEC_IOVLEN - 1)/MAX_SYSIOVEC_IOVLEN;

                vlen++; /* hopefull prolog */
                /*
                 * Size for hopefull prolog is max of
                 * - fallback: 1 + 1 + 1 + 4
                 * - hopfull index + bit binary prolog: 4 + 1 + 4 + 1
                 */
                result += 4 + 1 + 4 + 1;
                /* potentially multiple elements for binary */
                vlen += bin_size/MAX_SYSIOVEC_IOVLEN + 1;
                result += bin_size;
                vlen++; /* hopefull epiolog */
                /*
                 * Size for hopefull epiolog is max of
                 * - fallback: 1 + 1 + 1
                 * - hopfull index + bit binary epilog: 4 + 1
                 */
                result += 4 + 1;
                ctx->last_result = result;
            }
            else if (dflags & DFLAG_BIT_BINARIES) {
                result += 1 + 4 + 1 + bin_size + 1;
            }
            else {
                /* Sigh... */
                result += 1 + 1 + 1 + 4 + bin_size + 1 + 1 + 1;
            }
	    break;
        }
	case FUN_DEF:
	    {
		ErlFunThing* funp = (ErlFunThing *) fun_val(obj);
		
                ASSERT(dflags & DFLAG_NEW_FUN_TAGS);
                if (dflags & DFLAG_PENDING_CONNECT) {
                    ERTS_ASSERT(vlen >= 0);
                    WSTACK_PUSH(s, PATCH_FUN_SIZE_OP);
                }
                result += 20+1+1+4;	/* New ID + Tag */
                result += 4; /* Length field (number of free variables */
                result += encode_size_struct2(acmp, funp->creator, dflags);
                result += encode_size_struct2(acmp, funp->fe->module, dflags);
                result += 2 * (1+4);	/* Index, Uniq */
		if (funp->num_free > 1) {
		    WSTACK_PUSH2(s, (UWord) (funp->env + 1),
				    (UWord) TERM_ARRAY_OP(funp->num_free-1));
		}
		if (funp->num_free != 0) {
		    obj = funp->env[0];
		    continue; /* big loop */
		}
		break;
	    }

	case EXPORT_DEF:
	    {
		Export* ep = *((Export **) (export_val(obj) + 1));
                Uint tmp_result = result;
		result += 1;
		result += encode_size_struct2(acmp, ep->info.mfa.module, dflags);
		result += encode_size_struct2(acmp, ep->info.mfa.function, dflags);
		result += encode_size_struct2(acmp, make_small(ep->info.mfa.arity), dflags);
                if (dflags & DFLAG_PENDING_CONNECT) {
                    Uint csz;
		    ASSERT(ctx);

                    /*
                     * Fallback is 1 + 1 + Module size + Function size, that is,
                     * the hopefull index + hopefull encoding is larger...
                     */
                    ASSERT(dflags & DFLAG_EXPORT_PTR_TAG);
                    ERTS_ASSERT(vlen >= 0);
                    csz = tmp_result - ctx->last_result;
                    /* potentially multiple elements leading up to hopefull entry */
                    vlen += (csz/MAX_SYSIOVEC_IOVLEN + 1
			     + 1); /* hopefull entry */
                    result += 4; /* hopefull index */
                    ctx->last_result = result;
                }
	    }
	    break;

	default:
	    erts_exit(ERTS_ERROR_EXIT,"Internal data structure error (in encode_size_struct_int) %x\n",
		     obj);
	}

      pop_next:
	if (WSTACK_ISEMPTY(s)) {
	    break;
	}
	obj = (Eterm) WSTACK_POP(s);

        if (is_header(obj)) {
            switch (obj) {
            case LIST_TAIL_OP:
		obj = (Eterm) WSTACK_POP(s);
		if (is_list(obj)) {
		    Eterm* cons = list_val(obj);

		    WSTACK_PUSH2(s, (UWord)CDR(cons), (UWord)LIST_TAIL_OP);
		    obj = CAR(cons);
		}
		break;

            case PATCH_FUN_SIZE_OP: {
                Uint csz;
                ERTS_ASSERT(vlen >= 0 && (dflags & DFLAG_PENDING_CONNECT));
                csz = result - ctx->last_result;
                /* potentially multiple elements leading up to hopefull entry */
                vlen += (csz/MAX_SYSIOVEC_IOVLEN + 1
                         + 1); /* hopefull entry */
                result += (4                 /* hopefull index */
                           + 1               /* HOPEFUL_END_OF_FUN */
                           + sizeof(byte*)); /* size_p */
                ctx->last_result = result;
                goto pop_next;
            }
	    case TERM_ARRAY_OP(1):
		obj = *(Eterm*)WSTACK_POP(s);
		break;
	    default: { /* TERM_ARRAY_OP(N) when N > 1 */
		Eterm* ptr = (Eterm*) WSTACK_POP(s);
		WSTACK_PUSH2(s, (UWord) (ptr+1),
			        (UWord) TERM_ARRAY_OP_DEC(obj));
		obj = *ptr;
	    }
	    }
	}
    }

    WSTACK_DESTROY(s);
    if (ctx) {
	ASSERT(ctx->wstack.wstart == NULL);
	*reds = r < 0 ? 0 : r;

        if (vlen >= 0) {
            Uint csz;
            csz = result - ctx->last_result;
            if (csz)
                vlen += csz/MAX_SYSIOVEC_IOVLEN + 1;
            ctx->vlen = vlen;
        }
    }
    *res = result;
    return ERTS_EXT_SZ_OK;
}



static Sint
decoded_size(const byte *ep, const byte* endp, int internal_tags, B2TContext* ctx)
{
    Sint heap_size;
    int terms;
    int atom_extra_skip;
    Uint n;
    SWord reds;

    if (ctx) {
        reds = ctx->reds;
        if (ctx->u.sc.ep) {
            heap_size = ctx->u.sc.heap_size;
            terms = ctx->u.sc.terms;
            ep = ctx->u.sc.ep;
            atom_extra_skip = ctx->u.sc.atom_extra_skip;
            goto init_done;
        }
    }
    else
        ERTS_UNDEF(reds, 0);

    heap_size = 0;
    terms = 1;
    atom_extra_skip = 0;
init_done:

#define SKIP(sz)				\
    do {					\
	if ((sz) <= endp-ep) {			\
	    ep += (sz);				\
        } else { goto error; };			\
    } while (0)

#define SKIP2(sz1, sz2)				\
    do {					\
	Uint sz = (sz1) + (sz2);		\
	if (sz1 < sz && (sz) <= endp-ep) {	\
	    ep += (sz);				\
        } else { goto error; }			\
    } while (0)

#define CHKSIZE(sz)				\
    do {					\
	 if ((sz) > endp-ep) { goto error; }	\
    } while (0)

#define ADDTERMS(n)				\
    do {					\
        int before = terms;		        \
	terms += (n);                           \
	if (terms < before) goto error;     	\
    } while (0)

    ASSERT(terms > 0);
    do {
        int tag;
	CHKSIZE(1);
	tag = ep++[0];
	switch (tag) {
	case INTEGER_EXT:
	    SKIP(4);
#if !defined(ARCH_64)
	    heap_size += BIG_UINT_HEAP_SIZE;
#endif
	    break;
	case SMALL_INTEGER_EXT:
	    SKIP(1);
	    break;
	case SMALL_BIG_EXT:
	    CHKSIZE(1);
	    n = ep[0];		/* number of bytes */
	    SKIP2(n, 1+1);		/* skip size,sign,digits */
	    heap_size += 1+(n+sizeof(Eterm)-1)/sizeof(Eterm); /* XXX: 1 too much? */
	    break;
	case LARGE_BIG_EXT:
	    CHKSIZE(4);
	    n = get_uint32(ep);
	    if (n > BIG_ARITY_MAX*sizeof(ErtsDigit)) {
		goto error;
	    }
	    SKIP2(n,4+1);		/* skip, size,sign,digits */
	    heap_size += 1+1+(n+sizeof(Eterm)-1)/sizeof(Eterm); /* XXX: 1 too much? */
	    break;
	case ATOM_EXT:
	    CHKSIZE(2);
	    n = get_int16(ep);
	    if (n > MAX_ATOM_CHARACTERS) {
		goto error;
	    }
	    SKIP(n+2+atom_extra_skip);
	    atom_extra_skip = 0;
	    break;
	case ATOM_UTF8_EXT:
	    CHKSIZE(2);
	    n = get_int16(ep);
	    ep += 2;
	    if (n > MAX_ATOM_SZ_LIMIT) {
		goto error;
	    }
	    SKIP(n+atom_extra_skip);
	    atom_extra_skip = 0;
	    break;
	case SMALL_ATOM_EXT:
	    CHKSIZE(1);
	    n = get_int8(ep);
	    if (n > MAX_ATOM_CHARACTERS) {
		goto error;
	    }
	    SKIP(n+1+atom_extra_skip);
	    atom_extra_skip = 0;
	    break;
	case SMALL_ATOM_UTF8_EXT:
	    CHKSIZE(1);
	    n = get_int8(ep);
	    ep++;
	    if (n > MAX_ATOM_SZ_LIMIT) {
		goto error;
	    }
	    SKIP(n+atom_extra_skip);
	    atom_extra_skip = 0;
	    break;
	case ATOM_CACHE_REF:
	    SKIP(1+atom_extra_skip);
	    atom_extra_skip = 0;
	    break;
        case NEW_PID_EXT:
	    atom_extra_skip = 12;
	    goto case_PID;
        case PID_EXT:
	    atom_extra_skip = 9;
	case_PID:
	    /* In case it is an external pid */
	    heap_size += EXTERNAL_PID_HEAP_SIZE;
	    terms++;
	    break;
        case V4_PORT_EXT:
	    atom_extra_skip = 12;
	    goto case_PORT;
        case NEW_PORT_EXT:
	    atom_extra_skip = 8;
	    goto case_PORT;
        case PORT_EXT:
	    atom_extra_skip = 5;
	case_PORT:
	    /* In case it is an external port */
	    heap_size += EXTERNAL_PORT_HEAP_SIZE;
	    terms++;
	    break;
	case NEWER_REFERENCE_EXT:
	    atom_extra_skip = 4;
	    goto case_NEW_REFERENCE;
        case NEW_REFERENCE_EXT:
	    atom_extra_skip = 1;
	case_NEW_REFERENCE:
	    {
		int id_words;

		CHKSIZE(2);
		id_words = get_int16(ep);
		    
		if (id_words > ERTS_MAX_REF_NUMBERS)
		    goto error;

		ep += 2;
		atom_extra_skip += 4*id_words;
		/* In case it is an external ref */
#if defined(ARCH_64)
		heap_size += EXTERNAL_THING_HEAD_SIZE + id_words/2 + 1;
#else
		heap_size += EXTERNAL_THING_HEAD_SIZE + id_words;
#endif
		terms++;
		break;
	    }
	case REFERENCE_EXT:
	    /* In case it is an external ref */
	    heap_size += EXTERNAL_THING_HEAD_SIZE + 1;
	    atom_extra_skip = 5;
	    terms++;
	    break;
	case NIL_EXT:
	    break;
	case LIST_EXT:
	    CHKSIZE(4);
	    n = get_uint32(ep);
	    ep += 4;
	    ADDTERMS(n);
	    terms++;
	    heap_size += 2 * n;
	    break;
	case SMALL_TUPLE_EXT:
	    CHKSIZE(1);
	    n = *ep++;
	    terms += n;
	    heap_size += n + 1;
	    break;
	case LARGE_TUPLE_EXT:
	    CHKSIZE(4);
	    n = get_uint32(ep);
	    ep += 4;
	    ADDTERMS(n);
	    heap_size += n + 1;
	    break;
	case MAP_EXT:
	    CHKSIZE(4);
	    n = get_uint32(ep);
	    ep += 4;
	    ADDTERMS(2*n);
            if (n <= MAP_SMALL_MAP_LIMIT) {
                heap_size += 3 + n + 1 + n;
            } else {
#if !defined(ARCH_64)
                if ((n >> 30) != 0) {
                    /* Can't possibly fit in memory. */
                    goto error;
                }
#endif
                CHKSIZE(2*n);   /* Conservative size check */
                heap_size += HASHMAP_ESTIMATED_HEAP_SIZE(n);
            }
	    break;
	case STRING_EXT:
	    CHKSIZE(2);
	    n = get_int16(ep);
	    SKIP(n+2);
	    heap_size += 2 * n;
	    break;
	case FLOAT_EXT:
	    SKIP(31);
	    heap_size += FLOAT_SIZE_OBJECT;
	    break;
	case NEW_FLOAT_EXT:
	    SKIP(8);
	    heap_size += FLOAT_SIZE_OBJECT;
	    break;
	case BINARY_EXT:
	    CHKSIZE(4);
	    n = get_uint32(ep);
	    SKIP2(n, 4);
	    if (n <= ERL_ONHEAP_BIN_LIMIT) {
		heap_size += heap_bin_size(n);
	    } else {
		heap_size += PROC_BIN_SIZE;
	    }
	    break;
	case BIT_BINARY_EXT:
	    {
		CHKSIZE(5);
		n = get_uint32(ep);
		SKIP2(n, 5);
		if (n <= ERL_ONHEAP_BIN_LIMIT) {
		    heap_size += heap_bin_size(n) + ERL_SUB_BIN_SIZE;
		} else {
		    heap_size += PROC_BIN_SIZE + ERL_SUB_BIN_SIZE;
		}
	    }
	    break;
	case EXPORT_EXT:
	    terms += 3;
	    heap_size += 2;
	    break;
	case NEW_FUN_EXT:
	    {
		unsigned num_free;
		Uint total_size;

		CHKSIZE(1+16+4+4);
		total_size = get_uint32(ep);
		CHKSIZE(total_size);		
		ep += 1+16+4+4;
		CHKSIZE(4);
		num_free = get_uint32(ep);
		ep += 4;
		if (num_free > MAX_ARG) {
		    goto error;
		}
		terms += 4 + num_free;
		heap_size += ERL_FUN_SIZE + num_free;
		break;
	    }
	case FUN_EXT:
            /*
             * OTP 23: No longer support decoding the old fun
             * representation.
             */
            goto error;
	case ATOM_INTERNAL_REF2:
	    SKIP(2+atom_extra_skip);
	    atom_extra_skip = 0;
	    break;
	case ATOM_INTERNAL_REF3:
	    SKIP(3+atom_extra_skip);
	    atom_extra_skip = 0;
	    break;

	case BINARY_INTERNAL_REF:
	    if (!internal_tags) {
		goto error;
	    }
	    SKIP(sizeof(ProcBin));
	    heap_size += PROC_BIN_SIZE;
	    break;
	case BIT_BINARY_INTERNAL_REF:
	    if (!internal_tags) {
		goto error;
	    }
	    SKIP(2+sizeof(ProcBin));
	    heap_size += PROC_BIN_SIZE + ERL_SUB_BIN_SIZE;
	    break;
	default:
	    goto error;
	}
        terms--;

        if (ctx && --reds <= 0 && terms > 0) {
            ctx->u.sc.heap_size = heap_size;
            ctx->u.sc.terms = terms;
            ctx->u.sc.ep = ep;
            ctx->u.sc.atom_extra_skip = atom_extra_skip;
            ctx->reds = 0;
            return 0;
        }
    }while (terms > 0);

    /* 'terms' may be non-zero if it has wrapped around */
    if (terms == 0) {
        if (ctx) {
            ctx->state = B2TDecodeInit;
            ctx->reds = reds;
        }
        return heap_size;
    }

error:
    if (ctx) {
        ctx->state = B2TBadArg;
    }
    return -1;
#undef SKIP
#undef SKIP2
#undef CHKSIZE
}

#define ERTS_TRANSCODE_REDS_FACT 4
typedef struct {
    ErtsHeapFactory factory;
    Eterm *hp;
} ErtsTranscodeDecodeState;

static Eterm
transcode_decode_ctl_msg(ErtsTranscodeDecodeState *state,
                         SysIOVec *iov,
                         int end_ix)
{
    Eterm ctl_msg, *hp;
    Uint buf_sz;
    byte *buf_start, *buf_end;
    const byte *ptr;
    Uint hsz;

    if (end_ix == 3) {
        /* The whole control message is in iov[2].iov_base */
        buf_sz = (Uint) iov[2].iov_len;
        buf_start = (byte *) iov[2].iov_base;
        buf_end = buf_start + buf_sz;
    }
    else {
        /* Control message over multiple buffers... */
        int ix;
        buf_sz = 0;
        for (ix = 2; ix < end_ix; ix++)
            buf_sz += iov[ix].iov_len;
        ptr = buf_start = erts_alloc(ERTS_ALC_T_TMP, buf_sz);
        buf_end = buf_start + buf_sz;
        for (ix = 2; ix < end_ix; ix++) {
            sys_memcpy((void *) ptr,
                       (void *) iov[ix].iov_base,
                       iov[ix].iov_len);
            ptr += iov[ix].iov_len;
        }
    }

    hsz = decoded_size(buf_start, buf_end, 0, NULL);
    state->hp = hp = erts_alloc(ERTS_ALC_T_TMP, hsz*sizeof(Eterm));
    erts_factory_tmp_init(&state->factory, hp, hsz, ERTS_ALC_T_TMP);
            
    ptr = dec_term(NULL, &state->factory, buf_start, &ctl_msg, NULL, 0);
    ASSERT(ptr); (void)ptr;
    ASSERT(is_tuple(ctl_msg));

    if (buf_start != (byte *) iov[2].iov_base)
        erts_free(ERTS_ALC_T_TMP, buf_start);
    
    return ctl_msg;
}

static void
transcode_decode_state_destroy(ErtsTranscodeDecodeState *state)
{
    erts_factory_close(&state->factory);
    erts_free(ERTS_ALC_T_TMP, state->hp);    
}

static Uint32
calc_iovec_fun_size(SysIOVec* iov, Uint32 fun_high_ix, byte* size_p)
{
    Sint32 ix;
    Uint32 fun_size = 0;

    ERTS_ASSERT(size_p[-1] == NEW_FUN_EXT);

    /*
     * Search backwards for start of fun while adding up its total byte size.
     */
    for (ix = fun_high_ix; ix >= 0; ix--) {
        fun_size += iov[ix].iov_len;

        if (ErtsInArea(size_p, iov[ix].iov_base, iov[ix].iov_len)) {
            fun_size -= (size_p - (byte*)iov[ix].iov_base);
            break;
        }
    }
    ERTS_ASSERT(ix >= 0);
    return fun_size;
}

static
Sint transcode_dist_obuf(ErtsDistOutputBuf* ob,
                         DistEntry* dep,
                         Uint64 dflags,
                         Sint reds)
{
    ErlIOVec* eiov = ob->eiov;
    SysIOVec* iov = eiov->iov;
    byte *hdr;
    Uint64 hopefull_flags;
    Uint32 hopefull_ix, payload_ix;
    Sint start_r, r;
    Uint new_len;
    byte *ep;

    if (reds < 0)
        return reds;

    /*
     * HOPEFUL_DATA header always present in io vector
     * element 1:
     *
     * +---+--------------+-----------+----------+
     * |'H'|Hopefull Flags|Hopefull IX|Payload IX|
     * +---+--------------+-----------+----------+
     *   1         8            4          4
     *
     * Hopefull flags: Flags corresponding to actual
     *                 hopefull encodings in this
     *                 buffer.
     * Hopefull IX:    Vector index of first hopefull
     *                 encoding. Each hopefull encoding
     *                 is preceeded by 4 bytes containing
     *                 next vector index of hopefull
     *                 encoding. ERTS_NO_HIX marks the
     *                 end.
     * Payload IX:     Vector index of the beginning
     *                 of the payload if there is
     *                 one; otherwise, zero.
     */
    hdr = (byte *) iov[1].iov_base;

    ASSERT(HOPEFUL_DATA == *((byte *)iov[1].iov_base));
    ASSERT(iov[1].iov_len == 1+8+4+4);
    
    /* Control message always begin in vector element 2 */
    ep = iov[2].iov_base;
    ASSERT(ep[0] == SMALL_TUPLE_EXT || ep[0] == LARGE_TUPLE_EXT);

    if (((~dflags & (DFLAG_DIST_MONITOR | DFLAG_DIST_MONITOR_NAME))
         && ep[0] == SMALL_TUPLE_EXT
         && ep[1] == 4
         && ep[2] == SMALL_INTEGER_EXT
         && (ep[3] == DOP_MONITOR_P ||
             ep[3] == DOP_MONITOR_P_EXIT ||
             ep[3] == DOP_DEMONITOR_P)
         /* The receiver does not support process monitoring.
            Suppress monitor control msg (see erts_dsig_send_monitor). */)
        || (!(dflags & DFLAG_ALIAS)
            && ep[0] == SMALL_TUPLE_EXT
            && (ep[1] == 3 || ep[1] == 4)
            && ep[2] == SMALL_INTEGER_EXT
            && ((ep[3] == DOP_ALIAS_SEND) || (ep[3] == DOP_ALIAS_SEND_TT))
        /* The receiver does not support alias, so the alias
               is obviously not present at the receiver. */)) {
        /*
         * Drop packet by converting it to an empty (tick) packet...
         */
        int i;
        for (i = 1; i < ob->eiov->vsize; i++) {
            if (ob->eiov->binv[i])
                driver_free_binary(ob->eiov->binv[i]);
        }
        ob->eiov->vsize = 1;
        ob->eiov->size = 0;
        return reds;
    }

    hdr++;
    hopefull_flags = get_int64(hdr);

    hdr += 8;
    hopefull_ix = get_int32(hdr);

    if ((~dflags & DFLAG_SPAWN)
        && ep[0] == SMALL_TUPLE_EXT
        && ((ep[1] == 6
             && ep[2] == SMALL_INTEGER_EXT
             && ep[3] == DOP_SPAWN_REQUEST)
            || (ep[1] == 8
                && ep[2] == SMALL_INTEGER_EXT
                && ep[3] == DOP_SPAWN_REQUEST_TT))) {
        /*
         * Receiver does not support distributed spawn. Convert
         * this packet to an empty (tick) packet, and inform
         * spawning process that this is not supported...
         */
        ErtsTranscodeDecodeState tds;
        Eterm ctl_msg, ref, pid, token, *tp;
        int i;

        hdr += 4;
        payload_ix = get_int32(hdr);
        ASSERT(payload_ix >= 3);

        ctl_msg = transcode_decode_ctl_msg(&tds, iov, payload_ix);

        ASSERT(is_tuple_arity(ctl_msg, 6)
               || is_tuple_arity(ctl_msg, 8));
        tp = tuple_val(ctl_msg);
        ASSERT(tp[1] == make_small(DOP_SPAWN_REQUEST)
               || tp[1] == make_small(DOP_SPAWN_REQUEST_TT));

        ref = tp[2];
        pid = tp[3];
        if (tp[1] == make_small(DOP_SPAWN_REQUEST))
            token = NIL;
        else {
            token = tp[8];
            erts_seq_trace_update_node_token(token);
        }
        ASSERT(is_internal_ordinary_ref(tp[2]));
        ASSERT(is_internal_pid(tp[3]));
        
        (void) erts_proc_sig_send_dist_spawn_reply(dep->sysname,
                                                   ref, pid,
                                                   NULL, am_notsup,
                                                   token);

        transcode_decode_state_destroy(&tds);

        for (i = 1; i < ob->eiov->vsize; i++) {
            if (ob->eiov->binv[i])
                driver_free_binary(ob->eiov->binv[i]);
        }
        ob->eiov->vsize = 1;
        ob->eiov->size = 0;
        
        reds -= 4;
        
        if (reds < 0)
            return 0;
        return reds;
    }

    if ((~dflags & DFLAG_UNLINK_ID)
        && ep[0] == SMALL_TUPLE_EXT
        && ep[1] == 4
        && ep[2] == SMALL_INTEGER_EXT
        && (ep[3] == DOP_UNLINK_ID_ACK || ep[3] == DOP_UNLINK_ID)) {

        if (ep[3] == DOP_UNLINK_ID_ACK) {
            /* Drop DOP_UNLINK_ID_ACK signal... */
            int i;
            for (i = 1; i < ob->eiov->vsize; i++) {
                if (ob->eiov->binv[i])
                    driver_free_binary(ob->eiov->binv[i]);
            }
            ob->eiov->vsize = 1;
            ob->eiov->size = 0;
        }
        else {
            Eterm ctl_msg, remote, local, *tp;
            ErtsTranscodeDecodeState tds;
            Uint64 id;
            byte *ptr;
            ASSERT(ep[3] == DOP_UNLINK_ID);
            /*
             * Rewrite the DOP_UNLINK_ID signal into a
             * DOP_UNLINK signal and send an unlink ack
             * to the local sender.
             */

            /*
             * decode control message so we get info
             * needed for unlink ack signal to send...
             */
            ASSERT(get_int32(hdr + 4) == 0); /* No payload */
            ctl_msg = transcode_decode_ctl_msg(&tds, iov, eiov->vsize);

            ASSERT(is_tuple_arity(ctl_msg, 4));
            
            tp = tuple_val(ctl_msg);
            ASSERT(tp[1] == make_small(DOP_UNLINK_ID));

            if (!term_to_Uint64(tp[2], &id))
                ERTS_INTERNAL_ERROR("Invalid encoding of DOP_UNLINK_ID signal");
            
            local = tp[3];
            remote = tp[4];

            ASSERT(is_internal_pid(local));
            ASSERT(is_external_pid(remote));

            /*
             * Rewrite buffer to an unlink signal by removing
             * second element and change first element to
             * DOP_UNLINK. That is, to: {DOP_UNLINK, local, remote}
             */

            ptr = &ep[4];
            switch (*ptr) {
            case SMALL_INTEGER_EXT:
                ptr += 1;
                break;
            case INTEGER_EXT:
                ptr += 4;
                break;
            case SMALL_BIG_EXT:
                ptr += 1;
                ASSERT(*ptr <= 8);
                ptr += *ptr + 1;
                break;
            default:
                ERTS_INTERNAL_ERROR("Invalid encoding of DOP_UNLINK_ID signal");
                break;
            }

            ASSERT((ptr - ep) <= 16);
            ASSERT((ptr - ep) <= iov[2].iov_len);
            
            *(ptr--) = DOP_UNLINK;
            *(ptr--) = SMALL_INTEGER_EXT;
            *(ptr--) = 3;
            *ptr = SMALL_TUPLE_EXT;

            iov[2].iov_base = ptr;
            iov[2].iov_len -= (ptr - ep);

#ifdef DEBUG
            {
                ErtsTranscodeDecodeState dbg_tds;
                Eterm new_ctl_msg = transcode_decode_ctl_msg(&dbg_tds,
                                                             iov,
                                                             eiov->vsize);
                ASSERT(is_tuple_arity(new_ctl_msg, 3));
                tp = tuple_val(new_ctl_msg);
                ASSERT(tp[1] == make_small(DOP_UNLINK));
                ASSERT(tp[2] == local);
                ASSERT(eq(tp[3], remote));
                transcode_decode_state_destroy(&dbg_tds);
            }
#endif

            /* Send unlink ack to local sender... */
            erts_proc_sig_send_dist_unlink_ack(NULL, dep,
                                               dep->connection_id,
                                               remote, local, id);

            transcode_decode_state_destroy(&tds);

            reds -= 5;
        }
        if (reds < 0)
            return 0;
        return reds;
    }
    
    start_r = r = reds*ERTS_TRANSCODE_REDS_FACT;

    if (~dflags & hopefull_flags) {

        while (hopefull_ix != ERTS_NO_HIX) {
            Uint32 new_hopefull_ix;
            
            if (r <= 0) { /* yield... */
                /* save current hopefull_ix... */
                ep = (byte *) iov[1].iov_base;
                ep += 5;
                put_int32(hopefull_ix, ep);
                return -1;
            }

            /* Read next hopefull index */
            ep = (byte *) iov[hopefull_ix].iov_base;
            ep -= 4;
            new_hopefull_ix = get_int32(ep);
            ASSERT(new_hopefull_ix == ERTS_NO_HIX
                   || (hopefull_ix < new_hopefull_ix
                       && new_hopefull_ix < eiov->vsize));
            
            ep = (byte *) iov[hopefull_ix].iov_base;
            switch (*ep) {

            case EXPORT_EXT: {
                byte *start_ep, *end_ep;
                Eterm module, function;
                if (dflags & DFLAG_EXPORT_PTR_TAG)
                    break;
                /* Read original encoding... */
                ep++;
                start_ep = ep;
                ep = (byte*)dec_atom(NULL, ep, &module);
                ASSERT(ep && is_atom(module));
                ep = (byte*)dec_atom(NULL, ep, &function);
                ASSERT(ep && is_atom(function));
                end_ep = ep;
                ASSERT(*ep == SMALL_INTEGER_EXT
                       || *ep == INTEGER_EXT
                       || *ep == SMALL_BIG_EXT
                       || *ep == LARGE_BIG_EXT);

                /*
                 * module and function atoms are encoded
                 * between start_ep and end_ep. Prepend a
                 * 2-tuple tag before the atoms and
                 * remove arity at end.
                 */

                /* write fallback */

                ep = start_ep;
                ep--;
                put_int8(2, ep);
                ep--;
                *ep = SMALL_TUPLE_EXT;

                iov[hopefull_ix].iov_base = ep;

                /* Update iov sizes... */
                new_len = end_ep - ep;
                eiov->size -= iov[hopefull_ix].iov_len;
                eiov->size += new_len;
                iov[hopefull_ix].iov_len = new_len;
                r--;
                break;
            }

            case BIT_BINARY_EXT: {
                Uint bin_sz;
                byte bitsize, epilog_byte;
                ASSERT(hopefull_ix != ERTS_NO_HIX);
                if (dflags & DFLAG_BIT_BINARIES) {
                    /* skip to epilog... */
                    hopefull_ix = new_hopefull_ix;
                    ep = (byte *) iov[hopefull_ix].iov_base;
                    ep -= 4;
                    new_hopefull_ix = get_int32(ep);
                    ASSERT(new_hopefull_ix == ERTS_NO_HIX
                           || (hopefull_ix < new_hopefull_ix
                               && new_hopefull_ix < eiov->vsize));
                    break;
                }

                /* read original encoded prolog... */
                ep++;
                bin_sz = get_uint32(ep);
                ep += 4;
                bitsize = *ep++;

                /* write fallback prolog... */
                iov[hopefull_ix].iov_base = &((byte*)iov[hopefull_ix].iov_base)[-4];
                ep = (byte *) iov[hopefull_ix].iov_base;

                *ep++ = SMALL_TUPLE_EXT;
                *ep++ = 2;
                *ep++ = BINARY_EXT;
                put_int32(bin_sz, ep);
                ep += 4;

                /* Update iov sizes... */
                new_len = ep - (byte *) iov[hopefull_ix].iov_base;
                eiov->size -= iov[hopefull_ix].iov_len;
                eiov->size += new_len;
                iov[hopefull_ix].iov_len = new_len;
                r--;
#ifdef DEBUG
                /*
                 * The binary data between the prolog and the
                 * epilog should be of size 'bin_sz - 1' and
                 * exists in the iov elements between prolog
                 * and epilog...
                 */
                {
                    Uint ix, debug_bin_sz = 0;
                    for (ix = hopefull_ix+1; ix < new_hopefull_ix; ix++)
                        debug_bin_sz += iov[ix].iov_len;
                    ASSERT(debug_bin_sz == bin_sz - 1);
                }
#endif
                /* jump to epilog... */
                hopefull_ix = new_hopefull_ix;
                ep = (byte *) iov[hopefull_ix].iov_base;

                /* read original encoded epilog... */
                epilog_byte = *ep;

                ASSERT(1 == iov[hopefull_ix].iov_len);

                iov[hopefull_ix].iov_base = &((byte*)iov[hopefull_ix].iov_base)[-4];
                ep = (byte *) iov[hopefull_ix].iov_base;
                new_hopefull_ix = get_int32(ep);
                ASSERT(new_hopefull_ix == ERTS_NO_HIX
                       || (hopefull_ix < new_hopefull_ix
                           && new_hopefull_ix < eiov->vsize));
                
                /* write fallback epilog... */

                *ep++ = epilog_byte;
                *ep++ = SMALL_INTEGER_EXT;
                *ep++ = bitsize;

                /* Update iov sizes... */
                new_len = ep - (byte *) iov[hopefull_ix].iov_base;
                eiov->size -= iov[hopefull_ix].iov_len;
                eiov->size += new_len;
                iov[hopefull_ix].iov_len = new_len;
                r--;
                break;
            }

            case HOPEFUL_END_OF_FUN: {
                byte* size_p;
                Uint32 fun_sz;

                ERTS_ASSERT(iov[hopefull_ix].iov_len == 0);
                ep++;
                sys_memcpy(&size_p, ep, sizeof(size_p));

                fun_sz = calc_iovec_fun_size(iov, hopefull_ix-1, size_p);
                put_int32(fun_sz, size_p);
                break;
            }

            default:
                ERTS_INTERNAL_ERROR("Unexpected external tag");
                break;
            }

            hopefull_ix = new_hopefull_ix;
            r--;
        }
    }

    /*
     * Replace hopefull data header with actual header...
     */
    ep = (byte *) iov[1].iov_base;
    eiov->size -= iov[1].iov_len;

    if (dflags & (DFLAG_DIST_HDR_ATOM_CACHE|DFLAG_FRAGMENTS)) {
        /*
         * Encoding was done without atom caching but receiver expects
         * a dist header, so we prepend an empty one.
         */
        *ep++ = VERSION_MAGIC;
        *ep++ = DIST_HEADER;
        *ep++ = 0; /* NumberOfAtomCacheRefs */
    }
    else {
        hdr += 4;
        payload_ix = get_int32(hdr);

        if (payload_ix) {
            ASSERT(0 < payload_ix && payload_ix < eiov->vsize);
            /* Prepend version magic on payload. */
            iov[payload_ix].iov_base = &((byte*)iov[payload_ix].iov_base)[-1];
            *((byte *) iov[payload_ix].iov_base) = VERSION_MAGIC;
            iov[payload_ix].iov_len++;
            eiov->size++;
            r--;
        }

        *ep++ = PASS_THROUGH;
        *ep++ = VERSION_MAGIC;
    }

    iov[1].iov_len = ep - (byte *) iov[1].iov_base;
    eiov->size += iov[1].iov_len;

    r--;

    /* done... */

    reds -= (start_r - r)/ERTS_TRANSCODE_REDS_FACT + 1;
    if (reds < 0)
        return 0;
    return reds;
}<|MERGE_RESOLUTION|>--- conflicted
+++ resolved
@@ -5482,12 +5482,9 @@
                    during a pending connect. */
                 Uint csz;
                 ASSERT(dflags & DFLAG_BIT_BINARIES);
-<<<<<<< HEAD
+                ERTS_ASSERT(vlen >= 0);
 		ASSERT(ctx);
                 csz = result - ctx->last_result;
-=======
-                ERTS_ASSERT(vlen >= 0);
->>>>>>> 7b9d1e50
                 /* potentially multiple elements leading up to binary */
                 vlen += (csz + MAX_SYSIOVEC_IOVLEN - 1)/MAX_SYSIOVEC_IOVLEN;
 
