/*
 * %CopyrightBegin%
 *
 * Copyright Ericsson AB 1996-2020. All Rights Reserved.
 *
 * Licensed under the Apache License, Version 2.0 (the "License");
 * you may not use this file except in compliance with the License.
 * You may obtain a copy of the License at
 *
 *     http://www.apache.org/licenses/LICENSE-2.0
 *
 * Unless required by applicable law or agreed to in writing, software
 * distributed under the License is distributed on an "AS IS" BASIS,
 * WITHOUT WARRANTIES OR CONDITIONS OF ANY KIND, either express or implied.
 * See the License for the specific language governing permissions and
 * limitations under the License.
 *
 * %CopyrightEnd%
 */

/*  Implementation of the erlang external format 
 *
 *  And a nice cache mechanism which is used just to send a
 *  index indicating a specific atom to a remote node instead of the
 *  entire atom.
 */

#ifdef HAVE_CONFIG_H
#  include "config.h"
#endif

#define ERTS_WANT_EXTERNAL_TAGS

#include "sys.h"
#include "erl_vm.h"
#include "global.h"
#include "erl_process.h"
#include "error.h"
#include "external.h"
#include "bif.h"
#include "big.h"
#include "dist.h"
#include "erl_binary.h"
#include "erl_bits.h"
#include "erl_zlib.h"
#include "erl_map.h"
#include "erl_proc_sig_queue.h"
#include "erl_trace.h"

#define PASS_THROUGH 'p'

#define in_area(ptr,start,nbytes) ((UWord)((char*)(ptr) - (char*)(start)) < (nbytes))

#define MAX_STRING_LEN 0xffff

/*
 * MAX value for the creation field in pid, port and reference
 * for the old PID_EXT, PORT_EXT, REFERENCE_EXT and NEW_REFERENCE_EXT.
 * Older nodes (OTP 19-22) will send us these so we must be able to decode them.
 *
 * From OTP 23 DFLAG_BIG_CREATION is mandatory so this node will always
 * encode with new big 32-bit creations using NEW_PID_EXT, NEW_PORT_EXT
 * and NEWER_REFERENCE_EXT.
*/
#define ERTS_MAX_TINY_CREATION (3)
#define is_tiny_creation(Cre) ((unsigned)(Cre) <= ERTS_MAX_TINY_CREATION)

/*
 *   When 0 is used as creation, the real creation
 *   is unknown. Creation 0 on data will be changed to current
 *   creation of the node which it belongs to when it enters
 *   that node.
 *       This typically happens when a remote pid is created with
 *   list_to_pid/1 and then sent to the remote node. This behavior
 *   has the undesirable effect that a pid can be passed between nodes,
 *   and as a result of that not being equal to itself (the pid that
 *   comes back isn't equal to the original pid).
 *
 */

#undef ERTS_DEBUG_USE_DIST_SEP
#ifdef DEBUG
#  if 0
/*
 * Enabling ERTS_DEBUG_USE_DIST_SEP can be useful when debugging, but the
 * result refuses to talk to nodes without it!
 */
#    define ERTS_DEBUG_USE_DIST_SEP
#  endif
#  define IF_DEBUG(X) X
#else
#  define IF_DEBUG(X)
#endif

/* Does Sint fit in Sint32?
 */
#define IS_SSMALL32(x) (((Uint) (((x) >> (32-1)) + 1)) < 2)

static Export term_to_binary_trap_export;

static byte* enc_term(ErtsAtomCacheMap *, Eterm, byte*, Uint64, struct erl_off_heap_header** off_heap);
struct TTBEncodeContext_;
static int enc_term_int(struct TTBEncodeContext_*,ErtsAtomCacheMap *acmp, Eterm obj, byte* ep, Uint64 dflags,
			struct erl_off_heap_header** off_heap, Sint *reds, byte **res);
static int is_external_string(Eterm obj, Uint* lenp);
static byte* enc_atom(ErtsAtomCacheMap *, Eterm, byte*, Uint64);
static byte* enc_pid(ErtsAtomCacheMap *, Eterm, byte*, Uint64);
struct B2TContext_t;
static const byte* dec_term(ErtsDistExternal*, ErtsHeapFactory*, const byte*, Eterm*, struct B2TContext_t*, int);
static const byte* dec_atom(ErtsDistExternal *, const byte*, Eterm*);
static const byte* dec_pid(ErtsDistExternal *, ErtsHeapFactory*, const byte*, Eterm*, byte tag);
static Sint decoded_size(const byte *ep, const byte* endp, int internal_tags, struct B2TContext_t*);
static BIF_RETTYPE term_to_binary_trap_1(BIF_ALIST_1);

static Eterm erts_term_to_binary_int(Process* p, Sint bif_ix, Eterm Term, Eterm opts, int level,
                                     Uint64 dflags, Binary *context_b, int iovec,
                                     Uint fragment_size);

static Uint encode_size_struct2(ErtsAtomCacheMap *, Eterm, Uint64);
static ErtsExtSzRes encode_size_struct_int(TTBSizeContext*, ErtsAtomCacheMap *acmp,
                                           Eterm obj, Uint64 dflags, Sint *reds, Uint *res);

static Export binary_to_term_trap_export;
static BIF_RETTYPE binary_to_term_trap_1(BIF_ALIST_1);
static Sint transcode_dist_obuf(ErtsDistOutputBuf*, DistEntry*, Uint64 dflags, Sint reds);
static byte *hopefull_bit_binary(TTBEncodeContext* ctx, byte **epp, Binary *pb_val, Eterm pb_term,
                                 byte *bytes, byte bitoffs, byte bitsize, Uint sz);
static void hopefull_export(TTBEncodeContext* ctx, byte **epp, Export* exp, Uint32 dflags,
                            struct erl_off_heap_header** off_heap);
static void store_in_vec(TTBEncodeContext *ctx, byte *ep, Binary *ohbin, Eterm ohpb,
                         byte *ohp, Uint ohsz);

void erts_init_external(void) {
    erts_init_trap_export(&term_to_binary_trap_export,
			  am_erts_internal, am_term_to_binary_trap, 1,
			  &term_to_binary_trap_1);

    erts_init_trap_export(&binary_to_term_trap_export,
			  am_erts_internal, am_binary_to_term_trap, 1,
			  &binary_to_term_trap_1);
    return;
}

#define ERTS_MAX_INTERNAL_ATOM_CACHE_ENTRIES 255

#define ERTS_DIST_HDR_ATOM_CACHE_FLAG_BYTE_IX(IIX) \
  (((((Uint32) (IIX)) >> 1) & 0x7fffffff))
#define ERTS_DIST_HDR_ATOM_CACHE_FLAG_BIT_IX(IIX) \
  (((IIX) << 2) & 7)
#define ERTS_DIST_HDR_ATOM_CACHE_FLAG_BYTES(NO_ATOMS) \
  (((((Uint32) (NO_ATOMS)) >> 1) & 0x7fffffff)+1)

#define ERTS_DIST_HDR_LONG_ATOMS_FLG (1 << 0)

/* #define ERTS_ATOM_CACHE_HASH */
#define ERTS_USE_ATOM_CACHE_SIZE 2039
#if ERTS_ATOM_CACHE_SIZE < ERTS_USE_ATOM_CACHE_SIZE
#error "ERTS_USE_ATOM_CACHE_SIZE too large"
#endif

static ERTS_INLINE int
atom2cix(Eterm atom)
{
    Uint val;
    ASSERT(is_atom(atom));
    val = atom_val(atom);
#ifdef ERTS_ATOM_CACHE_HASH
    val = atom_tab(val)->slot.bucket.hvalue;
#endif
#if ERTS_USE_ATOM_CACHE_SIZE == 256
    return (int) (val & ((Uint) 0xff));
#else
    return (int) (val % ERTS_USE_ATOM_CACHE_SIZE);
#endif
}

int erts_debug_max_atom_out_cache_index(void)
{
    return ERTS_USE_ATOM_CACHE_SIZE-1;
}

int
erts_debug_atom_to_out_cache_index(Eterm atom)
{
    return atom2cix(atom);
}

void
erts_init_atom_cache_map(ErtsAtomCacheMap *acmp)
{
    if (acmp) {
	int ix;
	acmp->long_atoms = 0;
	for (ix = 0; ix < ERTS_ATOM_CACHE_SIZE; ix++)
	    acmp->cache[ix].iix = -1;
	acmp->sz = 0;
	acmp->hdr_sz = -1;
    }
}

void
erts_reset_atom_cache_map(ErtsAtomCacheMap *acmp)
{
    if (acmp) {
	int i;
	acmp->long_atoms = 0;
	for (i = 0; i < acmp->sz; i++) {
	    ASSERT(0 <= acmp->cix[i] && acmp->cix[i] < ERTS_ATOM_CACHE_SIZE);
	    acmp->cache[acmp->cix[i]].iix = -1;
	}
	acmp->sz = 0;
	acmp->hdr_sz = -1;
#ifdef DEBUG
	for (i = 0; i < ERTS_ATOM_CACHE_SIZE; i++) {
	    ASSERT(acmp->cache[i].iix < 0);
	}
#endif
    }
}

void
erts_destroy_atom_cache_map(ErtsAtomCacheMap *acmp)
{

}

static ERTS_INLINE void
insert_acache_map(ErtsAtomCacheMap *acmp, Eterm atom, Uint64 dflags)
{
    if (acmp && acmp->sz < ERTS_MAX_INTERNAL_ATOM_CACHE_ENTRIES) {
	int ix;
	ASSERT(acmp->hdr_sz < 0);
        ASSERT(dflags & DFLAG_UTF8_ATOMS);
	ix = atom2cix(atom);
	if (acmp->cache[ix].iix < 0) {
	    acmp->cache[ix].iix = acmp->sz;
	    acmp->cix[acmp->sz++] = ix;
	    acmp->cache[ix].atom = atom;
	}
    }
}

static ERTS_INLINE int
get_iix_acache_map(ErtsAtomCacheMap *acmp, Eterm atom, Uint64 dflags)
{
    if (!acmp)
	return -1;
    else {
	int ix;
	ASSERT(is_atom(atom));
	ix = atom2cix(atom);
	if (acmp->cache[ix].iix < 0) {
	    ASSERT(acmp->sz == ERTS_MAX_INTERNAL_ATOM_CACHE_ENTRIES);
	    return -1;
	}
	else {
	    ASSERT(acmp->cache[ix].iix < ERTS_ATOM_CACHE_SIZE);
	    return acmp->cache[ix].atom == atom ? acmp->cache[ix].iix : -1;
	}
    }
}

void
erts_finalize_atom_cache_map(ErtsAtomCacheMap *acmp, Uint64 dflags)
{
    if (acmp) {
	int long_atoms = 0; /* !0 if one or more atoms are longer than 255. */
	int i;
	int sz = 0;
	int min_sz;
        ASSERT(dflags & DFLAG_UTF8_ATOMS);
	ASSERT(acmp->hdr_sz < 0);
	/* Make sure cache update instructions fit */
	min_sz = (2+4)*acmp->sz;
	for (i = 0; i < acmp->sz; i++) {
	    Atom *a;
	    Eterm atom;
	    int len;
	    atom = acmp->cache[acmp->cix[i]].atom;
	    ASSERT(is_atom(atom));
	    a = atom_tab(atom_val(atom));
	    len = (int) a->len;
	    ASSERT(len >= 0);
	    if (!long_atoms && len > 255)
		long_atoms = 1;
	    /* Enough for a new atom cache value */
	    sz += 1 /* cix */ + 1 /* length */ + len /* text */;
	}
	if (long_atoms) {
	    acmp->long_atoms = 1;
	    sz += acmp->sz; /* we need 2 bytes per atom for length */
	}
	/* Dynamically sized flag field */
	sz += ERTS_DIST_HDR_ATOM_CACHE_FLAG_BYTES(acmp->sz);
	if (sz < min_sz)
	    sz = min_sz;
	acmp->hdr_sz = sz;
    }
}

Uint
erts_encode_ext_dist_header_size(TTBEncodeContext *ctx,
                                 ErtsAtomCacheMap *acmp,
                                 Uint fragments)
{
    if (ctx->dflags & DFLAG_PENDING_CONNECT) {
        /* HOPEFUL_DATA + hopefull flags + hopefull ix + payload ix */
        return 1 + 8 + 4 + 4;
    }
    else if (!acmp && !(ctx->dflags & DFLAG_FRAGMENTS))
	return 1; /* pass through */
    else {
        int fix_sz
            = 1 /* VERSION_MAGIC */
            + 1 /* DIST_HEADER */
            + 1 /* dist header flags */
            + 1 /* number of internal cache entries */
            ;

        if (fragments > 1)
            fix_sz += 8 /* sequence id */
                + 8 /* number of fragments */
                ;
        if (acmp) {
            ASSERT(acmp->hdr_sz >= 0);
            fix_sz += acmp->hdr_sz;
        } else {
            ASSERT(ctx->dflags & DFLAG_FRAGMENTS);
        }

        return fix_sz;
    }
}

byte *erts_encode_ext_dist_header_setup(TTBEncodeContext *ctx,
                                        byte *ctl_ext, ErtsAtomCacheMap *acmp,
                                        Uint fragments, Eterm from)
{
    /* Maximum number of atom must be less than the maximum of a 32 bits
       unsigned integer. Check is done in erl_init.c, erl_start function. */
    if (ctx->dflags & DFLAG_PENDING_CONNECT) {
        byte *ep = ctl_ext;
        ep -= 4;
        ctx->payload_ixp = ep;
        put_int32(0, ep);
        ep -= 4;
        ctx->hopefull_ixp = ep;
        put_int32(ERTS_NO_HIX, ep);
        ep -= 8;
        ctx->hopefull_flagsp = ep;
        put_int64(0, ep);
        *--ep = HOPEFUL_DATA;
        return ep;
    }
    else if (!acmp && !(ctx->dflags & DFLAG_FRAGMENTS)) {
        byte *ep = ctl_ext;
        *--ep = PASS_THROUGH;
	return ep;
    }
    else {
	int i;
	byte *ep = ctl_ext;
	byte dist_hdr_flags = acmp && acmp->long_atoms ? ERTS_DIST_HDR_LONG_ATOMS_FLG : 0;
	ASSERT(!acmp || acmp->hdr_sz >= 0);

        if (acmp) {
            /*
             * Write cache update instructions. Note that this is a purely
             * internal format, never seen on the wire. This section is later
             * rewritten by erts_encode_ext_dist_header_finalize() while updating
             * the cache. We write the header backwards just before the
             * actual term(s).
             */
            for (i = acmp->sz-1; i >= 0; i--) {
                Uint32 aval;
                ASSERT(0 <= acmp->cix[i] && acmp->cix[i] < ERTS_ATOM_CACHE_SIZE);
                ASSERT(i == acmp->cache[acmp->cix[i]].iix);
                ASSERT(is_atom(acmp->cache[acmp->cix[i]].atom));

                aval = (Uint32) atom_val(acmp->cache[acmp->cix[i]].atom);
                ep -= 4;
                put_int32(aval, ep);
                ep -= 2;
                put_int16(acmp->cix[i], ep);
            }
            --ep;
            put_int8(acmp->sz, ep);
        } else {
            ASSERT(ctx->dflags & DFLAG_FRAGMENTS);
            /* If we don't have an atom cache but are using a dist header we just put 0
               in the atom cache size slot */
            --ep;
            put_int8(0, ep);
        }
	--ep;
	put_int8(dist_hdr_flags, ep);
        if (fragments > 1) {
            ASSERT(is_pid(from));
            ep -= 8;
            put_int64(fragments, ep);
            ep -= 8;
            put_int64(from, ep);
            *--ep = DIST_FRAG_HEADER;
        } else {
            *--ep = DIST_HEADER;
        }
        *--ep = VERSION_MAGIC;
	return ep;
    }
}

byte *erts_encode_ext_dist_header_fragment(byte **hdrpp,
                                           Uint fragment,
                                           Eterm from)
{
    byte *ep = *hdrpp, *start = ep;
    ASSERT(is_pid(from));
    *ep++ = VERSION_MAGIC;
    *ep++ = DIST_FRAG_CONT;
    put_int64(from, ep);
    ep += 8;
    put_int64(fragment, ep);
    ep += 8;
    *hdrpp = ep;
    return start;
}


Sint erts_encode_ext_dist_header_finalize(ErtsDistOutputBuf* ob,
                                          DistEntry* dep,
                                          Uint64 dflags,
                                          Sint reds)
{
    byte *ip;
    byte instr_buf[(2+4)*ERTS_ATOM_CACHE_SIZE];
    int ci, sz;
    byte dist_hdr_flags;
    int long_atoms;
    Uint64 seq_id = 0, frag_id = 0;
    register byte *ep = ob->eiov->iov[1].iov_base;
    ASSERT(dflags & DFLAG_UTF8_ATOMS);

    /*
     * The buffer can have different layouts at this point depending on
     * what was known when encoded:
     *
     * Pending connection: HOPEFUL_DATA, HFlgs, HIX, PIX, CtrlTerm [, MsgTerm]
     * With atom cache   : VERSION_MAGIC, DIST_HEADER, ..., CtrlTerm [, MsgTerm]
     * No atom cache     : VERSION_MAGIC, CtrlTerm [, VERSION_MAGIC, MsgTerm]
     */

    if (ep[0] == HOPEFUL_DATA)
        return transcode_dist_obuf(ob, dep, dflags, reds);

    if (ep[0] == PASS_THROUGH) {
        ASSERT(!(dflags & (DFLAG_DIST_HDR_ATOM_CACHE|DFLAG_FRAGMENTS)));
        ASSERT(ob->eiov->iov[1].iov_len == 1);
        return reds;
    }

    if (ep[1] == DIST_FRAG_CONT) {
        ASSERT(ep[0] == VERSION_MAGIC);
        ASSERT(ob->eiov->iov[1].iov_len == 18);
        return reds;
    }

    if (ep[1] == DIST_FRAG_HEADER) {
        /* skip the seq id and frag id */
        seq_id = get_int64(&ep[2]);
        ep += 8;
        frag_id = get_int64(&ep[2]);
        ep += 8;
    }

    dist_hdr_flags = ep[2];
    long_atoms = ERTS_DIST_HDR_LONG_ATOMS_FLG & ((int) dist_hdr_flags);

    /*
     * Update output atom cache and write the external version of
     * the dist header. We write the header backwards just
     * before the actual term(s).
     */
    ep += 3;
    ci = (int) get_int8(ep);
    ASSERT(0 <= ci && ci < ERTS_ATOM_CACHE_SIZE);
    ep += 1;
    sz = (2+4)*ci;
    ip = &instr_buf[0];
    sys_memcpy((void *) ip, (void *) ep, sz);
    ep += sz;
    ASSERT(ep == &((byte *)ob->eiov->iov[1].iov_base)[ob->eiov->iov[1].iov_len]);
    if (ci > 0) {
	Uint32 flgs_buf[((ERTS_DIST_HDR_ATOM_CACHE_FLAG_BYTES(
			      ERTS_MAX_INTERNAL_ATOM_CACHE_ENTRIES)-1)
			 / sizeof(Uint32))+1];
	register Uint32 flgs;
	int iix, flgs_bytes, flgs_buf_ix, used_half_bytes;
        ErtsAtomCache* cache = dep->cache;
#ifdef DEBUG
	int tot_used_half_bytes, top_buf_ix;
#endif

	flgs_bytes = ERTS_DIST_HDR_ATOM_CACHE_FLAG_BYTES(ci);

	ASSERT(flgs_bytes <= sizeof(flgs_buf));
	flgs = (Uint32) dist_hdr_flags;
	flgs_buf_ix = 0;
	if ((ci & 1) == 0)
	    used_half_bytes = 2;
	else
	    used_half_bytes = 1;
#ifdef DEBUG
	tot_used_half_bytes = used_half_bytes;
#endif
	iix = ci-1;
	while (iix >= 0) {
	    int cix;
	    Eterm atom;

	    if (used_half_bytes != 8)
		flgs <<= 4;
	    else {
		flgs_buf[flgs_buf_ix++] = flgs;
		flgs = 0;
		used_half_bytes = 0;
	    }

	    ip = &instr_buf[0] + (2+4)*iix;
	    cix = (int) get_int16(&ip[0]);
	    ASSERT(0 <= cix && cix < ERTS_ATOM_CACHE_SIZE);
	    atom = make_atom((Uint) get_uint32(&ip[2]));
	    if (cache->out_arr[cix] == atom) {
		--ep;
		put_int8(cix, ep);
		flgs |= ((cix >> 8) & 7);
	    }
	    else {
		Atom *a;
		cache->out_arr[cix] = atom;
		a = atom_tab(atom_val(atom));
                sz = a->len;
                ep -= sz;
                sys_memcpy((void *) ep, (void *) a->name, sz);
		if (long_atoms) {
		    ep -= 2;
		    put_int16(sz, ep);
		}
		else {
		    ASSERT(0 <= sz && sz <= 255);
		    --ep;
		    put_int8(sz, ep);
		}
		--ep;
		put_int8(cix, ep);
		flgs |= (8 | ((cix >> 8) & 7));
	    }
	    iix--;
	    used_half_bytes++;
#ifdef DEBUG
	    tot_used_half_bytes++;
#endif
	}
	ASSERT(tot_used_half_bytes == 2*flgs_bytes);
	flgs_buf[flgs_buf_ix] = flgs;
#ifdef DEBUG
        top_buf_ix = flgs_buf_ix;
#endif
	flgs_buf_ix = 0;
	while (1) {
            ASSERT(flgs_buf_ix <= top_buf_ix);
            flgs = flgs_buf[flgs_buf_ix];
	    if (flgs_bytes > 4) {
		*--ep = (byte) ((flgs >> 24) & 0xff);
		*--ep = (byte) ((flgs >> 16) & 0xff);
		*--ep = (byte) ((flgs >> 8) & 0xff);
		*--ep = (byte) (flgs & 0xff);
		flgs_buf_ix++;
		flgs_bytes -= 4;
	    }
	    else {
                ASSERT(flgs_buf_ix == top_buf_ix);
		switch (flgs_bytes) {
		case 4:
		    *--ep = (byte) ((flgs >> 24) & 0xff);
		case 3:
		    *--ep = (byte) ((flgs >> 16) & 0xff);
		case 2:
		    *--ep = (byte) ((flgs >> 8) & 0xff);
		case 1:
		    *--ep = (byte) (flgs & 0xff);
		}
		break;
	    }
	}
        reds -= 3; /*was ERTS_PORT_REDS_DIST_CMD_FINALIZE*/
    }
    --ep;
    put_int8(ci, ep);
    if (seq_id) {
        ep -= 8;
        put_int64(frag_id, ep);
        ep -= 8;
        put_int64(seq_id, ep);
        *--ep = DIST_FRAG_HEADER;
    } else {
        *--ep = DIST_HEADER;
    }
    *--ep = VERSION_MAGIC;

    sz = ((byte *) ob->eiov->iov[1].iov_base) - ep;
    ob->eiov->size += sz;
    ob->eiov->iov[1].iov_len += sz;
    ob->eiov->iov[1].iov_base = ep;

    return reds < 0 ? 0 : reds;
}

ErtsExtSzRes
erts_encode_dist_ext_size(Eterm term,
                          ErtsAtomCacheMap *acmp,
                          TTBSizeContext* ctx,
                          Uint* szp, Sint *redsp,
                          Sint *vlenp, Uint *fragmentsp)
{
    Uint sz;
    ErtsExtSzRes res;

    ASSERT(ctx);
    ASSERT(szp);
    ASSERT(vlenp);
    ASSERT(fragmentsp);

    sz = *szp;

    if (!ctx->wstack.wstart) {
        /*
         * First call for this 'term'. We might however encode
         * multiple terms and this might not be the first term
         * in the sequence. 'ctx' should contain valid info about
         * about previous terms regarding fragments, and vlen.
         * 'szp' should contain valid info about the total size
         * of previous terms.
         */
        if (ctx->vlen < 0) {
            /* First term as well */
            ctx->vlen = 0;
            if (ctx->dflags & DFLAG_FRAGMENTS)
                ctx->fragment_size = ERTS_DIST_FRAGMENT_SIZE;
        }

#ifndef ERTS_DEBUG_USE_DIST_SEP
	if (!(ctx->dflags & (DFLAG_DIST_HDR_ATOM_CACHE|DFLAG_FRAGMENTS)))
#endif
	    sz++ /* VERSION_MAGIC */;

    }

    res = encode_size_struct_int(ctx, acmp, term, ctx->dflags, redsp, &sz);

    if (res == ERTS_EXT_SZ_OK) {
        Uint total_size, fragments;

        /*
         * Each fragment use
         * - one element for driver header
         * - one element for fragment header
         * - and (at least) one for data
         */
        total_size = sz + ctx->extra_size;
        fragments = (total_size - 1)/ctx->fragment_size + 1;

	*szp = sz;
        *fragmentsp = fragments;
        *vlenp = ctx->vlen + 3*fragments;
    }

    return res;
}

ErtsExtSzRes erts_encode_ext_size_2(Eterm term, unsigned dflags, Uint *szp)
{
    ErtsExtSzRes res;
    *szp = 0;
    res = encode_size_struct_int(NULL, NULL, term, dflags, NULL, szp);
    (*szp)++ /* VERSION_MAGIC */;
    return res;
}

ErtsExtSzRes erts_encode_ext_size(Eterm term, Uint *szp)
{
    return erts_encode_ext_size_2(term, TERM_TO_BINARY_DFLAGS, szp);
}

Uint erts_encode_ext_size_ets(Eterm term)
{
    return encode_size_struct2(NULL, term,
                               TERM_TO_BINARY_DFLAGS|DFLAG_ETS_COMPRESSED);
}


int erts_encode_dist_ext(Eterm term, byte **ext, Uint64 flags, ErtsAtomCacheMap *acmp,
                         TTBEncodeContext* ctx, Uint *fragmentsp, Sint* reds)
{
    int res;
    ASSERT(ctx);
    
    if (!ctx->wstack.wstart) {
        ctx->cptr = *ext;
#ifndef ERTS_DEBUG_USE_DIST_SEP
	if (!(flags & (DFLAG_DIST_HDR_ATOM_CACHE|DFLAG_PENDING_CONNECT|DFLAG_FRAGMENTS)))
#endif
	    *(*ext)++ = VERSION_MAGIC;
#ifndef ERTS_DEBUG_USE_DIST_SEP
        if (flags & DFLAG_PENDING_CONNECT) {
            Sint payload_ix = ctx->vlen;
            ASSERT(ctx->payload_ixp);
            if (payload_ix) {
                /* we potentially need a version magic on the payload... */
                (*ext)++;
                ctx->cptr = *ext;
                put_int32(payload_ix, ctx->payload_ixp);
            }
        }
#endif
    }
    res = enc_term_int(ctx, acmp, term, *ext, flags, NULL, reds, ext);
    if (fragmentsp)
        *fragmentsp = res == 0 ? ctx->frag_ix + 1 : ctx->frag_ix;
    if (flags & DFLAG_PENDING_CONNECT) {
        ASSERT(ctx->hopefull_flagsp);
        put_int64(ctx->hopefull_flags, ctx->hopefull_flagsp);
    }
    return res;
}

void erts_encode_ext(Eterm term, byte **ext)
{
    byte *ep = *ext;
    *ep++ = VERSION_MAGIC;
    ep = enc_term(NULL, term, ep, TERM_TO_BINARY_DFLAGS, NULL);
    if (!ep)
	erts_exit(ERTS_ABORT_EXIT,
		 "%s:%d:erts_encode_ext(): Internal data structure error\n",
		 __FILE__, __LINE__);
    *ext = ep;
}

byte* erts_encode_ext_ets(Eterm term, byte *ep, struct erl_off_heap_header** off_heap)
{
    return enc_term(NULL, term, ep, TERM_TO_BINARY_DFLAGS|DFLAG_ETS_COMPRESSED,
		    off_heap);
}


static Uint
dist_ext_size(ErtsDistExternal *edep)
{
    Uint sz = sizeof(ErtsDistExternal);

    ASSERT(edep->data->ext_endp && edep->data->extp);
    ASSERT(edep->data->ext_endp >= edep->data->extp);

    if (edep->flags & ERTS_DIST_EXT_ATOM_TRANS_TAB) {
        ASSERT(0 <= edep->attab.size \
               && edep->attab.size <= ERTS_ATOM_CACHE_SIZE);
        sz -= sizeof(Eterm)*(ERTS_ATOM_CACHE_SIZE - edep->attab.size);
    } else {
        sz -= sizeof(ErtsAtomTranslationTable);
    }
    ASSERT(sz % 4 == 0);
    return sz;
}

Uint
erts_dist_ext_size(ErtsDistExternal *edep)
{
    Uint sz = dist_ext_size(edep);
    sz += 4;  /* may need to pad to 8-byte-align ErtsDistExternalData */
    sz += edep->data[0].frag_id * sizeof(ErtsDistExternalData);
    return sz;
}

Uint
erts_dist_ext_data_size(ErtsDistExternal *edep)
{
    Uint sz = 0, i;
    for (i = 0; i < edep->data->frag_id; i++)
        sz += edep->data[i].ext_endp - edep->data[i].extp;
    return sz;
}

void
erts_dist_ext_frag(ErtsDistExternalData *ede_datap, ErtsDistExternal *edep)
{
    ErtsDistExternalData *new_ede_datap = &edep->data[edep->data->frag_id - ede_datap->frag_id];
    sys_memcpy(new_ede_datap, ede_datap, sizeof(ErtsDistExternalData));

    /* If the data is not backed by a binary, we create one here to keep
       things simple. Only custom distribution drivers should use lists. */
    if (new_ede_datap->binp == NULL) {
        size_t ext_sz = ede_datap->ext_endp - ede_datap->extp;
        new_ede_datap->binp = erts_bin_nrml_alloc(ext_sz);
        sys_memcpy(new_ede_datap->binp->orig_bytes, (void *) ede_datap->extp, ext_sz);
        new_ede_datap->extp = (byte*)new_ede_datap->binp->orig_bytes;
        new_ede_datap->ext_endp = (byte*)new_ede_datap->binp->orig_bytes + ext_sz;
    } else {
        erts_refc_inc(&new_ede_datap->binp->intern.refc, 2);
    }
}

void
erts_make_dist_ext_copy(ErtsDistExternal *edep, ErtsDistExternal *new_edep)
{
    size_t dist_ext_sz = dist_ext_size(edep);
    byte *ep;

    ep = (byte *) new_edep;
    sys_memcpy((void *) ep, (void *) edep, dist_ext_sz);
    erts_ref_dist_entry(new_edep->dep);

    ep += dist_ext_sz;
    ep += (UWord)ep & 4; /* 8-byte alignment for ErtsDistExternalData */
    ASSERT((UWord)ep % 8 == 0);

    new_edep->data = (ErtsDistExternalData*)ep;
    sys_memzero(new_edep->data, sizeof(ErtsDistExternalData) * edep->data->frag_id);
    new_edep->data->frag_id = edep->data->frag_id;
    erts_dist_ext_frag(edep->data, new_edep);
}

void
erts_free_dist_ext_copy(ErtsDistExternal *edep)
{
    int i;
    erts_deref_dist_entry(edep->dep);
    for (i = 0; i < edep->data->frag_id; i++)
        if (edep->data[i].binp)
            erts_bin_release(edep->data[i].binp);
}

ErtsPrepDistExtRes
erts_prepare_dist_ext(ErtsDistExternal *edep,
		      byte *ext,
		      Uint size,
                      Binary *binp,
		      DistEntry *dep,
                      Uint32 conn_id,
		      ErtsAtomCache *cache)
{
    register byte *ep;

    ASSERT(dep);
    erts_de_rlock(dep);

    ASSERT(dep->dflags & DFLAG_UTF8_ATOMS);


    if ((dep->state != ERTS_DE_STATE_CONNECTED &&
         dep->state != ERTS_DE_STATE_PENDING)
        || dep->connection_id != conn_id) {
        erts_de_runlock(dep);
        return ERTS_PREP_DIST_EXT_CLOSED;
    }

    if (!(dep->dflags & (DFLAG_DIST_HDR_ATOM_CACHE|DFLAG_FRAGMENTS))) {
        /* Skip PASS_THROUGH */
        ext++;
        size--;
    }

    ep = ext;

    if (size < 2)
        goto fail;

    if (ep[0] != VERSION_MAGIC) {
	erts_dsprintf_buf_t *dsbufp = erts_create_logger_dsbuf();
        erts_dsprintf(dsbufp,
                      "** Got message from incompatible erlang on "
                      "channel %d\n",
                      dist_entry_channel_no(dep));
	erts_send_error_to_logger_nogl(dsbufp);
	goto fail;
    }

    edep->heap_size = -1;
    edep->flags = 0;
    edep->dep = dep;
    edep->mld = dep->mld;
    edep->connection_id = conn_id;
    edep->data->ext_endp = ext+size;
    edep->data->binp = binp;
    edep->data->seq_id = 0;
    edep->data->frag_id = 1;

    if (dep->dflags & (DFLAG_DIST_HDR_ATOM_CACHE|DFLAG_FRAGMENTS))
        edep->flags |= ERTS_DIST_EXT_DFLAG_HDR;

    if (ep[1] != DIST_HEADER && ep[1] != DIST_FRAG_HEADER && ep[1] != DIST_FRAG_CONT) {
	if (edep->flags & ERTS_DIST_EXT_DFLAG_HDR)
	    goto bad_hdr;
	edep->attab.size = 0;
	edep->data->extp = ext;
    }
    else if (ep[1] == DIST_FRAG_CONT) {
        if (!(dep->dflags & DFLAG_FRAGMENTS))
            goto bad_hdr;
        edep->attab.size = 0;
	edep->data->extp = ext + 1 + 1 + 8 + 8;
        edep->data->seq_id = get_int64(&ep[2]);
        edep->data->frag_id = get_int64(&ep[2+8]);
        erts_de_runlock(dep);
        return ERTS_PREP_DIST_EXT_FRAG_CONT;
    }
    else {
	int tix;
	int no_atoms;

	if (!(edep->flags & ERTS_DIST_EXT_DFLAG_HDR))
	    goto bad_hdr;

        if (ep[1] == DIST_FRAG_HEADER) {
            if (!(dep->dflags & DFLAG_FRAGMENTS))
                goto bad_hdr;
            edep->data->seq_id = get_int64(&ep[2]);
            edep->data->frag_id = get_int64(&ep[2+8]);
            ep += 16;
        }

#undef CHKSIZE
#define CHKSIZE(SZ) \
	do { if ((SZ) > edep->data->ext_endp - ep) goto bad_hdr; } while(0)

	CHKSIZE(1+1+1);
	ep += 2;
	no_atoms = (int) get_int8(ep);
	if (no_atoms < 0 || ERTS_ATOM_CACHE_SIZE < no_atoms)
	    goto bad_hdr;
	ep++;
	if (no_atoms) {
	    int long_atoms = 0;
#ifdef DEBUG
	    byte *flgs_buf = ep;
#endif
	    byte *flgsp = ep;
	    int flgs_size = ERTS_DIST_HDR_ATOM_CACHE_FLAG_BYTES(no_atoms);
	    int byte_ix;
	    int bit_ix;
	    int got_flgs;
	    register Uint32 flgs = 0;

	    CHKSIZE(flgs_size);
	    ep += flgs_size;

	    /*
	     * Check long atoms flag
	     */
	    byte_ix = ERTS_DIST_HDR_ATOM_CACHE_FLAG_BYTE_IX(no_atoms);
	    bit_ix = ERTS_DIST_HDR_ATOM_CACHE_FLAG_BIT_IX(no_atoms);
	    if (flgsp[byte_ix] & (((byte) ERTS_DIST_HDR_LONG_ATOMS_FLG) << bit_ix))
		long_atoms = 1;

#ifdef DEBUG
	    byte_ix = 0;
	    bit_ix = 0;
#endif
	    got_flgs = 0;
	    /*
	     * Setup the atom translation table.
	     */
	    edep->flags |= ERTS_DIST_EXT_ATOM_TRANS_TAB;
	    edep->attab.size = no_atoms;
	    for (tix = 0; tix < no_atoms; tix++) {
		Eterm atom;
		int cix;
		int len;

		if (!got_flgs) {
		    int left = no_atoms - tix;
		    if (left > 6) {
			flgs = ((((Uint32) flgsp[3]) << 24)
		        	| (((Uint32) flgsp[2]) << 16)
				| (((Uint32) flgsp[1]) << 8)
				| ((Uint32) flgsp[0]));
			flgsp += 4;
		    }
		    else {
			flgs = 0;
			switch (left) {
			case 6:
			case 5:
			    flgs |= (((Uint32) flgsp[2]) << 16);
			case 4:
			case 3:
			    flgs |= (((Uint32) flgsp[1]) << 8);
			case 2:
			case 1:
			    flgs |= ((Uint32) flgsp[0]);
			}
		    }
		    got_flgs = 8;
		}

		ASSERT(byte_ix == ERTS_DIST_HDR_ATOM_CACHE_FLAG_BYTE_IX(tix));
		ASSERT(bit_ix == ERTS_DIST_HDR_ATOM_CACHE_FLAG_BIT_IX(tix));
		ASSERT((flgs & 3)
		       == (((flgs_buf[byte_ix]
			     & (((byte) 3) << bit_ix)) >> bit_ix) & 3));

		CHKSIZE(1);
		cix = (int) ((flgs & 7) << 8);
		if ((flgs & 8) == 0) {
		    /* atom already cached */
		    cix += (int) get_int8(ep);
		    if (cix >= ERTS_ATOM_CACHE_SIZE)
			goto bad_hdr;
		    ep++;
		    atom = cache->in_arr[cix];
		    if (!is_atom(atom))
			goto bad_hdr;
		    edep->attab.atom[tix] = atom;
		}
		else {
		    /* new cached atom */
		    cix += (int) get_int8(ep);
		    if (cix >= ERTS_ATOM_CACHE_SIZE)
			goto bad_hdr;
		    ep++;
		    if (long_atoms) {
			CHKSIZE(2);
			len = get_int16(ep);
			ep += 2;
		    }
		    else {
			CHKSIZE(1);
			len = get_int8(ep);
			ep++;
		    }
		    CHKSIZE(len);
		    atom = erts_atom_put((byte *) ep,
					 len,
                                         ERTS_ATOM_ENC_UTF8,
					 0);
		    if (is_non_value(atom))
			goto bad_hdr;
		    ep += len;
		    cache->in_arr[cix] = atom;
		    edep->attab.atom[tix] = atom;
		}
		flgs >>= 4;
		got_flgs--;
#ifdef DEBUG
		bit_ix += 4;
		if (bit_ix >= 8) {
		    bit_ix = 0;
		    flgs = (int) flgs_buf[++byte_ix];
		    ASSERT(byte_ix < flgs_size);
		}
#endif
	    }
	}
	edep->data->extp = ep;
#ifdef ERTS_DEBUG_USE_DIST_SEP
	if (*ep != VERSION_MAGIC)
	    goto bad_hdr;
#endif
    }
#ifdef ERTS_DEBUG_USE_DIST_SEP
    if (*ep != VERSION_MAGIC)
	goto fail;
#endif

    erts_de_runlock(dep);

    return ERTS_PREP_DIST_EXT_SUCCESS;

#undef CHKSIZE

 bad_hdr: {
	erts_dsprintf_buf_t *dsbufp = erts_create_logger_dsbuf();
	erts_dsprintf(dsbufp,
		      "%T got a corrupted distribution header from %T "
		      "on distribution channel %d\n",
		      erts_this_node->sysname,
		      edep->dep->sysname,
		      dist_entry_channel_no(edep->dep));
	for (ep = ext; ep < edep->data->ext_endp; ep++)
	    erts_dsprintf(dsbufp, ep != ext ? ",%b8u" : "<<%b8u", *ep);
	erts_dsprintf(dsbufp, ">>");
	erts_send_warning_to_logger_nogl(dsbufp);
    }
 fail: {
	erts_de_runlock(dep);
	erts_kill_dist_connection(dep, conn_id);
    }
    return ERTS_PREP_DIST_EXT_FAILED;
}

static void
bad_dist_ext(ErtsDistExternal *edep)
{
    if (edep->dep) {
	DistEntry *dep = edep->dep;
	erts_dsprintf_buf_t *dsbufp = erts_create_logger_dsbuf();
	byte *ep;
	erts_dsprintf(dsbufp,
		      "%T got a corrupted external term from %T "
		      "on distribution channel %d\n",
		      erts_this_node->sysname,
		      dep->sysname,
		      dist_entry_channel_no(dep));
	for (ep = edep->data->extp; ep < edep->data->ext_endp; ep++)
	    erts_dsprintf(dsbufp,
			  ep != edep->data->extp ? ",%b8u" : "<<...,%b8u",
			  *ep);
	erts_dsprintf(dsbufp, ">>\n");
	erts_dsprintf(dsbufp, "ATOM_CACHE_REF translations: ");
	if (!(edep->flags & ERTS_DIST_EXT_ATOM_TRANS_TAB) || !edep->attab.size)
	    erts_dsprintf(dsbufp, "none");
	else {
	    int i;
	    erts_dsprintf(dsbufp, "0=%T", edep->attab.atom[0]);
	    for (i = 1; i < edep->attab.size; i++)
		erts_dsprintf(dsbufp, ", %d=%T", i, edep->attab.atom[i]);
	}
	erts_send_warning_to_logger_nogl(dsbufp);
	erts_kill_dist_connection(dep, edep->connection_id);
    }
}

Sint
erts_decode_dist_ext_size(ErtsDistExternal *edep, int kill_connection, int payload)
{
    Sint res;
    byte *ep;

    if (edep->data->frag_id > 1 && payload) {
        Uint sz = 0;
        Binary *bin;
        int i;
        byte *ep;

        for (i = 0; i < edep->data->frag_id; i++)
            sz += edep->data[i].ext_endp - edep->data[i].extp;

        bin = erts_bin_nrml_alloc(sz);
        ep = (byte*)bin->orig_bytes;

        for (i = 0; i < edep->data->frag_id; i++) {
            sys_memcpy(ep, edep->data[i].extp, edep->data[i].ext_endp - edep->data[i].extp);
            ep += edep->data[i].ext_endp - edep->data[i].extp;
            erts_bin_release(edep->data[i].binp);
            edep->data[i].binp = NULL;
            edep->data[i].extp = NULL;
            edep->data[i].ext_endp = NULL;
        }

        edep->data->frag_id = 1;
        edep->data->extp = (byte*)bin->orig_bytes;
        edep->data->ext_endp = ep;
        edep->data->binp = bin;
    }

    if (edep->data->extp >= edep->data->ext_endp)
	goto fail;
#ifndef ERTS_DEBUG_USE_DIST_SEP
    if (edep->flags & ERTS_DIST_EXT_DFLAG_HDR) {
	if (*edep->data->extp == VERSION_MAGIC)
	    goto fail;
	ep = edep->data->extp;
    }
    else
#endif
    {
	if (*edep->data->extp != VERSION_MAGIC)
	    goto fail;
	ep = edep->data->extp+1;
    }
    res = decoded_size(ep, edep->data->ext_endp, 0, NULL);
    if (res >= 0)
	return res;
 fail:
    if (kill_connection)
        bad_dist_ext(edep);
    return -1;
}

Sint erts_decode_ext_size(const byte *ext, Uint size)
{
    if (size == 0 || *ext != VERSION_MAGIC)
	return -1;
    return decoded_size(ext+1, ext+size, 0, NULL);
}

Sint erts_decode_ext_size_ets(const byte *ext, Uint size)
{
    Sint sz = decoded_size(ext, ext+size, 1, NULL);
    ASSERT(sz >= 0);
    return sz;
}


/*
** hpp is set to either a &p->htop or
** a pointer to a memory pointer (form message buffers)
** on return hpp is updated to point after allocated data
*/
Eterm
erts_decode_dist_ext(ErtsHeapFactory* factory,
		     ErtsDistExternal *edep,
                     int kill_connection)
{
    Eterm obj;
    const byte* ep;

    ep = edep->data->extp;

    if (ep >= edep->data->ext_endp)
	goto error;
#ifndef ERTS_DEBUG_USE_DIST_SEP
    if (edep->flags & ERTS_DIST_EXT_DFLAG_HDR) {
	if (*ep == VERSION_MAGIC)
	    goto error;
    }
    else
#endif
    {
	if (*ep != VERSION_MAGIC)
	    goto error;
	ep++;
    }
    ep = dec_term(edep, factory, ep, &obj, NULL, 0);
    if (!ep)
	goto error;

    edep->data->extp = (byte*)ep;

    return obj;

 error:
    erts_factory_undo(factory);

    if (kill_connection)
        bad_dist_ext(edep);

    return THE_NON_VALUE;
}

Eterm erts_decode_ext(ErtsHeapFactory* factory, const byte **ext, Uint32 flags)
{
    ErtsDistExternal ede, *edep;
    Eterm obj;
    const byte *ep = *ext;
    if (*ep++ != VERSION_MAGIC) {
        erts_factory_undo(factory);
	return THE_NON_VALUE;
    }
    if (flags) {
        ASSERT(flags == ERTS_DIST_EXT_BTT_SAFE);
        ede.flags = flags; /* a dummy struct just for the flags */
        ede.data = NULL;
        edep = &ede;
    } else {
        edep = NULL;
    }
    ep = dec_term(edep, factory, ep, &obj, NULL, 0);
    if (!ep) {
	return THE_NON_VALUE;
    }
    *ext = ep;
    return obj;
}

Eterm erts_decode_ext_ets(ErtsHeapFactory* factory, const byte *ext)
{
    Eterm obj;
    ext = dec_term(NULL, factory, ext, &obj, NULL, 1);
    ASSERT(ext);
    return obj;
}

/**********************************************************************/

BIF_RETTYPE erts_debug_dist_ext_to_term_2(BIF_ALIST_2)
{
    ErtsHeapFactory factory;
    Eterm res;
    Sint hsz;
    ErtsDistExternal ede;
    ErtsDistExternalData ede_data;
    Eterm *tp;
    Eterm real_bin;
    Uint offset;
    Uint size;
    Uint bitsize;
    Uint bitoffs;
    Uint arity;
    int i;

    ede.flags = ERTS_DIST_EXT_ATOM_TRANS_TAB;
    ede.dep = NULL;
    ede.heap_size = -1;
    ede.data = &ede_data;

    if (is_not_tuple(BIF_ARG_1))
	goto badarg;
    tp = tuple_val(BIF_ARG_1);
    arity = arityval(tp[0]);
    if (arity > ERTS_MAX_INTERNAL_ATOM_CACHE_ENTRIES)
	goto badarg;

    ede.attab.size = arity;
    for (i = 1; i <= arity; i++) {
	if (is_not_atom(tp[i]))
	    goto badarg;
	ede.attab.atom[i-1] = tp[i];
    }

    if (is_not_binary(BIF_ARG_2))
	goto badarg;

    size = binary_size(BIF_ARG_2);
    if (size == 0)
	goto badarg;
    ERTS_GET_REAL_BIN(BIF_ARG_2, real_bin, offset, bitoffs, bitsize);
    if (bitsize != 0)
	goto badarg;

    ede.data->extp = binary_bytes(real_bin)+offset;
    ede.data->ext_endp = ede.data->extp + size;
    ede.data->frag_id = 1;
    ede.data->binp = NULL;

    hsz = erts_decode_dist_ext_size(&ede, 1, 1);
    if (hsz < 0)
	goto badarg;

    erts_factory_proc_prealloc_init(&factory, BIF_P, hsz);
    res = erts_decode_dist_ext(&factory, &ede, 1);
    erts_factory_close(&factory);

    if (is_value(res))
	BIF_RET(res);

 badarg:

    BIF_ERROR(BIF_P, BADARG);
}

static BIF_RETTYPE term_to_binary_trap_1(BIF_ALIST_1)
{
    Eterm *tp = tuple_val(BIF_ARG_1);
    Eterm Term = tp[1];
    Eterm Opts = tp[2];
    Eterm bt = tp[3];
    Eterm bix = tp[4];
    Sint bif_ix = signed_val(bix);
    Binary *bin = erts_magic_ref2bin(bt);
    Eterm res = erts_term_to_binary_int(BIF_P, bif_ix, Term, Opts,
                                        0, 0,bin, 0, ~((Uint) 0));
    if (is_non_value(res)) {
        if (erts_set_gc_state(BIF_P, 1)
            || MSO(BIF_P).overhead > BIN_VHEAP_SZ(BIF_P)) {
            ERTS_VBUMP_ALL_REDS(BIF_P);
        }
        if (Opts == am_undefined)
            ERTS_BIF_ERROR_TRAPPED1(BIF_P, SYSTEM_LIMIT,
                                    BIF_TRAP_EXPORT(bif_ix), Term);
        else
            ERTS_BIF_ERROR_TRAPPED2(BIF_P, SYSTEM_LIMIT,
                                    BIF_TRAP_EXPORT(bif_ix), Term, Opts);
    }
    if (is_tuple(res)) {
	ASSERT(BIF_P->flags & F_DISABLE_GC);
	BIF_TRAP1(&term_to_binary_trap_export,BIF_P,res);
    } else {
        if (erts_set_gc_state(BIF_P, 1)
            || MSO(BIF_P).overhead > BIN_VHEAP_SZ(BIF_P))
            ERTS_BIF_YIELD_RETURN(BIF_P, res);
        else
            BIF_RET(res);
    }
}

BIF_RETTYPE term_to_binary_1(BIF_ALIST_1)
{
    Eterm res = erts_term_to_binary_int(BIF_P, BIF_term_to_binary_1,
                                        BIF_ARG_1, am_undefined,
                                        0, TERM_TO_BINARY_DFLAGS, NULL, 0,
                                        ~((Uint) 0));
    if (is_non_value(res)) {
	ASSERT(!(BIF_P->flags & F_DISABLE_GC));
        BIF_ERROR(BIF_P, SYSTEM_LIMIT);
    }
    if (is_tuple(res)) {
	erts_set_gc_state(BIF_P, 0);
	BIF_TRAP1(&term_to_binary_trap_export,BIF_P,res);
    } else {
	ASSERT(!(BIF_P->flags & F_DISABLE_GC));
	BIF_RET(res);
    }
}

BIF_RETTYPE term_to_iovec_1(BIF_ALIST_1)
{
    Eterm res = erts_term_to_binary_int(BIF_P, BIF_term_to_iovec_1,
                                        BIF_ARG_1, am_undefined,
                                        0, TERM_TO_BINARY_DFLAGS, NULL, !0,
                                        ~((Uint) 0));
    if (is_non_value(res)) {
	ASSERT(!(BIF_P->flags & F_DISABLE_GC));
        BIF_ERROR(BIF_P, SYSTEM_LIMIT);
    }
    if (is_tuple(res)) {
	erts_set_gc_state(BIF_P, 0);
	BIF_TRAP1(&term_to_binary_trap_export,BIF_P,res);
    } else {
	ASSERT(!(BIF_P->flags & F_DISABLE_GC));
	BIF_RET(res);
    }
}

static ERTS_INLINE int
parse_t2b_opts(Eterm opts, Uint *flagsp, int *levelp, int *iovecp, Uint *fsizep)
{
    int level = 0;
    int iovec = 0;
    Uint flags = TERM_TO_BINARY_DFLAGS;
    Uint fsize = ~((Uint) 0); /* one fragment */

    while (is_list(opts)) {
	Eterm arg = CAR(list_val(opts));
	Eterm* tp;
	if (arg == am_compressed) {
	    level = Z_DEFAULT_COMPRESSION;
        }
        else if (iovecp && arg == am_iovec) {
            iovec = !0;
	} else if (is_tuple(arg) && *(tp = tuple_val(arg)) == make_arityval(2)) {
	    if (tp[1] == am_minor_version && is_small(tp[2])) {
		switch (signed_val(tp[2])) {
		case 0:
		    flags = TERM_TO_BINARY_DFLAGS & ~DFLAG_NEW_FLOATS;
		    break;
		case 1: /* Current default... */
		    flags = TERM_TO_BINARY_DFLAGS;
                    break;
                case 2:
                    flags = TERM_TO_BINARY_DFLAGS | DFLAG_UTF8_ATOMS;
		    break;
		default:
                    return 0; /* badarg */
		}
	    } else if (tp[1] == am_compressed && is_small(tp[2])) {
		level = signed_val(tp[2]);
		if (!(0 <= level && level < 10)) {
                    return 0; /* badarg */
		}
	    } else if (fsizep) {
                if (ERTS_IS_ATOM_STR("fragment", tp[1])) {
                    if (!term_to_Uint(tp[2], &fsize))
                        return 0; /* badarg */
                }
                else {
                    return 0; /* badarg */
                }
            }
            else {
                return 0; /* badarg */
	    }
	} else {
            return 0; /* badarg */
	}
	opts = CDR(list_val(opts));
    }
    if (is_not_nil(opts)) {
        return 0; /* badarg */
    }

    *flagsp = flags;
    *levelp = level;
    if (iovecp)
        *iovecp = iovec;
    if (fsizep)
        *fsizep = fsize;

    return !0; /* ok */
}

BIF_RETTYPE term_to_binary_2(BIF_ALIST_2)
{
    int level;
    Uint flags;
    Eterm res;

    if (!parse_t2b_opts(BIF_ARG_2, &flags, &level, NULL, NULL)) {
        BIF_ERROR(BIF_P, BADARG);
    }

    res = erts_term_to_binary_int(BIF_P, BIF_term_to_binary_2,
                                  BIF_ARG_1, BIF_ARG_2,
                                  level, flags, NULL, 0,
                                  ~((Uint) 0));
    if (is_non_value(res)) {
	ASSERT(!(BIF_P->flags & F_DISABLE_GC));
        BIF_ERROR(BIF_P, SYSTEM_LIMIT);
    }
    if (is_tuple(res)) {
	erts_set_gc_state(BIF_P, 0);
	BIF_TRAP1(&term_to_binary_trap_export,BIF_P,res);
    } else {
	ASSERT(!(BIF_P->flags & F_DISABLE_GC));
	BIF_RET(res);
    }
}

BIF_RETTYPE term_to_iovec_2(BIF_ALIST_2)
{
    int level;
    Uint flags;
    Eterm res;

    if (!parse_t2b_opts(BIF_ARG_2, &flags, &level, NULL, NULL)) {
        BIF_ERROR(BIF_P, BADARG);
    }
    
    res = erts_term_to_binary_int(BIF_P, BIF_term_to_iovec_2,
                                  BIF_ARG_1, BIF_ARG_2,
                                  level, flags, NULL, !0,
                                  ~((Uint) 0));
    if (is_non_value(res)) {
	ASSERT(!(BIF_P->flags & F_DISABLE_GC));
        BIF_ERROR(BIF_P, SYSTEM_LIMIT);
    }
    if (is_tuple(res)) {
	erts_set_gc_state(BIF_P, 0);
	BIF_TRAP1(&term_to_binary_trap_export,BIF_P,res);
    } else {
	ASSERT(!(BIF_P->flags & F_DISABLE_GC));
	BIF_RET(res);
    }
}

Eterm
erts_debug_term_to_binary(Process *p, Eterm term, Eterm opts)
{
    Eterm ret;
    int level, iovec;
    Uint flags;
    Uint fsize;
    
    if (!parse_t2b_opts(opts, &flags, &level, &iovec, &fsize)) {
        ERTS_BIF_PREP_ERROR(ret, p, BADARG);
    }
    else {
        Eterm res = erts_term_to_binary_int(p, BIF_term_to_binary_2,
                                            term, opts, level, flags,
                                            NULL, iovec, fsize);
    
        if (is_non_value(res)) {
            ASSERT(!(p->flags & F_DISABLE_GC));
            ERTS_BIF_PREP_ERROR(ret, p, SYSTEM_LIMIT);
        }
        else if (is_tuple(res)) {
            erts_set_gc_state(p, 0);
            ERTS_BIF_PREP_TRAP1(ret, &term_to_binary_trap_export,p,res);
        }
        else {
            ASSERT(!(p->flags & F_DISABLE_GC));
            ERTS_BIF_PREP_RET(ret, res);
        }
    }
    return ret;
}


enum B2TState { /* order is somewhat significant */
    B2TPrepare,
    B2TUncompressChunk,
    B2TSizeInit,
    B2TSize,
    B2TDecodeInit,
    B2TDecode,
    B2TDecodeList,
    B2TDecodeTuple,
    B2TDecodeString,
    B2TDecodeBinary,

    B2TDone,
    B2TDecodeFail,
    B2TBadArg
};

typedef struct {
    Sint heap_size;
    int terms;
    const byte* ep;
    int atom_extra_skip;
} B2TSizeContext;

typedef struct {
    const byte* ep;
    Eterm  res;
    Eterm* next;
    ErtsHeapFactory factory;
    int remaining_n;
    char* remaining_bytes;
    ErtsWStack flat_maps;
    ErtsPStack hamt_array;
} B2TDecodeContext;

typedef struct {
    z_stream stream;
    byte* dbytes;
    Uint dleft;
} B2TUncompressContext;

typedef struct B2TContext_t {
    Sint heap_size;
    byte* aligned_alloc;
    ErtsBinary2TermState b2ts;
    Uint32 flags;
    SWord reds;
    Uint used_bytes; /* In: boolean, Out: bytes */
    Eterm trap_bin;  /* THE_NON_VALUE if not exported */
    Export *bif;
    Eterm arg[2];
    enum B2TState state;
    union {
	B2TSizeContext sc;
	B2TDecodeContext dc;
	B2TUncompressContext uc;
    } u;
} B2TContext;

static B2TContext* b2t_export_context(Process*, B2TContext* src);

static uLongf binary2term_uncomp_size(byte* data, Sint size)
{
    z_stream stream;
    int err;
    const uInt chunk_size = 64*1024;  /* Ask tmp-alloc about a suitable size? */
    void* tmp_buf = erts_alloc(ERTS_ALC_T_TMP, chunk_size);
    uLongf uncomp_size = 0;

    stream.next_in = (Bytef*)data;
    stream.avail_in = (uInt)size;
    stream.next_out = tmp_buf;
    stream.avail_out = (uInt)chunk_size;

    erl_zlib_alloc_init(&stream);

    err = inflateInit(&stream);
    if (err == Z_OK) {
	do {
	    stream.next_out = tmp_buf;
	    stream.avail_out = chunk_size;	   
	    err = inflate(&stream, Z_NO_FLUSH);
	    uncomp_size += chunk_size - stream.avail_out;
	}while (err == Z_OK);
	inflateEnd(&stream);
    }
    erts_free(ERTS_ALC_T_TMP, tmp_buf);
    return err == Z_STREAM_END ? uncomp_size : 0;
}

static ERTS_INLINE int
binary2term_prepare(ErtsBinary2TermState *state, byte *data, Sint data_size,
		    B2TContext** ctxp, Process* p)
{
    byte *bytes = data;
    Sint size = data_size;

    state->exttmp = 0;

    if (size < 1 || *bytes != VERSION_MAGIC) {
	return -1;
    }
    bytes++;
    size--;
    if (size < 5 || *bytes != COMPRESSED) {
	state->extp = bytes;
        if (ctxp)
	    (*ctxp)->state = B2TSizeInit;
    }
    else  {
	uLongf dest_len = get_uint32(bytes+1);
	bytes += 5;
	size -= 5;	
	if (dest_len > 32*1024*1024
	    || (state->extp = erts_alloc_fnf(ERTS_ALC_T_EXT_TERM_DATA, dest_len)) == NULL) {
            /*
             * Try avoid out-of-memory crash due to corrupted 'dest_len'
             * by checking the actual length of the uncompressed data.
             * The only way to do that is to uncompress it. Sad but true.
             */
	    if (dest_len != binary2term_uncomp_size(bytes, size)) {
                return -1;
	    }
	    state->extp = erts_alloc(ERTS_ALC_T_EXT_TERM_DATA, dest_len);
            if (ctxp)
                (*ctxp)->reds -= dest_len;
	}
	state->exttmp = 1;
        if (ctxp) {
            /*
             * Start decompression by exporting trap context
             * so we don't have to deal with deep-copying z_stream.
             */
            B2TContext* ctx = b2t_export_context(p, *ctxp);
            ASSERT(state = &(*ctxp)->b2ts);
            state = &ctx->b2ts;

	    if (erl_zlib_inflate_start(&ctx->u.uc.stream, bytes, size) != Z_OK)
		return -1;

	    ctx->u.uc.dbytes = state->extp;
	    ctx->u.uc.dleft = dest_len;
            if (ctx->used_bytes) {
                ASSERT(ctx->used_bytes == 1);
                 /* to be subtracted by stream.avail_in when done */
                ctx->used_bytes = data_size;
            }
	    ctx->state = B2TUncompressChunk;
            *ctxp = ctx;
        }
	else {
	    uLongf dlen = dest_len;
	    if (erl_zlib_uncompress(state->extp, &dlen, bytes, size) != Z_OK
		|| dlen != dest_len) {
		return -1;
	    }
        }
	size = (Sint) dest_len;
    }
    state->extsize = size;
    return 0;
}

static ERTS_INLINE void
binary2term_abort(ErtsBinary2TermState *state)
{
    if (state->exttmp) {
	state->exttmp = 0;
	erts_free(ERTS_ALC_T_EXT_TERM_DATA, state->extp);
    }
}

static ERTS_INLINE Eterm
binary2term_create(ErtsDistExternal *edep, ErtsBinary2TermState *state,
		   ErtsHeapFactory* factory)
{
    Eterm res;

    if (!dec_term(edep, factory, state->extp, &res, NULL, 0))
	res = THE_NON_VALUE;
    if (state->exttmp) {
	state->exttmp = 0;
	erts_free(ERTS_ALC_T_EXT_TERM_DATA, state->extp);
    }
    return res;
}

Sint
erts_binary2term_prepare(ErtsBinary2TermState *state, byte *data, Sint data_size)
{
    Sint res;

    if (binary2term_prepare(state, data, data_size, NULL, NULL) < 0 ||
        (res=decoded_size(state->extp, state->extp + state->extsize, 0, NULL)) < 0) {

        if (state->exttmp)
            erts_free(ERTS_ALC_T_EXT_TERM_DATA, state->extp);
        state->extp = NULL;
	state->exttmp = 0;
	return -1;
    }
    return res;
}

void
erts_binary2term_abort(ErtsBinary2TermState *state)
{
    binary2term_abort(state);
}

Eterm
erts_binary2term_create(ErtsBinary2TermState *state, ErtsHeapFactory* factory)
{
    return binary2term_create(NULL,state, factory);
}

static void b2t_destroy_context(B2TContext* context)
{
    erts_free_aligned_binary_bytes_extra(context->aligned_alloc,
                                         ERTS_ALC_T_EXT_TERM_DATA);
    context->aligned_alloc = NULL;
    binary2term_abort(&context->b2ts);
    switch (context->state) {
    case B2TUncompressChunk:
	erl_zlib_inflate_finish(&context->u.uc.stream);
	break;
    case B2TDecode:
    case B2TDecodeList:
    case B2TDecodeTuple:
    case B2TDecodeString:
    case B2TDecodeBinary:
	if (context->u.dc.hamt_array.pstart) {
	    erts_free(context->u.dc.hamt_array.alloc_type,
		      context->u.dc.hamt_array.pstart);
	}
	break;
    default:;
    }
}

static int b2t_context_destructor(Binary *context_bin)
{
    B2TContext* ctx = (B2TContext*) ERTS_MAGIC_BIN_DATA(context_bin);
    ASSERT(ERTS_MAGIC_BIN_DESTRUCTOR(context_bin) == b2t_context_destructor);

    b2t_destroy_context(ctx);
    return 1;
}

static BIF_RETTYPE binary_to_term_int(Process*, Eterm bin, B2TContext*);


static BIF_RETTYPE binary_to_term_trap_1(BIF_ALIST_1)
{
    Binary *context_bin = erts_magic_ref2bin(BIF_ARG_1);
    ASSERT(ERTS_MAGIC_BIN_DESTRUCTOR(context_bin) == b2t_context_destructor);

    return binary_to_term_int(BIF_P, THE_NON_VALUE, ERTS_MAGIC_BIN_DATA(context_bin));
}


#define B2T_BYTES_PER_REDUCTION 128
#define B2T_MEMCPY_FACTOR 8

/* Define for testing */
/*#define EXTREME_B2T_TRAPPING 1*/

#ifdef EXTREME_B2T_TRAPPING
static unsigned b2t_rand(void)
{
    static unsigned prev = 17;
    prev = (prev * 214013 + 2531011);
    return prev;
}
#endif


static B2TContext* b2t_export_context(Process* p, B2TContext* src)
{
    Binary* context_b = erts_create_magic_binary(sizeof(B2TContext),
                                                 b2t_context_destructor);
    B2TContext* ctx = ERTS_MAGIC_BIN_DATA(context_b);
    Eterm* hp;

    ASSERT(is_non_value(src->trap_bin));
    sys_memcpy(ctx, src, sizeof(B2TContext));
    if (ctx->state >= B2TDecode && ctx->u.dc.next == &src->u.dc.res) {
        ctx->u.dc.next = &ctx->u.dc.res;
    }
    hp = HAlloc(p, ERTS_MAGIC_REF_THING_SIZE);
    ctx->trap_bin = erts_mk_magic_ref(&hp, &MSO(p), context_b);
    return ctx;
}

static BIF_RETTYPE binary_to_term_int(Process* p, Eterm bin, B2TContext *ctx)
{
    BIF_RETTYPE ret_val;
#ifdef EXTREME_B2T_TRAPPING
    SWord initial_reds = 1 + b2t_rand() % 4;
#else
    SWord initial_reds = (Uint)(ERTS_BIF_REDS_LEFT(p) * B2T_BYTES_PER_REDUCTION);
#endif
    int is_first_call;

    if (is_value(bin)) {
	/* Setup enough to get started */
        is_first_call = 1;
	ctx->state = B2TPrepare;
        ctx->aligned_alloc = NULL;
    } else {
        ASSERT(is_value(ctx->trap_bin));
        ASSERT(ctx->state != B2TPrepare);
        is_first_call = 0;
    }
    ctx->reds = initial_reds;

    do {
        switch (ctx->state) {
        case B2TPrepare: {
	    byte* bytes;
            Uint bin_size;
            bytes = erts_get_aligned_binary_bytes_extra(bin,
                                                        &ctx->aligned_alloc,
                                                        ERTS_ALC_T_EXT_TERM_DATA,
                                                        0);
            if (bytes == NULL) {
                ctx->b2ts.exttmp = 0;
                ctx->state = B2TBadArg;
                break;
            }
            bin_size = binary_size(bin);
            if (ctx->aligned_alloc) {
                ctx->reds -= bin_size / 8;
            }
            if (binary2term_prepare(&ctx->b2ts, bytes, bin_size, &ctx, p) < 0) {
		ctx->state = B2TBadArg;
	    }
            break;
        }
	case B2TUncompressChunk: {
            uLongf chunk = ctx->reds;
            int zret;

            if (chunk > ctx->u.uc.dleft)
                chunk = ctx->u.uc.dleft;
            zret = erl_zlib_inflate_chunk(&ctx->u.uc.stream,
                                          ctx->u.uc.dbytes, &chunk);
            ctx->u.uc.dbytes += chunk;
            ctx->u.uc.dleft  -= chunk;
            if (zret == Z_OK && ctx->u.uc.dleft > 0) {
                ctx->reds = 0;
            }
            else if (erl_zlib_inflate_finish(&ctx->u.uc.stream) == Z_OK
                     && zret == Z_STREAM_END
                     && ctx->u.uc.dleft == 0) {
                ctx->reds -= chunk;
                if (ctx->used_bytes) {
                    ASSERT(ctx->used_bytes > 5 + ctx->u.uc.stream.avail_in);
                    ctx->used_bytes -= ctx->u.uc.stream.avail_in;
                }
                ctx->state = B2TSizeInit;
            }
            else {
                ctx->state = B2TBadArg;
            }
            break;
        }
	case B2TSizeInit:
	    ctx->u.sc.ep = NULL;
	    ctx->state = B2TSize;
	    /*fall through*/
        case B2TSize:
            ctx->heap_size = decoded_size(ctx->b2ts.extp,
					  ctx->b2ts.extp + ctx->b2ts.extsize,
                                          0, ctx);
            break;

        case B2TDecodeInit:
            if (is_non_value(ctx->trap_bin) && ctx->b2ts.extsize > ctx->reds) {
                /* dec_term will maybe trap, allocate space for magic bin
                   before result term to make it easy to trim with HRelease.
                 */
                ctx = b2t_export_context(p, ctx);
            }
            ctx->u.dc.ep = ctx->b2ts.extp;
            ctx->u.dc.res = (Eterm) (UWord) NULL;
            ctx->u.dc.next = &ctx->u.dc.res;
	    erts_factory_proc_prealloc_init(&ctx->u.dc.factory, p, ctx->heap_size);
	    ctx->u.dc.flat_maps.wstart = NULL;
	    ctx->u.dc.hamt_array.pstart = NULL;
            ctx->state = B2TDecode;
            /*fall through*/
	case B2TDecode:
        case B2TDecodeList:
        case B2TDecodeTuple:
        case B2TDecodeString:
        case B2TDecodeBinary: {
	    ErtsDistExternal fakedep;
            fakedep.flags = ctx->flags;
            fakedep.data = NULL;
            dec_term(&fakedep, NULL, NULL, NULL, ctx, 0);
            break;
	}
        case B2TDecodeFail:
            /*fall through*/
        case B2TBadArg:
            BUMP_REDS(p, (initial_reds - ctx->reds) / B2T_BYTES_PER_REDUCTION);

	    ASSERT(ctx->bif == BIF_TRAP_EXPORT(BIF_binary_to_term_1)
		   || ctx->bif == BIF_TRAP_EXPORT(BIF_binary_to_term_2));

	    if (is_first_call)
		ERTS_BIF_PREP_ERROR(ret_val, p, BADARG);
	    else {
                erts_set_gc_state(p, 1);
		if (is_non_value(ctx->arg[1]))
		    ERTS_BIF_PREP_ERROR_TRAPPED1(ret_val, p, BADARG, ctx->bif,
						 ctx->arg[0]);
		else
		    ERTS_BIF_PREP_ERROR_TRAPPED2(ret_val, p, BADARG, ctx->bif,
						 ctx->arg[0], ctx->arg[1]);
	    }
            b2t_destroy_context(ctx);
	    return ret_val;

        case B2TDone:
            if (ctx->used_bytes) {
                Eterm *hp;
                Eterm used;
                if (!ctx->b2ts.exttmp) {
                    ASSERT(ctx->used_bytes == 1);
                    ctx->used_bytes = (ctx->u.dc.ep - ctx->b2ts.extp
                                       +1); /* VERSION_MAGIC */
                }
                if (IS_USMALL(0, ctx->used_bytes)) {
                    hp = erts_produce_heap(&ctx->u.dc.factory, 3, 0);
                    used = make_small(ctx->used_bytes);
                }
                else {
                    hp = erts_produce_heap(&ctx->u.dc.factory, 3+BIG_UINT_HEAP_SIZE, 0);
                    used = uint_to_big(ctx->used_bytes, hp);
                    hp += BIG_UINT_HEAP_SIZE;
                }
                ctx->u.dc.res = TUPLE2(hp, ctx->u.dc.res, used);
            }
            b2t_destroy_context(ctx);

            if (ctx->u.dc.factory.hp > ctx->u.dc.factory.hp_end) {
                erts_exit(ERTS_ERROR_EXIT, ":%s, line %d: heap overrun by %d words(s)\n",
                         __FILE__, __LINE__, ctx->u.dc.factory.hp - ctx->u.dc.factory.hp_end);
            }
	    erts_factory_close(&ctx->u.dc.factory);

            if (!is_first_call) {
                erts_set_gc_state(p, 1);
            }
            BUMP_REDS(p, (initial_reds - ctx->reds) / B2T_BYTES_PER_REDUCTION);
	    ERTS_BIF_PREP_RET(ret_val, ctx->u.dc.res);
	    return ret_val;

        default:
            ASSERT(!"Unknown state in binary_to_term");
        }
    }while (ctx->reds > 0 || ctx->state >= B2TDone);

    if (is_non_value(ctx->trap_bin)) {
        ctx = b2t_export_context(p, ctx);
        ASSERT(is_value(ctx->trap_bin));
    }

    if (is_first_call) {
        erts_set_gc_state(p, 0);
    }
    BUMP_ALL_REDS(p);

    ERTS_BIF_PREP_TRAP1(ret_val, &binary_to_term_trap_export,
			p, ctx->trap_bin);

    return ret_val;
}

BIF_RETTYPE binary_to_term_1(BIF_ALIST_1)
{
    B2TContext ctx;

    ctx.flags = 0;
    ctx.used_bytes = 0;
    ctx.trap_bin = THE_NON_VALUE;
    ctx.bif = BIF_TRAP_EXPORT(BIF_binary_to_term_1);
    ctx.arg[0] = BIF_ARG_1;
    ctx.arg[1] = THE_NON_VALUE;
    return binary_to_term_int(BIF_P, BIF_ARG_1, &ctx);
}

BIF_RETTYPE binary_to_term_2(BIF_ALIST_2)
{
    B2TContext ctx;
    Eterm opts;
    Eterm opt;

    ctx.flags = 0;
    ctx.used_bytes = 0;
    opts = BIF_ARG_2;
    while (is_list(opts)) {
        opt = CAR(list_val(opts));
        if (opt == am_safe) {
            ctx.flags |= ERTS_DIST_EXT_BTT_SAFE;
        }
        else if (opt == am_used) {
            ctx.used_bytes = 1;
        }
	else {
            goto error;
        }
        opts = CDR(list_val(opts));
    }

    if (is_not_nil(opts))
        goto error;

    ctx.trap_bin = THE_NON_VALUE;
    ctx.bif = BIF_TRAP_EXPORT(BIF_binary_to_term_2);
    ctx.arg[0] = BIF_ARG_1;
    ctx.arg[1] = BIF_ARG_2;
    return binary_to_term_int(BIF_P, BIF_ARG_1, &ctx);

error:
    BIF_ERROR(BIF_P, BADARG);
}

Eterm
external_size_1(BIF_ALIST_1)
{
    Process* p = BIF_P;
    Eterm Term = BIF_ARG_1;
    Uint size = 0;

    switch (erts_encode_ext_size(Term, &size)) {
    case ERTS_EXT_SZ_SYSTEM_LIMIT:
        BIF_ERROR(BIF_P, SYSTEM_LIMIT);
    case ERTS_EXT_SZ_YIELD:
        ERTS_INTERNAL_ERROR("Unexpected yield");
    case ERTS_EXT_SZ_OK:
        break;
    }

    if (IS_USMALL(0, size)) {
	BIF_RET(make_small(size));
    } else {
	Eterm* hp = HAlloc(p, BIG_UINT_HEAP_SIZE);
	BIF_RET(uint_to_big(size, hp));
    }
}

Eterm
external_size_2(BIF_ALIST_2)
{
    Uint size = 0;
    Uint flags = TERM_TO_BINARY_DFLAGS;

    while (is_list(BIF_ARG_2)) {
        Eterm arg = CAR(list_val(BIF_ARG_2));
        Eterm* tp;

        if (is_tuple(arg) && *(tp = tuple_val(arg)) == make_arityval(2)) {
            if (tp[1] == am_minor_version && is_small(tp[2])) {
                switch (signed_val(tp[2])) {
                case 0:
                    flags &= ~DFLAG_NEW_FLOATS;
                    break;
                case 1:
                    break;
                default:
                    goto error;
                }
            } else {
                goto error;
            }
        } else {
        error:
            BIF_ERROR(BIF_P, BADARG);
        }
        BIF_ARG_2 = CDR(list_val(BIF_ARG_2));
    }
    if (is_not_nil(BIF_ARG_2)) {
        goto error;
    }

    switch (erts_encode_ext_size_2(BIF_ARG_1, flags, &size)) {
    case ERTS_EXT_SZ_SYSTEM_LIMIT:
        BIF_ERROR(BIF_P, SYSTEM_LIMIT);
    case ERTS_EXT_SZ_YIELD:
        ERTS_INTERNAL_ERROR("Unexpected yield");
    case ERTS_EXT_SZ_OK:
        break;
    }

    if (IS_USMALL(0, size)) {
        BIF_RET(make_small(size));
    } else {
        Eterm* hp = HAlloc(BIF_P, BIG_UINT_HEAP_SIZE);
        BIF_RET(uint_to_big(size, hp));
    }
}

static Eterm
erts_term_to_binary_simple(Process* p, Eterm Term, Uint size, int level, Uint64 dflags)
{
    Eterm bin;
    size_t real_size;
    byte* endp;

    if (level != 0) {
	byte buf[256];
	byte* bytes = buf;
	byte* out_bytes;
	uLongf dest_len;

	if (sizeof(buf) < size) {
	    bytes = erts_alloc(ERTS_ALC_T_TMP, size);
	}

	if ((endp = enc_term(NULL, Term, bytes, dflags, NULL))
	    == NULL) {
	    erts_exit(ERTS_ERROR_EXIT, "%s, line %d: bad term: %x\n",
		     __FILE__, __LINE__, Term);
	}
	real_size = endp - bytes;
	if (real_size > size) {
	    erts_exit(ERTS_ERROR_EXIT, "%s, line %d: buffer overflow: %d word(s)\n",
		     __FILE__, __LINE__, real_size - size);
	}

	/*
	 * We don't want to compress if compression actually increases the size.
	 * Therefore, don't give zlib more out buffer than the size of the
	 * uncompressed external format (minus the 5 bytes needed for the
	 * COMPRESSED tag). If zlib returns any error, we'll revert to using
	 * the original uncompressed external term format.
	 */

	if (real_size < 5) {
	    dest_len = 0;
	} else {
	    dest_len = real_size - 5;
	}
	bin = new_binary(p, NULL, real_size+1);
	out_bytes = binary_bytes(bin);
	out_bytes[0] = VERSION_MAGIC;
	if (erl_zlib_compress2(out_bytes+6, &dest_len, bytes, real_size, level) != Z_OK) {
	    sys_memcpy(out_bytes+1, bytes, real_size);
	    bin = erts_realloc_binary(bin, real_size+1);
	} else {
	    out_bytes[1] = COMPRESSED;
	    put_int32(real_size, out_bytes+2);
	    bin = erts_realloc_binary(bin, dest_len+6);
	}
	if (bytes != buf) {
	    erts_free(ERTS_ALC_T_TMP, bytes);
	}
	return bin;
    } else {
	byte* bytes;

	bin = new_binary(p, (byte *)NULL, size);
	bytes = binary_bytes(bin);
	bytes[0] = VERSION_MAGIC;
	if ((endp = enc_term(NULL, Term, bytes+1, dflags, NULL))
	    == NULL) {
	    erts_exit(ERTS_ERROR_EXIT, "%s, line %d: bad term: %x\n",
		     __FILE__, __LINE__, Term);
	}
	real_size = endp - bytes;
	if (real_size > size) {
	    erts_exit(ERTS_ERROR_EXIT, "%s, line %d: buffer overflow: %d word(s)\n",
		     __FILE__, __LINE__, endp - (bytes + size));
	}
	return erts_realloc_binary(bin, real_size);
    }
}

Eterm
erts_term_to_binary(Process* p, Eterm Term, int level, Uint64 flags) {
    Uint size = 0;
    switch (encode_size_struct_int(NULL, NULL, Term, flags, NULL, &size)) {
    case ERTS_EXT_SZ_SYSTEM_LIMIT:
        return THE_NON_VALUE;
    case ERTS_EXT_SZ_YIELD:
        ERTS_INTERNAL_ERROR("Unexpected yield");
    case ERTS_EXT_SZ_OK:
        break;
    }
    size++; /* VERSION_MAGIC */;
    return erts_term_to_binary_simple(p, Term, size, level, flags);
}

/* Define EXTREME_TTB_TRAPPING for testing in dist.h */

#ifndef EXTREME_TTB_TRAPPING
#define TERM_TO_BINARY_COMPRESS_CHUNK (1 << 18)
#else
#define TERM_TO_BINARY_COMPRESS_CHUNK 10
#endif
#define TERM_TO_BINARY_MEMCPY_FACTOR 8

static int ttb_context_destructor(Binary *context_bin)
{
    TTBContext *context = ERTS_MAGIC_BIN_DATA(context_bin);
    if (context->alive) {
	context->alive = 0;
	switch (context->state) {
	case TTBSize:
	    DESTROY_SAVED_WSTACK(&context->s.sc.wstack);
	    break;
	case TTBEncode:
	    DESTROY_SAVED_WSTACK(&context->s.ec.wstack);
	    if (context->s.ec.result_bin != NULL) { /* Set to NULL if ever made alive! */
		ASSERT(erts_refc_read(&(context->s.ec.result_bin->intern.refc),1));
		erts_bin_free(context->s.ec.result_bin);
		context->s.ec.result_bin = NULL;
	    }
            if (context->s.ec.iov)
                erts_free(ERTS_ALC_T_T2B_VEC, context->s.ec.iov);
	    break;
	case TTBCompress:
	    erl_zlib_deflate_finish(&(context->s.cc.stream));

	    if (context->s.cc.destination_bin != NULL) { /* Set to NULL if ever made alive! */
		ASSERT(erts_refc_read(&(context->s.cc.destination_bin->intern.refc),1));
		erts_bin_free(context->s.cc.destination_bin);
		context->s.cc.destination_bin = NULL;
	    }
	    
	    if (context->s.cc.result_bin != NULL) { /* Set to NULL if ever made alive! */
		ASSERT(erts_refc_read(&(context->s.cc.result_bin->intern.refc),1));
		erts_bin_free(context->s.cc.result_bin);
		context->s.cc.result_bin = NULL;
	    }
	    break;
	}
    }
    return 1;
}

Uint
erts_ttb_iov_size(int use_termv, Sint vlen, Uint fragments)
{
    Uint sz;
    ASSERT(vlen > 0);
    ASSERT(fragments > 0);
    sz = sizeof(SysIOVec)*vlen;
    sz += sizeof(ErlDrvBinary *)*vlen;
    if (use_termv)
        sz += sizeof(Eterm)*vlen;
    sz += sizeof(ErlIOVec *)*fragments;
    sz += sizeof(ErlIOVec)*fragments;
    ASSERT(sz % sizeof(void*) == 0);
    return sz;
}

void
erts_ttb_iov_init(TTBEncodeContext *ctx, int use_termv, char *ptr,
                  Sint vlen, Uint fragments, Uint fragment_size)
{
    ctx->vlen = 0;
    ctx->size = 0;
    
    ctx->iov = (SysIOVec *) ptr;
    ptr += sizeof(SysIOVec)*vlen;
    ASSERT(((UWord) ptr) % sizeof(void *) == 0);
    
    ctx->binv = (ErlDrvBinary **) ptr;
    ptr += sizeof(ErlDrvBinary *)*vlen;

    if (!use_termv)
        ctx->termv = NULL;
    else {
        ctx->termv = (Eterm *) ptr;
        ptr += sizeof(Eterm)*vlen;
    }
    
    ctx->fragment_eiovs = (ErlIOVec *) ptr;
    ptr += sizeof(ErlIOVec)*fragments;
    ASSERT(((UWord) ptr) % sizeof(void *) == 0);
    
    ctx->frag_ix = -1;
    ctx->fragment_size = fragment_size;

#ifdef DEBUG
    ctx->cptr = NULL;
    ctx->debug_fragments = fragments;
    ctx->debug_vlen = vlen;
#endif
}

static Eterm erts_term_to_binary_int(Process* p, Sint bif_ix, Eterm Term, Eterm opts,
                                     int level, Uint64 dflags, Binary *context_b,
                                     int iovec, Uint fragment_size)
{
    Eterm *hp;
    Eterm res;
    Eterm c_term;
#ifndef EXTREME_TTB_TRAPPING
    Sint reds = (Sint) (ERTS_BIF_REDS_LEFT(p) * TERM_TO_BINARY_LOOP_FACTOR);
#else
    Sint reds = 20; /* For testing */
#endif
    Sint initial_reds = reds; 
    TTBContext c_buff;
    TTBContext *context = &c_buff;

    ASSERT(bif_ix > 0 && IS_USMALL(!0, bif_ix));
    ASSERT(bif_ix == BIF_term_to_binary_1 || bif_ix == BIF_term_to_binary_2
           || bif_ix == BIF_term_to_iovec_1 || bif_ix == BIF_term_to_iovec_2);
    
#define EXPORT_CONTEXT()						\
    do {								\
	if (context_b == NULL) {					\
	    context_b = erts_create_magic_binary(sizeof(TTBContext),    \
                                                 ttb_context_destructor);\
	    context =  ERTS_MAGIC_BIN_DATA(context_b);			\
	    sys_memcpy(context,&c_buff,sizeof(TTBContext));		\
	}								\
    } while (0)

#define RETURN_STATE()							\
    do {								\
	hp = HAlloc(p, ERTS_MAGIC_REF_THING_SIZE + 1 + 4);              \
	c_term = erts_mk_magic_ref(&hp, &MSO(p), context_b);            \
	res = TUPLE4(hp, Term, opts, c_term, make_small(bif_ix));       \
	BUMP_ALL_REDS(p);                                               \
	return res;							\
    } while (0);

    if (context_b == NULL) {
	/* Setup enough to get started */
	context->state = TTBSize;
	context->alive = 1;
        ERTS_INIT_TTBSizeContext(&context->s.sc, dflags);
	context->s.sc.level = level;
        context->s.sc.fragment_size = fragment_size;
        if (!level) {
            context->s.sc.vlen = iovec ? 0 : -1;
            context->s.sc.iovec = iovec;
        }
        else {
            context->s.sc.vlen = -1;
            context->s.sc.iovec = 0;
        }
    } else {
	context = ERTS_MAGIC_BIN_DATA(context_b);
    }

    /* Initialization done, now we will go through the states */
    for (;;) {
	switch (context->state) {
	case TTBSize:
	    {
		Uint size, fragments = 1;
		Binary *result_bin;
		int level = context->s.sc.level;
                Sint vlen;
                iovec = context->s.sc.iovec;
                fragment_size = context->s.sc.fragment_size;
		size = 1; /* VERSION_MAGIC */
                switch (encode_size_struct_int(&context->s.sc, NULL, Term,
                                               context->s.sc.dflags, &reds,
                                               &size)) {
                case ERTS_EXT_SZ_SYSTEM_LIMIT:
                    BUMP_REDS(p, (initial_reds - reds) / TERM_TO_BINARY_LOOP_FACTOR);
                    return THE_NON_VALUE;
                case ERTS_EXT_SZ_YIELD:
		    EXPORT_CONTEXT();
		    /* Same state */
		    RETURN_STATE();
                case ERTS_EXT_SZ_OK:
                    break;
		}
		/* Move these to next state */
		dflags = context->s.sc.dflags;
                vlen = context->s.sc.vlen;
		if (vlen >= 0) {
                    Uint total_size = size + context->s.sc.extra_size;
                    fragments = (total_size - 1)/fragment_size + 1;
                    vlen += 3*fragments;
                    ASSERT(vlen);
                }
                else if (size <= ERL_ONHEAP_BIN_LIMIT) {
		    /* Finish in one go */
		    res = erts_term_to_binary_simple(p, Term, size, 
						     level, dflags);
                    if (iovec) {
                        Eterm *hp = HAlloc(p, 2);
                        res = CONS(hp, res, NIL);
                    }
		    BUMP_REDS(p, 1);
		    return res;
		}

		result_bin = erts_bin_nrml_alloc(size);
		result_bin->orig_bytes[0] = (byte)VERSION_MAGIC;
		/* Next state immediately, no need to export context */
		context->state = TTBEncode;
                ERTS_INIT_TTBEncodeContext(&context->s.ec, dflags);
		context->s.ec.level = level;
		context->s.ec.result_bin = result_bin;
                context->s.ec.iovec = iovec;
                if (vlen >= 0) {
                    Uint sz = erts_ttb_iov_size(!0, vlen, fragments);
                    char *ptr = (char *) erts_alloc(ERTS_ALC_T_T2B_VEC, sz);
                    erts_ttb_iov_init(&context->s.ec, !0, ptr, vlen,
                                      fragments, fragment_size);
                    context->s.ec.cptr = (byte *) &result_bin->orig_bytes[0];
                }
		break;
	    }
	case TTBEncode:
	    {
		byte *endp, *tmp;
		byte *bytes = (byte *) context->s.ec.result_bin->orig_bytes;
		size_t real_size;
		Binary *result_bin;
                Sint realloc_offset;
                Uint fragments;

		dflags = context->s.ec.dflags;
		if (enc_term_int(&context->s.ec, NULL,Term, bytes+1, dflags,
                                 NULL, &reds, &endp) < 0) {
		    EXPORT_CONTEXT();
		    RETURN_STATE();
		}
		real_size = endp - bytes;
                tmp = (byte *) &context->s.ec.result_bin->orig_bytes[0];
		result_bin = erts_bin_realloc(context->s.ec.result_bin,real_size);
                realloc_offset = (byte *) &result_bin->orig_bytes[0] - tmp;
		level = context->s.ec.level;
		BUMP_REDS(p, (initial_reds - reds) / TERM_TO_BINARY_LOOP_FACTOR);
		if (level == 0 || real_size < 6) { /* We are done */
                    Sint cbin_refc_diff;
                    Eterm result, rb_term, *hp, *hp_end;
                    Uint hsz;
                    int ix;
                    SysIOVec *iov;
                    Eterm *termv;
		return_normal:
                    fragments = context->s.ec.frag_ix + 1;
		    context->s.ec.result_bin = NULL;
		    context->alive = 0;
		    if (context_b && erts_refc_read(&context_b->intern.refc,0) == 0) {
			erts_bin_free(context_b);
		    }
                    if (!context->s.ec.iov) {
                        hsz = PROC_BIN_SIZE + (iovec ? 2 : 0);
                        hp = HAlloc(p, hsz);
                        result = erts_build_proc_bin(&MSO(p), hp, result_bin);
                        if (iovec) {
                            hp += PROC_BIN_SIZE;
                            result = CONS(hp, result, NIL);
                        }
                        return result;
                    }
                    iovec = context->s.ec.iovec;
                    ASSERT(iovec);
                    iov = context->s.ec.iov;
                    termv = context->s.ec.termv;
                    ASSERT(context->s.ec.vlen <= context->s.ec.debug_vlen);
                    ASSERT(fragments <= context->s.ec.debug_fragments);                    
                    /* first two elements should be unused */
                    ASSERT(context->s.ec.vlen >= 3*fragments);
                    ASSERT(!iov[0].iov_base && !iov[0].iov_len);
                    ASSERT(!iov[1].iov_base && !iov[1].iov_len);

                    hsz = (2 /* cons */
                           + (PROC_BIN_SIZE > ERL_SUB_BIN_SIZE
                              ? PROC_BIN_SIZE
                              : ERL_SUB_BIN_SIZE)); /* max size per vec */
                    hsz *= context->s.ec.vlen - 2*fragments; /* number of vecs */
                    hp = HAlloc(p, hsz);
                    hp_end = hp + hsz;
                    rb_term = THE_NON_VALUE;
                    result = NIL;
                    ASSERT(erts_refc_read(&result_bin->intern.refc, 1) == 1);
                    cbin_refc_diff = -1;
                    for (ix = context->s.ec.vlen - 1; ix > 1; ix--) {
                        Eterm bin_term, pb_term;
                        Uint pb_size;
                        ProcBin *pb;
                        SysIOVec *iovp = &iov[ix];
                        if (!iovp->iov_base)
                            continue; /* empty slot for header */
                        pb_term = termv[ix];
                        if (is_value(pb_term)) {
                            pb_size = binary_size(pb_term);
                            pb = (ProcBin *) binary_val(pb_term);
                        }
                        else {
                            iovp->iov_base = (void *) (((byte *) iovp->iov_base)
                                                       + realloc_offset);
                            pb_size = result_bin->orig_size;
                            if (is_non_value(rb_term))
                                pb = NULL;
                            else {
                                pb = (ProcBin *) binary_val(rb_term);
                                pb_term = rb_term;
                            }
                        }
                        /*
                         * We intentionally avoid using sub binaries
                         * since the GC might convert those to heap
                         * binaries and by this ruin the nice preparation
                         * for usage of this data as I/O vector in
                         * nifs/drivers.
                         */
                        if (is_value(pb_term) && iovp->iov_len == pb_size)
                            bin_term = pb_term;
                        else {
                            Binary *bin;
                            if (is_value(pb_term)) {
                                bin = ((ProcBin *) binary_val(pb_term))->val;
                                erts_refc_inc(&bin->intern.refc, 2);
                            }
                            else {
                                bin = result_bin;
                                cbin_refc_diff++;
                            }
                            pb = (ProcBin *) (char *) hp;
                            hp += PROC_BIN_SIZE;
                            pb->thing_word = HEADER_PROC_BIN;
                            pb->size = (Uint) iovp->iov_len;
                            pb->next = MSO(p).first;
                            MSO(p).first = (struct erl_off_heap_header*) pb;
                            pb->val = bin;
                            pb->bytes = (byte*) iovp->iov_base;
                            pb->flags = 0;
                            OH_OVERHEAD(&MSO(p), pb->size / sizeof(Eterm));
                            bin_term = make_binary(pb);
                        }
                        result = CONS(hp, bin_term, result);
                        hp += 2;
                    }
                    ASSERT(hp <= hp_end);
                    HRelease(p, hp_end, hp);
                    context->s.ec.iov = NULL;
                    erts_free(ERTS_ALC_T_T2B_VEC, iov);
                    if (cbin_refc_diff) {
                        ASSERT(cbin_refc_diff >= -1);
                        if (cbin_refc_diff > 0)
                            erts_refc_add(&result_bin->intern.refc,
                                          cbin_refc_diff, 1);
                        else
                            erts_bin_free(result_bin);
                    }
                    return result;
		}
		/* Continue with compression... */
		/* To make absolutely sure that zlib does not barf on a reallocated context, 
		   we make sure it's "exported" before doing anything compession-like */
		EXPORT_CONTEXT();
		bytes = (byte *) result_bin->orig_bytes; /* result_bin is reallocated */
		if (erl_zlib_deflate_start(&(context->s.cc.stream),bytes+1,real_size-1,level) 
		    != Z_OK) {
		    goto return_normal;
		}
		context->state = TTBCompress;
		context->s.cc.real_size = real_size;
		context->s.cc.result_bin = result_bin;

		result_bin = erts_bin_nrml_alloc(real_size);
		result_bin->orig_bytes[0] = (byte) VERSION_MAGIC;

		context->s.cc.destination_bin = result_bin;
		context->s.cc.dest_len = 0;
		context->s.cc.dbytes = (byte *) result_bin->orig_bytes+6;
		break;
	    }
	case TTBCompress:
	    {
		uLongf tot_dest_len = context->s.cc.real_size - 6;
		uLongf left = (tot_dest_len - context->s.cc.dest_len);
		uLongf this_time = (left > TERM_TO_BINARY_COMPRESS_CHUNK) ?  
		    TERM_TO_BINARY_COMPRESS_CHUNK : 
		    left;
		Binary *result_bin;
		ProcBin *pb;
		Uint max = (ERTS_BIF_REDS_LEFT(p) *  TERM_TO_BINARY_COMPRESS_CHUNK) / CONTEXT_REDS;

		if (max < this_time) {
		    this_time = max + 1; /* do not set this_time to 0 */
		}

		res = erl_zlib_deflate_chunk(&(context->s.cc.stream), context->s.cc.dbytes, &this_time);
		context->s.cc.dbytes += this_time;
		context->s.cc.dest_len += this_time;
		switch (res) {
		case Z_OK:
		    if (context->s.cc.dest_len >= tot_dest_len) {
			goto no_use_compressing;
		    }
		    RETURN_STATE();
		case Z_STREAM_END:
		    {
			byte *dbytes = (byte *) context->s.cc.destination_bin->orig_bytes + 1;

			dbytes[0] = COMPRESSED;
			put_int32(context->s.cc.real_size-1,dbytes+1);
			erl_zlib_deflate_finish(&(context->s.cc.stream));
			result_bin = erts_bin_realloc(context->s.cc.destination_bin,
						      context->s.cc.dest_len+6);
			context->s.cc.destination_bin = NULL;
			ASSERT(erts_refc_read(&result_bin->intern.refc, 1));
			erts_bin_free(context->s.cc.result_bin);
			context->s.cc.result_bin = NULL;
			context->alive = 0;
			BUMP_REDS(p, (this_time * CONTEXT_REDS) / TERM_TO_BINARY_COMPRESS_CHUNK);
			if (context_b && erts_refc_read(&context_b->intern.refc,0) == 0) {
			    erts_bin_free(context_b);
			}
			return erts_build_proc_bin(&MSO(p),
						   HAlloc(p, PROC_BIN_SIZE),
                                                   result_bin);
		    }
		default: /* Compression error, revert to uncompressed binary (still in 
			    context) */
		no_use_compressing:
		    result_bin = context->s.cc.result_bin;
		    context->s.cc.result_bin = NULL;
		    pb = (ProcBin *) HAlloc(p, PROC_BIN_SIZE);
		    pb->thing_word = HEADER_PROC_BIN;
		    pb->size = context->s.cc.real_size;
		    pb->next = MSO(p).first;
		    MSO(p).first = (struct erl_off_heap_header*)pb;
		    pb->val = result_bin;
		    pb->bytes = (byte*) result_bin->orig_bytes;
		    pb->flags = 0;
		    OH_OVERHEAD(&(MSO(p)), pb->size / sizeof(Eterm));
		    ASSERT(erts_refc_read(&result_bin->intern.refc, 1));
		    erl_zlib_deflate_finish(&(context->s.cc.stream));
		    erts_bin_free(context->s.cc.destination_bin);
		    context->s.cc.destination_bin = NULL;
		    context->alive = 0;
		    BUMP_REDS(p, (this_time * CONTEXT_REDS) / TERM_TO_BINARY_COMPRESS_CHUNK);
		    if (context_b && erts_refc_read(&context_b->intern.refc,0) == 0) {
			erts_bin_free(context_b);
		    }
		    return make_binary(pb);
		}
	    }
	}
    }
#undef EXPORT_CONTEXT
#undef RETURN_STATE
}			








/*
 * This function fills ext with the external format of atom.
 * If it's an old atom we just supply an index, otherwise
 * we insert the index _and_ the entire atom. This way the receiving side
 * does not have to perform an hash on the etom to locate it, and
 * we save a lot of space on the wire.
 */

static byte*
enc_atom(ErtsAtomCacheMap *acmp, Eterm atom, byte *ep, Uint64 dflags)
{
    int iix;
    int len;
    const int utf8_atoms = (int) (dflags & DFLAG_UTF8_ATOMS);

    ASSERT(is_atom(atom));

    if (dflags & DFLAG_ETS_COMPRESSED) {
	Uint aval = atom_val(atom);
	ASSERT(aval < (1<<24));
	if (aval >= (1 << 16)) {
	    *ep++ = ATOM_INTERNAL_REF3;
	    put_int24(aval, ep);
	    ep += 3;
	}
	else {
	    *ep++ = ATOM_INTERNAL_REF2;
	    put_int16(aval, ep);
	    ep += 2;
	}
	return ep;
    }

    /*
     * term_to_binary/1,2 and the initial distribution message
     * don't use the cache.
     */

    iix = get_iix_acache_map(acmp, atom, dflags);
    if (iix < 0) {
	Atom *a = atom_tab(atom_val(atom));
	len = a->len;
	if (utf8_atoms || a->latin1_chars < 0) {
	    if (len > 255) {
		*ep++ = ATOM_UTF8_EXT;
		put_int16(len, ep);
		ep += 2;
	    }
	    else {
		*ep++ = SMALL_ATOM_UTF8_EXT;
		put_int8(len, ep);
		ep += 1;
	    }
	    sys_memcpy((char *) ep, (char *) a->name, len);
	}
	else {
	    if (a->latin1_chars <= 255 && (dflags & DFLAG_SMALL_ATOM_TAGS)) {
		*ep++ = SMALL_ATOM_EXT;
		if (len == a->latin1_chars) {
		    sys_memcpy(ep+1, a->name, len);
		}
		else {
		    len = erts_utf8_to_latin1(ep+1, a->name, len);
		    ASSERT(len == a->latin1_chars);
		}
		put_int8(len, ep);
		ep++;
	    }
	    else {
		*ep++ = ATOM_EXT;
		if (len == a->latin1_chars) {
		    sys_memcpy(ep+2, a->name, len);
		}
		else {
		    len = erts_utf8_to_latin1(ep+2, a->name, len);
		    ASSERT(len == a->latin1_chars);
		}
		put_int16(len, ep);
		ep += 2;
	    }	    
	}
	ep += len;
	return ep;
    }

    /* The atom is referenced in the cache. */
    *ep++ = ATOM_CACHE_REF;
    put_int8(iix, ep);
    ep++;
    return ep;
}

/*
 * We use this atom as sysname in local pid/port/refs
 * for the ETS compressed format
 *
 */
#define INTERNAL_LOCAL_SYSNAME am_ErtsSecretAtom

static byte*
enc_pid(ErtsAtomCacheMap *acmp, Eterm pid, byte* ep, Uint64 dflags)
{
    Uint on, os;
    Eterm sysname = ((is_internal_pid(pid) && (dflags & DFLAG_ETS_COMPRESSED))
		      ? INTERNAL_LOCAL_SYSNAME : pid_node_name(pid));
    Uint32 creation = pid_creation(pid);

    *ep++ = NEW_PID_EXT;

    ep = enc_atom(acmp, sysname, ep, dflags);

    if (is_internal_pid(pid)) {
        on = internal_pid_number(pid);
        os = internal_pid_serial(pid);
    }
    else {
        on = external_pid_number(pid);
        os = external_pid_serial(pid);
    }

    put_int32(on, ep);
    ep += 4;
    put_int32(os, ep);
    ep += 4;
    put_int32(creation, ep);
    ep += 4;
    return ep;
}

/* Expect an atom in plain text or cached */
static const byte*
dec_atom(ErtsDistExternal *edep, const byte* ep, Eterm* objp)
{
    Uint len;
    int n;
    ErtsAtomEncoding char_enc;

    switch (*ep++) {
    case ATOM_CACHE_REF:
	if (!(edep && (edep->flags & ERTS_DIST_EXT_ATOM_TRANS_TAB)))
	    goto error;
	n = get_int8(ep);
	ep++;
	if (n >= edep->attab.size)
	    goto error;
	ASSERT(is_atom(edep->attab.atom[n]));
	*objp = edep->attab.atom[n];
	break;
    case ATOM_EXT:
	len = get_int16(ep),
	ep += 2;
	char_enc = ERTS_ATOM_ENC_LATIN1;
        goto dec_atom_common;
    case SMALL_ATOM_EXT:
	len = get_int8(ep);
	ep++;
	char_enc = ERTS_ATOM_ENC_LATIN1;
	goto dec_atom_common;
    case ATOM_UTF8_EXT:
	len = get_int16(ep),
	ep += 2;
	char_enc = ERTS_ATOM_ENC_UTF8;
	goto dec_atom_common;
    case SMALL_ATOM_UTF8_EXT:
	len = get_int8(ep),
	ep++;
	char_enc = ERTS_ATOM_ENC_UTF8;
    dec_atom_common:
        if (edep && (edep->flags & ERTS_DIST_EXT_BTT_SAFE)) {
	    if (!erts_atom_get((char*)ep, len, objp, char_enc)) {
                goto error;
	    }
        } else {
	    Eterm atom = erts_atom_put(ep, len, char_enc, 0);
	    if (is_non_value(atom))
		goto error;
            *objp = atom;
        }
	ep += len;
	break;
    case ATOM_INTERNAL_REF2:
	n = get_int16(ep);
	ep += 2;
	if (n >= atom_table_size()) {
	    goto error;
	}
	*objp = make_atom(n);
	break;
    case ATOM_INTERNAL_REF3:
	n = get_int24(ep);
	ep += 3;
	if (n >= atom_table_size()) {
	    goto error;
	}
	*objp = make_atom(n);
	break;

    default:
    error:
	*objp = NIL;	/* Don't leave a hole in the heap */
	return NULL;
    }
    return ep;
}

static ERTS_INLINE int dec_is_this_node(Eterm sysname, Uint32 creation)
{
    return (sysname == INTERNAL_LOCAL_SYSNAME
            ||
            (sysname == erts_this_node->sysname
             && (creation == erts_this_node->creation
                 || creation == ORIG_CREATION)));
}


static ERTS_INLINE ErlNode* dec_get_node(Eterm sysname, Uint32 creation, Eterm book)
{
    if (dec_is_this_node(sysname, creation))
	return erts_this_node;
    else
        return erts_find_or_insert_node(sysname,creation,book);
}

static const byte*
dec_pid(ErtsDistExternal *edep, ErtsHeapFactory* factory, const byte* ep,
        Eterm* objp, byte tag)
{
    Eterm sysname;
    Uint data;
    Uint num;
    Uint ser;
    Uint32 cre;

    *objp = NIL;		/* In case we fail, don't leave a hole in the heap */

    /* eat first atom */
    if ((ep = dec_atom(edep, ep, &sysname)) == NULL)
	return NULL;
    num = get_uint32(ep);
    ep += 4;
    ser = get_uint32(ep);
    ep += 4;
    if (tag == PID_EXT) {
        cre = get_int8(ep);
        ep += 1;
        if (!is_tiny_creation(cre)) {
            return NULL;
        }
    } else {
        ASSERT(tag == NEW_PID_EXT);
        cre = get_uint32(ep);
        ep += 4;
    }

    /*
     * We are careful to create the node entry only after all
     * validity tests are done.
     */
    if (dec_is_this_node(sysname, cre)) {
        if (num > ERTS_MAX_INTERNAL_PID_NUMBER ||
            ser > ERTS_MAX_INTERNAL_PID_SERIAL) {
            return NULL;
        }

        data = make_pid_data(ser, num);
	*objp = make_internal_pid(data);
    } else {
	ExternalThing *etp = (ExternalThing *) factory->hp;
        factory->hp += EXTERNAL_PID_HEAP_SIZE;

	etp->header = make_external_pid_header();
	etp->next = factory->off_heap->first;
        etp->node = erts_find_or_insert_node(sysname, cre, make_boxed(&etp->header));
        etp->data.pid.num = num;
        etp->data.pid.ser = ser;

	factory->off_heap->first = (struct erl_off_heap_header*) etp;
	*objp = make_external_pid(etp);
    }
    return ep;
}


#define ENC_TERM ((Eterm) 0)
#define ENC_ONE_CONS ((Eterm) 1)
#define ENC_PATCH_FUN_SIZE ((Eterm) 2)
#define ENC_BIN_COPY ((Eterm) 3)
#define ENC_MAP_PAIR ((Eterm) 4)
#define ENC_HASHMAP_NODE ((Eterm) 5)
#define ENC_LAST_ARRAY_ELEMENT ((Eterm) 6)

static byte*
enc_term(ErtsAtomCacheMap *acmp, Eterm obj, byte* ep, Uint64 dflags,
	 struct erl_off_heap_header** off_heap)
{
    byte *res;
    (void) enc_term_int(NULL, acmp, obj, ep, dflags, off_heap, NULL, &res);
    return res;
}

static int
enc_term_int(TTBEncodeContext* ctx, ErtsAtomCacheMap *acmp, Eterm obj, byte* ep,
             Uint64 dflags,
	     struct erl_off_heap_header** off_heap, Sint *reds, byte **res)
{
    DECLARE_WSTACK(s);
    Uint n;
    Uint i;
    Uint j;
    Uint* ptr;
    Eterm val;
    FloatDef f;
    Sint r = 0;
    int use_iov = 0;

    if (ctx) {
	WSTACK_CHANGE_ALLOCATOR(s, ERTS_ALC_T_SAVED_ESTACK);
	r = *reds;
        use_iov = !!ctx->iov;

	if (ctx->wstack.wstart) { /* restore saved stacks and byte pointer */
	    WSTACK_RESTORE(s, &ctx->wstack);
	    ep = ctx->ep;
	    obj = ctx->obj;
	    if (is_non_value(obj)) {
		goto outer_loop;
	    }
	}
    }

    goto L_jump_start;

 outer_loop:
    while (!WSTACK_ISEMPTY(s)) {
	obj = WSTACK_POP(s);

	switch (val = WSTACK_POP(s)) {
	case ENC_TERM:
	    break;
	case ENC_ONE_CONS:
	encode_one_cons:
	    {
		Eterm* cons = list_val(obj);
		Eterm tl;
                Uint len_cnt = WSTACK_POP(s);

		obj = CAR(cons);
		tl = CDR(cons);
                if (is_list(tl)) {
                    len_cnt++;
                    WSTACK_PUSH3(s, len_cnt, ENC_ONE_CONS, tl);
                }
                else {
                    byte* list_lenp = (byte*) WSTACK_POP(s);
		    ASSERT(list_lenp[-1] == LIST_EXT);
                    put_int32(len_cnt, list_lenp);

                    WSTACK_PUSH2(s, ENC_TERM, tl);
                }
	    }
	    break;
	case ENC_PATCH_FUN_SIZE:
	    {
		byte* size_p = (byte *) obj;
                Sint32 sz = ep - size_p;
		put_int32(sz, size_p);
	    }
	    goto outer_loop;
	case ENC_BIN_COPY: {
	    Uint bits = (Uint)obj;
	    Uint bitoffs = WSTACK_POP(s);
	    byte* bytes = (byte*) WSTACK_POP(s);
	    byte* dst = (byte*) WSTACK_POP(s);
	    if (bits > r * (TERM_TO_BINARY_MEMCPY_FACTOR * 8)) {
		Uint n = r * TERM_TO_BINARY_MEMCPY_FACTOR;
		WSTACK_PUSH5(s, (UWord)(dst + n), (UWord)(bytes + n), bitoffs,
			     ENC_BIN_COPY, bits - 8*n);
		bits = 8*n;
		copy_binary_to_buffer(dst, 0, bytes, bitoffs, bits);
		obj = THE_NON_VALUE;
		r = 0; /* yield */
		break;
	    } else {
		copy_binary_to_buffer(dst, 0, bytes, bitoffs, bits);
		r -= bits / (TERM_TO_BINARY_MEMCPY_FACTOR * 8);
		goto outer_loop;
	    }
	}
	case ENC_MAP_PAIR: {
	    Uint pairs_left = obj;
	    Eterm *vptr = (Eterm*) WSTACK_POP(s);
	    Eterm *kptr = (Eterm*) WSTACK_POP(s);

	    obj = *kptr;
	    if (--pairs_left > 0) {
		WSTACK_PUSH4(s, (UWord)(kptr+1), (UWord)(vptr+1),
			     ENC_MAP_PAIR, pairs_left);
	    }
	    WSTACK_PUSH2(s, ENC_TERM, *vptr);
	    break;
	}
	case ENC_HASHMAP_NODE:
	    if (is_list(obj)) { /* leaf node [K|V] */
		ptr = list_val(obj);
		WSTACK_PUSH2(s, ENC_TERM, CDR(ptr));
		obj = CAR(ptr);
	    }
	    break;
	case ENC_LAST_ARRAY_ELEMENT:
	    /* obj is the tuple */
	    {
		Eterm* ptr = (Eterm *) obj;
		obj = *ptr;
	    }
	    break;
	default:		/* ENC_LAST_ARRAY_ELEMENT+1 and upwards */
	    {
		Eterm* ptr = (Eterm *) obj;
		obj = *ptr++;
		WSTACK_PUSH2(s, val-1, (UWord)ptr);
	    }
	    break;
	}

	if (ctx && --r <= 0) {
	    *reds = 0;
	    ctx->obj = obj;
	    ctx->ep = ep;
	    WSTACK_SAVE(s, &ctx->wstack);
	    return -1;
	}

    L_jump_start:
	switch(tag_val_def(obj)) {
	case NIL_DEF:
	    *ep++ = NIL_EXT;
	    break;

	case ATOM_DEF:
	    ep = enc_atom(acmp,obj,ep,dflags);
	    break;

	case SMALL_DEF:
	    {
		/* From R14B we no longer restrict INTEGER_EXT to 28 bits,
		 * as done earlier for backward compatibility reasons. */
		Sint val = signed_val(obj);

		if ((Uint)val < 256) {
		    *ep++ = SMALL_INTEGER_EXT;
		    put_int8(val, ep);
		    ep++;
		} else if (sizeof(Sint) == 4 || IS_SSMALL32(val)) {
		    *ep++ = INTEGER_EXT;
		    put_int32(val, ep);
		    ep += 4;
		} else {
		    DeclareTmpHeapNoproc(tmp_big,2);
		    Eterm big;
		    UseTmpHeapNoproc(2);
		    big = small_to_big(val, tmp_big);
		    *ep++ = SMALL_BIG_EXT;
		    n = big_bytes(big);
		    ASSERT(n < 256);
		    put_int8(n, ep);
		    ep += 1;
		    *ep++ = big_sign(big);
		    ep = big_to_bytes(big, ep);
		    UnUseTmpHeapNoproc(2);
		}
	    }
	    break;

	case BIG_DEF:
	    {
		int sign = big_sign(obj);
		n = big_bytes(obj);
		if (sizeof(Sint)==4 && n<=4) {
		    Uint dig = big_digit(obj,0);		   
		    Sint val = sign ? -dig : dig;
		    if ((val<0) == sign) {
			*ep++ = INTEGER_EXT;
			put_int32(val, ep);
			ep += 4;
			break;
		    }
		}
		if (n < 256) {
		    *ep++ = SMALL_BIG_EXT;
		    put_int8(n, ep);
		    ep += 1;
		}
		else {
		    *ep++ = LARGE_BIG_EXT;
		    put_int32(n, ep);
		    ep += 4;
		}
		*ep++ = sign;
		ep = big_to_bytes(obj, ep);
	    }
	    break;

	case PID_DEF:
	case EXTERNAL_PID_DEF:
	    ep = enc_pid(acmp, obj, ep, dflags);
	    break;

	case REF_DEF:
	case EXTERNAL_REF_DEF: {
	    Uint32 *ref_num;
	    Eterm sysname = (((dflags & DFLAG_ETS_COMPRESSED) && is_internal_ref(obj))
			     ? INTERNAL_LOCAL_SYSNAME : ref_node_name(obj));
            Uint32 creation = ref_creation(obj);

	    ASSERT(dflags & DFLAG_EXTENDED_REFERENCES);

	    erts_magic_ref_save_bin(obj);

            *ep++ = NEWER_REFERENCE_EXT;
	    i = ref_no_numbers(obj);
	    put_int16(i, ep);
	    ep += 2;
	    ep = enc_atom(acmp, sysname, ep, dflags);
            put_int32(creation, ep);
            ep += 4;
	    ref_num = ref_numbers(obj);
	    for (j = 0; j < i; j++) {
		put_int32(ref_num[j], ep);
		ep += 4;
	    }
	    break;
	}
	case PORT_DEF:
	case EXTERNAL_PORT_DEF: {
	    Eterm sysname = (((dflags & DFLAG_ETS_COMPRESSED) && is_internal_port(obj))
			     ? INTERNAL_LOCAL_SYSNAME : port_node_name(obj));
            Uint32 creation = port_creation(obj);
	    byte *tagp = ep++;
	    Uint64 num;

	    ep = enc_atom(acmp, sysname, ep, dflags);
	    num = port_number(obj);
	    if (num > ERTS_MAX_V3_PORT_NUMBER) {
		*tagp = V4_PORT_EXT;
		put_int64(num, ep);
		ep += 8;
	    }
	    else {
		*tagp = NEW_PORT_EXT;
		put_int32(num, ep);
		ep += 4;
	    }
            put_int32(creation, ep);
            ep += 4;
	    break;
	}
	case LIST_DEF:
	    {
		if (is_external_string(obj, &i)) {
		    *ep++ = STRING_EXT;
		    put_int16(i, ep);
		    ep += 2;
		    while (is_list(obj)) {
			Eterm* cons = list_val(obj);
			*ep++ = unsigned_val(CAR(cons));
			obj = CDR(cons);
		    }
		    r -= i;
		} else {
		    r -= i/2;
		    *ep++ = LIST_EXT;
                    /* Patch list length when we find end of list */
                    WSTACK_PUSH2(s, (UWord)ep, 1);
		    ep += 4;
		    goto encode_one_cons;
		}
	    }
	    break;

	case TUPLE_DEF:
	    ptr = tuple_val(obj);
	    i = arityval(*ptr);
	    ptr++;
	    if (i <= 0xff) {
		*ep++ = SMALL_TUPLE_EXT;
		put_int8(i, ep);
		ep += 1;
	    } else  {
		*ep++ = LARGE_TUPLE_EXT;
		put_int32(i, ep);
		ep += 4;
	    }
	    if (i > 0) {
		WSTACK_PUSH2(s, ENC_LAST_ARRAY_ELEMENT+i-1, (UWord)ptr);
	    }
	    break;

	case MAP_DEF:
	    if (is_flatmap(obj)) {
		flatmap_t *mp = (flatmap_t*)flatmap_val(obj);
		Uint size = flatmap_get_size(mp);

		*ep++ = MAP_EXT;
		put_int32(size, ep); ep += 4;

		if (size > 0) {
		    Eterm *kptr = flatmap_get_keys(mp);
		    Eterm *vptr = flatmap_get_values(mp);

		    WSTACK_PUSH4(s, (UWord)kptr, (UWord)vptr,
				 ENC_MAP_PAIR, size);
		}
	    } else {
		Eterm hdr;
		Uint node_sz;
		ptr = boxed_val(obj);
		hdr = *ptr;
		ASSERT(is_header(hdr));
		switch(hdr & _HEADER_MAP_SUBTAG_MASK) {
		case HAMT_SUBTAG_HEAD_ARRAY:
		    *ep++ = MAP_EXT;
		    ptr++;
		    put_int32(*ptr, ep); ep += 4;
		    node_sz = 16;
		    break;
		case HAMT_SUBTAG_HEAD_BITMAP:
		    *ep++ = MAP_EXT;
		    ptr++;
		    put_int32(*ptr, ep); ep += 4;
		    /*fall through*/
		case HAMT_SUBTAG_NODE_BITMAP:
		    node_sz = hashmap_bitcount(MAP_HEADER_VAL(hdr));
		    ASSERT(node_sz < 17);
		    break;
		default:
		    erts_exit(ERTS_ERROR_EXIT, "bad header\r\n");
		}

		ptr++;
		WSTACK_RESERVE(s, node_sz*2);
		while(node_sz--) {
		    WSTACK_FAST_PUSH(s, ENC_HASHMAP_NODE);
		    WSTACK_FAST_PUSH(s, *ptr++);
		}
	    }
	    break;
	case FLOAT_DEF:
	    GET_DOUBLE(obj, f);
	    if (dflags & DFLAG_NEW_FLOATS) {
		*ep++ = NEW_FLOAT_EXT;
#if defined(WORDS_BIGENDIAN) || defined(DOUBLE_MIDDLE_ENDIAN)
		put_int32(f.fw[0], ep);
		ep += 4;
		put_int32(f.fw[1], ep);
#else
		put_int32(f.fw[1], ep);
		ep += 4;
		put_int32(f.fw[0], ep);
#endif		
		ep += 4;
	    } else {
		*ep++ = FLOAT_EXT;

		/* now the erts_snprintf which does the work */
		i = sys_double_to_chars(f.fd, (char*) ep, (size_t)31);

		/* Don't leave garbage after the float */
		sys_memset(ep+i, 0, 31-i);
		ep += 31;
	    }
	    break;

	case BINARY_DEF:
	    {
		Uint bitoffs;
		Uint bitsize;
		byte* bytes;
		byte* data_dst;
                Uint off_heap_bytesize = 0;
                Uint off_heap_tail;
                Eterm pb_term;
                Binary *pb_val;

                ASSERT(!(dflags & DFLAG_PENDING_CONNECT) || (ctx && ctx->iov));
    
		ERTS_GET_BINARY_BYTES(obj, bytes, bitoffs, bitsize);
                if (use_iov) {
                    if (bitoffs == 0) {
                        ProcBin* pb = (ProcBin*) binary_val(obj);
                        off_heap_bytesize = pb->size;
                        if (off_heap_bytesize <= ERL_ONHEAP_BIN_LIMIT)
                            off_heap_bytesize = 0;
                        else {
                            pb_term = obj;
                            if (pb->thing_word == HEADER_SUB_BIN) {
                                ErlSubBin* sub = (ErlSubBin*)pb;
                                pb_term = sub->orig;
                                pb = (ProcBin*) binary_val(pb_term);
                            }
                            if (pb->thing_word != HEADER_PROC_BIN)
                                off_heap_bytesize = 0;
                            else {
                                if (pb->flags) {
                                    char* before_realloc = pb->val->orig_bytes; 
                                    erts_emasculate_writable_binary(pb);
                                    bytes += (pb->val->orig_bytes - before_realloc);
                                    ASSERT((byte *) &pb->val->orig_bytes[0] <= bytes
                                           && bytes < ((byte *) &pb->val->orig_bytes[0]
                                                       + pb->val->orig_size));
                                }
                                pb_val = pb->val;
                            }
                        }
                    }
                }
		else if (dflags & DFLAG_ETS_COMPRESSED) {
		    ProcBin* pb = (ProcBin*) binary_val(obj);
		    Uint bytesize = pb->size;
		    if (pb->thing_word == HEADER_SUB_BIN) {
			ErlSubBin* sub = (ErlSubBin*)pb;
			pb = (ProcBin*) binary_val(sub->orig);
			ASSERT(bytesize == sub->size);
			bytesize += (bitoffs + bitsize + 7) / 8;
		    }
		    if (pb->thing_word == HEADER_PROC_BIN
			&& heap_bin_size(bytesize) > PROC_BIN_SIZE) {
			ProcBin tmp;
			if (bitoffs || bitsize) {
			    *ep++ = BIT_BINARY_INTERNAL_REF;
			    *ep++ = bitoffs;
			    *ep++ = bitsize;
			}
			else {
			    *ep++ = BINARY_INTERNAL_REF;
			}
			if (pb->flags) {
			    char* before_realloc = pb->val->orig_bytes; 
			    erts_emasculate_writable_binary(pb);
			    bytes += (pb->val->orig_bytes - before_realloc);
			}
			erts_refc_inc(&pb->val->intern.refc, 2);

			sys_memcpy(&tmp, pb, sizeof(ProcBin));
			tmp.next = *off_heap;
			tmp.bytes = bytes;
			tmp.size = bytesize;
			sys_memcpy(ep, &tmp, sizeof(ProcBin));
			*off_heap = (struct erl_off_heap_header*) ep;
			ep += sizeof(ProcBin);
			break;
		    }
		}
		if (bitsize == 0) {
		    /* Plain old byte-sized binary. */
		    *ep++ = BINARY_EXT;
		    j = binary_size(obj);
		    put_int32(j, ep);
		    ep += 4;
                    if (off_heap_bytesize)
                        off_heap_tail = 0;
                    else {
                        data_dst = ep;
                        ep += j;
                    }
		} else if (dflags & DFLAG_BIT_BINARIES) {
		    /* Bit-level binary. */
                    if (dflags & DFLAG_PENDING_CONNECT) {
			ASSERT(ctx);
                        j = off_heap_bytesize;
                        if (!j) {
                            pb_val = NULL;
                            pb_term = THE_NON_VALUE;
                            j = binary_size(obj);
                        }
                        data_dst = hopefull_bit_binary(ctx, &ep, pb_val, pb_term,
                                                       bytes, bitoffs, bitsize, j);
                        if (!data_dst)
                            break; /* off heap binary referred... */
                        ASSERT(!off_heap_bytesize);
                        off_heap_tail = 0;
                        /*
                         * Trailing bits already written by hopefull_bit_binary();
                         * now go copy all whole octets...
                         */
                        bitsize = 0;
                    }
                    else {
                        *ep++ = BIT_BINARY_EXT;
                        j = binary_size(obj);
                        put_int32((j+1), ep);
                        ep += 4;
                        *ep++ = bitsize;
                        if (off_heap_bytesize) {
                            /* trailing bits */
                            ep[0] = 0;
                            copy_binary_to_buffer(ep, 0, bytes + j, 0, bitsize);
                            off_heap_tail = 1;
                        }
                        else {
                            ep[j] = 0;	/* Zero unused bits at end of binary */
                            data_dst = ep;
                            ep += j + 1;
                        }
                    }
		} else {
		    /*
		     * Bit-level binary, but the receiver doesn't support it.
		     * Build a tuple instead.
		     */
		    *ep++ = SMALL_TUPLE_EXT;
		    *ep++ = 2;
		    *ep++ = BINARY_EXT;
		    j = binary_size(obj);
		    put_int32((j+1), ep);
		    ep += 4;
                    
                    if (off_heap_bytesize) {
                        /* trailing bits */
                        ep[0] = 0;
                        copy_binary_to_buffer(ep, 0, bytes + j, 0, bitsize);
                        ep[1] = SMALL_INTEGER_EXT;
                        ep[2] = bitsize;
                        off_heap_tail = 3;
                    }
                    else {
                        ep[j] = 0; /* Zero unused bits at end of binary */
                        data_dst = ep;
                        ep += j+1;
                        *ep++ = SMALL_INTEGER_EXT;
                        *ep++ = bitsize;
                    }
		}
                if (off_heap_bytesize) {
                    ASSERT(pb_val);
                    store_in_vec(ctx, ep, pb_val, pb_term,
                                 bytes, off_heap_bytesize);
                    ep += off_heap_tail;
                }
                else if (ctx && j > r * TERM_TO_BINARY_MEMCPY_FACTOR) {
		    WSTACK_PUSH5(s, (UWord)data_dst, (UWord)bytes, bitoffs,
				 ENC_BIN_COPY, 8*j + bitsize);
		} else {
		    copy_binary_to_buffer(data_dst, 0, bytes, bitoffs,
					  8 * j + bitsize);
		}
	    }
	    break;
	case EXPORT_DEF:
	    {
		Export* exp = *((Export **) (export_val(obj) + 1));
                if (dflags & DFLAG_PENDING_CONNECT) {
		    ASSERT(ctx);
                    hopefull_export(ctx, &ep, exp, dflags, off_heap);
		}
                else if ((dflags & DFLAG_EXPORT_PTR_TAG) != 0) {
		    *ep++ = EXPORT_EXT;
		    ep = enc_atom(acmp, exp->info.mfa.module, ep, dflags);
		    ep = enc_atom(acmp, exp->info.mfa.function, ep, dflags);
		    ep = enc_term(acmp, make_small(exp->info.mfa.arity),
                                  ep, dflags, off_heap);
		} else {
		    /* Tag, arity */
		    *ep++ = SMALL_TUPLE_EXT;
		    put_int8(2, ep);
		    ep += 1;

		    /* Module name */
		    ep = enc_atom(acmp, exp->info.mfa.module, ep, dflags);

		    /* Function name */
		    ep = enc_atom(acmp, exp->info.mfa.function, ep, dflags);
		}
		break;
	    }
	    break;
	case FUN_DEF:
	    {
		ErlFunThing* funp = (ErlFunThing *) fun_val(obj);
		int ei;

		ASSERT(dflags & DFLAG_NEW_FUN_TAGS);
                *ep++ = NEW_FUN_EXT;
                WSTACK_PUSH2(s, ENC_PATCH_FUN_SIZE,
                             (UWord) ep); /* Position for patching in size */
                ep += 4;
                *ep = funp->arity;
                ep += 1;
                sys_memcpy(ep, funp->fe->uniq, 16);
                ep += 16;
                put_int32(funp->fe->index, ep);
                ep += 4;
                put_int32(funp->num_free, ep);
                ep += 4;
                ep = enc_atom(acmp, funp->fe->module, ep, dflags);
                ep = enc_term(acmp, make_small(funp->fe->old_index), ep, dflags, off_heap);
                ep = enc_term(acmp, make_small(funp->fe->old_uniq), ep, dflags, off_heap);
                ep = enc_pid(acmp, funp->creator, ep, dflags);

		for (ei = funp->num_free-1; ei >= 0; ei--) {
		    WSTACK_PUSH2(s, ENC_TERM, (UWord) funp->env[ei]);
		}
	    }
	    break;
	}
    }
    DESTROY_WSTACK(s);
    if (ctx) {
	ASSERT(ctx->wstack.wstart == NULL);
	*reds = r;
        if (use_iov)
            store_in_vec(ctx, ep, NULL, THE_NON_VALUE, NULL, 0);
    }
    *res = ep;
    return 0;
}

static ERTS_INLINE void
store_in_vec_aux(TTBEncodeContext *ctx,
                 Binary *bin,
                 Eterm term,
                 byte *ptr,
                 Uint len)
{
    ErlDrvBinary *dbin = Binary2ErlDrvBinary(bin);
    int vlen = ctx->vlen;
    Uint iov_len;
    ErlIOVec *feiovp;

    ASSERT(((byte *) &bin->orig_bytes[0]) <= ptr);
    ASSERT(ptr + len <= ((byte *) &bin->orig_bytes[0]) + bin->orig_size);

    if (ctx->frag_ix >= 0) {
        feiovp = &ctx->fragment_eiovs[ctx->frag_ix];
        ASSERT(0 < feiovp->size);
        ASSERT(feiovp->size <= ctx->fragment_size);
        if (feiovp->size != ctx->fragment_size) {
            /* current fragment not full yet... */
            iov_len = ctx->fragment_size - feiovp->size;
            if (len < iov_len)
                iov_len = len;
            goto store_iov_data;
        }
    }

    while (len) {
        /* Start new fragment... */
        ctx->frag_ix++;
        feiovp = &ctx->fragment_eiovs[ctx->frag_ix];
        ASSERT(ctx->frag_ix >= 0);

        if (ctx->termv) {
            ctx->termv[vlen] = THE_NON_VALUE;
            ctx->termv[vlen+1] = THE_NON_VALUE;
        }

        feiovp->vsize = 2;
        feiovp->size = 0;
        feiovp->iov = &ctx->iov[vlen];
        feiovp->binv = &ctx->binv[vlen];

        /* entry for driver header */
        ctx->iov[vlen].iov_base = NULL;
        ctx->iov[vlen].iov_len = 0;
        ctx->binv[vlen] = NULL;
        vlen++;

        /* entry for dist header */
        ctx->iov[vlen].iov_base = NULL;
        ctx->iov[vlen].iov_len = 0;
        ctx->binv[vlen] = NULL;
        vlen++;

        iov_len = len < ctx->fragment_size ? len : ctx->fragment_size;

    store_iov_data:

        ASSERT(iov_len);
        
        do {
            Uint iov_len_left;
                
            if (iov_len <= MAX_SYSIOVEC_IOVLEN)
                iov_len_left = 0;
            else {
                iov_len_left = iov_len - MAX_SYSIOVEC_IOVLEN;
                iov_len = MAX_SYSIOVEC_IOVLEN;
            }

            ctx->iov[vlen].iov_base = ptr;
            ctx->iov[vlen].iov_len = iov_len;
            ctx->binv[vlen] = dbin;
            if (ctx->termv)
                ctx->termv[vlen] = term;
            else
                erts_refc_inc(&bin->intern.refc, 2);
            ctx->size += iov_len;
            len -= iov_len;
            ptr += iov_len;
            vlen++;
            feiovp->size += iov_len;
            feiovp->vsize++;

            iov_len = iov_len_left;
        } while (iov_len);
    }

    ctx->vlen = vlen;
}

static void
store_in_vec(TTBEncodeContext *ctx,
             byte *ep,
             Binary *ohbin,
             Eterm ohpb,
             byte *ohp,
             Uint ohsz)
{
    byte *cp = ctx->cptr;
    if (cp != ep) {
        /* save data in common binary... */
        store_in_vec_aux(ctx,
                         ctx->result_bin,
                         THE_NON_VALUE,
                         cp,
                         ep - cp);
        ASSERT(ctx->vlen <= ctx->debug_vlen);
        ASSERT(ctx->frag_ix <= ctx->debug_fragments);
        ctx->cptr = ep;
    }
    if (ohbin) {
        /* save off-heap binary... */
        store_in_vec_aux(ctx,
                         ohbin,
                         ohpb,
                         ohp,
                         ohsz);
        ASSERT(ctx->vlen <= ctx->debug_vlen);
        ASSERT(ctx->frag_ix <= ctx->debug_fragments);
    }
}

static byte *
begin_hopefull_data(TTBEncodeContext *ctx, byte *ep)
{
    store_in_vec(ctx, ep, NULL, THE_NON_VALUE, NULL, 0);
    ASSERT(ERTS_NO_HIX == get_uint32(ctx->hopefull_ixp));
    put_int32(ctx->vlen, ctx->hopefull_ixp);
    ctx->hopefull_ixp = ep;
    put_int32(ERTS_NO_HIX, ep);
    ep += 4;
    ctx->cptr = ep;
    return ep;
}

static byte *
end_hopefull_data(TTBEncodeContext *ctx, byte *ep, Uint fallback_size)
{
    Uint sz;
    store_in_vec(ctx, ep, NULL, THE_NON_VALUE, NULL, 0);
    /*
     * Reserve extra room for fallback if needed. The four
     * bytes used for hopefull index can be used for
     * fallback encoding...
     */
    sz = ep - ctx->hopefull_ixp;
    if (fallback_size > sz) {
        ep += fallback_size - sz;
        ctx->cptr = ep;
    }
    return ep;
}

static byte *
hopefull_bit_binary(TTBEncodeContext* ctx, byte **epp, Binary *pb_val, Eterm pb_term,
                    byte *bytes, byte bitoffs, byte bitsize, Uint sz)
{
    byte *octets, *ep = *epp;

    ctx->hopefull_flags |= DFLAG_BIT_BINARIES;
    
    /*
     * The fallback:
     *
     *   SMALL_TUPLE_EXT          - 1 byte
     *   2                        - 1 byte
     *   BINARY_EXT               - 1 byte
     *   whole octet size ('sz')  - 4 byte
     *   whole octets             - 'sz' bytes
     *   trailing bits            - 1 byte
     *   SMALL_INTEGER_EXT        - 1 byte
     *   bitsize                  - 1 byte
     */

    /* bit binary prelude in one hopefull data element */
    ep = begin_hopefull_data(ctx, ep);
    *ep++ = BIT_BINARY_EXT;
    put_int32((sz+1), ep);
    ep += 4;
    *ep++ = bitsize;
    ep = end_hopefull_data(ctx, ep, 1+1+1+4);

    /* All whole octets... */
    if (pb_val) {
        octets = NULL;
        store_in_vec(ctx, ep, pb_val, pb_term, bytes, sz);
    }
    else {
        /* ... will be copied here afterwards */
        octets = ep;
        ep += sz;
    }

    /* copy trailing bits into new hopefull data element */
    ep = begin_hopefull_data(ctx, ep);
    *ep = 0; /* Clear the bit in the byte */

    copy_binary_to_buffer(ep, 0, bytes + sz, bitoffs, bitsize);
    ep++;

    ep = end_hopefull_data(ctx, ep, 1+1+1);
    *epp = ep;
    
    return octets;
}

static void
hopefull_export(TTBEncodeContext* ctx, byte **epp, Export* exp, Uint32 dflags,
                struct erl_off_heap_header** off_heap)
{
    Uint fallback_sz;
    byte *ep = *epp, *mod_start;

    /*
     * The fallback:
     *
     *   SMALL_TUPLE_EXT        - 1 byte
     *   2                      - 1 byte
     *   module atom...         - M bytes
     *   function atom...       - F bytes
     */

    ctx->hopefull_flags |= DFLAG_EXPORT_PTR_TAG;

    ep = begin_hopefull_data(ctx, ep);
                    
    *ep++ = EXPORT_EXT;
    mod_start = ep;
    ep = enc_atom(NULL, exp->info.mfa.module, ep, dflags);
    ep = enc_atom(NULL, exp->info.mfa.function, ep, dflags);
    fallback_sz = 2 + (ep - mod_start);
    ep = enc_term(NULL, make_small(exp->info.mfa.arity),
                  ep, dflags, off_heap);

    ep = end_hopefull_data(ctx, ep, fallback_sz);

    *epp = ep;
}

/** @brief Is it a list of bytes not longer than MAX_STRING_LEN?
 * @param lenp out: string length or number of list cells traversed
 * @return true/false
 */
static
int
is_external_string(Eterm list, Uint* lenp)
{
    Uint len = 0;

    /*
     * Calculate the length of the list as long as all characters
     * are integers from 0 through 255.
     */
    while (is_list(list)) {
	Eterm* consp = list_val(list);
	Eterm hd = CAR(consp);

	if (!is_byte(hd) || ++len > MAX_STRING_LEN) {
	    *lenp = len;
            return 0;
	}
	list = CDR(consp);
    }

    *lenp = len;
    return is_nil(list);
}


struct dec_term_hamt
{
    Eterm* objp; /* write result here */
    Uint size;   /* nr of leafs */
    Eterm* leaf_array;
};


/* Decode term from external format into *objp.
** On failure calls erts_factory_undo() and returns NULL
*/
static const byte*
dec_term(ErtsDistExternal *edep,
	 ErtsHeapFactory* factory,
	 const byte* ep,
         Eterm* objp,
	 B2TContext* ctx,
         int ets_decode)
{
#define PSTACK_TYPE struct dec_term_hamt
    PSTACK_DECLARE(hamt_array, 5);
    int n;
    ErtsAtomEncoding char_enc;
    register Eterm* hp;        /* Please don't take the address of hp */
    DECLARE_WSTACK(flat_maps); /* for preprocessing of small maps */
    Eterm* next;
    SWord reds;
#ifdef DEBUG
    Eterm* dbg_resultp = ctx ? &ctx->u.dc.res : objp;
#endif

    if (ctx) {
        reds     = ctx->reds;
        next     = ctx->u.dc.next;
        ep       = ctx->u.dc.ep;
	factory  = &ctx->u.dc.factory;

        if (ctx->state != B2TDecode) {
            int n_limit = reds;

	    n = ctx->u.dc.remaining_n;
            if (ctx->state == B2TDecodeBinary) {
                n_limit *= B2T_MEMCPY_FACTOR;
                ASSERT(n_limit >= reds);
		reds -= n / B2T_MEMCPY_FACTOR;
            }
	    else
		reds -= n;

            if (n > n_limit) {
                ctx->u.dc.remaining_n -= n_limit;
                n = n_limit;
                reds = 0;
            }
            else {
                ctx->u.dc.remaining_n = 0;
            }

            switch (ctx->state) {
            case B2TDecodeList:
                objp = next - 2;
                while (n > 0) {
                    objp[0] = (Eterm) next;
                    objp[1] = make_list(next);
                    next = objp;
                    objp -= 2;
                    n--;
                }
                break;

            case B2TDecodeTuple:
                objp = next - 1;
                while (n-- > 0) {
                    objp[0] = (Eterm) next;
                    next = objp;
                    objp--;
                }
                break;

            case B2TDecodeString:
                hp = factory->hp;
                hp[-1] = make_list(hp);  /* overwrite the premature NIL */
                while (n-- > 0) {
                    hp[0] = make_small(*ep++);
                    hp[1] = make_list(hp+2);
                    hp += 2;
                }
                hp[-1] = NIL;
		factory->hp = hp;
                break;

            case B2TDecodeBinary:
                sys_memcpy(ctx->u.dc.remaining_bytes, ep, n);
                ctx->u.dc.remaining_bytes += n;
                ep += n;
                break;

            default:
                ASSERT(!"Unknown state");
            }
            if (!ctx->u.dc.remaining_n) {
                ctx->state = B2TDecode;
            }
            if (reds <= 0) {
                ctx->u.dc.next = next;
                ctx->u.dc.ep = ep;
                ctx->reds = 0;
                return NULL;
            }
        }
	PSTACK_CHANGE_ALLOCATOR(hamt_array, ERTS_ALC_T_SAVED_ESTACK);
        WSTACK_CHANGE_ALLOCATOR(flat_maps, ERTS_ALC_T_SAVED_ESTACK);
	if (ctx->u.dc.hamt_array.pstart) {
	    PSTACK_RESTORE(hamt_array, &ctx->u.dc.hamt_array);
	}
	if (ctx->u.dc.flat_maps.wstart) {
	    WSTACK_RESTORE(flat_maps, &ctx->u.dc.flat_maps);
	}
    }
    else {
        reds = ERTS_SWORD_MAX;
        next = objp;
        *next = (Eterm) (UWord) NULL;
    }
    hp = factory->hp;

    while (next != NULL) {

	objp = next;
	next = (Eterm *) *objp;

	switch (*ep++) {
	case INTEGER_EXT:
	    {
		Sint sn = get_int32(ep);

		ep += 4;
#if defined(ARCH_64)
		*objp = make_small(sn);
#else
		if (IS_SSMALL(sn)) {
		    *objp = make_small(sn);
		} else {
		    *objp = small_to_big(sn, hp);
		    hp += BIG_UINT_HEAP_SIZE;
		}
#endif
		break;
	    }
	case SMALL_INTEGER_EXT:
	    n = get_int8(ep);
	    ep++;
	    *objp = make_small(n);
	    break;
	case SMALL_BIG_EXT:
	    n = get_int8(ep);
	    ep++;
	    goto big_loop;
	case LARGE_BIG_EXT:
	    n = get_int32(ep);
	    ep += 4;
	big_loop:
	    {
		Eterm big;
		const byte* first;
		const byte* last;
		Uint neg;

		neg = get_int8(ep); /* Sign bit */
		ep++;

		/*
		 * Strip away leading zeroes to avoid creating illegal bignums.
		 */
		first = ep;
		last = ep + n;
		ep += n;
		do {
		    --last;
		} while (first <= last && *last == 0);

		if ((n = last - first + 1) == 0) {
		    /* Zero width bignum defaults to zero */
		    big = make_small(0);
		} else {
		    big = bytes_to_big(first, n, neg, hp);
		    if (is_nil(big))
			goto error;
		    if (is_big(big)) {
			hp += big_arity(big) + 1;
		    }
		}
		*objp = big;
		break;
	    }
	case ATOM_CACHE_REF:
	    if (edep == 0 || (edep->flags & ERTS_DIST_EXT_ATOM_TRANS_TAB) == 0) {
		goto error;
	    }
	    n = get_int8(ep);
	    ep++;
	    if (n >= edep->attab.size)
		goto error;
	    ASSERT(is_atom(edep->attab.atom[n]));
	    *objp = edep->attab.atom[n];
	    break;
	case ATOM_EXT:
	    n = get_int16(ep);
	    ep += 2;
	    char_enc = ERTS_ATOM_ENC_LATIN1;
	    goto dec_term_atom_common;
	case SMALL_ATOM_EXT:
	    n = get_int8(ep);
	    ep++;
	    char_enc = ERTS_ATOM_ENC_LATIN1;
	    goto dec_term_atom_common;
	case ATOM_UTF8_EXT:
	    n = get_int16(ep);
	    ep += 2;
	    char_enc = ERTS_ATOM_ENC_UTF8;
	    goto dec_term_atom_common;
	case SMALL_ATOM_UTF8_EXT:
	    n = get_int8(ep);
	    ep++;
	    char_enc = ERTS_ATOM_ENC_UTF8;
dec_term_atom_common:
	    if (edep && (edep->flags & ERTS_DIST_EXT_BTT_SAFE)) {
		if (!erts_atom_get((char*)ep, n, objp, char_enc)) {
		    goto error;
		}
	    } else {
		Eterm atom = erts_atom_put(ep, n, char_enc, 0);
		if (is_non_value(atom))
		    goto error;
	        *objp = atom;
	    }
	    ep += n;
	    break;
	case LARGE_TUPLE_EXT:
	    n = get_int32(ep);
	    ep += 4;
	    goto tuple_loop;
	case SMALL_TUPLE_EXT:
	    n = get_int8(ep);
	    ep++;
	tuple_loop:
	    *objp = make_tuple(hp);
	    *hp++ = make_arityval(n);
	    hp += n;
            objp = hp - 1;
            if (ctx) {
                if (reds < n) {
                    ASSERT(reds > 0);
                    ctx->state = B2TDecodeTuple;
                    ctx->u.dc.remaining_n = n - reds;
                    n = reds;
                }
		reds -= n;
	    }
	    while (n-- > 0) {
		objp[0] = (Eterm) next;
		next = objp;
		objp--;
	    }
	    break;
	case NIL_EXT:
	    *objp = NIL;
	    break;
	case LIST_EXT:
	    n = get_int32(ep);
	    ep += 4;
	    if (n == 0) {
		next = objp;
		break;
	    }
	    *objp = make_list(hp);
            hp += 2 * n;
	    objp = hp - 2;
	    objp[0] = (Eterm) (objp+1);
	    objp[1] = (Eterm) next;
	    next = objp;
	    objp -= 2;
            n--;
	    if (ctx) {
                if (reds < n) {
                    ASSERT(reds > 0);
		    ctx->state = B2TDecodeList;
		    ctx->u.dc.remaining_n = n - reds;
		    n = reds;
		}
		reds -= n;
	    }
            while (n > 0) {
		objp[0] = (Eterm) next;
		objp[1] = make_list(next);
		next = objp;
		objp -= 2;
                n--;
	    }
	    break;
	case STRING_EXT:
	    n = get_int16(ep);
	    ep += 2;
	    if (n == 0) {
		*objp = NIL;
		break;
	    }
	    *objp = make_list(hp);
            if (ctx) {
                if (reds < n) {
                    ctx->state = B2TDecodeString;
                    ctx->u.dc.remaining_n = n - reds;
                    n = reds;
		}
                reds -= n;
            }
	    while (n-- > 0) {
		hp[0] = make_small(*ep++);
		hp[1] = make_list(hp+2);
		hp += 2;
	    }
	    hp[-1] = NIL;
	    break;
	case FLOAT_EXT:
	    {
		FloatDef ff;

		if (sys_chars_to_double((char*)ep, &ff.fd) != 0) {
		    goto error;
		}
		ep += 31;
		*objp = make_float(hp);
		PUT_DOUBLE(ff, hp);
		hp += FLOAT_SIZE_OBJECT;
		break;
	    }
	case NEW_FLOAT_EXT:
	    {
		FloatDef ff;

#if defined(WORDS_BIGENDIAN) || defined(DOUBLE_MIDDLE_ENDIAN)
		ff.fw[0] = get_int32(ep);
		ep += 4;
		ff.fw[1] = get_int32(ep);
		ep += 4;
#else
		ff.fw[1] = get_int32(ep);
		ep += 4;
		ff.fw[0] = get_int32(ep);
		ep += 4;
#endif

        if (!erts_isfinite(ff.fd)) {
            goto error;
        }

		*objp = make_float(hp);
		PUT_DOUBLE(ff, hp);
		hp += FLOAT_SIZE_OBJECT;
		break;
	    }
        case PID_EXT:
        case NEW_PID_EXT:
	    factory->hp = hp;
	    ep = dec_pid(edep, factory, ep, objp, ep[-1]);
	    hp = factory->hp;
	    if (ep == NULL) {
		goto error;
	    }
	    break;
        case PORT_EXT:
        case NEW_PORT_EXT:
        case V4_PORT_EXT:
	    {
		Eterm sysname;
		ErlNode *node;
		Uint64 num;
		Uint32 cre;
                byte tag = ep[-1];

		if ((ep = dec_atom(edep, ep, &sysname)) == NULL) {
		    goto error;
		}
		if (tag == V4_PORT_EXT) {
		    num = get_int64(ep);
		    ep += 8;
		}
		else {
		    num = get_uint32(ep);
		    ep += 4;
		}
                if (tag == PORT_EXT) {
                    cre = get_int8(ep);
                    ep++;
                    if (!is_tiny_creation(cre)) {
                        goto error;
                    }
                }
                else {
                    cre = get_int32(ep);
                    ep += 4;
                }
		node = dec_get_node(sysname, cre, make_boxed(hp));
		if(node == erts_this_node) {
		    if (num > ERTS_MAX_INTERNAL_PORT_NUMBER)
			goto error;
		    *objp = make_internal_port((Uint) num);
		}
		else {
		    ExternalThing *etp = (ExternalThing *) hp;
		    hp += EXTERNAL_PORT_HEAP_SIZE;
		    
		    etp->header = make_external_port_header();
		    etp->next = factory->off_heap->first;
		    etp->node = node;
#ifdef ARCH_64
		    etp->data.port.id = num;
#else
		    etp->data.port.low = (Uint32) (num & 0xffffffff);
		    etp->data.port.high = (Uint32) ((num >> 32) & 0xffffffff);
#endif

		    factory->off_heap->first = (struct erl_off_heap_header*)etp;
		    *objp = make_external_port(etp);
		}

		break;
	    }
	case REFERENCE_EXT:
	    {
		Eterm sysname;
		ErlNode *node;
		int i;
		Uint32 cre;
		Uint32 *ref_num;
		Uint32 r0;
		Uint ref_words;

		ref_words = 1;

		if ((ep = dec_atom(edep, ep, &sysname)) == NULL)
		    goto error;
		if ((r0 = get_int32(ep)) >= MAX_REFERENCE )
		    goto error;
		ep += 4;

		cre = get_int8(ep);
		ep += 1;
		if (!is_tiny_creation(cre)) {
		    goto error;
		}
		goto ref_ext_common;

	    case NEW_REFERENCE_EXT:
		ref_words = get_int16(ep);
		ep += 2;

		if ((ep = dec_atom(edep, ep, &sysname)) == NULL)
		    goto error;

		cre = get_int8(ep);
		ep += 1;
		if (!is_tiny_creation(cre)) {
		    goto error;
		}
		r0 = get_int32(ep);
		ep += 4;
		if (r0 >= MAX_REFERENCE)
		    goto error;
		goto ref_ext_common;

            case NEWER_REFERENCE_EXT:
		ref_words = get_int16(ep);
		ep += 2;

		if ((ep = dec_atom(edep, ep, &sysname)) == NULL)
		    goto error;

		cre = get_int32(ep);
		ep += 4;
		r0 = get_int32(ep);
		ep += 4;

	    ref_ext_common:

		if (ref_words > ERTS_MAX_REF_NUMBERS)
		    goto error;

		node = dec_get_node(sysname, cre, make_boxed(hp));
		if(node == erts_this_node) {
                    Eterm *rtp = hp;
                    Uint32 ref_num_buf[ERTS_MAX_REF_NUMBERS];
                    if (r0 >= MAX_REFERENCE) {
                          /*
                           * Must reject local refs with more than 18 bits
                           * in first word as magic ref table relies on it.
                           */
                        goto error;
                    }

                    ref_num = &ref_num_buf[0];
                    ref_num[0] = r0;
                    for(i = 1; i < ref_words; i++) {
                        ref_num[i] = get_int32(ep);
                        ep += 4;
                    }
		    if (ref_words != ERTS_REF_NUMBERS) {
                        int i;
                        if (ref_words > ERTS_REF_NUMBERS)
                            goto error; /* Not a ref that we created... */
                        for (i = ref_words; i < ERTS_REF_NUMBERS; i++)
                            ref_num[i] = 0;
		    }
                    if (erts_is_ordinary_ref_numbers(ref_num)) {
                    make_ordinary_internal_ref:
                        write_ref_thing(hp, ref_num[0], ref_num[1], ref_num[2]);
                        hp += ERTS_REF_THING_SIZE;
                    }
                    else {
                        /* Check if it is a pid reference... */
                        Eterm pid = erts_pid_ref_lookup(ref_num);
                        if (is_internal_pid(pid)) {
                            write_pid_ref_thing(hp, ref_num[0], ref_num[1],
                                                ref_num[2], pid);
                            hp += ERTS_PID_REF_THING_SIZE;
                        }
                        else {
                            /* Check if it is a magic reference... */
                            ErtsMagicBinary *mb = erts_magic_ref_lookup_bin(ref_num);
                            if (!mb)
                                goto make_ordinary_internal_ref;
                            /* Refc on binary was increased by lookup above... */
                            ASSERT(rtp);
                            write_magic_ref_thing(hp, factory->off_heap, mb);
                            OH_OVERHEAD(factory->off_heap,
                                        mb->orig_size / sizeof(Eterm));
                            hp += ERTS_MAGIC_REF_THING_SIZE;
                        }
                    }
		    *objp = make_internal_ref(rtp);
		}
		else {
		    ExternalThing *etp = (ExternalThing *) hp;
#if defined(ARCH_64)
		    hp += EXTERNAL_THING_HEAD_SIZE + ref_words/2 + 1;
#else
		    hp += EXTERNAL_THING_HEAD_SIZE + ref_words;
#endif

#if defined(ARCH_64)
		    etp->header = make_external_ref_header(ref_words/2 + 1);
#else
		    etp->header = make_external_ref_header(ref_words);
#endif
		    etp->next = factory->off_heap->first;
		    etp->node = node;

		    factory->off_heap->first = (struct erl_off_heap_header*)etp;
		    *objp = make_external_ref(etp);
		    ref_num = &(etp->data.ui32[0]);
#if defined(ARCH_64)
		    *(ref_num++) = ref_words /* 32-bit arity */;
#endif

                    ref_num[0] = r0;

                    for(i = 1; i < ref_words; i++) {
                        ref_num[i] = get_int32(ep);
                        ep += 4;
                    }
#if defined(ARCH_64)
                    if ((1 + ref_words) % 2)
                        ref_num[ref_words] = 0;
#endif
	    }
		break;
	    }
	case BINARY_EXT:
	    {
		n = get_int32(ep);
		ep += 4;
	    
		if ((unsigned)n <= ERL_ONHEAP_BIN_LIMIT) {
		    ErlHeapBin* hb = (ErlHeapBin *) hp;

		    hb->thing_word = header_heap_bin(n);
		    hb->size = n;
		    hp += heap_bin_size(n);
		    sys_memcpy(hb->data, ep, n);
		    *objp = make_binary(hb);
		} else if (edep && edep->data && edep->data->binp &&
                           n > (edep->data->binp->orig_size / 4)) {
                    /* If we decode a refc binary from a distribution data
                       entry we know that it is a refc binary to begin with
                       so we just increment it and use the reference. This
                       means that the entire distribution data entry will
                       remain until this binary is de-allocated so we only
                       do it if a substantial part (> 25%) of the data
                       is a binary. */
                    ProcBin* pb = (ProcBin *) hp;
                    Binary* bptr = edep->data->binp;
                    erts_refc_inc(&bptr->intern.refc, 1);
                    pb->thing_word = HEADER_PROC_BIN;
                    pb->size = n;
                    pb->next = factory->off_heap->first;
                    factory->off_heap->first = (struct erl_off_heap_header*)pb;
                    pb->val = bptr;
                    pb->bytes = (byte*) ep;
                    ERTS_ASSERT((byte*)(bptr->orig_bytes) < ep &&
                                ep+n <= (byte*)(bptr->orig_bytes+bptr->orig_size));
                    pb->flags = 0;
                    OH_OVERHEAD(factory->off_heap, pb->size / sizeof(Eterm));
                    hp += PROC_BIN_SIZE;
                    *objp = make_binary(pb);
		} else {
		    Binary* dbin = erts_bin_nrml_alloc(n);

		    *objp = erts_build_proc_bin(factory->off_heap, hp, dbin);
		    hp += PROC_BIN_SIZE;
                    if (ctx) {
                        int n_limit = reds * B2T_MEMCPY_FACTOR;
                        if (n > n_limit) {
                            ctx->state = B2TDecodeBinary;
                            ctx->u.dc.remaining_n = n - n_limit;
                            ctx->u.dc.remaining_bytes = dbin->orig_bytes + n_limit;
                            n = n_limit;
                            reds = 0;
                        }
                        else
                            reds -= n / B2T_MEMCPY_FACTOR;
                    }
                    sys_memcpy(dbin->orig_bytes, ep, n);
                }
		ep += n;
		break;
	    }
	case BIT_BINARY_EXT:
	    {
		Eterm bin;
		ErlSubBin* sb;
		Uint bitsize;

		n = get_int32(ep);
		bitsize = ep[4];
                if (((bitsize==0) != (n==0)) || bitsize > 8)
                    goto error;
                ep += 5;
		if ((unsigned)n <= ERL_ONHEAP_BIN_LIMIT) {
		    ErlHeapBin* hb = (ErlHeapBin *) hp;

		    hb->thing_word = header_heap_bin(n);
		    hb->size = n;
		    sys_memcpy(hb->data, ep, n);
		    bin = make_binary(hb);
		    hp += heap_bin_size(n);
                    ep += n;
		} else {
		    Binary* dbin = erts_bin_nrml_alloc(n);
		    Uint n_copy = n;

		    bin = erts_build_proc_bin(factory->off_heap, hp, dbin);
		    hp += PROC_BIN_SIZE;
                    if (ctx) {
                        int n_limit = reds * B2T_MEMCPY_FACTOR;
                        if (n > n_limit) {
                            ctx->state = B2TDecodeBinary;
                            ctx->u.dc.remaining_n = n - n_limit;
                            ctx->u.dc.remaining_bytes = dbin->orig_bytes + n_limit;
                            n_copy = n_limit;
                            reds = 0;
                        }
                        else {
                            reds -= n / B2T_MEMCPY_FACTOR;
			}
                    }
                    sys_memcpy(dbin->orig_bytes, ep, n_copy);
                    ep += n_copy;
                }

		if (bitsize == 8 || n == 0) {
		    *objp = bin;
		} else {
                    sb = (ErlSubBin *)hp;
		    sb->thing_word = HEADER_SUB_BIN;
		    sb->orig = bin;
		    sb->size = n - 1;
		    sb->bitsize = bitsize;
		    sb->bitoffs = 0;
		    sb->offs = 0;
		    sb->is_writable = 0;
		    *objp = make_binary(sb);
		    hp += ERL_SUB_BIN_SIZE;
		}
		break;
	    }
	case EXPORT_EXT:
	    {
		Eterm mod;
		Eterm name;
		Eterm temp;
		Sint arity;

		if ((ep = dec_atom(edep, ep, &mod)) == NULL) {
		    goto error;
		}
		if ((ep = dec_atom(edep, ep, &name)) == NULL) {
		    goto error;
		}
		factory->hp = hp;
		ep = dec_term(edep, factory, ep, &temp, NULL, 0);
		hp = factory->hp;
		if (ep == NULL) {
		    goto error;
		}
		if (!is_small(temp)) {
		    goto error;
		}
		arity = signed_val(temp);
		if (arity < 0) {
		    goto error;
		}
		if (edep && (edep->flags & ERTS_DIST_EXT_BTT_SAFE)) {
		    if (!erts_active_export_entry(mod, name, arity))
			goto error;
                }
		*objp = make_export(hp);
		*hp++ = HEADER_EXPORT;
		*hp++ = (Eterm) erts_export_get_or_make_stub(mod, name, arity);
		break;
	    }
	    break;
	case MAP_EXT:
	    {
		Uint32 size,n;
		Eterm *kptr,*vptr;
		Eterm keys;

		size = get_int32(ep); ep += 4;

                if (size <= MAP_SMALL_MAP_LIMIT) {
                    flatmap_t *mp;

                    keys  = make_tuple(hp);
                    *hp++ = make_arityval(size);
                    hp   += size;
                    kptr = hp - 1;

                    mp    = (flatmap_t*)hp;
                    hp   += MAP_HEADER_FLATMAP_SZ;
                    hp   += size;
                    vptr = hp - 1;

                    /* kptr, last word for keys
                     * vptr, last word for values
                     */

                    WSTACK_PUSH(flat_maps, (UWord)mp);
                    mp->thing_word = MAP_HEADER_FLATMAP;
                    mp->size       = size;
                    mp->keys       = keys;
                    *objp          = make_flatmap(mp);

                    for (n = size; n; n--) {
                        *vptr = (Eterm) next;
                        *kptr = (Eterm) vptr;
                        next  = kptr;
                        vptr--;
                        kptr--;
                    }
                }
                else {  /* Make hamt */
                    struct dec_term_hamt* hamt = PSTACK_PUSH(hamt_array);

                    hamt->objp = objp;
                    hamt->size = size;
                    hamt->leaf_array = hp;

                    for (n = size; n; n--) {
                        CDR(hp) = (Eterm) next;
                        CAR(hp) = (Eterm) &CDR(hp);
                        next = &CAR(hp);
                        hp += 2;
                    }
                }
	    }
	    break;
	case NEW_FUN_EXT:
	    {
		ErlFunThing* funp = (ErlFunThing *) hp;
		Uint arity;
		Eterm module;
		const byte* uniq;
		int index;
		Sint old_uniq;
		Sint old_index;
		unsigned num_free;
		int i;
		Eterm temp;

		ep += 4;	/* Skip total size in bytes */
		arity = *ep++;
		uniq = ep;
		ep += 16;
		index = get_int32(ep);
		ep += 4;
		num_free = get_int32(ep);
		ep += 4;
		hp += ERL_FUN_SIZE;
		hp += num_free;
		funp->thing_word = HEADER_FUN;
		funp->num_free = num_free;
		*objp = make_fun(funp);

		/* Module */
		if ((ep = dec_atom(edep, ep, &module)) == NULL) {
		    goto error;
		}
		factory->hp = hp;
		/* Index */
		if ((ep = dec_term(edep, factory, ep, &temp, NULL, 0)) == NULL) {
		    goto error;
		}
		if (!is_small(temp)) {
		    goto error;
		}
		old_index = unsigned_val(temp);

		/* Uniq */
		if ((ep = dec_term(edep, factory, ep, &temp, NULL, 0)) == NULL) {
		    goto error;
		}
		if (!is_small(temp)) {
		    goto error;
		}
		old_uniq = unsigned_val(temp);

		/*
		 * It is safe to link the fun into the fun list only when
		 * no more validity tests can fail.
		 */
		funp->next = factory->off_heap->first;
		factory->off_heap->first = (struct erl_off_heap_header*)funp;

		funp->fe = erts_put_fun_entry2(module, old_uniq, old_index,
					       uniq, index, arity);
		funp->arity = arity;
		hp = factory->hp;

		/* Environment */
		for (i = num_free-1; i >= 0; i--) {
		    funp->env[i] = (Eterm) next;
		    next = funp->env + i;
		}
		/* Creator */
		funp->creator = (Eterm) next;
		next = &(funp->creator);
		break;
	    }
	case ATOM_INTERNAL_REF2:
	    n = get_int16(ep);
	    ep += 2;
            /* If this is an ets_decode we know that
               the atom is valid, so we can skip the
               validation check */
	    if (!ets_decode && n >= atom_table_size()) {
		goto error;
	    }
	    *objp = make_atom(n);
	    break;
	case ATOM_INTERNAL_REF3:
	    n = get_int24(ep);
	    ep += 3;
            /* If this is an ets_decode we know that
               the atom is valid, so we can skip the
               validation check */
	    if (!ets_decode && n >= atom_table_size()) {
		goto error;
	    }
	    *objp = make_atom(n);
	    break;

	case BINARY_INTERNAL_REF:
	    {
		ProcBin* pb = (ProcBin*) hp;
		sys_memcpy(pb, ep, sizeof(ProcBin));
		ep += sizeof(ProcBin);

		erts_refc_inc(&pb->val->intern.refc, 1);
		hp += PROC_BIN_SIZE;
		pb->next = factory->off_heap->first;
		factory->off_heap->first = (struct erl_off_heap_header*)pb;
		OH_OVERHEAD(factory->off_heap, pb->size / sizeof(Eterm));
		pb->flags = 0;
		*objp = make_binary(pb);
		break;
	    }
	case BIT_BINARY_INTERNAL_REF:
	    {
		Sint bitoffs = *ep++;
		Sint bitsize = *ep++;
		ProcBin* pb = (ProcBin*) hp;
		ErlSubBin* sub;
		sys_memcpy(pb, ep, sizeof(ProcBin));
		ep += sizeof(ProcBin);

		erts_refc_inc(&pb->val->intern.refc, 1);
		hp += PROC_BIN_SIZE;
		pb->next = factory->off_heap->first;
		factory->off_heap->first = (struct erl_off_heap_header*)pb;
                OH_OVERHEAD(factory->off_heap, pb->size / sizeof(Eterm));
		pb->flags = 0;

		sub = (ErlSubBin*)hp;
		sub->thing_word = HEADER_SUB_BIN;
		sub->size = pb->size - (bitoffs + bitsize + 7)/8;
		sub->offs = 0;
		sub->bitoffs = bitoffs;
		sub->bitsize = bitsize;
		sub->is_writable = 0;
		sub->orig = make_binary(pb);

		hp += ERL_SUB_BIN_SIZE;
		*objp = make_binary(sub);
		break;
	    }

	default:
	    goto error;
	}

        if (--reds <= 0) {
            if (ctx) {
                if (next || ctx->state != B2TDecode) {
                    ctx->u.dc.ep = ep;
                    ctx->u.dc.next = next;
                    ctx->u.dc.factory.hp = hp;
		    if (!WSTACK_ISEMPTY(flat_maps)) {
			WSTACK_SAVE(flat_maps, &ctx->u.dc.flat_maps);
		    }
		    if (!PSTACK_IS_EMPTY(hamt_array)) {
			PSTACK_SAVE(hamt_array, &ctx->u.dc.hamt_array);
		    }
                    ctx->reds = 0;
                    return NULL;
                }
            }
            else {
                reds = ERTS_SWORD_MAX;
            }
        }
    }

    ASSERT(hp <= factory->hp_end
           || (factory->mode == FACTORY_CLOSED && is_immed(*dbg_resultp)));
    factory->hp = hp;
    /*
     * From here on factory may produce (more) heap fragments
     */

    if (!PSTACK_IS_EMPTY(hamt_array)) {
        do {
            struct dec_term_hamt* hamt = PSTACK_TOP(hamt_array);

            *hamt->objp = erts_hashmap_from_array(factory,
                                                  hamt->leaf_array,
                                                  hamt->size,
                                                  1);
            if (is_non_value(*hamt->objp))
                goto error_hamt;

            (void) PSTACK_POP(hamt_array);
        } while (!PSTACK_IS_EMPTY(hamt_array));
        PSTACK_DESTROY(hamt_array);
    }

    /* Iterate through all the (flat)maps and check for validity and sort keys
     * - done here for when we know it is complete.
     */

    while(!WSTACK_ISEMPTY(flat_maps)) {
        next = (Eterm *)WSTACK_POP(flat_maps);
        if (!erts_validate_and_sort_flatmap((flatmap_t*)next))
            goto error;
    }
    WSTACK_DESTROY(flat_maps);

    ASSERT((Eterm*)*dbg_resultp != NULL);

    if (ctx) {
        ctx->state = B2TDone;
	ctx->reds = reds;
        ctx->u.dc.ep = ep;
    }

    return ep;

error:
    /* UNDO:
     * Must unlink all off-heap objects that may have been
     * linked into the process. 
     */
    if (factory->mode != FACTORY_CLOSED) {
	if (factory->hp < hp) { /* Sometimes we used hp and sometimes factory->hp */
	    factory->hp = hp;   /* the largest must be the freshest */
	}
    }
    else ASSERT(!factory->hp || factory->hp == hp);

error_hamt:
    erts_factory_undo(factory);
    PSTACK_DESTROY(hamt_array);
    if (ctx) {
	ctx->state = B2TDecodeFail;
	ctx->reds = reds;
    }
    WSTACK_DESTROY(flat_maps);
        
    return NULL;
}

/* returns the number of bytes needed to encode an object
   to a sequence of bytes
   N.B. That this must agree with to_external2() above!!!
   (except for cached atoms) */
static Uint encode_size_struct2(ErtsAtomCacheMap *acmp,
                                Eterm obj,
                                Uint64 dflags) {
    Uint size = 0;
    ErtsExtSzRes res = encode_size_struct_int(NULL, acmp, obj,
                                              dflags, NULL,
                                              &size);
    /*
     * encode_size_struct2() only allowed when
     * we know the result will always be OK!
     */ 
    ASSERT(res == ERTS_EXT_SZ_OK); (void) res;
    return (Uint) size;
}

static ErtsExtSzRes
encode_size_struct_int(TTBSizeContext* ctx, ErtsAtomCacheMap *acmp, Eterm obj,
		       Uint64 dflags, Sint *reds, Uint *res)
{
    DECLARE_WSTACK(s);
    Uint m, i, arity;
    Uint result = *res;
    Sint r = 0;
    int vlen = -1;

    if (ctx) {
	WSTACK_CHANGE_ALLOCATOR(s, ERTS_ALC_T_SAVED_ESTACK);
	r = *reds;

        vlen = ctx->vlen;
        
	if (!ctx->wstack.wstart)
            ctx->last_result = result;
        else { /* restore saved stack */
	    WSTACK_RESTORE(s, &ctx->wstack);
	    result = ctx->result;
	    obj = ctx->obj;
	}
    }

#define LIST_TAIL_OP ((0 << _TAG_PRIMARY_SIZE) | TAG_PRIMARY_HEADER)
#define TERM_ARRAY_OP(N) (((N) << _TAG_PRIMARY_SIZE) | TAG_PRIMARY_HEADER)
#define TERM_ARRAY_OP_DEC(OP) ((OP) - (1 << _TAG_PRIMARY_SIZE))


    for (;;) {
	ASSERT(!is_header(obj));

	if (ctx && --r <= 0) {
	    *reds = 0;
	    ctx->obj = obj;
	    ctx->result = result;
            ctx->vlen = vlen;
	    WSTACK_SAVE(s, &ctx->wstack);
	    return ERTS_EXT_SZ_YIELD;
	}
	switch (tag_val_def(obj)) {
	case NIL_DEF:
	    result++;
	    break;
	case ATOM_DEF:
	    if (dflags & DFLAG_ETS_COMPRESSED) {
		if (atom_val(obj) >= (1<<16)) {
		    result += 1 + 3;
		}
		else {
		    result += 1 + 2;
		}
	    }
	    else {
		Atom *a = atom_tab(atom_val(obj));
		int alen;
		if ((dflags & DFLAG_UTF8_ATOMS) || a->latin1_chars < 0) {
		    alen = a->len;
		    result += 1 + 1 + alen;
		    if (alen > 255) {
			result++; /* ATOM_UTF8_EXT (not small) */
		    }
		}
		else {
		    alen = a->latin1_chars;
		    result += 1 + 1 + alen;
		    if (alen > 255 || !(dflags & DFLAG_SMALL_ATOM_TAGS))
			result++; /* ATOM_EXT (not small) */
		}
		insert_acache_map(acmp, obj, dflags);
	    }
	    break;
	case SMALL_DEF:
	    {
		Sint val = signed_val(obj);

		if ((Uint)val < 256)
		    result += 1 + 1;		/* SMALL_INTEGER_EXT */
		else if (sizeof(Sint) == 4 || IS_SSMALL32(val))
		    result += 1 + 4;		/* INTEGER_EXT */
		else {
		    DeclareTmpHeapNoproc(tmp_big,2);
		    UseTmpHeapNoproc(2);
		    i = big_bytes(small_to_big(val, tmp_big));
		    result += 1 + 1 + 1 + i;	/* SMALL_BIG_EXT */
		    UnUseTmpHeapNoproc(2);
		}
	    }
	    break;
	case BIG_DEF:
	    i = big_bytes(obj);
	    if (sizeof(Sint)==4 && i <= 4 && (big_digit(obj,0)-big_sign(obj)) < (1<<31))
		result += 1 + 4;          /* INTEGER_EXT */
	    else if (i < 256)
		result += 1 + 1 + 1 + i;  /* tag,size,sign,digits */
	    else
		result += 1 + 4 + 1 + i;  /* tag,size,sign,digits */
	    break;
        case EXTERNAL_PID_DEF:
	case PID_DEF:
	    result += (1 + encode_size_struct2(acmp, pid_node_name(obj), dflags) +
		       4 + 4 + 4);
	    break;
        case EXTERNAL_REF_DEF:
	case REF_DEF:
	    ASSERT(dflags & DFLAG_EXTENDED_REFERENCES);
	    i = ref_no_numbers(obj);
	    result += (1 + 2 + encode_size_struct2(acmp, ref_node_name(obj), dflags) +
		       4 + 4*i);
	    break;
        case EXTERNAL_PORT_DEF:
        case PORT_DEF: {
	    Uint64 num = port_number(obj);
	    result += (num > ERTS_MAX_V3_PORT_NUMBER) ? 8 : 4;
	    result += (1 + encode_size_struct2(acmp, port_node_name(obj), dflags)
		       /* num */ + 4);
	    break;
	}
	case LIST_DEF: {
	    int is_str = is_external_string(obj, &m);
	    r -= m/2;
	    if (is_str) {
		result += m + 2 + 1;
	    } else {
		result += 5;
		WSTACK_PUSH2(s, (UWord)CDR(list_val(obj)), (UWord)LIST_TAIL_OP);
		obj = CAR(list_val(obj));
		continue; /* big loop */
	    }
	    break;
	}
	case TUPLE_DEF:
	    {
		Eterm* ptr = tuple_val(obj);
		arity = arityval(*ptr);
		if (arity <= 0xff) {
		    result += 1 + 1;
		} else {
		    result += 1 + 4;
		}
		if (arity > 1) {
		    WSTACK_PUSH2(s, (UWord) (ptr + 2),
				    (UWord) TERM_ARRAY_OP(arity-1));
		}
                else if (arity == 0) {
		    break;
                }
		obj = ptr[1];
		continue; /* big loop */
	    }
	case MAP_DEF:
	    if (is_flatmap(obj)) {
		flatmap_t *mp = (flatmap_t*)flatmap_val(obj);
		Uint size = flatmap_get_size(mp);

		result += 1 + 4; /* tag + 4 bytes size */

                if (size) {
		    WSTACK_PUSH4(s, (UWord) flatmap_get_values(mp),
				    (UWord) TERM_ARRAY_OP(size),
		                    (UWord) flatmap_get_keys(mp),
				    (UWord) TERM_ARRAY_OP(size));
		}
	    } else {
		Eterm *ptr;
		Eterm hdr;
		Uint node_sz;
		ptr = boxed_val(obj);
		hdr = *ptr;
		ASSERT(is_header(hdr));
		switch(hdr & _HEADER_MAP_SUBTAG_MASK) {
		case HAMT_SUBTAG_HEAD_ARRAY:
		    ptr++;
		    node_sz = 16;
		    result += 1 + 4; /* tag + 4 bytes size */
		    break;
		case HAMT_SUBTAG_HEAD_BITMAP:
		    ptr++;
		    result += 1 + 4; /* tag + 4 bytes size */
		    /*fall through*/
		case HAMT_SUBTAG_NODE_BITMAP:
		    node_sz = hashmap_bitcount(MAP_HEADER_VAL(hdr));
		    ASSERT(node_sz < 17);
		    break;
		default:
		    erts_exit(ERTS_ERROR_EXIT, "bad header\r\n");
		}

		ptr++;
		WSTACK_RESERVE(s, node_sz*2);
		while(node_sz--) {
                    if (is_list(*ptr)) {
			WSTACK_FAST_PUSH(s, CAR(list_val(*ptr)));
			WSTACK_FAST_PUSH(s, CDR(list_val(*ptr)));
                    } else {
			WSTACK_FAST_PUSH(s, *ptr);
		    }
		    ptr++;
		}
	    }
	    break;
	case FLOAT_DEF:
	    if (dflags & DFLAG_NEW_FLOATS) {
		result += 9;
	    } else {
		result += 32;   /* Yes, including the tag */
	    }
	    break;
	case BINARY_DEF: {
            ProcBin* pb = (ProcBin*) binary_val(obj);
            Uint bin_size = pb->size;
            byte bitoffs = 0;
            byte bitsize = 0;
            if (dflags & DFLAG_ETS_COMPRESSED) {
		ProcBin* pb = (ProcBin*) binary_val(obj);
		Uint sub_extra = 0;
		if (pb->thing_word == HEADER_SUB_BIN) {
		    ErlSubBin* sub = (ErlSubBin*) pb;
                    bitoffs = sub->bitoffs;
                    bitsize = sub->bitsize;
		    pb = (ProcBin*) binary_val(sub->orig);
		    sub_extra = 2;  /* bitoffs and bitsize */
		    bin_size += (bitoffs + bitsize + 7) / 8;
		}
		if (pb->thing_word == HEADER_PROC_BIN
		    && heap_bin_size(bin_size) > PROC_BIN_SIZE) {

		    result += 1 + sub_extra + sizeof(ProcBin);
		    break;
		}
            }
            else {
#ifdef ARCH_64
                if (bin_size >= (Uint) 0xffffffff) {
                    if (pb->thing_word == HEADER_SUB_BIN) {
                        ErlSubBin* sub = (ErlSubBin*) pb;
                        bin_size += (sub->bitoffs + sub->bitsize+ 7) / 8;
                    }
                    if (bin_size > (Uint) 0xffffffff) {
                        WSTACK_DESTROY(s);
                        return ERTS_EXT_SZ_SYSTEM_LIMIT;
                    }
                }
#endif
                if (pb->thing_word == HEADER_SUB_BIN) {
                    ErlSubBin* sub = (ErlSubBin*) pb;
                    bitoffs = sub->bitoffs;
                    bitsize = sub->bitsize;
                    pb = (ProcBin*) binary_val(sub->orig);
                }
                if (vlen >= 0) {
                    Uint csz;
                    if (pb->thing_word == HEADER_PROC_BIN
                        && bitoffs == 0
                        && bin_size > ERL_ONHEAP_BIN_LIMIT) {
                        Uint trailing_result;
                        if (bitsize == 0) {
                            result += (1 /* BIT_BINARY_EXT */
                                       + 4 /* size */);
                            trailing_result = 0;
                        }
                        else if (dflags & DFLAG_BIT_BINARIES) {
                            result += (1 /* BIT_BINARY_EXT */
                                       + 4 /* size */
                                       + 1 /* trailing bitsize */);
                            trailing_result = 1 /* trailing bits */;
                        }
                        else {
                            /* sigh... */
                            result += (1 /* SMALL_TUPLE_EXT */
                                       + 1 /* 2 tuple size */
                                       + 1 /* BINARY_EXT */
                                       + 4 /* binary size */);
                            trailing_result = (1 /* SMALL_INTEGER_EXT */
                                               + 1 /* bitsize */);
                        }
                        csz = result - ctx->last_result;
                        ctx->last_result = result;
                        result += trailing_result;
                        vlen += 2; /* data leading up to binary and binary */

                        /* potentially multiple elements leading up to binary */
                        vlen += csz/MAX_SYSIOVEC_IOVLEN;
                        /* potentially multiple elements for binary */
                        vlen += bin_size/MAX_SYSIOVEC_IOVLEN;
                        ctx->extra_size += bin_size;

                        if (dflags & DFLAG_PENDING_CONNECT) {
                            ASSERT(dflags & DFLAG_BIT_BINARIES);
			    ASSERT(ctx);
                            vlen += 2; /* for hopefull prolog and epilog */
                            result += (4 /* for hopefull prolog (see below) */
                                       + 4); /* for hopefull epilog (see below) */
                            ctx->last_result = result;
                        }
                        break;
                    }
                }
	    }

            if (bitsize == 0) {
                result += (1 /* BIT_BINARY_EXT */
                           + 4 /* size */
                           + bin_size);
            }
            else if (dflags & DFLAG_PENDING_CONNECT) {
                /* This is the odd case when we have an un-aligned bit-string
                   during a pending connect. */
                Uint csz;
                ASSERT(dflags & DFLAG_BIT_BINARIES);
		ASSERT(ctx);
                csz = result - ctx->last_result;
                /* potentially multiple elements leading up to binary */
                vlen += (csz + MAX_SYSIOVEC_IOVLEN - 1)/MAX_SYSIOVEC_IOVLEN;

                vlen++; /* hopefull prolog */
                /*
                 * Size for hopefull prolog is max of
                 * - fallback: 1 + 1 + 1 + 4
                 * - hopfull index + bit binary prolog: 4 + 1 + 4 + 1
                 */
                result += 4 + 1 + 4 + 1;
                /* potentially multiple elements for binary */
                vlen += bin_size/MAX_SYSIOVEC_IOVLEN + 1;
                result += bin_size;
                vlen++; /* hopefull epiolog */
                /*
                 * Size for hopefull epiolog is max of
                 * - fallback: 1 + 1 + 1
                 * - hopfull index + bit binary epilog: 4 + 1
                 */
                result += 4 + 1;
                ctx->last_result = result;
            }
            else if (dflags & DFLAG_BIT_BINARIES) {
                result += 1 + 4 + 1 + bin_size + 1;
            }
            else {
                /* Sigh... */
                result += 1 + 1 + 1 + 4 + bin_size + 1 + 1 + 1;
            }
	    break;
        }
	case FUN_DEF:
	    {
		ErlFunThing* funp = (ErlFunThing *) fun_val(obj);
		
                ASSERT(dflags & DFLAG_NEW_FUN_TAGS);
                result += 20+1+1+4;	/* New ID + Tag */
                result += 4; /* Length field (number of free variables */
                result += encode_size_struct2(acmp, funp->creator, dflags);
                result += encode_size_struct2(acmp, funp->fe->module, dflags);
                result += 2 * (1+4);	/* Index, Uniq */
		if (funp->num_free > 1) {
		    WSTACK_PUSH2(s, (UWord) (funp->env + 1),
				    (UWord) TERM_ARRAY_OP(funp->num_free-1));
		}
		if (funp->num_free != 0) {
		    obj = funp->env[0];
		    continue; /* big loop */
		}
		break;
	    }

	case EXPORT_DEF:
	    {
		Export* ep = *((Export **) (export_val(obj) + 1));
                Uint tmp_result = result;
		result += 1;
		result += encode_size_struct2(acmp, ep->info.mfa.module, dflags);
		result += encode_size_struct2(acmp, ep->info.mfa.function, dflags);
		result += encode_size_struct2(acmp, make_small(ep->info.mfa.arity), dflags);
                if (dflags & DFLAG_PENDING_CONNECT) {
                    Uint csz;
		    ASSERT(ctx);

                    /*
                     * Fallback is 1 + 1 + Module size + Function size, that is,
                     * the hopefull index + hopefull encoding is larger...
                     */
                    ASSERT(dflags & DFLAG_EXPORT_PTR_TAG);
                    csz = tmp_result - ctx->last_result;
                    /* potentially multiple elements leading up to hopefull entry */
                    vlen += (csz/MAX_SYSIOVEC_IOVLEN + 1
			     + 1); /* hopefull entry */
                    result += 4; /* hopefull index */
                    ctx->last_result = result;
                }
	    }
	    break;

	default:
	    erts_exit(ERTS_ERROR_EXIT,"Internal data structure error (in encode_size_struct_int) %x\n",
		     obj);
	}

	if (WSTACK_ISEMPTY(s)) {
	    break;
	}
	obj = (Eterm) WSTACK_POP(s);

        if (is_header(obj)) {
            switch (obj) {
            case LIST_TAIL_OP:
		obj = (Eterm) WSTACK_POP(s);
		if (is_list(obj)) {
		    Eterm* cons = list_val(obj);

		    WSTACK_PUSH2(s, (UWord)CDR(cons), (UWord)LIST_TAIL_OP);
		    obj = CAR(cons);
		}
		break;

	    case TERM_ARRAY_OP(1):
		obj = *(Eterm*)WSTACK_POP(s);
		break;
	    default: { /* TERM_ARRAY_OP(N) when N > 1 */
		Eterm* ptr = (Eterm*) WSTACK_POP(s);
		WSTACK_PUSH2(s, (UWord) (ptr+1),
			        (UWord) TERM_ARRAY_OP_DEC(obj));
		obj = *ptr;
	    }
	    }
	}
    }

    WSTACK_DESTROY(s);
    if (ctx) {
	ASSERT(ctx->wstack.wstart == NULL);
	*reds = r < 0 ? 0 : r;

        if (vlen >= 0) {
            Uint csz;
            csz = result - ctx->last_result;
            if (csz)
                vlen += csz/MAX_SYSIOVEC_IOVLEN + 1;
            ctx->vlen = vlen;
        }
    }
    *res = result;
    return ERTS_EXT_SZ_OK;
}



static Sint
decoded_size(const byte *ep, const byte* endp, int internal_tags, B2TContext* ctx)
{
    Sint heap_size;
    int terms;
    int atom_extra_skip;
    Uint n;
    SWord reds;

    if (ctx) {
        reds = ctx->reds;
        if (ctx->u.sc.ep) {
            heap_size = ctx->u.sc.heap_size;
            terms = ctx->u.sc.terms;
            ep = ctx->u.sc.ep;
            atom_extra_skip = ctx->u.sc.atom_extra_skip;
            goto init_done;
        }
    }
    else
        ERTS_UNDEF(reds, 0);

    heap_size = 0;
    terms = 1;
    atom_extra_skip = 0;
init_done:

#define SKIP(sz)				\
    do {					\
	if ((sz) <= endp-ep) {			\
	    ep += (sz);				\
        } else { goto error; };			\
    } while (0)

#define SKIP2(sz1, sz2)				\
    do {					\
	Uint sz = (sz1) + (sz2);		\
	if (sz1 < sz && (sz) <= endp-ep) {	\
	    ep += (sz);				\
        } else { goto error; }			\
    } while (0)

#define CHKSIZE(sz)				\
    do {					\
	 if ((sz) > endp-ep) { goto error; }	\
    } while (0)

#define ADDTERMS(n)				\
    do {					\
        int before = terms;		        \
	terms += (n);                           \
	if (terms < before) goto error;     	\
    } while (0)

    ASSERT(terms > 0);
    do {
        int tag;
	CHKSIZE(1);
	tag = ep++[0];
	switch (tag) {
	case INTEGER_EXT:
	    SKIP(4);
#if !defined(ARCH_64)
	    heap_size += BIG_UINT_HEAP_SIZE;
#endif
	    break;
	case SMALL_INTEGER_EXT:
	    SKIP(1);
	    break;
	case SMALL_BIG_EXT:
	    CHKSIZE(1);
	    n = ep[0];		/* number of bytes */
	    SKIP2(n, 1+1);		/* skip size,sign,digits */
	    heap_size += 1+(n+sizeof(Eterm)-1)/sizeof(Eterm); /* XXX: 1 too much? */
	    break;
	case LARGE_BIG_EXT:
	    CHKSIZE(4);
	    n = get_uint32(ep);
	    if (n > BIG_ARITY_MAX*sizeof(ErtsDigit)) {
		goto error;
	    }
	    SKIP2(n,4+1);		/* skip, size,sign,digits */
	    heap_size += 1+1+(n+sizeof(Eterm)-1)/sizeof(Eterm); /* XXX: 1 too much? */
	    break;
	case ATOM_EXT:
	    CHKSIZE(2);
	    n = get_int16(ep);
	    if (n > MAX_ATOM_CHARACTERS) {
		goto error;
	    }
	    SKIP(n+2+atom_extra_skip);
	    atom_extra_skip = 0;
	    break;
	case ATOM_UTF8_EXT:
	    CHKSIZE(2);
	    n = get_int16(ep);
	    ep += 2;
	    if (n > MAX_ATOM_SZ_LIMIT) {
		goto error;
	    }
	    SKIP(n+atom_extra_skip);
	    atom_extra_skip = 0;
	    break;
	case SMALL_ATOM_EXT:
	    CHKSIZE(1);
	    n = get_int8(ep);
	    if (n > MAX_ATOM_CHARACTERS) {
		goto error;
	    }
	    SKIP(n+1+atom_extra_skip);
	    atom_extra_skip = 0;
	    break;
	case SMALL_ATOM_UTF8_EXT:
	    CHKSIZE(1);
	    n = get_int8(ep);
	    ep++;
	    if (n > MAX_ATOM_SZ_LIMIT) {
		goto error;
	    }
	    SKIP(n+atom_extra_skip);
	    atom_extra_skip = 0;
	    break;
	case ATOM_CACHE_REF:
	    SKIP(1+atom_extra_skip);
	    atom_extra_skip = 0;
	    break;
        case NEW_PID_EXT:
	    atom_extra_skip = 12;
	    goto case_PID;
        case PID_EXT:
	    atom_extra_skip = 9;
	case_PID:
	    /* In case it is an external pid */
	    heap_size += EXTERNAL_PID_HEAP_SIZE;
	    terms++;
	    break;
        case V4_PORT_EXT:
	    atom_extra_skip = 12;
	    goto case_PORT;
        case NEW_PORT_EXT:
	    atom_extra_skip = 8;
	    goto case_PORT;
        case PORT_EXT:
	    atom_extra_skip = 5;
	case_PORT:
	    /* In case it is an external port */
	    heap_size += EXTERNAL_PORT_HEAP_SIZE;
	    terms++;
	    break;
	case NEWER_REFERENCE_EXT:
	    atom_extra_skip = 4;
	    goto case_NEW_REFERENCE;
        case NEW_REFERENCE_EXT:
	    atom_extra_skip = 1;
	case_NEW_REFERENCE:
	    {
		int id_words;

		CHKSIZE(2);
		id_words = get_int16(ep);
		    
		if (id_words > ERTS_MAX_REF_NUMBERS)
		    goto error;

		ep += 2;
		atom_extra_skip += 4*id_words;
		/* In case it is an external ref */
#if defined(ARCH_64)
		heap_size += EXTERNAL_THING_HEAD_SIZE + id_words/2 + 1;
#else
		heap_size += EXTERNAL_THING_HEAD_SIZE + id_words;
#endif
		terms++;
		break;
	    }
	case REFERENCE_EXT:
	    /* In case it is an external ref */
	    heap_size += EXTERNAL_THING_HEAD_SIZE + 1;
	    atom_extra_skip = 5;
	    terms++;
	    break;
	case NIL_EXT:
	    break;
	case LIST_EXT:
	    CHKSIZE(4);
	    n = get_uint32(ep);
	    ep += 4;
	    ADDTERMS(n);
	    terms++;
	    heap_size += 2 * n;
	    break;
	case SMALL_TUPLE_EXT:
	    CHKSIZE(1);
	    n = *ep++;
	    terms += n;
	    heap_size += n + 1;
	    break;
	case LARGE_TUPLE_EXT:
	    CHKSIZE(4);
	    n = get_uint32(ep);
	    ep += 4;
	    ADDTERMS(n);
	    heap_size += n + 1;
	    break;
	case MAP_EXT:
	    CHKSIZE(4);
	    n = get_uint32(ep);
	    ep += 4;
	    ADDTERMS(2*n);
            if (n <= MAP_SMALL_MAP_LIMIT) {
                heap_size += 3 + n + 1 + n;
            } else {
                heap_size += HASHMAP_ESTIMATED_HEAP_SIZE(n);
            }
	    break;
	case STRING_EXT:
	    CHKSIZE(2);
	    n = get_int16(ep);
	    SKIP(n+2);
	    heap_size += 2 * n;
	    break;
	case FLOAT_EXT:
	    SKIP(31);
	    heap_size += FLOAT_SIZE_OBJECT;
	    break;
	case NEW_FLOAT_EXT:
	    SKIP(8);
	    heap_size += FLOAT_SIZE_OBJECT;
	    break;
	case BINARY_EXT:
	    CHKSIZE(4);
	    n = get_uint32(ep);
	    SKIP2(n, 4);
	    if (n <= ERL_ONHEAP_BIN_LIMIT) {
		heap_size += heap_bin_size(n);
	    } else {
		heap_size += PROC_BIN_SIZE;
	    }
	    break;
	case BIT_BINARY_EXT:
	    {
		CHKSIZE(5);
		n = get_uint32(ep);
		SKIP2(n, 5);
		if (n <= ERL_ONHEAP_BIN_LIMIT) {
		    heap_size += heap_bin_size(n) + ERL_SUB_BIN_SIZE;
		} else {
		    heap_size += PROC_BIN_SIZE + ERL_SUB_BIN_SIZE;
		}
	    }
	    break;
	case EXPORT_EXT:
	    terms += 3;
	    heap_size += 2;
	    break;
	case NEW_FUN_EXT:
	    {
		unsigned num_free;
		Uint total_size;

		CHKSIZE(1+16+4+4);
		total_size = get_uint32(ep);
		CHKSIZE(total_size);		
		ep += 1+16+4+4;
		CHKSIZE(4);
		num_free = get_uint32(ep);
		ep += 4;
		if (num_free > MAX_ARG) {
		    goto error;
		}
		terms += 4 + num_free;
		heap_size += ERL_FUN_SIZE + num_free;
		break;
	    }
	case FUN_EXT:
            /*
             * OTP 23: No longer support decoding the old fun
             * representation.
             */
            goto error;
	case ATOM_INTERNAL_REF2:
	    SKIP(2+atom_extra_skip);
	    atom_extra_skip = 0;
	    break;
	case ATOM_INTERNAL_REF3:
	    SKIP(3+atom_extra_skip);
	    atom_extra_skip = 0;
	    break;

	case BINARY_INTERNAL_REF:
	    if (!internal_tags) {
		goto error;
	    }
	    SKIP(sizeof(ProcBin));
	    heap_size += PROC_BIN_SIZE;
	    break;
	case BIT_BINARY_INTERNAL_REF:
	    if (!internal_tags) {
		goto error;
	    }
	    SKIP(2+sizeof(ProcBin));
	    heap_size += PROC_BIN_SIZE + ERL_SUB_BIN_SIZE;
	    break;
	default:
	    goto error;
	}
        terms--;

        if (ctx && --reds <= 0 && terms > 0) {
            ctx->u.sc.heap_size = heap_size;
            ctx->u.sc.terms = terms;
            ctx->u.sc.ep = ep;
            ctx->u.sc.atom_extra_skip = atom_extra_skip;
            ctx->reds = 0;
            return 0;
        }
    }while (terms > 0);

    /* 'terms' may be non-zero if it has wrapped around */
    if (terms == 0) {
        if (ctx) {
            ctx->state = B2TDecodeInit;
            ctx->reds = reds;
        }
        return heap_size;
    }

error:
    if (ctx) {
        ctx->state = B2TBadArg;
    }
    return -1;
#undef SKIP
#undef SKIP2
#undef CHKSIZE
}

#define ERTS_TRANSCODE_REDS_FACT 4
typedef struct {
    ErtsHeapFactory factory;
    Eterm *hp;
} ErtsTranscodeDecodeState;

static Eterm
transcode_decode_ctl_msg(ErtsTranscodeDecodeState *state,
                         SysIOVec *iov,
                         int end_ix)
{
    Eterm ctl_msg, *hp;
    Uint buf_sz;
    byte *buf_start, *buf_end;
    byte *ptr;
    Uint hsz;

    if (end_ix == 3) {
        /* The whole control message is in iov[2].iov_base */
        buf_sz = (Uint) iov[2].iov_len;
        buf_start = (byte *) iov[2].iov_base;
        buf_end = buf_start + buf_sz;
    }
    else {
        /* Control message over multiple buffers... */
        int ix;
        buf_sz = 0;
        for (ix = 2; ix < end_ix; ix++)
            buf_sz += iov[ix].iov_len;
        ptr = buf_start = erts_alloc(ERTS_ALC_T_TMP, buf_sz);
        buf_end = buf_start + buf_sz;
        for (ix = 2; ix < end_ix; ix++) {
            sys_memcpy((void *) ptr,
                       (void *) iov[ix].iov_base,
                       iov[ix].iov_len);
            ptr += iov[ix].iov_len;
        }
    }

    hsz = decoded_size(buf_start, buf_end, 0, NULL);
    state->hp = hp = erts_alloc(ERTS_ALC_T_TMP, hsz*sizeof(Eterm));
    erts_factory_tmp_init(&state->factory, hp, hsz, ERTS_ALC_T_TMP);
            
    ptr = dec_term(NULL, &state->factory, buf_start, &ctl_msg, NULL, 0);
    ASSERT(ptr); (void)ptr;
    ASSERT(is_tuple(ctl_msg));

    if (buf_start != (byte *) iov[2].iov_base)
        erts_free(ERTS_ALC_T_TMP, buf_start);
    
    return ctl_msg;
}

static void
transcode_decode_state_destroy(ErtsTranscodeDecodeState *state)
{
    erts_factory_close(&state->factory);
    erts_free(ERTS_ALC_T_TMP, state->hp);    
}

static
Sint transcode_dist_obuf(ErtsDistOutputBuf* ob,
                         DistEntry* dep,
                         Uint64 dflags,
                         Sint reds)
{
    ErlIOVec* eiov = ob->eiov;
    SysIOVec* iov = eiov->iov;
    byte *hdr;
    Uint64 hopefull_flags;
    Uint32 hopefull_ix, payload_ix;
    Sint start_r, r;
    Uint new_len;
    byte *ep;

    if (reds < 0)
        return reds;

    /*
     * HOPEFUL_DATA header always present in io vector
     * element 1:
     *
     * +---+--------------+-----------+----------+
     * |'H'|Hopefull Flags|Hopefull IX|Payload IX|
     * +---+--------------+-----------+----------+
     *   1         8            4          4
     *
     * Hopefull flags: Flags corresponding to actual
     *                 hopefull encodings in this
     *                 buffer.
     * Hopefull IX:    Vector index of first hopefull
     *                 encoding. Each hopefull encoding
     *                 is preceeded by 4 bytes containing
     *                 next vector index of hopefull
     *                 encoding. ERTS_NO_HIX marks the
     *                 end.
     * Payload IX:     Vector index of the beginning
     *                 of the payload if there is
     *                 one; otherwise, zero.
     */
    hdr = (byte *) iov[1].iov_base;

    ASSERT(HOPEFUL_DATA == *((byte *)iov[1].iov_base));
    ASSERT(iov[1].iov_len == 1+8+4+4);
    
    /* Control message always begin in vector element 2 */
    ep = iov[2].iov_base;
    ASSERT(ep[0] == SMALL_TUPLE_EXT || ep[0] == LARGE_TUPLE_EXT);

    if (((~dflags & (DFLAG_DIST_MONITOR | DFLAG_DIST_MONITOR_NAME))
         && ep[0] == SMALL_TUPLE_EXT
         && ep[1] == 4
         && ep[2] == SMALL_INTEGER_EXT
         && (ep[3] == DOP_MONITOR_P ||
             ep[3] == DOP_MONITOR_P_EXIT ||
             ep[3] == DOP_DEMONITOR_P)
         /* The receiver does not support process monitoring.
            Suppress monitor control msg (see erts_dsig_send_monitor). */)
        || (!(dflags & DFLAG_ALIAS)
            && ep[0] == SMALL_TUPLE_EXT
            && (ep[1] == 3 || ep[1] == 4)
            && ep[2] == SMALL_INTEGER_EXT
            && ((ep[3] == DOP_ALIAS_SEND) || (ep[3] == DOP_ALIAS_SEND_TT))
        /* The receiver does not support alias, so the alias
               is obviously not present at the receiver. */)) {
        /*
         * Drop packet by converting it to an empty (tick) packet...
         */
        int i;
        for (i = 1; i < ob->eiov->vsize; i++) {
            if (ob->eiov->binv[i])
                driver_free_binary(ob->eiov->binv[i]);
        }
        ob->eiov->vsize = 1;
        ob->eiov->size = 0;
        return reds;
    }

    hdr++;
    hopefull_flags = get_int64(hdr);

    hdr += 8;
    hopefull_ix = get_int32(hdr);

    if ((~dflags & DFLAG_SPAWN)
        && ep[0] == SMALL_TUPLE_EXT
        && ((ep[1] == 6
             && ep[2] == SMALL_INTEGER_EXT
             && ep[3] == DOP_SPAWN_REQUEST)
            || (ep[1] == 8
                && ep[2] == SMALL_INTEGER_EXT
                && ep[3] == DOP_SPAWN_REQUEST_TT))) {
        /*
         * Receiver does not support distributed spawn. Convert
         * this packet to an empty (tick) packet, and inform
         * spawning process that this is not supported...
         */
<<<<<<< HEAD
        ErtsHeapFactory factory;
        Eterm ctl_msg, ref, pid, token, *tp, *hp;
        Uint buf_sz;
        byte *buf_start, *buf_end;
        const byte *ptr;
        Uint hsz;
=======
        ErtsTranscodeDecodeState tds;
        Eterm ctl_msg, ref, pid, token, *tp;
>>>>>>> 35f12b54
        int i;

        hdr += 4;
        payload_ix = get_int32(hdr);
        ASSERT(payload_ix >= 3);

        ctl_msg = transcode_decode_ctl_msg(&tds, iov, payload_ix);

        ASSERT(is_tuple_arity(ctl_msg, 6)
               || is_tuple_arity(ctl_msg, 8));
        tp = tuple_val(ctl_msg);
        ASSERT(tp[1] == make_small(DOP_SPAWN_REQUEST)
               || tp[1] == make_small(DOP_SPAWN_REQUEST_TT));

        ref = tp[2];
        pid = tp[3];
        if (tp[1] == make_small(DOP_SPAWN_REQUEST))
            token = NIL;
        else {
            token = tp[8];
            erts_seq_trace_update_node_token(token);
        }
        ASSERT(is_internal_ordinary_ref(tp[2]));
        ASSERT(is_internal_pid(tp[3]));
        
        (void) erts_proc_sig_send_dist_spawn_reply(dep->sysname,
                                                   ref, pid,
                                                   NULL, am_notsup,
                                                   token);

        transcode_decode_state_destroy(&tds);

        for (i = 1; i < ob->eiov->vsize; i++) {
            if (ob->eiov->binv[i])
                driver_free_binary(ob->eiov->binv[i]);
        }
        ob->eiov->vsize = 1;
        ob->eiov->size = 0;
        
        reds -= 4;
        
        if (reds < 0)
            return 0;
        return reds;
    }

    if ((~dflags & DFLAG_UNLINK_ID)
        && ep[0] == SMALL_TUPLE_EXT
        && ep[1] == 4
        && ep[2] == SMALL_INTEGER_EXT
        && (ep[3] == DOP_UNLINK_ID_ACK || ep[3] == DOP_UNLINK_ID)) {

        if (ep[3] == DOP_UNLINK_ID_ACK) {
            /* Drop DOP_UNLINK_ID_ACK signal... */
            int i;
            for (i = 1; i < ob->eiov->vsize; i++) {
                if (ob->eiov->binv[i])
                    driver_free_binary(ob->eiov->binv[i]);
            }
            ob->eiov->vsize = 1;
            ob->eiov->size = 0;
        }
        else {
            Eterm ctl_msg, remote, local, *tp;
            ErtsTranscodeDecodeState tds;
            Uint64 id;
            byte *ptr;
            ASSERT(ep[3] == DOP_UNLINK_ID);
            /*
             * Rewrite the DOP_UNLINK_ID signal into a
             * DOP_UNLINK signal and send an unlink ack
             * to the local sender.
             */

            /*
             * decode control message so we get info
             * needed for unlink ack signal to send...
             */
            ASSERT(get_int32(hdr + 4) == 0); /* No payload */
            ctl_msg = transcode_decode_ctl_msg(&tds, iov, eiov->vsize);

            ASSERT(is_tuple_arity(ctl_msg, 4));
            
            tp = tuple_val(ctl_msg);
            ASSERT(tp[1] == make_small(DOP_UNLINK_ID));

            if (!term_to_Uint64(tp[2], &id))
                ERTS_INTERNAL_ERROR("Invalid encoding of DOP_UNLINK_ID signal");
            
            local = tp[3];
            remote = tp[4];

            ASSERT(is_internal_pid(local));
            ASSERT(is_external_pid(remote));

            /*
             * Rewrite buffer to an unlink signal by removing
             * second element and change first element to
             * DOP_UNLINK. That is, to: {DOP_UNLINK, local, remote}
             */

            ptr = &ep[4];
            switch (*ptr) {
            case SMALL_INTEGER_EXT:
                ptr += 1;
                break;
            case INTEGER_EXT:
                ptr += 4;
                break;
            case SMALL_BIG_EXT:
                ptr += 1;
                ASSERT(*ptr <= 8);
                ptr += *ptr + 1;
                break;
            default:
                ERTS_INTERNAL_ERROR("Invalid encoding of DOP_UNLINK_ID signal");
                break;
            }

            ASSERT((ptr - ep) <= 16);
            ASSERT((ptr - ep) <= iov[2].iov_len);
            
            *(ptr--) = DOP_UNLINK;
            *(ptr--) = SMALL_INTEGER_EXT;
            *(ptr--) = 3;
            *ptr = SMALL_TUPLE_EXT;

            iov[2].iov_base = ptr;
            iov[2].iov_len -= (ptr - ep);

#ifdef DEBUG
            {
                ErtsTranscodeDecodeState dbg_tds;
                Eterm new_ctl_msg = transcode_decode_ctl_msg(&dbg_tds,
                                                             iov,
                                                             eiov->vsize);
                ASSERT(is_tuple_arity(new_ctl_msg, 3));
                tp = tuple_val(new_ctl_msg);
                ASSERT(tp[1] == make_small(DOP_UNLINK));
                ASSERT(tp[2] == local);
                ASSERT(eq(tp[3], remote));
                transcode_decode_state_destroy(&dbg_tds);
            }
#endif

            /* Send unlink ack to local sender... */
            erts_proc_sig_send_dist_unlink_ack(NULL, dep,
                                               dep->connection_id,
                                               remote, local, id);

            transcode_decode_state_destroy(&tds);

            reds -= 5;
        }
        if (reds < 0)
            return 0;
        return reds;
    }
    
    start_r = r = reds*ERTS_TRANSCODE_REDS_FACT;

    if (~dflags & hopefull_flags) {

        while (hopefull_ix != ERTS_NO_HIX) {
            Uint32 new_hopefull_ix;
            
            if (r <= 0) { /* yield... */
                /* save current hopefull_ix... */
                ep = (byte *) iov[1].iov_base;
                ep += 5;
                put_int32(hopefull_ix, ep);
                return -1;
            }

            /* Read next hopefull index */
            ep = (byte *) iov[hopefull_ix].iov_base;
            ep -= 4;
            new_hopefull_ix = get_int32(ep);
            ASSERT(new_hopefull_ix == ERTS_NO_HIX
                   || (hopefull_ix < new_hopefull_ix
                       && new_hopefull_ix < eiov->vsize));
            
            ep = (byte *) iov[hopefull_ix].iov_base;
            switch (*ep) {

            case EXPORT_EXT: {
                byte *start_ep, *end_ep;
                Eterm module, function;
                if (!(hopefull_flags & DFLAG_EXPORT_PTR_TAG))
                    break;
                /* Read original encoding... */
                ep++;
                start_ep = ep;
                ep = (byte*)dec_atom(NULL, ep, &module);
                ASSERT(ep && is_atom(module));
                ep = (byte*)dec_atom(NULL, ep, &function);
                ASSERT(ep && is_atom(function));
                end_ep = ep;
                ASSERT(*ep == SMALL_INTEGER_EXT
                       || *ep == INTEGER_EXT
                       || *ep == SMALL_BIG_EXT
                       || *ep == LARGE_BIG_EXT);

                /*
                 * module and function atoms are encoded
                 * between start_ep and end_ep. Prepend a
                 * 2-tuple tag before the atoms and
                 * remove arity at end.
                 */

                /* write fallback */

                ep = start_ep;
                ep--;
                put_int8(2, ep);
                ep--;
                *ep = SMALL_TUPLE_EXT;

                iov[hopefull_ix].iov_base = ep;

                /* Update iov sizes... */
                new_len = end_ep - ep;
                eiov->size -= iov[hopefull_ix].iov_len;
                eiov->size += new_len;
                iov[hopefull_ix].iov_len = new_len;
                r--;
                break;
            }

            case BIT_BINARY_EXT: {
                Uint bin_sz;
                byte bitsize, epilog_byte;
                ASSERT(hopefull_ix != ERTS_NO_HIX);
                if (!(hopefull_flags & DFLAG_BIT_BINARIES)) {
                    /* skip to epilog... */
                    hopefull_ix = new_hopefull_ix;
                    ep = (byte *) iov[hopefull_ix].iov_base;
                    ep -= 4;
                    new_hopefull_ix = get_int32(ep);
                    ASSERT(new_hopefull_ix == ERTS_NO_HIX
                           || (hopefull_ix < new_hopefull_ix
                               && new_hopefull_ix < eiov->vsize));
                    break;
                }

                /* read original encoded prolog... */
                ep++;
                bin_sz = get_uint32(ep);
                ep += 4;
                bitsize = *ep++;

                /* write fallback prolog... */
                iov[hopefull_ix].iov_base = &((byte*)iov[hopefull_ix].iov_base)[-4];
                ep = (byte *) iov[hopefull_ix].iov_base;

                *ep++ = SMALL_TUPLE_EXT;
                *ep++ = 2;
                *ep++ = BINARY_EXT;
                put_int32(bin_sz, ep);
                ep += 4;

                /* Update iov sizes... */
                new_len = ep - (byte *) iov[hopefull_ix].iov_base;
                eiov->size -= iov[hopefull_ix].iov_len;
                eiov->size += new_len;
                iov[hopefull_ix].iov_len = new_len;
                r--;
#ifdef DEBUG
                /*
                 * The binary data between the prolog and the
                 * epilog should be of size 'bin_sz - 1' and
                 * exists in the iov elements between prolog
                 * and epilog...
                 */
                {
                    Uint ix, debug_bin_sz = 0;
                    for (ix = hopefull_ix+1; ix < new_hopefull_ix; ix++)
                        debug_bin_sz += iov[ix].iov_len;
                    ASSERT(debug_bin_sz == bin_sz - 1);
                }
#endif
                /* jump to epilog... */
                hopefull_ix = new_hopefull_ix;
                ep = (byte *) iov[hopefull_ix].iov_base;

                /* read original encoded epilog... */
                epilog_byte = *ep;

                ASSERT(1 == iov[hopefull_ix].iov_len);

                iov[hopefull_ix].iov_base = &((byte*)iov[hopefull_ix].iov_base)[-4];
                ep = (byte *) iov[hopefull_ix].iov_base;
                new_hopefull_ix = get_int32(ep);
                ASSERT(new_hopefull_ix == ERTS_NO_HIX
                       || (hopefull_ix < new_hopefull_ix
                           && new_hopefull_ix < eiov->vsize));
                
                /* write fallback epilog... */

                *ep++ = epilog_byte;
                *ep++ = SMALL_INTEGER_EXT;
                *ep++ = bitsize;

                /* Update iov sizes... */
                new_len = ep - (byte *) iov[hopefull_ix].iov_base;
                eiov->size -= iov[hopefull_ix].iov_len;
                eiov->size += new_len;
                iov[hopefull_ix].iov_len = new_len;
                r--;
                break;
            }

            default:
                ERTS_INTERNAL_ERROR("Unexpected external tag");
                break;
            }

            hopefull_ix = new_hopefull_ix;
            r--;
        }
    }

    /*
     * Replace hopefull data header with actual header...
     */
    ep = (byte *) iov[1].iov_base;
    eiov->size -= iov[1].iov_len;

    if (dflags & (DFLAG_DIST_HDR_ATOM_CACHE|DFLAG_FRAGMENTS)) {
        /*
         * Encoding was done without atom caching but receiver expects
         * a dist header, so we prepend an empty one.
         */
        *ep++ = VERSION_MAGIC;
        *ep++ = DIST_HEADER;
        *ep++ = 0; /* NumberOfAtomCacheRefs */
    }
    else {
        hdr += 4;
        payload_ix = get_int32(hdr);

        if (payload_ix) {
            ASSERT(0 < payload_ix && payload_ix < eiov->vsize);
            /* Prepend version magic on payload. */
            iov[payload_ix].iov_base = &((byte*)iov[payload_ix].iov_base)[-1];
            *((byte *) iov[payload_ix].iov_base) = VERSION_MAGIC;
            iov[payload_ix].iov_len++;
            eiov->size++;
            r--;
        }

        *ep++ = PASS_THROUGH;
        *ep++ = VERSION_MAGIC;
    }

    iov[1].iov_len = ep - (byte *) iov[1].iov_base;
    eiov->size += iov[1].iov_len;

    r--;

    /* done... */

    reds -= (start_r - r)/ERTS_TRANSCODE_REDS_FACT + 1;
    if (reds < 0)
        return 0;
    return reds;
}<|MERGE_RESOLUTION|>--- conflicted
+++ resolved
@@ -5758,7 +5758,7 @@
     Eterm ctl_msg, *hp;
     Uint buf_sz;
     byte *buf_start, *buf_end;
-    byte *ptr;
+    const byte *ptr;
     Uint hsz;
 
     if (end_ix == 3) {
@@ -5901,17 +5901,8 @@
          * this packet to an empty (tick) packet, and inform
          * spawning process that this is not supported...
          */
-<<<<<<< HEAD
-        ErtsHeapFactory factory;
-        Eterm ctl_msg, ref, pid, token, *tp, *hp;
-        Uint buf_sz;
-        byte *buf_start, *buf_end;
-        const byte *ptr;
-        Uint hsz;
-=======
         ErtsTranscodeDecodeState tds;
         Eterm ctl_msg, ref, pid, token, *tp;
->>>>>>> 35f12b54
         int i;
 
         hdr += 4;
