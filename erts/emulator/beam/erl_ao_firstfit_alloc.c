/*
 * %CopyrightBegin%
 * 
 * Copyright Ericsson AB 2003-2018. All Rights Reserved.
 * 
 * Licensed under the Apache License, Version 2.0 (the "License");
 * you may not use this file except in compliance with the License.
 * You may obtain a copy of the License at
 *
 *     http://www.apache.org/licenses/LICENSE-2.0
 *
 * Unless required by applicable law or agreed to in writing, software
 * distributed under the License is distributed on an "AS IS" BASIS,
 * WITHOUT WARRANTIES OR CONDITIONS OF ANY KIND, either express or implied.
 * See the License for the specific language governing permissions and
 * limitations under the License.
 * 
 * %CopyrightEnd%
 */


/*
 * Description:	A family of "first fit" allocator strategies
 *              based on a Red-Black (binary search) Tree. The search,
 *              insert, and delete operations are all O(log n) operations
 *              on a Red-Black Tree.
 *              Red-Black Trees are described in "Introduction to Algorithms",
 *              by Thomas H. Cormen, Charles E. Leiserson, and Ronald L. Riverest.
 *
 *              This module is a callback-module for erl_alloc_util.c
 *
 * AOFF Algorithm:
 *              The tree nodes are ordered in address order.
 *              Every node also keeps the size of the largest block in its
 *              sub-tree ('max_sz'). By that we can start from root and keep
 *              left (for low addresses) while dismissing entire sub-trees with
 *              too small blocks.
 * Bestfit within carrier:
 *              The only difference for "bestfit within carrier" is the tree
 *              sorting order. Blocks within the same carrier are sorted
 *              wrt size instead of address. The 'max_sz' field is maintained
 *              in order to dismiss entire carriers with too small blocks. 
 * Age Order:
 *      	Carriers are ordered by creation time instead of address.
 *      	Oldest carrier with a large enough free block is chosen.
 *      	No age order supported for blocks.
 *
 * Authors: 	Rickard Green/Sverker Eriksson
 */


#ifdef HAVE_CONFIG_H
#  include "config.h"
#endif
#include "global.h"
#define GET_ERL_AOFF_ALLOC_IMPL
#include "erl_ao_firstfit_alloc.h"

#ifdef DEBUG
# define IS_DEBUG 1
#if 0
#define HARD_DEBUG
#endif
#else
# define IS_DEBUG 0
#undef HARD_DEBUG
#endif

#define MIN_MBC_SZ		(16*1024)
#define MIN_MBC_FIRST_FREE_SZ	(4*1024)

#define TREE_NODE_FLG		(((Uint) 1) << 0)
#define RED_FLG			(((Uint) 1) << 1)
#ifdef HARD_DEBUG
#  define LEFT_VISITED_FLG	(((Uint) 1) << 2)
#  define RIGHT_VISITED_FLG	(((Uint) 1) << 3)
#endif
#ifdef DEBUG
#  define IS_BF_FLG	        (((Uint) 1) << 4)
#endif

#define IS_TREE_NODE(N)		(((AOFF_RBTree_t *) (N))->flags & TREE_NODE_FLG)
#define IS_LIST_ELEM(N)		(!IS_TREE_NODE(((AOFF_RBTree_t *) (N))))

#define SET_TREE_NODE(N)	(((AOFF_RBTree_t *) (N))->flags |= TREE_NODE_FLG)
#define SET_LIST_ELEM(N)	(((AOFF_RBTree_t *) (N))->flags &= ~TREE_NODE_FLG)

#define IS_RED(N)		(((AOFF_RBTree_t *) (N)) \
				 && ((AOFF_RBTree_t *) (N))->flags & RED_FLG)
#define IS_BLACK(N)		(!IS_RED(((AOFF_RBTree_t *) (N))))

#define SET_RED(N)		(((AOFF_RBTree_t *) (N))->flags |= RED_FLG)
#define SET_BLACK(N)		(((AOFF_RBTree_t *) (N))->flags &= ~RED_FLG)

#if 1
#define RBT_ASSERT	ASSERT
#else
#define RBT_ASSERT(x)
#endif

#define AOFF_BLK_SZ(B) MBC_FBLK_SZ(&(B)->hdr)

#define AOFF_LIST_NEXT(N) (((AOFF_RBTree_t*)(N))->u.next)
#define AOFF_LIST_PREV(N) (((AOFF_RBTree_t*)(N))->parent)

typedef struct AOFF_Carrier_t_ AOFF_Carrier_t;

struct AOFF_Carrier_t_ {
    Carrier_t crr;
    AOFF_RBTree_t rbt_node;        /* My node in the carrier tree */
    AOFF_RBTree_t* root;           /* Root of my block tree */
    enum AOFFSortOrder blk_order;
};

#define RBT_NODE_TO_MBC(PTR) ErtsContainerStruct((PTR), AOFF_Carrier_t, rbt_node)

/* 
   To support carrier migration we keep two kinds of rb-trees:
   1. One tree of carriers for each allocator instance.
   2. One tree of free blocks for each carrier. 
   Both trees use the same node structure AOFF_RBTree_t and implementation.
   Carrier nodes thus contain a phony Block_t header 'rbt_node.hdr'.
   The size value of such a phony block is the size of the largest free block in
   that carrier, i.e same as 'max_sz' of the root node of its block tree.  
*/

#ifdef HARD_DEBUG
#  define HARD_CHECK_IS_MEMBER(ROOT,NODE) ASSERT(rbt_is_member(ROOT,NODE))
#  define HARD_CHECK_TREE(CRR,ORDER,ROOT,SZ) check_tree(CRR, ORDER, ROOT, SZ)
static AOFF_RBTree_t * check_tree(Carrier_t*, enum AOFFSortOrder, AOFF_RBTree_t*, Uint);
#else
#  define HARD_CHECK_IS_MEMBER(ROOT,NODE)
#  define HARD_CHECK_TREE(CRR,ORDER,ROOT,SZ)
#endif


/* Calculate 'max_sz' of tree node x by only looking at 'max_sz' of the
 * direct children of x and the size x itself.
 */
static ERTS_INLINE Uint node_max_size(AOFF_RBTree_t *x)
{
    Uint sz = AOFF_BLK_SZ(x);
    if (x->left && x->left->max_sz > sz) {
	sz = x->left->max_sz;
    }
    if (x->right && x->right->max_sz > sz) {
	sz = x->right->max_sz;
    }
    return sz;
}

/* Set new possibly lower 'max_sz' of node and propagate change toward root
*/
static ERTS_INLINE void lower_max_size(AOFF_RBTree_t *node,
				       AOFF_RBTree_t* stop_at)
{
    AOFF_RBTree_t* x = node;
    Uint old_max = x->max_sz;
    Uint new_max = node_max_size(x);

    if (new_max < old_max) {
	x->max_sz = new_max;
	while ((x=x->parent) != stop_at && x->max_sz == old_max) {
	    x->max_sz = node_max_size(x);
	}
	ASSERT(x == stop_at || x->max_sz > old_max);
    }
    else ASSERT(new_max == old_max);
}

/*
 * Set possibly new larger 'max_sz' of node and propagate change toward root
 */
void erts_aoff_larger_max_size(AOFF_RBTree_t *node)
{
    AOFF_RBTree_t* x = node;
    const Uint new_sz = node->hdr.bhdr;

    ASSERT(!x->left  || x->left->max_sz  <= x->max_sz);
    ASSERT(!x->right || x->right->max_sz <= x->max_sz);

    while (new_sz > x->max_sz) {
        x->max_sz = new_sz;
        x = x->parent;
        if (!x)
            break;
    }
}

/* Compare nodes for both carrier and block trees */
static ERTS_INLINE SWord cmp_blocks(enum AOFFSortOrder order,
				    AOFF_RBTree_t* lhs, AOFF_RBTree_t* rhs)
{
    ASSERT(lhs != rhs);
    if (order == FF_AGEFF) {
	Sint64 diff = lhs->u.birth_time - rhs->u.birth_time;
 #ifdef ARCH_64
        if (diff)
            return diff;
 #else
        if (diff < 0)
            return -1;
        else if (diff > 0)
            return 1;
 #endif
    }
    else {
	ASSERT(order == FF_AOFF || FBLK_TO_MBC(&lhs->hdr) == FBLK_TO_MBC(&rhs->hdr));
	if (order != FF_AOFF) {
	    SWord diff = (SWord)AOFF_BLK_SZ(lhs) - (SWord)AOFF_BLK_SZ(rhs);
	    if (diff || order == FF_BF) return diff;
	}
    }
    return (char*)lhs - (char*)rhs;
}

/* Compare candidate block. Only for block tree */
static ERTS_INLINE SWord cmp_cand_blk(enum AOFFSortOrder order,
				      Block_t* cand_blk, AOFF_RBTree_t* rhs)
{
    ASSERT(order != FF_AGEFF);
    if (order != FF_AOFF) {
	if (BLK_TO_MBC(cand_blk) == FBLK_TO_MBC(&rhs->hdr)) {
	    SWord diff = (SWord)MBC_BLK_SZ(cand_blk) - (SWord)MBC_FBLK_SZ(&rhs->hdr);
	    if (diff || order == FF_BF) return diff;
	}
    }
    return (char*)cand_blk - (char*)rhs;
}


/* Prototypes of callback functions */
static Block_t*	aoff_get_free_block(Allctr_t *, Uint, Block_t *, Uint);
static void aoff_link_free_block(Allctr_t *, Block_t*);
static void aoff_unlink_free_block(Allctr_t *allctr, Block_t *del);
static void aoff_creating_mbc(Allctr_t*, Carrier_t*);
#ifdef DEBUG
static void aoff_destroying_mbc(Allctr_t*, Carrier_t*);
#endif
static void aoff_add_mbc(Allctr_t*, Carrier_t*);
static void aoff_remove_mbc(Allctr_t*, Carrier_t*);
static UWord aoff_largest_fblk_in_mbc(Allctr_t*, Carrier_t*);

static Block_t *aoff_first_fblk_in_mbc(Allctr_t *, Carrier_t *);
static Block_t *aoff_next_fblk_in_mbc(Allctr_t *, Carrier_t *, Block_t *);

/* Generic tree functions used by both carrier and block trees. */
static void rbt_delete(AOFF_RBTree_t** root, AOFF_RBTree_t* del);
static void rbt_insert(enum AOFFSortOrder, AOFF_RBTree_t** root, AOFF_RBTree_t* blk);
static AOFF_RBTree_t* rbt_search(AOFF_RBTree_t* root, Uint size);

static Eterm info_options(Allctr_t *, char *, fmtfn_t *, void *, Uint **, Uint *);
static void init_atoms(void);


static int atoms_initialized = 0;

#ifndef ERTS_HAVE_OS_MONOTONIC_TIME_SUPPORT
static erts_atomic64_t birth_time_counter;
#endif

void
erts_aoffalc_init(void)
{
    atoms_initialized = 0;
#ifndef ERTS_HAVE_OS_MONOTONIC_TIME_SUPPORT
    erts_atomic64_init_nob(&birth_time_counter, 0);
#endif
}

Allctr_t *
erts_aoffalc_start(AOFFAllctr_t *alc,
		   AOFFAllctrInit_t* aoffinit,
		   AllctrInit_t *init)
{
    struct {
	int dummy;
	AOFFAllctr_t allctr;
    } zero = {0};
    /* The struct with a dummy element first is used in order to avoid (an
       incorrect) gcc warning. gcc warns if {0} is used as initializer of
       a struct when the first member is a struct (not if, for example,
       the third member is a struct). */

    Allctr_t *allctr = (Allctr_t *) alc;

    sys_memcpy((void *) alc, (void *) &zero.allctr, sizeof(AOFFAllctr_t));

    if (aoffinit->blk_order == FF_CHAOS) {
        const enum AOFFSortOrder orders[3] = {FF_AOFF, FF_AOBF, FF_BF};
        int index = init->ix % (sizeof(orders) / sizeof(orders[0]));

        ASSERT(init->alloc_no == ERTS_ALC_A_TEST);
        aoffinit->blk_order = orders[index];
    }

    if (aoffinit->crr_order == FF_CHAOS) {
        const enum AOFFSortOrder orders[2] = {FF_AGEFF, FF_AOFF};
        int index = init->ix % (sizeof(orders) / sizeof(orders[0]));

        ASSERT(init->alloc_no == ERTS_ALC_A_TEST);
        aoffinit->crr_order = orders[index];
    }

    alc->blk_order                      = aoffinit->blk_order;
    alc->crr_order                      = aoffinit->crr_order;
    allctr->mbc_header_size		= sizeof(AOFF_Carrier_t);
    allctr->min_mbc_size		= MIN_MBC_SZ;
    allctr->min_mbc_first_free_size	= MIN_MBC_FIRST_FREE_SZ;
    allctr->min_block_size              = sizeof(AOFF_RBTree_t);

    allctr->vsn_str			= ERTS_ALC_AOFF_ALLOC_VSN_STR;


    /* Callback functions */

    allctr->get_free_block		= aoff_get_free_block;
    allctr->link_free_block		= aoff_link_free_block;
    allctr->unlink_free_block           = aoff_unlink_free_block;
    allctr->info_options		= info_options;

    allctr->get_next_mbc_size		= NULL;
    allctr->creating_mbc		= aoff_creating_mbc;
#ifdef DEBUG
    allctr->destroying_mbc		= aoff_destroying_mbc;
#else
    allctr->destroying_mbc		= NULL;
#endif
    allctr->add_mbc                     = aoff_add_mbc;
    allctr->remove_mbc                  = aoff_remove_mbc;
    allctr->largest_fblk_in_mbc         = aoff_largest_fblk_in_mbc;
    allctr->first_fblk_in_mbc           = aoff_first_fblk_in_mbc;
    allctr->next_fblk_in_mbc            = aoff_next_fblk_in_mbc;
    allctr->init_atoms			= init_atoms;

#ifdef ERTS_ALLOC_UTIL_HARD_DEBUG
    allctr->check_block			= NULL;
    allctr->check_mbc			= NULL;
#endif

    allctr->atoms_initialized		= 0;

    if (!erts_alcu_start(allctr, init))
	return NULL;

    return allctr;
}

/*
 * Red-Black Tree operations needed
 */

static ERTS_INLINE void
left_rotate(AOFF_RBTree_t **root, AOFF_RBTree_t *x)
{
    AOFF_RBTree_t *y = x->right;
    x->right = y->left;
    if (y->left)
	y->left->parent = x;
    y->parent = x->parent;
    if (!y->parent) {
	RBT_ASSERT(*root == x);
	*root = y;
    }
    else if (x == x->parent->left)
	x->parent->left = y;
    else {
	RBT_ASSERT(x == x->parent->right);
	x->parent->right = y;
    }
    y->left = x;
    x->parent = y;

    y->max_sz = x->max_sz;
    x->max_sz = node_max_size(x);
    ASSERT(y->max_sz >= x->max_sz);
}

static ERTS_INLINE void
right_rotate(AOFF_RBTree_t **root, AOFF_RBTree_t *x)
{
    AOFF_RBTree_t *y = x->left;
    x->left = y->right;
    if (y->right)
	y->right->parent = x;
    y->parent = x->parent;
    if (!y->parent) {
	RBT_ASSERT(*root == x);
	*root = y;
    }
    else if (x == x->parent->right)
	x->parent->right = y;
    else {
	RBT_ASSERT(x == x->parent->left);
	x->parent->left = y;
    }
    y->right = x;
    x->parent = y;
    y->max_sz = x->max_sz;
    x->max_sz = node_max_size(x);
    ASSERT(y->max_sz >= x->max_sz);
}


/*
 * Replace node x with node y
 * NOTE: block header of y is not changed
 */
static ERTS_INLINE void
replace(AOFF_RBTree_t **root, AOFF_RBTree_t *x, AOFF_RBTree_t *y)
{

    if (!x->parent) {
	RBT_ASSERT(*root == x);
	*root = y;
    }
    else if (x == x->parent->left)
	x->parent->left = y;
    else {
	RBT_ASSERT(x == x->parent->right);
	x->parent->right = y;
    }
    if (x->left) {
	RBT_ASSERT(x->left->parent == x);
	x->left->parent = y;
    }
    if (x->right) {
	RBT_ASSERT(x->right->parent == x);
	x->right->parent = y;
    }

    y->flags	= x->flags;
    y->parent	= x->parent;
    y->right	= x->right;
    y->left	= x->left;
    y->max_sz   = x->max_sz;
}

static void
tree_insert_fixup(AOFF_RBTree_t** root, AOFF_RBTree_t *blk)
{
    AOFF_RBTree_t *x = blk, *y;

    /*
     * Rearrange the tree so that it satisfies the Red-Black Tree properties
     */

    RBT_ASSERT(x != *root && IS_RED(x->parent));
    do {

	/*
	 * x and its parent are both red. Move the red pair up the tree
	 * until we get to the root or until we can separate them.
	 */

	RBT_ASSERT(IS_RED(x));
	RBT_ASSERT(IS_BLACK(x->parent->parent));
	RBT_ASSERT(x->parent->parent);

	if (x->parent == x->parent->parent->left) {
	    y = x->parent->parent->right;
	    if (IS_RED(y)) {
		SET_BLACK(y);
		x = x->parent;
		SET_BLACK(x);
		x = x->parent;
		SET_RED(x);
	    }
	    else {

		if (x == x->parent->right) {
		    x = x->parent;
		    left_rotate(root, x);
		}

		RBT_ASSERT(x == x->parent->parent->left->left);
		RBT_ASSERT(IS_RED(x));
		RBT_ASSERT(IS_RED(x->parent));
		RBT_ASSERT(IS_BLACK(x->parent->parent));
		RBT_ASSERT(IS_BLACK(y));

		SET_BLACK(x->parent);
		SET_RED(x->parent->parent);
		right_rotate(root, x->parent->parent);

		RBT_ASSERT(x == x->parent->left);
		RBT_ASSERT(IS_RED(x));
		RBT_ASSERT(IS_RED(x->parent->right));
		RBT_ASSERT(IS_BLACK(x->parent));
		break;
	    }
	}
	else {
	    RBT_ASSERT(x->parent == x->parent->parent->right);
	    y = x->parent->parent->left;
	    if (IS_RED(y)) {
		SET_BLACK(y);
		x = x->parent;
		SET_BLACK(x);
		x = x->parent;
		SET_RED(x);
	    }
	    else {

		if (x == x->parent->left) {
		    x = x->parent;
		    right_rotate(root, x);
		}

		RBT_ASSERT(x == x->parent->parent->right->right);
		RBT_ASSERT(IS_RED(x));
		RBT_ASSERT(IS_RED(x->parent));
		RBT_ASSERT(IS_BLACK(x->parent->parent));
		RBT_ASSERT(IS_BLACK(y));

		SET_BLACK(x->parent);
		SET_RED(x->parent->parent);
		left_rotate(root, x->parent->parent);

		RBT_ASSERT(x == x->parent->right);
		RBT_ASSERT(IS_RED(x));
		RBT_ASSERT(IS_RED(x->parent->left));
		RBT_ASSERT(IS_BLACK(x->parent));
		break;
	    }
	}
    } while (x != *root && IS_RED(x->parent));

    SET_BLACK(*root);
}

static void
aoff_unlink_free_block(Allctr_t *allctr, Block_t *blk)
{
    AOFF_RBTree_t* del = (AOFF_RBTree_t*)blk;
    AOFF_Carrier_t *crr = (AOFF_Carrier_t*) FBLK_TO_MBC(&del->hdr);

    (void)allctr;

    ASSERT(crr->rbt_node.hdr.bhdr == crr->root->max_sz);
    HARD_CHECK_TREE(&crr->crr, crr->blk_order, crr->root, 0);

    if (crr->blk_order == FF_BF) {
	ASSERT(del->flags & IS_BF_FLG);
	if (IS_LIST_ELEM(del)) {
	    /* Remove from list */
	    ASSERT(AOFF_LIST_PREV(del));
	    ASSERT(AOFF_LIST_PREV(del)->flags & IS_BF_FLG);
	    AOFF_LIST_NEXT(AOFF_LIST_PREV(del)) = AOFF_LIST_NEXT(del);
	    if (AOFF_LIST_NEXT(del)) {
		ASSERT(AOFF_LIST_NEXT(del)->flags & IS_BF_FLG);
		AOFF_LIST_PREV(AOFF_LIST_NEXT(del)) = AOFF_LIST_PREV(del);
	    }
	    return;
	}
	else if (AOFF_LIST_NEXT(del)) {
	    /* Replace tree node by next element in list... */
<<<<<<< HEAD
	    
	    ASSERT(AOFF_BLK_SZ(LIST_NEXT(del)) == AOFF_BLK_SZ(del));
	    ASSERT(IS_LIST_ELEM(LIST_NEXT(del)));
	    
	    replace(&crr->root, (AOFF_RBTree_t*)del, LIST_NEXT(del));
	    
	    HARD_CHECK_TREE(&crr->crr, crr->blk_order, crr->root, 0);
=======

	    ASSERT(AOFF_BLK_SZ(AOFF_LIST_NEXT(del)) == AOFF_BLK_SZ(del));
	    ASSERT(IS_LIST_ELEM(AOFF_LIST_NEXT(del)));

	    replace(&crr->root, (AOFF_RBTree_t*)del, AOFF_LIST_NEXT(del));

	    HARD_CHECK_TREE(&crr->crr, alc->blk_order, crr->root, 0);
>>>>>>> 39968f06
	    return;
	}
    }

    rbt_delete(&crr->root, (AOFF_RBTree_t*)del);

    HARD_CHECK_TREE(&crr->crr, crr->blk_order, crr->root, 0);

    /* Update the carrier tree with a potentially new (lower) max_sz
     */
    if (crr->root) {
	if (crr->rbt_node.hdr.bhdr == crr->root->max_sz) {
	    return;
	}
	ASSERT(crr->rbt_node.hdr.bhdr > crr->root->max_sz);
	crr->rbt_node.hdr.bhdr = crr->root->max_sz;
    }
    else {
	crr->rbt_node.hdr.bhdr = 0;
    }
    lower_max_size(&crr->rbt_node, NULL);
}


static void
rbt_delete(AOFF_RBTree_t** root, AOFF_RBTree_t* del)
{
    Uint spliced_is_black;
    AOFF_RBTree_t *x, *y, *z = del;
    AOFF_RBTree_t null_x; /* null_x is used to get the fixup started when we
			splice out a node without children. */

    HARD_CHECK_IS_MEMBER(*root, del);

    null_x.parent = NULL;

    /* Remove node from tree... */

    /* Find node to splice out */
    if (!z->left || !z->right)
	y = z;
    else
	/* Set y to z:s successor */
	for(y = z->right; y->left; y = y->left);
    /* splice out y */
    x = y->left ? y->left : y->right;
    spliced_is_black = IS_BLACK(y);
    if (x) {
	x->parent = y->parent;
    }
    else if (spliced_is_black) {
	x = &null_x;
	x->flags = 0;
	SET_BLACK(x);
	x->right = x->left = NULL;
	x->max_sz = 0;
	x->parent = y->parent;
	y->left = x;
    }

    if (!y->parent) {
	RBT_ASSERT(*root == y);
	*root = x;
    }
    else {
	if (y == y->parent->left) {
	    y->parent->left = x;
	}
	else {
	    RBT_ASSERT(y == y->parent->right);
	    y->parent->right = x;
	}
	if (y->parent != z) {
	    lower_max_size(y->parent, (y==z ? NULL : z));
	}
    }
    if (y != z) {
	/* We spliced out the successor of z; replace z by the successor */
	ASSERT(z != &null_x);
	replace(root, z, y);
	lower_max_size(y, NULL);
    }

    if (spliced_is_black) {
	/* We removed a black node which makes the resulting tree
	   violate the Red-Black Tree properties. Fixup tree... */

	while (IS_BLACK(x) && x->parent) {

	    /*
	     * x has an "extra black" which we move up the tree
	     * until we reach the root or until we can get rid of it.
	     *
	     * y is the sibbling of x
	     */

	    if (x == x->parent->left) {
		y = x->parent->right;
		RBT_ASSERT(y);
		if (IS_RED(y)) {
		    RBT_ASSERT(y->right);
		    RBT_ASSERT(y->left);
		    SET_BLACK(y);
		    RBT_ASSERT(IS_BLACK(x->parent));
		    SET_RED(x->parent);
		    left_rotate(root, x->parent);
		    y = x->parent->right;
		}
		RBT_ASSERT(y);
		RBT_ASSERT(IS_BLACK(y));
		if (IS_BLACK(y->left) && IS_BLACK(y->right)) {
		    SET_RED(y);
		    x = x->parent;
		}
		else {
		    if (IS_BLACK(y->right)) {
			SET_BLACK(y->left);
			SET_RED(y);
			right_rotate(root, y);
			y = x->parent->right;
		    }
		    RBT_ASSERT(y);
		    if (IS_RED(x->parent)) {

			SET_BLACK(x->parent);
			SET_RED(y);
		    }
		    RBT_ASSERT(y->right);
		    SET_BLACK(y->right);
		    left_rotate(root, x->parent);
		    x = *root;
		    break;
		}
	    }
	    else {
		RBT_ASSERT(x == x->parent->right);
		y = x->parent->left;
		RBT_ASSERT(y);
		if (IS_RED(y)) {
		    RBT_ASSERT(y->right);
		    RBT_ASSERT(y->left);
		    SET_BLACK(y);
		    RBT_ASSERT(IS_BLACK(x->parent));
		    SET_RED(x->parent);
		    right_rotate(root, x->parent);
		    y = x->parent->left;
		}
		RBT_ASSERT(y);
		RBT_ASSERT(IS_BLACK(y));
		if (IS_BLACK(y->right) && IS_BLACK(y->left)) {
		    SET_RED(y);
		    x = x->parent;
		}
		else {
		    if (IS_BLACK(y->left)) {
			SET_BLACK(y->right);
			SET_RED(y);
			left_rotate(root, y);
			y = x->parent->left;
		    }
		    RBT_ASSERT(y);
		    if (IS_RED(x->parent)) {
			SET_BLACK(x->parent);
			SET_RED(y);
		    }
		    RBT_ASSERT(y->left);
		    SET_BLACK(y->left);
		    right_rotate(root, x->parent);
		    x = *root;
		    break;
		}
	    }
	}
	SET_BLACK(x);

	if (null_x.parent) {
	    if (null_x.parent->left == &null_x)
		null_x.parent->left = NULL;
	    else {
		RBT_ASSERT(null_x.parent->right == &null_x);
		null_x.parent->right = NULL;
	    }
	    RBT_ASSERT(!null_x.left);
	    RBT_ASSERT(!null_x.right);
	}
	else if (*root == &null_x) {
	    *root = NULL;
	    RBT_ASSERT(!null_x.left);
	    RBT_ASSERT(!null_x.right);
	}
    }
}

static void
aoff_link_free_block(Allctr_t *allctr, Block_t *block)
{
    AOFF_RBTree_t *blk = (AOFF_RBTree_t *) block;
    AOFF_RBTree_t *crr_node;
    AOFF_Carrier_t *blk_crr = (AOFF_Carrier_t*) FBLK_TO_MBC(block);
    Uint blk_sz = AOFF_BLK_SZ(blk);

    (void)allctr;

    ASSERT(allctr == ERTS_ALC_CARRIER_TO_ALLCTR(&blk_crr->crr));
    ASSERT(blk_crr->rbt_node.hdr.bhdr == (blk_crr->root ? blk_crr->root->max_sz : 0));
    HARD_CHECK_TREE(&blk_crr->crr, blk_crr->blk_order, blk_crr->root, 0);

    rbt_insert(blk_crr->blk_order, &blk_crr->root, blk);

    /*
     * Update carrier tree with a potentially new (larger) max_sz
     */
    crr_node = &blk_crr->rbt_node;
    if (blk_sz > crr_node->hdr.bhdr) {
        ASSERT(blk_sz == blk_crr->root->max_sz);
        crr_node->hdr.bhdr = blk_sz;
        while (blk_sz > crr_node->max_sz) {
            crr_node->max_sz = blk_sz;
            crr_node = crr_node->parent;
            if (!crr_node) break;
        }
    }
    HARD_CHECK_TREE(NULL, alc->crr_order, alc->mbc_root, 0);
}

static void
rbt_insert(enum AOFFSortOrder order, AOFF_RBTree_t** root, AOFF_RBTree_t* blk)
{
    Uint blk_sz = AOFF_BLK_SZ(blk);

#ifdef DEBUG
    blk->flags  = (order == FF_BF) ? IS_BF_FLG : 0;
#else
    blk->flags  = 0;
#endif
    blk->left	= NULL;
    blk->right	= NULL;
    blk->max_sz = blk_sz;

    if (!*root) {
	blk->parent = NULL;
	SET_BLACK(blk);
	*root = blk;
    }
    else {
	AOFF_RBTree_t *x = *root;
	while (1) {
	    SWord diff;
	    if (x->max_sz < blk_sz) {
		x->max_sz = blk_sz;
	    }
	    diff = cmp_blocks(order, blk, x);
	    if (diff < 0) {
		if (!x->left) {
		    blk->parent = x;
		    x->left = blk;
		    break;
		}
		x = x->left;
	    }
	    else if (diff > 0) {
		if (!x->right) {
		    blk->parent = x;
		    x->right = blk;
		    break;
		}
		x = x->right;
	    }
	    else {
		ASSERT(order == FF_BF);
		ASSERT(blk->flags & IS_BF_FLG);
		ASSERT(x->flags & IS_BF_FLG);
		SET_LIST_ELEM(blk);
		AOFF_LIST_NEXT(blk) = AOFF_LIST_NEXT(x);
		AOFF_LIST_PREV(blk) = x;
		if (AOFF_LIST_NEXT(x))
		    AOFF_LIST_PREV(AOFF_LIST_NEXT(x)) = blk;
		AOFF_LIST_NEXT(x) = blk;
		return;
	    }
	}

	/* Insert block into size tree */
	RBT_ASSERT(blk->parent);

	SET_RED(blk);
	if (IS_RED(blk->parent))
	    tree_insert_fixup(root, blk);
    }
    if (order == FF_BF) {
	SET_TREE_NODE(blk);
	AOFF_LIST_NEXT(blk) = NULL;
    }
}

static AOFF_RBTree_t*
rbt_search(AOFF_RBTree_t* root, Uint size)
{
    AOFF_RBTree_t* x = root;

    ASSERT(x);
    for (;;) {
	if (x->left && x->left->max_sz >= size) {
	    x = x->left;
	}
	else if (AOFF_BLK_SZ(x) >= size) {
	    return x;
	}
	else {
	    x = x->right;
	    if (!x) {
		return NULL;
	    }
	}
    }
}

Carrier_t* aoff_lookup_pooled_mbc(Allctr_t* allctr, Uint size)
{
    AOFF_RBTree_t* node;

    if (!allctr->cpool.pooled_tree)
	return NULL;
    node = rbt_search(allctr->cpool.pooled_tree, size);
    return node ? ErtsContainerStruct(node, Carrier_t, cpool.pooled) : NULL;
}

static Block_t *
aoff_get_free_block(Allctr_t *allctr, Uint size,
		    Block_t *cand_blk, Uint cand_size)
{
    AOFFAllctr_t *alc = (AOFFAllctr_t *) allctr;
    AOFF_RBTree_t *crr_node = alc->mbc_root;
    AOFF_Carrier_t* crr;
    AOFF_RBTree_t *blk = NULL;
#ifdef HARD_DEBUG
    AOFF_RBTree_t* dbg_blk;
#endif

    ASSERT(!cand_blk || cand_size >= size);

    /* Get first-fit carrier
     */
    if (!crr_node || !(blk=rbt_search(crr_node, size))) {
	return NULL;
    }
    crr = RBT_NODE_TO_MBC(blk);

    /* Get block within carrier tree
     */
#ifdef HARD_DEBUG
    dbg_blk = HARD_CHECK_TREE(&crr->crr, crr->blk_order, crr->root, size);
#endif

    blk = rbt_search(crr->root, size);
    ASSERT(blk);

#ifdef HARD_DEBUG
    ASSERT(blk == dbg_blk);
#endif

    if (!blk)
	return NULL;

    if (cand_blk && cmp_cand_blk(crr->blk_order, cand_blk, blk) < 0) {
	return NULL; /* cand_blk was better */
    }

    aoff_unlink_free_block(allctr, (Block_t *) blk);

    return (Block_t *) blk;
}

static ERTS_INLINE Sint64 get_birth_time(void)
{
#ifdef ERTS_HAVE_OS_MONOTONIC_TIME_SUPPORT
    return (Sint64) erts_os_monotonic_time();
#else
    return (Sint64) erts_atomic64_inc_read_nob(&birth_time_counter);
#endif
}

static void aoff_creating_mbc(Allctr_t *allctr, Carrier_t *carrier)
{
    AOFFAllctr_t *alc = (AOFFAllctr_t *) allctr;
    AOFF_Carrier_t *crr = (AOFF_Carrier_t*) carrier;
    AOFF_RBTree_t **root = &alc->mbc_root;
    Sint64 bt = get_birth_time();

    HARD_CHECK_TREE(NULL, alc->crr_order, *root, 0);

    crr->rbt_node.hdr.bhdr = 0;

    /* While birth time is only used for FF_AGEFF, we have to set it for all
     * types as we can be migrated to an instance that uses it and we don't
     * want to mess its order up. */
    crr->rbt_node.u.birth_time = bt;
    crr->crr.cpool.pooled.u.birth_time = bt;

    rbt_insert(alc->crr_order, root, &crr->rbt_node);

    /* aoff_link_free_block will add free block later */
    crr->root = NULL;

    HARD_CHECK_TREE(NULL, alc->crr_order, *root, 0);

    /* When a carrier has been migrated, its block order may differ from that
     * of the allocator it's been migrated to. */
    crr->blk_order = alc->blk_order;
}

#define IS_CRR_IN_TREE(CRR,ROOT) \
    ((CRR)->rbt_node.parent || (ROOT) == &(CRR)->rbt_node)

#ifdef DEBUG
static void aoff_destroying_mbc(Allctr_t *allctr, Carrier_t *carrier)
{
    AOFFAllctr_t *alc = (AOFFAllctr_t *) allctr;
    AOFF_Carrier_t *crr = (AOFF_Carrier_t*) carrier;

    ASSERT(!IS_CRR_IN_TREE(crr, alc->mbc_root));
}
#endif

static void aoff_add_mbc(Allctr_t *allctr, Carrier_t *carrier)
{
    AOFFAllctr_t *alc = (AOFFAllctr_t *) allctr;
    AOFF_Carrier_t *crr = (AOFF_Carrier_t*) carrier;
    AOFF_RBTree_t **root = &alc->mbc_root;

    ASSERT(!IS_CRR_IN_TREE(crr, *root));
    HARD_CHECK_TREE(NULL, alc->crr_order, *root, 0);

    rbt_insert(alc->crr_order, root, &crr->rbt_node);

    HARD_CHECK_TREE(NULL, alc->crr_order, *root, 0);
}

void aoff_add_pooled_mbc(Allctr_t *allctr, Carrier_t *crr)
{
    AOFFAllctr_t *alc = (AOFFAllctr_t *) allctr;
    AOFF_RBTree_t **root = &allctr->cpool.pooled_tree;

    ASSERT(allctr == crr->cpool.orig_allctr);
    HARD_CHECK_TREE(NULL, 0, *root, 0);

    /* Link carrier in address order tree
     */
    rbt_insert(alc->crr_order, root, &crr->cpool.pooled);

    HARD_CHECK_TREE(NULL, 0, *root, 0);
}

static void aoff_remove_mbc(Allctr_t *allctr, Carrier_t *carrier)
{
    AOFF_RBTree_t **root = &((AOFFAllctr_t*)allctr)->mbc_root;
    AOFF_Carrier_t *crr = (AOFF_Carrier_t*)carrier;

    ASSERT(allctr == ERTS_ALC_CARRIER_TO_ALLCTR(carrier));

    if (!IS_CRR_IN_TREE(crr,*root))
	return;

    HARD_CHECK_TREE(NULL, alc->crr_order, *root, 0);

    rbt_delete(root, &crr->rbt_node);
    crr->rbt_node.parent = NULL;
    crr->rbt_node.left = NULL;
    crr->rbt_node.right = NULL;
    crr->rbt_node.max_sz = crr->rbt_node.hdr.bhdr;

    HARD_CHECK_TREE(NULL, alc->crr_order, *root, 0);
}

void aoff_remove_pooled_mbc(Allctr_t *allctr, Carrier_t *crr)
{
    ASSERT(allctr == crr->cpool.orig_allctr);

    HARD_CHECK_TREE(NULL, 0, allctr->cpool.pooled_tree, 0);

    rbt_delete(&allctr->cpool.pooled_tree, &crr->cpool.pooled);
#ifdef DEBUG
    crr->cpool.pooled.parent = NULL;
    crr->cpool.pooled.left = NULL;
    crr->cpool.pooled.right = NULL;
    crr->cpool.pooled.max_sz = 0;
#endif
    HARD_CHECK_TREE(NULL, 0, allctr->cpool.pooled_tree, 0);

}


static UWord aoff_largest_fblk_in_mbc(Allctr_t* allctr, Carrier_t* carrier)
{
    AOFF_Carrier_t *crr = (AOFF_Carrier_t*) carrier;

    ASSERT(allctr == ERTS_ALC_CARRIER_TO_ALLCTR(carrier));
    ASSERT(crr->rbt_node.hdr.bhdr == (crr->root ? crr->root->max_sz : 0));
    return crr->rbt_node.hdr.bhdr;
}

static Block_t *aoff_first_fblk_in_mbc(Allctr_t *allctr, Carrier_t *carrier)
{
    AOFF_Carrier_t *crr = (AOFF_Carrier_t*)carrier;

    (void)allctr;

    if (crr->root) {
        AOFF_RBTree_t *blk;

        /* Descend to the rightmost block of the tree. */
        for (blk = crr->root; blk->right; blk = blk->right);

        return (Block_t*)blk;
    }

    return NULL;
}

static Block_t *aoff_next_fblk_in_mbc(Allctr_t *allctr, Carrier_t *carrier,
                                      Block_t *block)
{
    AOFF_RBTree_t *parent, *blk;

    (void)allctr;
    (void)carrier;

    blk = (AOFF_RBTree_t*)block;

    if (blk->left) {
        /* Descend to the rightmost block of the left subtree. */
        for (blk = blk->left; blk->right; blk = blk->right);

        return (Block_t*)blk;
    }

    while (blk->parent) {
        parent = blk->parent;

        /* If we ascend from the right we know we haven't visited our parent
         * yet, because we always descend as far as we can to the right when
         * entering a subtree. */
        if (parent->right == blk) {
            ASSERT(parent->left != blk);
            return (Block_t*)parent;
        }

        /* If we ascend from the left we know we've already visited our
         * parent, and will need to keep ascending until we do so from the
         * right or reach the end of the tree. */
        ASSERT(parent->left == blk);
        blk = parent;
    }

    return NULL;
}

/*
 * info_options()
 */

static const char* flavor_str[2][3] = {
    {"ageffcaoff", "ageffcaobf", "ageffcbf"},
    {      "aoff",  "aoffcaobf",  "aoffcbf"}
};
static Eterm flavor_atoms[2][3];

static struct {
    Eterm as;
} am;

static void ERTS_INLINE atom_init(Eterm *atom, const char *name)
{
    *atom = am_atom_put(name, sys_strlen(name));
}
#define AM_INIT(AM) atom_init(&am.AM, #AM)

static void
init_atoms(void)
{
    int i, j;

    if (atoms_initialized)
	return;

    AM_INIT(as);

    for (i = 0; i < 2; i++)
        for (j = 0; j < 3; j++)
            atom_init(&flavor_atoms[i][j], flavor_str[i][j]);

    atoms_initialized = 1;
}


#define bld_uint	erts_bld_uint
#define bld_cons	erts_bld_cons
#define bld_tuple	erts_bld_tuple

static ERTS_INLINE void
add_2tup(Uint **hpp, Uint *szp, Eterm *lp, Eterm el1, Eterm el2)
{
    *lp = bld_cons(hpp, szp, bld_tuple(hpp, szp, 2, el1, el2), *lp);
}

static Eterm
info_options(Allctr_t *allctr,
	     char *prefix,
	     fmtfn_t *print_to_p,
	     void *print_to_arg,
	     Uint **hpp,
	     Uint *szp)
{
    AOFFAllctr_t* alc = (AOFFAllctr_t*) allctr;
    Eterm res = THE_NON_VALUE;

    ASSERT(alc->crr_order >= 0 && alc->crr_order <= 1);
    ASSERT(alc->blk_order >= 1 && alc->blk_order <= 3);

    if (print_to_p) {
	erts_print(*print_to_p,
		   print_to_arg,
		   "%sas: %s\n",
		   prefix,
		   flavor_str[alc->crr_order][alc->blk_order-1]);
    }

    if (hpp || szp) {

	if (!atoms_initialized)
	    erts_exit(ERTS_ERROR_EXIT, "%s:%d: Internal error: Atoms not initialized",
		     __FILE__, __LINE__);;

	res = NIL;
	add_2tup(hpp, szp, &res, am.as,
                 flavor_atoms[alc->crr_order][alc->blk_order-1]);
    }

    return res;
}


/* * * * * * * * * * * * * * * * * * * * * * * * * * * * * * * * * * * * * * *\
 * NOTE:  erts_aoffalc_test() is only supposed to be used for testing.       *
 *                                                                           *
 * Keep alloc_SUITE_data/allocator_test.h updated if changes are made        *
 * to erts_aoffalc_test()                                                    *
\*                                                                           */

UWord
erts_aoffalc_test(UWord op, UWord a1, UWord a2)
{
    switch (op) {
    case 0x500: return (UWord) ((AOFFAllctr_t *) a1)->blk_order == FF_AOBF;
    case 0x501: {
	AOFF_RBTree_t *node = ((AOFFAllctr_t *) a1)->mbc_root;
	Uint size = (Uint) a2;
	node = node ? rbt_search(node, size) : NULL;
	return (UWord) (node ? RBT_NODE_TO_MBC(node)->root : NULL);
    }
    case 0x502:	return (UWord) ((AOFF_RBTree_t *) a1)->parent;
    case 0x503:	return (UWord) ((AOFF_RBTree_t *) a1)->left;
    case 0x504:	return (UWord) ((AOFF_RBTree_t *) a1)->right;
    case 0x505:	return (UWord) AOFF_LIST_NEXT(a1);
    case 0x506:	return (UWord) IS_BLACK((AOFF_RBTree_t *) a1);
    case 0x507:	return (UWord) IS_TREE_NODE((AOFF_RBTree_t *) a1);
    case 0x508: return (UWord) 0; /* IS_BF_ALGO */
    case 0x509: return (UWord) ((AOFF_RBTree_t *) a1)->max_sz;
    case 0x50a: return (UWord) ((AOFFAllctr_t *) a1)->blk_order == FF_BF;
    case 0x50b:	return (UWord) AOFF_LIST_PREV(a1);
    default:	ASSERT(0); return ~((UWord) 0);
    }
}


/* * * * * * * * * * * * * * * * * * * * * * * * * * * * * * * * * * * * * * *\
 * Debug functions                                                           *
\*                                                                           */


#ifdef HARD_DEBUG
static int rbt_is_member(AOFF_RBTree_t* root, AOFF_RBTree_t* node)
{
    while (node != root) {
        if (!node->parent || (node->parent->left != node &&
                              node->parent->right != node)) {
            return 0;
        }
	node = node->parent;
    }
    return 1;
}

#define IS_LEFT_VISITED(FB)	((FB)->flags & LEFT_VISITED_FLG)
#define IS_RIGHT_VISITED(FB)	((FB)->flags & RIGHT_VISITED_FLG)

#define SET_LEFT_VISITED(FB)	((FB)->flags |= LEFT_VISITED_FLG)
#define SET_RIGHT_VISITED(FB)	((FB)->flags |= RIGHT_VISITED_FLG)

#define UNSET_LEFT_VISITED(FB)	((FB)->flags &= ~LEFT_VISITED_FLG)
#define UNSET_RIGHT_VISITED(FB)	((FB)->flags &= ~RIGHT_VISITED_FLG)


#if 0
#  define PRINT_TREE
#else
#  undef PRINT_TREE
#endif

#ifdef PRINT_TREE
static void print_tree(AOFF_RBTree_t*);
#endif

/*
 * Checks that the order between parent and children are correct,
 * and that the Red-Black Tree properies are satisfied. if size > 0,
 * check_tree() returns the node that satisfies "address order first fit"
 *
 * The Red-Black Tree properies are:
 *   1. Every node is either red or black.
 *   2. Every leaf (NIL) is black.
 *   3. If a node is red, then both its children are black.
 *   4. Every simple path from a node to a descendant leaf
 *      contains the same number of black nodes.
 *
 *   + own.max_size == MAX(own.size, left.max_size, right.max_size)
 */

static AOFF_RBTree_t *
check_tree(Carrier_t* within_crr, enum AOFFSortOrder order, AOFF_RBTree_t* root, Uint size)
{
    AOFF_RBTree_t *res = NULL;
    Sint blacks;
    Sint curr_blacks;
    AOFF_RBTree_t *x;
    Carrier_t* crr;
    Uint depth, max_depth, node_cnt;

#ifdef PRINT_TREE
    print_tree(root);
#endif
    ASSERT((within_crr && order >= FF_AOFF) ||
           (!within_crr && order <= FF_AOFF));

    if (!root)
	return res;

    x = root;
    ASSERT(IS_BLACK(x));
    ASSERT(!x->parent);
    curr_blacks = 1;
    blacks = -1;
    depth = 1;
    max_depth = 0;
    node_cnt = 0;

    while (x) {
	if (!IS_LEFT_VISITED(x)) {
	    SET_LEFT_VISITED(x);
	    if (x->left) {
		x = x->left;
		++depth;
		if (IS_BLACK(x))
		    curr_blacks++;
		continue;
	    }
	    else {
		if (blacks < 0)
		    blacks = curr_blacks;
		ASSERT(blacks == curr_blacks);
	    }
	}

	if (!IS_RIGHT_VISITED(x)) {
	    SET_RIGHT_VISITED(x);
	    if (x->right) {
		x = x->right;
		++depth;
		if (IS_BLACK(x))
		    curr_blacks++;
		continue;
	    }
	    else {
		if (blacks < 0)
		    blacks = curr_blacks;
		ASSERT(blacks == curr_blacks);
	    }
	}

	++node_cnt;
	if (depth > max_depth)
	    max_depth = depth;

	if (within_crr) {
	    crr = FBLK_TO_MBC(&x->hdr);
	    ASSERT(crr == within_crr);
	    ASSERT((char*)x > (char*)crr);
	    ASSERT(((char*)x + AOFF_BLK_SZ(x)) <= ((char*)crr + CARRIER_SZ(crr)));

	}
	if (order == FF_BF) {
	    AOFF_RBTree_t* y = x;
	    AOFF_RBTree_t* nxt = AOFF_LIST_NEXT(y);
	    ASSERT(IS_TREE_NODE(x));
	    while (nxt) {
		ASSERT(IS_LIST_ELEM(nxt));
		ASSERT(AOFF_BLK_SZ(nxt) == AOFF_BLK_SZ(x));
		ASSERT(FBLK_TO_MBC(&nxt->hdr) == within_crr);
		ASSERT(AOFF_LIST_PREV(nxt) == y);
		y = nxt;
		nxt = AOFF_LIST_NEXT(nxt);
	    }
	}

	if (IS_RED(x)) {
	    ASSERT(IS_BLACK(x->right));
	    ASSERT(IS_BLACK(x->left));
	}

	ASSERT(x->parent || x == root);

	if (x->left) {
	    ASSERT(x->left->parent == x);
	    ASSERT(cmp_blocks(order, x->left, x) < 0);
	    ASSERT(x->left->max_sz <= x->max_sz);
	}

	if (x->right) {
	    ASSERT(x->right->parent == x);
	    ASSERT(cmp_blocks(order, x->right, x) > 0);
	    ASSERT(x->right->max_sz <= x->max_sz);
	}
	ASSERT(x->max_sz >= AOFF_BLK_SZ(x));
	ASSERT(x->max_sz == AOFF_BLK_SZ(x)
	       || x->max_sz == (x->left ? x->left->max_sz : 0)
	       || x->max_sz == (x->right ? x->right->max_sz : 0));

	if (size && AOFF_BLK_SZ(x) >= size) {
	    if (!res || cmp_blocks(order, x, res) < 0) {
		res = x;
	    }
	}

	UNSET_LEFT_VISITED(x);
	UNSET_RIGHT_VISITED(x);
	if (IS_BLACK(x))
	    curr_blacks--;
	x = x->parent;
	--depth;
    }
    ASSERT(depth == 0 || (!root && depth==1));
    ASSERT(curr_blacks == 0);
    ASSERT((1 << (max_depth/2)) <= node_cnt);

    UNSET_LEFT_VISITED(root);
    UNSET_RIGHT_VISITED(root);

    return res;

}


#ifdef PRINT_TREE
#define INDENT_STEP 2

#include <stdio.h>

static void
print_tree_aux(AOFF_RBTree_t *x, int indent)
{
    int i;

    if (x) {
	print_tree_aux(x->right, indent + INDENT_STEP);
	for (i = 0; i < indent; i++) {
	    putc(' ', stderr);
	}
	fprintf(stderr, "%s: sz=%lu addr=0x%lx max_size=%u\r\n",
		IS_BLACK(x) ? "BLACK" : "RED",
		AOFF_BLK_SZ(x), (Uint)x, (unsigned)x->max_sz);
	print_tree_aux(x->left,  indent + INDENT_STEP);
    }
}


static void
print_tree(AOFF_RBTree_t* root)
{
    fprintf(stderr, " --- AOFF tree begin ---\r\n");
    print_tree_aux(root, 0);
    fprintf(stderr, " --- AOFF tree end ---\r\n");
}

#endif /* PRINT_TREE */

#endif /* HARD_DEBUG */<|MERGE_RESOLUTION|>--- conflicted
+++ resolved
@@ -555,23 +555,13 @@
 	}
 	else if (AOFF_LIST_NEXT(del)) {
 	    /* Replace tree node by next element in list... */
-<<<<<<< HEAD
 	    
-	    ASSERT(AOFF_BLK_SZ(LIST_NEXT(del)) == AOFF_BLK_SZ(del));
-	    ASSERT(IS_LIST_ELEM(LIST_NEXT(del)));
-	    
-	    replace(&crr->root, (AOFF_RBTree_t*)del, LIST_NEXT(del));
-	    
-	    HARD_CHECK_TREE(&crr->crr, crr->blk_order, crr->root, 0);
-=======
-
 	    ASSERT(AOFF_BLK_SZ(AOFF_LIST_NEXT(del)) == AOFF_BLK_SZ(del));
 	    ASSERT(IS_LIST_ELEM(AOFF_LIST_NEXT(del)));
 
 	    replace(&crr->root, (AOFF_RBTree_t*)del, AOFF_LIST_NEXT(del));
 
-	    HARD_CHECK_TREE(&crr->crr, alc->blk_order, crr->root, 0);
->>>>>>> 39968f06
+	    HARD_CHECK_TREE(&crr->crr, crr->blk_order, crr->root, 0);
 	    return;
 	}
     }
