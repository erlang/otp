--- conflicted
+++ resolved
@@ -412,15 +412,10 @@
 
     erts_thr_init(&eid);
 
-<<<<<<< HEAD
-=======
-    report_exit_list = NULL;
-
 #ifdef ERTS_ENABLE_LOCK_CHECK
     erts_lc_init();
 #endif
 
->>>>>>> ca7578ac
 #ifdef ERTS_ENABLE_LOCK_COUNT
     erts_lcnt_init();
 #endif
