// This file is part of AsmJit project <https://asmjit.com>
//
// See asmjit.h or LICENSE.md for license and copyright information
// SPDX-License-Identifier: Zlib

#ifndef ASMJIT_X86_X86EMITTER_H_INCLUDED
#define ASMJIT_X86_X86EMITTER_H_INCLUDED

#include "../core/emitter.h"
#include "../core/support.h"
#include "../x86/x86globals.h"
#include "../x86/x86operand.h"

ASMJIT_BEGIN_SUB_NAMESPACE(x86)

#define ASMJIT_INST_0x(NAME, ID) \
  ASMJIT_INLINE Error NAME() { return _emitter()->_emitI(Inst::kId##ID); }

#define ASMJIT_INST_1x(NAME, ID, T0) \
  ASMJIT_INLINE Error NAME(const T0& o0) { return _emitter()->_emitI(Inst::kId##ID, o0); }

#define ASMJIT_INST_1c(NAME, ID, CONV, T0) \
<<<<<<< HEAD
  ASMJIT_INLINE Error NAME(uint32_t cc, const T0& o0) { return _emitter()->_emitI(CONV(cc), o0); } \
  ASMJIT_INLINE Error NAME##a(const T0& o0) { return _emitter()->_emitI(Inst::kId##ID##a, o0); } \
  ASMJIT_INLINE Error NAME##ae(const T0& o0) { return _emitter()->_emitI(Inst::kId##ID##ae, o0); } \
  ASMJIT_INLINE Error NAME##b(const T0& o0) { return _emitter()->_emitI(Inst::kId##ID##b, o0); } \
  ASMJIT_INLINE Error NAME##be(const T0& o0) { return _emitter()->_emitI(Inst::kId##ID##be, o0); } \
  ASMJIT_INLINE Error NAME##c(const T0& o0) { return _emitter()->_emitI(Inst::kId##ID##c, o0); } \
  ASMJIT_INLINE Error NAME##e(const T0& o0) { return _emitter()->_emitI(Inst::kId##ID##e, o0); } \
  ASMJIT_INLINE Error NAME##g(const T0& o0) { return _emitter()->_emitI(Inst::kId##ID##g, o0); } \
  ASMJIT_INLINE Error NAME##ge(const T0& o0) { return _emitter()->_emitI(Inst::kId##ID##ge, o0); } \
  ASMJIT_INLINE Error NAME##l(const T0& o0) { return _emitter()->_emitI(Inst::kId##ID##l, o0); } \
  ASMJIT_INLINE Error NAME##le(const T0& o0) { return _emitter()->_emitI(Inst::kId##ID##le, o0); } \
  ASMJIT_INLINE Error NAME##na(const T0& o0) { return _emitter()->_emitI(Inst::kId##ID##na, o0); } \
  ASMJIT_INLINE Error NAME##nae(const T0& o0) { return _emitter()->_emitI(Inst::kId##ID##nae, o0); } \
  ASMJIT_INLINE Error NAME##nb(const T0& o0) { return _emitter()->_emitI(Inst::kId##ID##nb, o0); } \
  ASMJIT_INLINE Error NAME##nbe(const T0& o0) { return _emitter()->_emitI(Inst::kId##ID##nbe, o0); } \
  ASMJIT_INLINE Error NAME##nc(const T0& o0) { return _emitter()->_emitI(Inst::kId##ID##nc, o0); } \
  ASMJIT_INLINE Error NAME##ne(const T0& o0) { return _emitter()->_emitI(Inst::kId##ID##ne, o0); } \
  ASMJIT_INLINE Error NAME##ng(const T0& o0) { return _emitter()->_emitI(Inst::kId##ID##ng, o0); } \
  ASMJIT_INLINE Error NAME##nge(const T0& o0) { return _emitter()->_emitI(Inst::kId##ID##nge, o0); } \
  ASMJIT_INLINE Error NAME##nl(const T0& o0) { return _emitter()->_emitI(Inst::kId##ID##nl, o0); } \
  ASMJIT_INLINE Error NAME##nle(const T0& o0) { return _emitter()->_emitI(Inst::kId##ID##nle, o0); } \
  ASMJIT_INLINE Error NAME##no(const T0& o0) { return _emitter()->_emitI(Inst::kId##ID##no, o0); } \
  ASMJIT_INLINE Error NAME##np(const T0& o0) { return _emitter()->_emitI(Inst::kId##ID##np, o0); } \
  ASMJIT_INLINE Error NAME##ns(const T0& o0) { return _emitter()->_emitI(Inst::kId##ID##ns, o0); } \
  ASMJIT_INLINE Error NAME##nz(const T0& o0) { return _emitter()->_emitI(Inst::kId##ID##nz, o0); } \
  ASMJIT_INLINE Error NAME##o(const T0& o0) { return _emitter()->_emitI(Inst::kId##ID##o, o0); } \
  ASMJIT_INLINE Error NAME##p(const T0& o0) { return _emitter()->_emitI(Inst::kId##ID##p, o0); } \
  ASMJIT_INLINE Error NAME##pe(const T0& o0) { return _emitter()->_emitI(Inst::kId##ID##pe, o0); } \
  ASMJIT_INLINE Error NAME##po(const T0& o0) { return _emitter()->_emitI(Inst::kId##ID##po, o0); } \
  ASMJIT_INLINE Error NAME##s(const T0& o0) { return _emitter()->_emitI(Inst::kId##ID##s, o0); } \
  ASMJIT_INLINE Error NAME##z(const T0& o0) { return _emitter()->_emitI(Inst::kId##ID##z, o0); }
=======
  inline Error NAME(CondCode cc, const T0& o0) { return _emitter()->_emitI(CONV(cc), o0); } \
  inline Error NAME##a(const T0& o0) { return _emitter()->_emitI(Inst::kId##ID##a, o0); } \
  inline Error NAME##ae(const T0& o0) { return _emitter()->_emitI(Inst::kId##ID##ae, o0); } \
  inline Error NAME##b(const T0& o0) { return _emitter()->_emitI(Inst::kId##ID##b, o0); } \
  inline Error NAME##be(const T0& o0) { return _emitter()->_emitI(Inst::kId##ID##be, o0); } \
  inline Error NAME##c(const T0& o0) { return _emitter()->_emitI(Inst::kId##ID##c, o0); } \
  inline Error NAME##e(const T0& o0) { return _emitter()->_emitI(Inst::kId##ID##e, o0); } \
  inline Error NAME##g(const T0& o0) { return _emitter()->_emitI(Inst::kId##ID##g, o0); } \
  inline Error NAME##ge(const T0& o0) { return _emitter()->_emitI(Inst::kId##ID##ge, o0); } \
  inline Error NAME##l(const T0& o0) { return _emitter()->_emitI(Inst::kId##ID##l, o0); } \
  inline Error NAME##le(const T0& o0) { return _emitter()->_emitI(Inst::kId##ID##le, o0); } \
  inline Error NAME##na(const T0& o0) { return _emitter()->_emitI(Inst::kId##ID##na, o0); } \
  inline Error NAME##nae(const T0& o0) { return _emitter()->_emitI(Inst::kId##ID##nae, o0); } \
  inline Error NAME##nb(const T0& o0) { return _emitter()->_emitI(Inst::kId##ID##nb, o0); } \
  inline Error NAME##nbe(const T0& o0) { return _emitter()->_emitI(Inst::kId##ID##nbe, o0); } \
  inline Error NAME##nc(const T0& o0) { return _emitter()->_emitI(Inst::kId##ID##nc, o0); } \
  inline Error NAME##ne(const T0& o0) { return _emitter()->_emitI(Inst::kId##ID##ne, o0); } \
  inline Error NAME##ng(const T0& o0) { return _emitter()->_emitI(Inst::kId##ID##ng, o0); } \
  inline Error NAME##nge(const T0& o0) { return _emitter()->_emitI(Inst::kId##ID##nge, o0); } \
  inline Error NAME##nl(const T0& o0) { return _emitter()->_emitI(Inst::kId##ID##nl, o0); } \
  inline Error NAME##nle(const T0& o0) { return _emitter()->_emitI(Inst::kId##ID##nle, o0); } \
  inline Error NAME##no(const T0& o0) { return _emitter()->_emitI(Inst::kId##ID##no, o0); } \
  inline Error NAME##np(const T0& o0) { return _emitter()->_emitI(Inst::kId##ID##np, o0); } \
  inline Error NAME##ns(const T0& o0) { return _emitter()->_emitI(Inst::kId##ID##ns, o0); } \
  inline Error NAME##nz(const T0& o0) { return _emitter()->_emitI(Inst::kId##ID##nz, o0); } \
  inline Error NAME##o(const T0& o0) { return _emitter()->_emitI(Inst::kId##ID##o, o0); } \
  inline Error NAME##p(const T0& o0) { return _emitter()->_emitI(Inst::kId##ID##p, o0); } \
  inline Error NAME##pe(const T0& o0) { return _emitter()->_emitI(Inst::kId##ID##pe, o0); } \
  inline Error NAME##po(const T0& o0) { return _emitter()->_emitI(Inst::kId##ID##po, o0); } \
  inline Error NAME##s(const T0& o0) { return _emitter()->_emitI(Inst::kId##ID##s, o0); } \
  inline Error NAME##z(const T0& o0) { return _emitter()->_emitI(Inst::kId##ID##z, o0); }
>>>>>>> 055e2185

#define ASMJIT_INST_2x(NAME, ID, T0, T1) \
  ASMJIT_INLINE Error NAME(const T0& o0, const T1& o1) { return _emitter()->_emitI(Inst::kId##ID, o0, o1); }

#define ASMJIT_INST_2c(NAME, ID, CONV, T0, T1) \
<<<<<<< HEAD
  ASMJIT_INLINE Error NAME(uint32_t cc, const T0& o0, const T1& o1) { return _emitter()->_emitI(CONV(cc), o0, o1); } \
  ASMJIT_INLINE Error NAME##a(const T0& o0, const T1& o1) { return _emitter()->_emitI(Inst::kId##ID##a, o0, o1); } \
  ASMJIT_INLINE Error NAME##ae(const T0& o0, const T1& o1) { return _emitter()->_emitI(Inst::kId##ID##ae, o0, o1); } \
  ASMJIT_INLINE Error NAME##b(const T0& o0, const T1& o1) { return _emitter()->_emitI(Inst::kId##ID##b, o0, o1); } \
  ASMJIT_INLINE Error NAME##be(const T0& o0, const T1& o1) { return _emitter()->_emitI(Inst::kId##ID##be, o0, o1); } \
  ASMJIT_INLINE Error NAME##c(const T0& o0, const T1& o1) { return _emitter()->_emitI(Inst::kId##ID##c, o0, o1); } \
  ASMJIT_INLINE Error NAME##e(const T0& o0, const T1& o1) { return _emitter()->_emitI(Inst::kId##ID##e, o0, o1); } \
  ASMJIT_INLINE Error NAME##g(const T0& o0, const T1& o1) { return _emitter()->_emitI(Inst::kId##ID##g, o0, o1); } \
  ASMJIT_INLINE Error NAME##ge(const T0& o0, const T1& o1) { return _emitter()->_emitI(Inst::kId##ID##ge, o0, o1); } \
  ASMJIT_INLINE Error NAME##l(const T0& o0, const T1& o1) { return _emitter()->_emitI(Inst::kId##ID##l, o0, o1); } \
  ASMJIT_INLINE Error NAME##le(const T0& o0, const T1& o1) { return _emitter()->_emitI(Inst::kId##ID##le, o0, o1); } \
  ASMJIT_INLINE Error NAME##na(const T0& o0, const T1& o1) { return _emitter()->_emitI(Inst::kId##ID##na, o0, o1); } \
  ASMJIT_INLINE Error NAME##nae(const T0& o0, const T1& o1) { return _emitter()->_emitI(Inst::kId##ID##nae, o0, o1); } \
  ASMJIT_INLINE Error NAME##nb(const T0& o0, const T1& o1) { return _emitter()->_emitI(Inst::kId##ID##nb, o0, o1); } \
  ASMJIT_INLINE Error NAME##nbe(const T0& o0, const T1& o1) { return _emitter()->_emitI(Inst::kId##ID##nbe, o0, o1); } \
  ASMJIT_INLINE Error NAME##nc(const T0& o0, const T1& o1) { return _emitter()->_emitI(Inst::kId##ID##nc, o0, o1); } \
  ASMJIT_INLINE Error NAME##ne(const T0& o0, const T1& o1) { return _emitter()->_emitI(Inst::kId##ID##ne, o0, o1); } \
  ASMJIT_INLINE Error NAME##ng(const T0& o0, const T1& o1) { return _emitter()->_emitI(Inst::kId##ID##ng, o0, o1); } \
  ASMJIT_INLINE Error NAME##nge(const T0& o0, const T1& o1) { return _emitter()->_emitI(Inst::kId##ID##nge, o0, o1); } \
  ASMJIT_INLINE Error NAME##nl(const T0& o0, const T1& o1) { return _emitter()->_emitI(Inst::kId##ID##nl, o0, o1); } \
  ASMJIT_INLINE Error NAME##nle(const T0& o0, const T1& o1) { return _emitter()->_emitI(Inst::kId##ID##nle, o0, o1); } \
  ASMJIT_INLINE Error NAME##no(const T0& o0, const T1& o1) { return _emitter()->_emitI(Inst::kId##ID##no, o0, o1); } \
  ASMJIT_INLINE Error NAME##np(const T0& o0, const T1& o1) { return _emitter()->_emitI(Inst::kId##ID##np, o0, o1); } \
  ASMJIT_INLINE Error NAME##ns(const T0& o0, const T1& o1) { return _emitter()->_emitI(Inst::kId##ID##ns, o0, o1); } \
  ASMJIT_INLINE Error NAME##nz(const T0& o0, const T1& o1) { return _emitter()->_emitI(Inst::kId##ID##nz, o0, o1); } \
  ASMJIT_INLINE Error NAME##o(const T0& o0, const T1& o1) { return _emitter()->_emitI(Inst::kId##ID##o, o0, o1); } \
  ASMJIT_INLINE Error NAME##p(const T0& o0, const T1& o1) { return _emitter()->_emitI(Inst::kId##ID##p, o0, o1); } \
  ASMJIT_INLINE Error NAME##pe(const T0& o0, const T1& o1) { return _emitter()->_emitI(Inst::kId##ID##pe, o0, o1); } \
  ASMJIT_INLINE Error NAME##po(const T0& o0, const T1& o1) { return _emitter()->_emitI(Inst::kId##ID##po, o0, o1); } \
  ASMJIT_INLINE Error NAME##s(const T0& o0, const T1& o1) { return _emitter()->_emitI(Inst::kId##ID##s, o0, o1); } \
  ASMJIT_INLINE Error NAME##z(const T0& o0, const T1& o1) { return _emitter()->_emitI(Inst::kId##ID##z, o0, o1); }
=======
  inline Error NAME(CondCode cc, const T0& o0, const T1& o1) { return _emitter()->_emitI(CONV(cc), o0, o1); } \
  inline Error NAME##a(const T0& o0, const T1& o1) { return _emitter()->_emitI(Inst::kId##ID##a, o0, o1); } \
  inline Error NAME##ae(const T0& o0, const T1& o1) { return _emitter()->_emitI(Inst::kId##ID##ae, o0, o1); } \
  inline Error NAME##b(const T0& o0, const T1& o1) { return _emitter()->_emitI(Inst::kId##ID##b, o0, o1); } \
  inline Error NAME##be(const T0& o0, const T1& o1) { return _emitter()->_emitI(Inst::kId##ID##be, o0, o1); } \
  inline Error NAME##c(const T0& o0, const T1& o1) { return _emitter()->_emitI(Inst::kId##ID##c, o0, o1); } \
  inline Error NAME##e(const T0& o0, const T1& o1) { return _emitter()->_emitI(Inst::kId##ID##e, o0, o1); } \
  inline Error NAME##g(const T0& o0, const T1& o1) { return _emitter()->_emitI(Inst::kId##ID##g, o0, o1); } \
  inline Error NAME##ge(const T0& o0, const T1& o1) { return _emitter()->_emitI(Inst::kId##ID##ge, o0, o1); } \
  inline Error NAME##l(const T0& o0, const T1& o1) { return _emitter()->_emitI(Inst::kId##ID##l, o0, o1); } \
  inline Error NAME##le(const T0& o0, const T1& o1) { return _emitter()->_emitI(Inst::kId##ID##le, o0, o1); } \
  inline Error NAME##na(const T0& o0, const T1& o1) { return _emitter()->_emitI(Inst::kId##ID##na, o0, o1); } \
  inline Error NAME##nae(const T0& o0, const T1& o1) { return _emitter()->_emitI(Inst::kId##ID##nae, o0, o1); } \
  inline Error NAME##nb(const T0& o0, const T1& o1) { return _emitter()->_emitI(Inst::kId##ID##nb, o0, o1); } \
  inline Error NAME##nbe(const T0& o0, const T1& o1) { return _emitter()->_emitI(Inst::kId##ID##nbe, o0, o1); } \
  inline Error NAME##nc(const T0& o0, const T1& o1) { return _emitter()->_emitI(Inst::kId##ID##nc, o0, o1); } \
  inline Error NAME##ne(const T0& o0, const T1& o1) { return _emitter()->_emitI(Inst::kId##ID##ne, o0, o1); } \
  inline Error NAME##ng(const T0& o0, const T1& o1) { return _emitter()->_emitI(Inst::kId##ID##ng, o0, o1); } \
  inline Error NAME##nge(const T0& o0, const T1& o1) { return _emitter()->_emitI(Inst::kId##ID##nge, o0, o1); } \
  inline Error NAME##nl(const T0& o0, const T1& o1) { return _emitter()->_emitI(Inst::kId##ID##nl, o0, o1); } \
  inline Error NAME##nle(const T0& o0, const T1& o1) { return _emitter()->_emitI(Inst::kId##ID##nle, o0, o1); } \
  inline Error NAME##no(const T0& o0, const T1& o1) { return _emitter()->_emitI(Inst::kId##ID##no, o0, o1); } \
  inline Error NAME##np(const T0& o0, const T1& o1) { return _emitter()->_emitI(Inst::kId##ID##np, o0, o1); } \
  inline Error NAME##ns(const T0& o0, const T1& o1) { return _emitter()->_emitI(Inst::kId##ID##ns, o0, o1); } \
  inline Error NAME##nz(const T0& o0, const T1& o1) { return _emitter()->_emitI(Inst::kId##ID##nz, o0, o1); } \
  inline Error NAME##o(const T0& o0, const T1& o1) { return _emitter()->_emitI(Inst::kId##ID##o, o0, o1); } \
  inline Error NAME##p(const T0& o0, const T1& o1) { return _emitter()->_emitI(Inst::kId##ID##p, o0, o1); } \
  inline Error NAME##pe(const T0& o0, const T1& o1) { return _emitter()->_emitI(Inst::kId##ID##pe, o0, o1); } \
  inline Error NAME##po(const T0& o0, const T1& o1) { return _emitter()->_emitI(Inst::kId##ID##po, o0, o1); } \
  inline Error NAME##s(const T0& o0, const T1& o1) { return _emitter()->_emitI(Inst::kId##ID##s, o0, o1); } \
  inline Error NAME##z(const T0& o0, const T1& o1) { return _emitter()->_emitI(Inst::kId##ID##z, o0, o1); }
>>>>>>> 055e2185

#define ASMJIT_INST_3x(NAME, ID, T0, T1, T2) \
  ASMJIT_INLINE Error NAME(const T0& o0, const T1& o1, const T2& o2) { return _emitter()->_emitI(Inst::kId##ID, o0, o1, o2); }

#define ASMJIT_INST_4x(NAME, ID, T0, T1, T2, T3) \
  ASMJIT_INLINE Error NAME(const T0& o0, const T1& o1, const T2& o2, const T3& o3) { return _emitter()->_emitI(Inst::kId##ID, o0, o1, o2, o3); }

#define ASMJIT_INST_5x(NAME, ID, T0, T1, T2, T3, T4) \
  ASMJIT_INLINE Error NAME(const T0& o0, const T1& o1, const T2& o2, const T3& o3, const T4& o4) { return _emitter()->_emitI(Inst::kId##ID, o0, o1, o2, o3, o4); }

#define ASMJIT_INST_6x(NAME, ID, T0, T1, T2, T3, T4, T5) \
  ASMJIT_INLINE Error NAME(const T0& o0, const T1& o1, const T2& o2, const T3& o3, const T4& o4, const T5& o5) { return _emitter()->_emitI(Inst::kId##ID, o0, o1, o2, o3, o4, o5); }

//! \addtogroup asmjit_x86
//! \{

//! Emitter (X86 - explicit).
template<typename This>
struct EmitterExplicitT {
  //! \cond

  // These typedefs are used to describe implicit operands passed explicitly.
  typedef Gp Gp_AL;
  typedef Gp Gp_AH;
  typedef Gp Gp_CL;
  typedef Gp Gp_AX;
  typedef Gp Gp_DX;

  typedef Gp Gp_EAX;
  typedef Gp Gp_EBX;
  typedef Gp Gp_ECX;
  typedef Gp Gp_EDX;

  typedef Gp Gp_RAX;
  typedef Gp Gp_RBX;
  typedef Gp Gp_RCX;
  typedef Gp Gp_RDX;

  typedef Gp Gp_ZAX;
  typedef Gp Gp_ZBX;
  typedef Gp Gp_ZCX;
  typedef Gp Gp_ZDX;

  typedef Mem DS_ZAX; // ds:[zax]
  typedef Mem DS_ZDI; // ds:[zdi]
  typedef Mem ES_ZDI; // es:[zdi]
  typedef Mem DS_ZSI; // ds:[zsi]

  typedef Xmm XMM0;

  // These two are unfortunately reported by the sanitizer. We know what we do, however, the sanitizer doesn't.
  // I have tried to use reinterpret_cast instead, but that would generate bad code when compiled by MSC.
  ASMJIT_ATTRIBUTE_NO_SANITIZE_UNDEF inline This* _emitter() noexcept { return static_cast<This*>(this); }
  ASMJIT_ATTRIBUTE_NO_SANITIZE_UNDEF inline const This* _emitter() const noexcept { return static_cast<const This*>(this); }

  //! \endcond

  //! \name Native Registers
  //! \{

  //! Returns either GPD or GPQ register of the given `id` depending on the emitter's architecture.
  inline Gp gpz(uint32_t id) const noexcept { return Gp(_emitter()->_gpSignature, id); }

  inline Gp zax() const noexcept { return Gp(_emitter()->_gpSignature, Gp::kIdAx); }
  inline Gp zcx() const noexcept { return Gp(_emitter()->_gpSignature, Gp::kIdCx); }
  inline Gp zdx() const noexcept { return Gp(_emitter()->_gpSignature, Gp::kIdDx); }
  inline Gp zbx() const noexcept { return Gp(_emitter()->_gpSignature, Gp::kIdBx); }
  inline Gp zsp() const noexcept { return Gp(_emitter()->_gpSignature, Gp::kIdSp); }
  inline Gp zbp() const noexcept { return Gp(_emitter()->_gpSignature, Gp::kIdBp); }
  inline Gp zsi() const noexcept { return Gp(_emitter()->_gpSignature, Gp::kIdSi); }
  inline Gp zdi() const noexcept { return Gp(_emitter()->_gpSignature, Gp::kIdDi); }

  //! \}

  //! \name Native Pointers
  //! \{

  //! Creates a target dependent pointer of which base register's id is `baseId`.
  inline Mem ptr_base(uint32_t baseId, int32_t off = 0, uint32_t size = 0) const noexcept {
    return Mem(OperandSignature::fromOpType(OperandType::kMem) |
               OperandSignature::fromMemBaseType(_emitter()->_gpSignature.regType()) |
               OperandSignature::fromSize(size),
               baseId, 0, off);
  }

  inline Mem ptr_zax(int32_t off = 0, uint32_t size = 0) const noexcept { return ptr_base(Gp::kIdAx, off, size); }
  inline Mem ptr_zcx(int32_t off = 0, uint32_t size = 0) const noexcept { return ptr_base(Gp::kIdCx, off, size); }
  inline Mem ptr_zdx(int32_t off = 0, uint32_t size = 0) const noexcept { return ptr_base(Gp::kIdDx, off, size); }
  inline Mem ptr_zbx(int32_t off = 0, uint32_t size = 0) const noexcept { return ptr_base(Gp::kIdBx, off, size); }
  inline Mem ptr_zsp(int32_t off = 0, uint32_t size = 0) const noexcept { return ptr_base(Gp::kIdSp, off, size); }
  inline Mem ptr_zbp(int32_t off = 0, uint32_t size = 0) const noexcept { return ptr_base(Gp::kIdBp, off, size); }
  inline Mem ptr_zsi(int32_t off = 0, uint32_t size = 0) const noexcept { return ptr_base(Gp::kIdSi, off, size); }
  inline Mem ptr_zdi(int32_t off = 0, uint32_t size = 0) const noexcept { return ptr_base(Gp::kIdDi, off, size); }

  //! Creates an `intptr_t` memory operand depending on the current architecture.
  inline Mem intptr_ptr(const Gp& base, int32_t offset = 0) const noexcept {
    uint32_t nativeGpSize = _emitter()->registerSize();
    return Mem(base, offset, nativeGpSize);
  }
  //! \overload
  inline Mem intptr_ptr(const Gp& base, const Gp& index, uint32_t shift = 0, int32_t offset = 0) const noexcept {
    uint32_t nativeGpSize = _emitter()->registerSize();
    return Mem(base, index, shift, offset, nativeGpSize);
  }
  //! \overload
  inline Mem intptr_ptr(const Gp& base, const Vec& index, uint32_t shift = 0, int32_t offset = 0) const noexcept {
    uint32_t nativeGpSize = _emitter()->registerSize();
    return Mem(base, index, shift, offset, nativeGpSize);
  }
  //! \overload
  inline Mem intptr_ptr(const Label& base, int32_t offset = 0) const noexcept {
    uint32_t nativeGpSize = _emitter()->registerSize();
    return Mem(base, offset, nativeGpSize);
  }
  //! \overload
  inline Mem intptr_ptr(const Label& base, const Gp& index, uint32_t shift, int32_t offset = 0) const noexcept {
    uint32_t nativeGpSize = _emitter()->registerSize();
    return Mem(base, index, shift, offset, nativeGpSize);
  }
  //! \overload
  inline Mem intptr_ptr(const Label& base, const Vec& index, uint32_t shift, int32_t offset = 0) const noexcept {
    uint32_t nativeGpSize = _emitter()->registerSize();
    return Mem(base, index, shift, offset, nativeGpSize);
  }
  //! \overload
  inline Mem intptr_ptr(const Rip& rip, int32_t offset = 0) const noexcept {
    uint32_t nativeGpSize = _emitter()->registerSize();
    return Mem(rip, offset, nativeGpSize);
  }
  //! \overload
  inline Mem intptr_ptr(uint64_t base) const noexcept {
    uint32_t nativeGpSize = _emitter()->registerSize();
    return Mem(base, nativeGpSize);
  }
  //! \overload
  inline Mem intptr_ptr(uint64_t base, const Gp& index, uint32_t shift = 0) const noexcept {
    uint32_t nativeGpSize = _emitter()->registerSize();
    return Mem(base, index, shift, nativeGpSize);
  }
  //! \overload
  inline Mem intptr_ptr_abs(uint64_t base) const noexcept {
    uint32_t nativeGpSize = _emitter()->registerSize();
    return Mem(base, nativeGpSize, OperandSignature::fromValue<Mem::kSignatureMemAddrTypeMask>(Mem::AddrType::kAbs));
  }
  //! \overload
  inline Mem intptr_ptr_abs(uint64_t base, const Gp& index, uint32_t shift = 0) const noexcept {
    uint32_t nativeGpSize = _emitter()->registerSize();
    return Mem(base, index, shift, nativeGpSize, OperandSignature::fromValue<Mem::kSignatureMemAddrTypeMask>(Mem::AddrType::kRel));
  }

  //! \}

  //! \name Embed
  //! \{

  //! Embeds 8-bit integer data.
  inline Error db(uint8_t x, size_t repeatCount = 1) { return _emitter()->embedUInt8(x, repeatCount); }
  //! Embeds 16-bit integer data.
  inline Error dw(uint16_t x, size_t repeatCount = 1) { return _emitter()->embedUInt16(x, repeatCount); }
  //! Embeds 32-bit integer data.
  inline Error dd(uint32_t x, size_t repeatCount = 1) { return _emitter()->embedUInt32(x, repeatCount); }
  //! Embeds 64-bit integer data.
  inline Error dq(uint64_t x, size_t repeatCount = 1) { return _emitter()->embedUInt64(x, repeatCount); }

  //! Adds data in a given structure instance to the CodeBuffer.
  template<typename T>
  inline Error dstruct(const T& x) { return _emitter()->embed(&x, uint32_t(sizeof(T))); }

  //! \}

protected:
  //! \cond
  inline This& _addInstOptions(InstOptions options) noexcept {
    _emitter()->addInstOptions(options);
    return *_emitter();
  }
  //! \endcond

public:
  //! \name Short/Long Form Options
  //! \{

  //! Force short form of jmp/jcc instruction.
  inline This& short_() noexcept { return _addInstOptions(InstOptions::kShortForm); }
  //! Force long form of jmp/jcc instruction.
  inline This& long_() noexcept { return _addInstOptions(InstOptions::kLongForm); }

  //! \}

  //! \name Encoding Options
  //! \{

  //! Prefer MOD/RM encoding when both MOD/RM and MOD/MR forms are applicable.
  inline This& mod_rm() noexcept { return _addInstOptions(InstOptions::kX86_ModRM); }

  //! Prefer MOD/MR encoding when both MOD/RM and MOD/MR forms are applicable.
  inline This& mod_mr() noexcept { return _addInstOptions(InstOptions::kX86_ModMR); }

  //! \}

  //! \name Prefix Options
  //! \{

  //! Condition is likely to be taken (has only benefit on P4).
  inline This& taken() noexcept { return _addInstOptions(InstOptions::kTaken); }
  //! Condition is unlikely to be taken (has only benefit on P4).
  inline This& notTaken() noexcept { return _addInstOptions(InstOptions::kNotTaken); }

  //! Use LOCK prefix.
  inline This& lock() noexcept { return _addInstOptions(InstOptions::kX86_Lock); }
  //! Use XACQUIRE prefix.
  inline This& xacquire() noexcept { return _addInstOptions(InstOptions::kX86_XAcquire); }
  //! Use XRELEASE prefix.
  inline This& xrelease() noexcept { return _addInstOptions(InstOptions::kX86_XRelease); }

  //! Use BND/REPNE prefix.
  //!
  //! \note This is the same as using `repne()` or `repnz()` prefix.
  inline This& bnd() noexcept { return _addInstOptions(InstOptions::kX86_Repne); }

  //! Use REP/REPZ prefix.
  //!
  //! \note This is the same as using `repe()` or `repz()` prefix.
  inline This& rep(const Gp& zcx) noexcept {
    _emitter()->_extraReg.init(zcx);
    return _addInstOptions(InstOptions::kX86_Rep);
  }

  //! Use REP/REPE prefix.
  //!
  //! \note This is the same as using `rep()` or `repz()` prefix.
  inline This& repe(const Gp& zcx) noexcept { return rep(zcx); }

  //! Use REP/REPE prefix.
  //!
  //! \note This is the same as using `rep()` or `repe()` prefix.
  inline This& repz(const Gp& zcx) noexcept { return rep(zcx); }

  //! Use REPNE prefix.
  //!
  //! \note This is the same as using `bnd()` or `repnz()` prefix.
  inline This& repne(const Gp& zcx) noexcept {
    _emitter()->_extraReg.init(zcx);
    return _addInstOptions(InstOptions::kX86_Repne);
  }

  //! Use REPNE prefix.
  //!
  //! \note This is the same as using `bnd()` or `repne()` prefix.
  inline This& repnz(const Gp& zcx) noexcept { return repne(zcx); }

  //! \}

  //! \name REX Options
  //! \{

  //! Force REX prefix to be emitted even when it's not needed (X86_64).
  //!
  //! \note Don't use when using high 8-bit registers as REX prefix makes them inaccessible and `x86::Assembler`
  //! would fail to encode such instruction.
  inline This& rex() noexcept { return _addInstOptions(InstOptions::kX86_Rex); }

  //! Force REX.B prefix (X64) [It exists for special purposes only].
  inline This& rex_b() noexcept { return _addInstOptions(InstOptions::kX86_OpCodeB); }
  //! Force REX.X prefix (X64) [It exists for special purposes only].
  inline This& rex_x() noexcept { return _addInstOptions(InstOptions::kX86_OpCodeX); }
  //! Force REX.R prefix (X64) [It exists for special purposes only].
  inline This& rex_r() noexcept { return _addInstOptions(InstOptions::kX86_OpCodeR); }
  //! Force REX.W prefix (X64) [It exists for special purposes only].
  inline This& rex_w() noexcept { return _addInstOptions(InstOptions::kX86_OpCodeW); }

  //! \}

  //! \name VEX and EVEX Options
  //! \{

  //! Use VEX prefix instead of EVEX prefix (useful to select AVX_VNNI instruction instead of AVX512_VNNI).
  inline This& vex() noexcept { return _addInstOptions(InstOptions::kX86_Vex); }
  //! Force 3-byte VEX prefix (AVX+).
  inline This& vex3() noexcept { return _addInstOptions(InstOptions::kX86_Vex3); }
  //! Force 4-byte EVEX prefix (AVX512+).
  inline This& evex() noexcept { return _addInstOptions(InstOptions::kX86_Evex); }

  //! \}

  //! \name AVX-512 Options & Masking
  //! \{

  //! Use masking {k} (AVX512+).
  inline This& k(const KReg& kreg) noexcept {
    _emitter()->_extraReg.init(kreg);
    return *_emitter();
  }

  //! Use zeroing instead of merging (AVX512+).
  inline This& z() noexcept { return _addInstOptions(InstOptions::kX86_ZMask); }

  //! Suppress all exceptions (AVX512+).
  inline This& sae() noexcept { return _addInstOptions(InstOptions::kX86_SAE); }
  //! Static rounding mode {rn} (round-to-nearest even) and {sae} (AVX512+).
  inline This& rn_sae() noexcept { return _addInstOptions(InstOptions::kX86_ER | InstOptions::kX86_RN_SAE); }
  //! Static rounding mode {rd} (round-down, toward -inf) and {sae} (AVX512+).
  inline This& rd_sae() noexcept { return _addInstOptions(InstOptions::kX86_ER | InstOptions::kX86_RD_SAE); }
  //! Static rounding mode {ru} (round-up, toward +inf) and {sae} (AVX512+).
  inline This& ru_sae() noexcept { return _addInstOptions(InstOptions::kX86_ER | InstOptions::kX86_RU_SAE); }
  //! Static rounding mode {rz} (round-toward-zero, truncate) and {sae} (AVX512+).
  inline This& rz_sae() noexcept { return _addInstOptions(InstOptions::kX86_ER | InstOptions::kX86_RZ_SAE); }

  //! \}

  //! \name Core Instructions
  //! \{

  ASMJIT_INST_2x(adc, Adc, Gp, Gp)                                     // ANY
  ASMJIT_INST_2x(adc, Adc, Gp, Mem)                                    // ANY
  ASMJIT_INST_2x(adc, Adc, Gp, Imm)                                    // ANY
  ASMJIT_INST_2x(adc, Adc, Mem, Gp)                                    // ANY
  ASMJIT_INST_2x(adc, Adc, Mem, Imm)                                   // ANY
  ASMJIT_INST_2x(add, Add, Gp, Gp)                                     // ANY
  ASMJIT_INST_2x(add, Add, Gp, Mem)                                    // ANY
  ASMJIT_INST_2x(add, Add, Gp, Imm)                                    // ANY
  ASMJIT_INST_2x(add, Add, Mem, Gp)                                    // ANY
  ASMJIT_INST_2x(add, Add, Mem, Imm)                                   // ANY
  ASMJIT_INST_2x(and_, And, Gp, Gp)                                    // ANY
  ASMJIT_INST_2x(and_, And, Gp, Mem)                                   // ANY
  ASMJIT_INST_2x(and_, And, Gp, Imm)                                   // ANY
  ASMJIT_INST_2x(and_, And, Mem, Gp)                                   // ANY
  ASMJIT_INST_2x(and_, And, Mem, Imm)                                  // ANY
  ASMJIT_INST_2x(bound, Bound, Gp, Mem)                                // X86
  ASMJIT_INST_2x(bsf, Bsf, Gp, Gp)                                     // ANY
  ASMJIT_INST_2x(bsf, Bsf, Gp, Mem)                                    // ANY
  ASMJIT_INST_2x(bsr, Bsr, Gp, Gp)                                     // ANY
  ASMJIT_INST_2x(bsr, Bsr, Gp, Mem)                                    // ANY
  ASMJIT_INST_1x(bswap, Bswap, Gp)                                     // ANY
  ASMJIT_INST_2x(bt, Bt, Gp, Gp)                                       // ANY
  ASMJIT_INST_2x(bt, Bt, Gp, Imm)                                      // ANY
  ASMJIT_INST_2x(bt, Bt, Mem, Gp)                                      // ANY
  ASMJIT_INST_2x(bt, Bt, Mem, Imm)                                     // ANY
  ASMJIT_INST_2x(btc, Btc, Gp, Gp)                                     // ANY
  ASMJIT_INST_2x(btc, Btc, Gp, Imm)                                    // ANY
  ASMJIT_INST_2x(btc, Btc, Mem, Gp)                                    // ANY
  ASMJIT_INST_2x(btc, Btc, Mem, Imm)                                   // ANY
  ASMJIT_INST_2x(btr, Btr, Gp, Gp)                                     // ANY
  ASMJIT_INST_2x(btr, Btr, Gp, Imm)                                    // ANY
  ASMJIT_INST_2x(btr, Btr, Mem, Gp)                                    // ANY
  ASMJIT_INST_2x(btr, Btr, Mem, Imm)                                   // ANY
  ASMJIT_INST_2x(bts, Bts, Gp, Gp)                                     // ANY
  ASMJIT_INST_2x(bts, Bts, Gp, Imm)                                    // ANY
  ASMJIT_INST_2x(bts, Bts, Mem, Gp)                                    // ANY
  ASMJIT_INST_2x(bts, Bts, Mem, Imm)                                   // ANY
  ASMJIT_INST_1x(cbw, Cbw, Gp_AX)                                      // ANY [EXPLICIT] AX      <- Sign Extend AL
  ASMJIT_INST_2x(cdq, Cdq, Gp_EDX, Gp_EAX)                             // ANY [EXPLICIT] EDX:EAX <- Sign Extend EAX
  ASMJIT_INST_1x(cdqe, Cdqe, Gp_EAX)                                   // X64 [EXPLICIT] RAX     <- Sign Extend EAX
  ASMJIT_INST_2x(cqo, Cqo, Gp_RDX, Gp_RAX)                             // X64 [EXPLICIT] RDX:RAX <- Sign Extend RAX
  ASMJIT_INST_2x(cwd, Cwd, Gp_DX, Gp_AX)                               // ANY [EXPLICIT] DX:AX   <- Sign Extend AX
  ASMJIT_INST_1x(cwde, Cwde, Gp_EAX)                                   // ANY [EXPLICIT] EAX     <- Sign Extend AX
  ASMJIT_INST_1x(call, Call, Gp)                                       // ANY
  ASMJIT_INST_1x(call, Call, Mem)                                      // ANY
  ASMJIT_INST_1x(call, Call, Label)                                    // ANY
  ASMJIT_INST_1x(call, Call, Imm)                                      // ANY
  ASMJIT_INST_2c(cmov, Cmov, Inst::cmovccFromCond, Gp, Gp)             // CMOV
  ASMJIT_INST_2c(cmov, Cmov, Inst::cmovccFromCond, Gp, Mem)            // CMOV
  ASMJIT_INST_2x(cmp, Cmp, Gp, Gp)                                     // ANY
  ASMJIT_INST_2x(cmp, Cmp, Gp, Mem)                                    // ANY
  ASMJIT_INST_2x(cmp, Cmp, Gp, Imm)                                    // ANY
  ASMJIT_INST_2x(cmp, Cmp, Mem, Gp)                                    // ANY
  ASMJIT_INST_2x(cmp, Cmp, Mem, Imm)                                   // ANY
  ASMJIT_INST_2x(cmps, Cmps, DS_ZSI, ES_ZDI)                           // ANY [EXPLICIT]
  ASMJIT_INST_3x(cmpxchg, Cmpxchg, Gp, Gp, Gp_ZAX)                     // I486 [EXPLICIT]
  ASMJIT_INST_3x(cmpxchg, Cmpxchg, Mem, Gp, Gp_ZAX)                    // I486 [EXPLICIT]
  ASMJIT_INST_5x(cmpxchg16b, Cmpxchg16b, Mem, Gp_RDX, Gp_RAX, Gp_RCX, Gp_RBX); // CMPXCHG16B [EXPLICIT] m == EDX:EAX ? m <- ECX:EBX
  ASMJIT_INST_5x(cmpxchg8b, Cmpxchg8b, Mem, Gp_EDX, Gp_EAX, Gp_ECX, Gp_EBX);   // CMPXCHG8B  [EXPLICIT] m == RDX:RAX ? m <- RCX:RBX
  ASMJIT_INST_1x(dec, Dec, Gp)                                         // ANY
  ASMJIT_INST_1x(dec, Dec, Mem)                                        // ANY
  ASMJIT_INST_2x(div, Div, Gp, Gp)                                     // ANY [EXPLICIT]  AH[Rem]: AL[Quot] <- AX / r8
  ASMJIT_INST_2x(div, Div, Gp, Mem)                                    // ANY [EXPLICIT]  AH[Rem]: AL[Quot] <- AX / m8
  ASMJIT_INST_3x(div, Div, Gp, Gp, Gp)                                 // ANY [EXPLICIT] xDX[Rem]:xAX[Quot] <- xDX:xAX / r16|r32|r64
  ASMJIT_INST_3x(div, Div, Gp, Gp, Mem)                                // ANY [EXPLICIT] xDX[Rem]:xAX[Quot] <- xDX:xAX / m16|m32|m64
  ASMJIT_INST_2x(idiv, Idiv, Gp, Gp)                                   // ANY [EXPLICIT]  AH[Rem]: AL[Quot] <- AX / r8
  ASMJIT_INST_2x(idiv, Idiv, Gp, Mem)                                  // ANY [EXPLICIT]  AH[Rem]: AL[Quot] <- AX / m8
  ASMJIT_INST_3x(idiv, Idiv, Gp, Gp, Gp)                               // ANY [EXPLICIT] xDX[Rem]:xAX[Quot] <- xDX:xAX / r16|r32|r64
  ASMJIT_INST_3x(idiv, Idiv, Gp, Gp, Mem)                              // ANY [EXPLICIT] xDX[Rem]:xAX[Quot] <- xDX:xAX / m16|m32|m64
  ASMJIT_INST_2x(imul, Imul, Gp, Gp)                                   // ANY [EXPLICIT] AX <- AL * r8 | ra <- ra * rb
  ASMJIT_INST_2x(imul, Imul, Gp, Mem)                                  // ANY [EXPLICIT] AX <- AL * m8 | ra <- ra * m16|m32|m64
  ASMJIT_INST_2x(imul, Imul, Gp, Imm)                                  // ANY
  ASMJIT_INST_3x(imul, Imul, Gp, Gp, Imm)                              // ANY
  ASMJIT_INST_3x(imul, Imul, Gp, Mem, Imm)                             // ANY
  ASMJIT_INST_3x(imul, Imul, Gp, Gp, Gp)                               // ANY [EXPLICIT] xDX:xAX <- xAX * r16|r32|r64
  ASMJIT_INST_3x(imul, Imul, Gp, Gp, Mem)                              // ANY [EXPLICIT] xDX:xAX <- xAX * m16|m32|m64
  ASMJIT_INST_1x(inc, Inc, Gp)                                         // ANY
  ASMJIT_INST_1x(inc, Inc, Mem)                                        // ANY
  ASMJIT_INST_1c(j, J, Inst::jccFromCond, Label)                       // ANY
  ASMJIT_INST_1c(j, J, Inst::jccFromCond, Imm)                         // ANY
  ASMJIT_INST_2x(jecxz, Jecxz, Gp, Label)                              // ANY [EXPLICIT] Short jump if CX/ECX/RCX is zero.
  ASMJIT_INST_2x(jecxz, Jecxz, Gp, Imm)                                // ANY [EXPLICIT] Short jump if CX/ECX/RCX is zero.
  ASMJIT_INST_1x(jmp, Jmp, Gp)                                         // ANY
  ASMJIT_INST_1x(jmp, Jmp, Mem)                                        // ANY
  ASMJIT_INST_1x(jmp, Jmp, Label)                                      // ANY
  ASMJIT_INST_1x(jmp, Jmp, Imm)                                        // ANY
  ASMJIT_INST_2x(lcall, Lcall, Imm, Imm)                               // ANY
  ASMJIT_INST_1x(lcall, Lcall, Mem)                                    // ANY
  ASMJIT_INST_2x(lea, Lea, Gp, Mem)                                    // ANY
  ASMJIT_INST_2x(ljmp, Ljmp, Imm, Imm)                                 // ANY
  ASMJIT_INST_1x(ljmp, Ljmp, Mem)                                      // ANY
  ASMJIT_INST_2x(lods, Lods, Gp_ZAX, DS_ZSI)                           // ANY [EXPLICIT]
  ASMJIT_INST_2x(loop, Loop, Gp_ZCX, Label)                            // ANY [EXPLICIT] Decrement xCX; short jump if xCX != 0.
  ASMJIT_INST_2x(loop, Loop, Gp_ZCX, Imm)                              // ANY [EXPLICIT] Decrement xCX; short jump if xCX != 0.
  ASMJIT_INST_2x(loope, Loope, Gp_ZCX, Label)                          // ANY [EXPLICIT] Decrement xCX; short jump if xCX != 0 && ZF == 1.
  ASMJIT_INST_2x(loope, Loope, Gp_ZCX, Imm)                            // ANY [EXPLICIT] Decrement xCX; short jump if xCX != 0 && ZF == 1.
  ASMJIT_INST_2x(loopne, Loopne, Gp_ZCX, Label)                        // ANY [EXPLICIT] Decrement xCX; short jump if xCX != 0 && ZF == 0.
  ASMJIT_INST_2x(loopne, Loopne, Gp_ZCX, Imm)                          // ANY [EXPLICIT] Decrement xCX; short jump if xCX != 0 && ZF == 0.
  ASMJIT_INST_2x(mov, Mov, Gp, Gp)                                     // ANY
  ASMJIT_INST_2x(mov, Mov, Gp, Mem)                                    // ANY
  ASMJIT_INST_2x(mov, Mov, Gp, Imm)                                    // ANY
  ASMJIT_INST_2x(mov, Mov, Mem, Gp)                                    // ANY
  ASMJIT_INST_2x(mov, Mov, Mem, Imm)                                   // ANY
  ASMJIT_INST_2x(mov, Mov, Gp, CReg)                                   // ANY
  ASMJIT_INST_2x(mov, Mov, CReg, Gp)                                   // ANY
  ASMJIT_INST_2x(mov, Mov, Gp, DReg)                                   // ANY
  ASMJIT_INST_2x(mov, Mov, DReg, Gp)                                   // ANY
  ASMJIT_INST_2x(mov, Mov, Gp, SReg)                                   // ANY
  ASMJIT_INST_2x(mov, Mov, Mem, SReg)                                  // ANY
  ASMJIT_INST_2x(mov, Mov, SReg, Gp)                                   // ANY
  ASMJIT_INST_2x(mov, Mov, SReg, Mem)                                  // ANY
  ASMJIT_INST_2x(movabs, Movabs, Gp, Mem)                              // X64
  ASMJIT_INST_2x(movabs, Movabs, Gp, Imm)                              // X64
  ASMJIT_INST_2x(movabs, Movabs, Mem, Gp)                              // X64
  ASMJIT_INST_2x(movnti, Movnti, Mem, Gp)                              // SSE2
  ASMJIT_INST_2x(movs, Movs, ES_ZDI, DS_ZSI)                           // ANY [EXPLICIT]
  ASMJIT_INST_2x(movsx, Movsx, Gp, Gp)                                 // ANY
  ASMJIT_INST_2x(movsx, Movsx, Gp, Mem)                                // ANY
  ASMJIT_INST_2x(movsxd, Movsxd, Gp, Gp)                               // X64
  ASMJIT_INST_2x(movsxd, Movsxd, Gp, Mem)                              // X64
  ASMJIT_INST_2x(movzx, Movzx, Gp, Gp)                                 // ANY
  ASMJIT_INST_2x(movzx, Movzx, Gp, Mem)                                // ANY
  ASMJIT_INST_2x(mul, Mul, Gp_AX, Gp)                                  // ANY [EXPLICIT] AX      <-  AL * r8
  ASMJIT_INST_2x(mul, Mul, Gp_AX, Mem)                                 // ANY [EXPLICIT] AX      <-  AL * m8
  ASMJIT_INST_3x(mul, Mul, Gp_ZDX, Gp_ZAX, Gp)                         // ANY [EXPLICIT] xDX:xAX <- xAX * r16|r32|r64
  ASMJIT_INST_3x(mul, Mul, Gp_ZDX, Gp_ZAX, Mem)                        // ANY [EXPLICIT] xDX:xAX <- xAX * m16|m32|m64
  ASMJIT_INST_1x(neg, Neg, Gp)                                         // ANY
  ASMJIT_INST_1x(neg, Neg, Mem)                                        // ANY
  ASMJIT_INST_0x(nop, Nop)                                             // ANY
  ASMJIT_INST_1x(nop, Nop, Gp)                                         // ANY
  ASMJIT_INST_1x(nop, Nop, Mem)                                        // ANY
  ASMJIT_INST_2x(nop, Nop, Gp, Gp)                                     // ANY
  ASMJIT_INST_2x(nop, Nop, Mem, Gp)                                    // ANY
  ASMJIT_INST_1x(not_, Not, Gp)                                        // ANY
  ASMJIT_INST_1x(not_, Not, Mem)                                       // ANY
  ASMJIT_INST_2x(or_, Or, Gp, Gp)                                      // ANY
  ASMJIT_INST_2x(or_, Or, Gp, Mem)                                     // ANY
  ASMJIT_INST_2x(or_, Or, Gp, Imm)                                     // ANY
  ASMJIT_INST_2x(or_, Or, Mem, Gp)                                     // ANY
  ASMJIT_INST_2x(or_, Or, Mem, Imm)                                    // ANY
  ASMJIT_INST_1x(pop, Pop, Gp)                                         // ANY
  ASMJIT_INST_1x(pop, Pop, Mem)                                        // ANY
  ASMJIT_INST_1x(pop, Pop, SReg);                                      // ANY
  ASMJIT_INST_0x(popa, Popa)                                           // X86
  ASMJIT_INST_0x(popad, Popad)                                         // X86
  ASMJIT_INST_0x(popf, Popf)                                           // ANY
  ASMJIT_INST_0x(popfd, Popfd)                                         // X86
  ASMJIT_INST_0x(popfq, Popfq)                                         // X64
  ASMJIT_INST_1x(push, Push, Gp)                                       // ANY
  ASMJIT_INST_1x(push, Push, Mem)                                      // ANY
  ASMJIT_INST_1x(push, Push, SReg)                                     // ANY
  ASMJIT_INST_1x(push, Push, Imm)                                      // ANY
  ASMJIT_INST_0x(pusha, Pusha)                                         // X86
  ASMJIT_INST_0x(pushad, Pushad)                                       // X86
  ASMJIT_INST_0x(pushf, Pushf)                                         // ANY
  ASMJIT_INST_0x(pushfd, Pushfd)                                       // X86
  ASMJIT_INST_0x(pushfq, Pushfq)                                       // X64
  ASMJIT_INST_2x(rcl, Rcl, Gp, Gp_CL)                                  // ANY
  ASMJIT_INST_2x(rcl, Rcl, Mem, Gp_CL)                                 // ANY
  ASMJIT_INST_2x(rcl, Rcl, Gp, Imm)                                    // ANY
  ASMJIT_INST_2x(rcl, Rcl, Mem, Imm)                                   // ANY
  ASMJIT_INST_2x(rcr, Rcr, Gp, Gp_CL)                                  // ANY
  ASMJIT_INST_2x(rcr, Rcr, Mem, Gp_CL)                                 // ANY
  ASMJIT_INST_2x(rcr, Rcr, Gp, Imm)                                    // ANY
  ASMJIT_INST_2x(rcr, Rcr, Mem, Imm)                                   // ANY
  ASMJIT_INST_2x(rol, Rol, Gp, Gp_CL)                                  // ANY
  ASMJIT_INST_2x(rol, Rol, Mem, Gp_CL)                                 // ANY
  ASMJIT_INST_2x(rol, Rol, Gp, Imm)                                    // ANY
  ASMJIT_INST_2x(rol, Rol, Mem, Imm)                                   // ANY
  ASMJIT_INST_2x(ror, Ror, Gp, Gp_CL)                                  // ANY
  ASMJIT_INST_2x(ror, Ror, Mem, Gp_CL)                                 // ANY
  ASMJIT_INST_2x(ror, Ror, Gp, Imm)                                    // ANY
  ASMJIT_INST_2x(ror, Ror, Mem, Imm)                                   // ANY
  ASMJIT_INST_2x(sbb, Sbb, Gp, Gp)                                     // ANY
  ASMJIT_INST_2x(sbb, Sbb, Gp, Mem)                                    // ANY
  ASMJIT_INST_2x(sbb, Sbb, Gp, Imm)                                    // ANY
  ASMJIT_INST_2x(sbb, Sbb, Mem, Gp)                                    // ANY
  ASMJIT_INST_2x(sbb, Sbb, Mem, Imm)                                   // ANY
  ASMJIT_INST_2x(sal, Sal, Gp, Gp_CL)                                  // ANY
  ASMJIT_INST_2x(sal, Sal, Mem, Gp_CL)                                 // ANY
  ASMJIT_INST_2x(sal, Sal, Gp, Imm)                                    // ANY
  ASMJIT_INST_2x(sal, Sal, Mem, Imm)                                   // ANY
  ASMJIT_INST_2x(sar, Sar, Gp, Gp_CL)                                  // ANY
  ASMJIT_INST_2x(sar, Sar, Mem, Gp_CL)                                 // ANY
  ASMJIT_INST_2x(sar, Sar, Gp, Imm)                                    // ANY
  ASMJIT_INST_2x(sar, Sar, Mem, Imm)                                   // ANY
  ASMJIT_INST_2x(scas, Scas, Gp_ZAX, ES_ZDI)                           // ANY [EXPLICIT]
  ASMJIT_INST_1c(set, Set, Inst::setccFromCond, Gp)                    // ANY
  ASMJIT_INST_1c(set, Set, Inst::setccFromCond, Mem)                   // ANY
  ASMJIT_INST_2x(shl, Shl, Gp, Gp_CL)                                  // ANY
  ASMJIT_INST_2x(shl, Shl, Mem, Gp_CL)                                 // ANY
  ASMJIT_INST_2x(shl, Shl, Gp, Imm)                                    // ANY
  ASMJIT_INST_2x(shl, Shl, Mem, Imm)                                   // ANY
  ASMJIT_INST_2x(shr, Shr, Gp, Gp_CL)                                  // ANY
  ASMJIT_INST_2x(shr, Shr, Mem, Gp_CL)                                 // ANY
  ASMJIT_INST_2x(shr, Shr, Gp, Imm)                                    // ANY
  ASMJIT_INST_2x(shr, Shr, Mem, Imm)                                   // ANY
  ASMJIT_INST_3x(shld, Shld, Gp, Gp, Gp_CL)                            // ANY
  ASMJIT_INST_3x(shld, Shld, Mem, Gp, Gp_CL)                           // ANY
  ASMJIT_INST_3x(shld, Shld, Gp, Gp, Imm)                              // ANY
  ASMJIT_INST_3x(shld, Shld, Mem, Gp, Imm)                             // ANY
  ASMJIT_INST_3x(shrd, Shrd, Gp, Gp, Gp_CL)                            // ANY
  ASMJIT_INST_3x(shrd, Shrd, Mem, Gp, Gp_CL)                           // ANY
  ASMJIT_INST_3x(shrd, Shrd, Gp, Gp, Imm)                              // ANY
  ASMJIT_INST_3x(shrd, Shrd, Mem, Gp, Imm)                             // ANY
  ASMJIT_INST_2x(stos, Stos, ES_ZDI, Gp_ZAX)                           // ANY [EXPLICIT]
  ASMJIT_INST_2x(sub, Sub, Gp, Gp)                                     // ANY
  ASMJIT_INST_2x(sub, Sub, Gp, Mem)                                    // ANY
  ASMJIT_INST_2x(sub, Sub, Gp, Imm)                                    // ANY
  ASMJIT_INST_2x(sub, Sub, Mem, Gp)                                    // ANY
  ASMJIT_INST_2x(sub, Sub, Mem, Imm)                                   // ANY
  ASMJIT_INST_2x(test, Test, Gp, Gp)                                   // ANY
  ASMJIT_INST_2x(test, Test, Gp, Imm)                                  // ANY
  ASMJIT_INST_2x(test, Test, Mem, Gp)                                  // ANY
  ASMJIT_INST_2x(test, Test, Mem, Imm)                                 // ANY
  ASMJIT_INST_2x(ud0, Ud0, Gp, Gp)                                     // ANY
  ASMJIT_INST_2x(ud0, Ud0, Gp, Mem)                                    // ANY
  ASMJIT_INST_2x(ud1, Ud1, Gp, Gp)                                     // ANY
  ASMJIT_INST_2x(ud1, Ud1, Gp, Mem)                                    // ANY
  ASMJIT_INST_0x(ud2, Ud2)                                             // ANY
  ASMJIT_INST_2x(xadd, Xadd, Gp, Gp)                                   // ANY
  ASMJIT_INST_2x(xadd, Xadd, Mem, Gp)                                  // ANY
  ASMJIT_INST_2x(xchg, Xchg, Gp, Gp)                                   // ANY
  ASMJIT_INST_2x(xchg, Xchg, Mem, Gp)                                  // ANY
  ASMJIT_INST_2x(xchg, Xchg, Gp, Mem)                                  // ANY
  ASMJIT_INST_2x(xor_, Xor, Gp, Gp)                                    // ANY
  ASMJIT_INST_2x(xor_, Xor, Gp, Mem)                                   // ANY
  ASMJIT_INST_2x(xor_, Xor, Gp, Imm)                                   // ANY
  ASMJIT_INST_2x(xor_, Xor, Mem, Gp)                                   // ANY
  ASMJIT_INST_2x(xor_, Xor, Mem, Imm)                                  // ANY

  //! \}

  //! \name Deprecated 32-bit Instructions
  //! \{

  ASMJIT_INST_1x(aaa, Aaa, Gp)                                         // X86 [EXPLICIT]
  ASMJIT_INST_2x(aad, Aad, Gp, Imm)                                    // X86 [EXPLICIT]
  ASMJIT_INST_2x(aam, Aam, Gp, Imm)                                    // X86 [EXPLICIT]
  ASMJIT_INST_1x(aas, Aas, Gp)                                         // X86 [EXPLICIT]
  ASMJIT_INST_1x(daa, Daa, Gp)                                         // X86 [EXPLICIT]
  ASMJIT_INST_1x(das, Das, Gp)                                         // X86 [EXPLICIT]

  //! \}

  //! \name ENTER/LEAVE Instructions
  //! \{

  ASMJIT_INST_2x(enter, Enter, Imm, Imm)                               // ANY
  ASMJIT_INST_0x(leave, Leave)                                         // ANY

  //! \}

  //! \name IN/OUT Instructions
  //! \{

  // NOTE: For some reason Doxygen is messed up here and thinks we are in cond.
  //! \endcond

  ASMJIT_INST_2x(in, In, Gp_ZAX, Imm)                                  // ANY
  ASMJIT_INST_2x(in, In, Gp_ZAX, Gp_DX)                                // ANY
  ASMJIT_INST_2x(ins, Ins, ES_ZDI, Gp_DX)                              // ANY
  ASMJIT_INST_2x(out, Out, Imm, Gp_ZAX)                                // ANY
  ASMJIT_INST_2x(out, Out, Gp_DX, Gp_ZAX)                              // ANY
  ASMJIT_INST_2x(outs, Outs, Gp_DX, DS_ZSI)                            // ANY

  //! \}

  //! \name Clear/Set CF/DF Instructions
  //! \{

  ASMJIT_INST_0x(clc, Clc)                                             // ANY
  ASMJIT_INST_0x(cld, Cld)                                             // ANY
  ASMJIT_INST_0x(cmc, Cmc)                                             // ANY
  ASMJIT_INST_0x(stc, Stc)                                             // ANY
  ASMJIT_INST_0x(std, Std)                                             // ANY

  //! \}

  //! \name LAHF/SAHF Instructions
  //! \{

  ASMJIT_INST_1x(lahf, Lahf, Gp_AH)                                    // LAHFSAHF [EXPLICIT] AH <- EFL
  ASMJIT_INST_1x(sahf, Sahf, Gp_AH)                                    // LAHFSAHF [EXPLICIT] EFL <- AH

  //! \}

  //! \name ADX Instructions
  //! \{

  ASMJIT_INST_2x(adcx, Adcx, Gp, Gp)                                   // ADX
  ASMJIT_INST_2x(adcx, Adcx, Gp, Mem)                                  // ADX
  ASMJIT_INST_2x(adox, Adox, Gp, Gp)                                   // ADX
  ASMJIT_INST_2x(adox, Adox, Gp, Mem)                                  // ADX

  //! \}

  //! \name LZCNT/POPCNT Instructions
  //! \{

  ASMJIT_INST_2x(lzcnt, Lzcnt, Gp, Gp)                                 // LZCNT
  ASMJIT_INST_2x(lzcnt, Lzcnt, Gp, Mem)                                // LZCNT
  ASMJIT_INST_2x(popcnt, Popcnt, Gp, Gp)                               // POPCNT
  ASMJIT_INST_2x(popcnt, Popcnt, Gp, Mem)                              // POPCNT

  //! \}

  //! \name BMI Instructions
  //! \{

  ASMJIT_INST_3x(andn, Andn, Gp, Gp, Gp)                               // BMI
  ASMJIT_INST_3x(andn, Andn, Gp, Gp, Mem)                              // BMI
  ASMJIT_INST_3x(bextr, Bextr, Gp, Gp, Gp)                             // BMI
  ASMJIT_INST_3x(bextr, Bextr, Gp, Mem, Gp)                            // BMI
  ASMJIT_INST_2x(blsi, Blsi, Gp, Gp)                                   // BMI
  ASMJIT_INST_2x(blsi, Blsi, Gp, Mem)                                  // BMI
  ASMJIT_INST_2x(blsmsk, Blsmsk, Gp, Gp)                               // BMI
  ASMJIT_INST_2x(blsmsk, Blsmsk, Gp, Mem)                              // BMI
  ASMJIT_INST_2x(blsr, Blsr, Gp, Gp)                                   // BMI
  ASMJIT_INST_2x(blsr, Blsr, Gp, Mem)                                  // BMI
  ASMJIT_INST_2x(tzcnt, Tzcnt, Gp, Gp)                                 // BMI
  ASMJIT_INST_2x(tzcnt, Tzcnt, Gp, Mem)                                // BMI

  //! \}

  //! \name BMI2 Instructions
  //! \{

  ASMJIT_INST_3x(bzhi, Bzhi, Gp, Gp, Gp)                               // BMI2
  ASMJIT_INST_3x(bzhi, Bzhi, Gp, Mem, Gp)                              // BMI2
  ASMJIT_INST_4x(mulx, Mulx, Gp, Gp, Gp, Gp_ZDX)                       // BMI2      [EXPLICIT]
  ASMJIT_INST_4x(mulx, Mulx, Gp, Gp, Mem, Gp_ZDX)                      // BMI2      [EXPLICIT]
  ASMJIT_INST_3x(pdep, Pdep, Gp, Gp, Gp)                               // BMI2
  ASMJIT_INST_3x(pdep, Pdep, Gp, Gp, Mem)                              // BMI2
  ASMJIT_INST_3x(pext, Pext, Gp, Gp, Gp)                               // BMI2
  ASMJIT_INST_3x(pext, Pext, Gp, Gp, Mem)                              // BMI2
  ASMJIT_INST_3x(rorx, Rorx, Gp, Gp, Imm)                              // BMI2
  ASMJIT_INST_3x(rorx, Rorx, Gp, Mem, Imm)                             // BMI2
  ASMJIT_INST_3x(sarx, Sarx, Gp, Gp, Gp)                               // BMI2
  ASMJIT_INST_3x(sarx, Sarx, Gp, Mem, Gp)                              // BMI2
  ASMJIT_INST_3x(shlx, Shlx, Gp, Gp, Gp)                               // BMI2
  ASMJIT_INST_3x(shlx, Shlx, Gp, Mem, Gp)                              // BMI2
  ASMJIT_INST_3x(shrx, Shrx, Gp, Gp, Gp)                               // BMI2
  ASMJIT_INST_3x(shrx, Shrx, Gp, Mem, Gp)                              // BMI2

  //! \}

  //! \name TBM Instructions
  //! \{

  ASMJIT_INST_2x(blcfill, Blcfill, Gp, Gp)                             // TBM
  ASMJIT_INST_2x(blcfill, Blcfill, Gp, Mem)                            // TBM
  ASMJIT_INST_2x(blci, Blci, Gp, Gp)                                   // TBM
  ASMJIT_INST_2x(blci, Blci, Gp, Mem)                                  // TBM
  ASMJIT_INST_2x(blcic, Blcic, Gp, Gp)                                 // TBM
  ASMJIT_INST_2x(blcic, Blcic, Gp, Mem)                                // TBM
  ASMJIT_INST_2x(blcmsk, Blcmsk, Gp, Gp)                               // TBM
  ASMJIT_INST_2x(blcmsk, Blcmsk, Gp, Mem)                              // TBM
  ASMJIT_INST_2x(blcs, Blcs, Gp, Gp)                                   // TBM
  ASMJIT_INST_2x(blcs, Blcs, Gp, Mem)                                  // TBM
  ASMJIT_INST_2x(blsfill, Blsfill, Gp, Gp)                             // TBM
  ASMJIT_INST_2x(blsfill, Blsfill, Gp, Mem)                            // TBM
  ASMJIT_INST_2x(blsic, Blsic, Gp, Gp)                                 // TBM
  ASMJIT_INST_2x(blsic, Blsic, Gp, Mem)                                // TBM
  ASMJIT_INST_2x(t1mskc, T1mskc, Gp, Gp)                               // TBM
  ASMJIT_INST_2x(t1mskc, T1mskc, Gp, Mem)                              // TBM
  ASMJIT_INST_2x(tzmsk, Tzmsk, Gp, Gp)                                 // TBM
  ASMJIT_INST_2x(tzmsk, Tzmsk, Gp, Mem)                                // TBM

  //! \}

  //! \name CRC32 Instructions (SSE4.2)
  //! \{

  ASMJIT_INST_2x(crc32, Crc32, Gp, Gp)                                 // SSE4_2
  ASMJIT_INST_2x(crc32, Crc32, Gp, Mem)                                // SSE4_2

  //! \}

  //! \name MOVBE Instructions
  //! \{

  ASMJIT_INST_2x(movbe, Movbe, Gp, Mem)                                // MOVBE
  ASMJIT_INST_2x(movbe, Movbe, Mem, Gp)                                // MOVBE

  //! \}

  //! \name MOVDIRI & MOVDIR64B Instructions
  //! \{

  ASMJIT_INST_2x(movdiri, Movdiri, Mem, Gp)                            // MOVDIRI
  ASMJIT_INST_2x(movdir64b, Movdir64b, Mem, Mem)                       // MOVDIR64B

  //! \}

  //! \name MXCSR Instructions (SSE)
  //! \{

  ASMJIT_INST_1x(ldmxcsr, Ldmxcsr, Mem)                                // SSE
  ASMJIT_INST_1x(stmxcsr, Stmxcsr, Mem)                                // SSE

  //! \}

  //! \name FENCE Instructions (SSE and SSE2)
  //! \{

  ASMJIT_INST_0x(lfence, Lfence)                                       // SSE2
  ASMJIT_INST_0x(mfence, Mfence)                                       // SSE2
  ASMJIT_INST_0x(sfence, Sfence)                                       // SSE

  //! \}

  //! \name PREFETCH Instructions
  //! \{

  ASMJIT_INST_1x(prefetch, Prefetch, Mem)                              // 3DNOW
  ASMJIT_INST_1x(prefetchnta, Prefetchnta, Mem)                        // SSE
  ASMJIT_INST_1x(prefetcht0, Prefetcht0, Mem)                          // SSE
  ASMJIT_INST_1x(prefetcht1, Prefetcht1, Mem)                          // SSE
  ASMJIT_INST_1x(prefetcht2, Prefetcht2, Mem)                          // SSE
  ASMJIT_INST_1x(prefetchw, Prefetchw, Mem)                            // PREFETCHW
  ASMJIT_INST_1x(prefetchwt1, Prefetchwt1, Mem)                        // PREFETCHW1

  //! \}

  //! \name CPUID Instruction
  //! \{

  ASMJIT_INST_4x(cpuid, Cpuid, Gp_EAX, Gp_EBX, Gp_ECX, Gp_EDX)         // I486 [EXPLICIT] EAX:EBX:ECX:EDX <- CPUID[EAX:ECX]

  //! \}

  //! \name CacheLine Instructions
  //! \{

  ASMJIT_INST_1x(cldemote, Cldemote, Mem)                              // CLDEMOTE
  ASMJIT_INST_1x(clflush, Clflush, Mem)                                // CLFLUSH
  ASMJIT_INST_1x(clflushopt, Clflushopt, Mem)                          // CLFLUSH_OPT
  ASMJIT_INST_1x(clwb, Clwb, Mem)                                      // CLWB
  ASMJIT_INST_1x(clzero, Clzero, DS_ZAX)                               // CLZERO [EXPLICIT]

  //! \}

  //! \name SERIALIZE Instruction
  //! \{

  ASMJIT_INST_0x(serialize, Serialize)                                 // SERIALIZE

  //! \}

  //! \name RDPID Instruction
  //! \{

  ASMJIT_INST_1x(rdpid, Rdpid, Gp)                                     // RDPID

  //! \}

  //! \name RDPRU/RDPKRU Instructions
  //! \{

  ASMJIT_INST_3x(rdpru, Rdpru, Gp_EDX, Gp_EAX, Gp_ECX)                 // RDPRU     [EXPLICIT] EDX:EAX <- PRU[ECX]
  ASMJIT_INST_3x(rdpkru, Rdpkru, Gp_EDX, Gp_EAX, Gp_ECX)               // RDPKRU    [EXPLICIT] EDX:EAX <- PKRU[ECX]

  //! \}

  //! \name RDTSC/RDTSCP Instructions
  //! \{

  ASMJIT_INST_2x(rdtsc, Rdtsc, Gp_EDX, Gp_EAX)                         // RDTSC     [EXPLICIT] EDX:EAX     <- Counter
  ASMJIT_INST_3x(rdtscp, Rdtscp, Gp_EDX, Gp_EAX, Gp_ECX)               // RDTSCP    [EXPLICIT] EDX:EAX:EXC <- Counter

  //! \}

  //! \name Other User-Mode Instructions
  //! \{

  ASMJIT_INST_2x(arpl, Arpl, Gp, Gp)                                   // X86
  ASMJIT_INST_2x(arpl, Arpl, Mem, Gp)                                  // X86
  ASMJIT_INST_0x(cli, Cli)                                             // ANY
  ASMJIT_INST_0x(getsec, Getsec)                                       // SMX
  ASMJIT_INST_1x(int_, Int, Imm)                                       // ANY
  ASMJIT_INST_0x(int3, Int3)                                           // ANY
  ASMJIT_INST_0x(into, Into)                                           // ANY
  ASMJIT_INST_2x(lar, Lar, Gp, Gp)                                     // ANY
  ASMJIT_INST_2x(lar, Lar, Gp, Mem)                                    // ANY
  ASMJIT_INST_2x(lds, Lds, Gp, Mem)                                    // X86
  ASMJIT_INST_2x(les, Les, Gp, Mem)                                    // X86
  ASMJIT_INST_2x(lfs, Lfs, Gp, Mem)                                    // ANY
  ASMJIT_INST_2x(lgs, Lgs, Gp, Mem)                                    // ANY
  ASMJIT_INST_2x(lsl, Lsl, Gp, Gp)                                     // ANY
  ASMJIT_INST_2x(lsl, Lsl, Gp, Mem)                                    // ANY
  ASMJIT_INST_2x(lss, Lss, Gp, Mem)                                    // ANY
  ASMJIT_INST_0x(pause, Pause)                                         // SSE2
  ASMJIT_INST_0x(rsm, Rsm)                                             // X86
  ASMJIT_INST_1x(sgdt, Sgdt, Mem)                                      // ANY
  ASMJIT_INST_1x(sidt, Sidt, Mem)                                      // ANY
  ASMJIT_INST_1x(sldt, Sldt, Gp)                                       // ANY
  ASMJIT_INST_1x(sldt, Sldt, Mem)                                      // ANY
  ASMJIT_INST_1x(smsw, Smsw, Gp)                                       // ANY
  ASMJIT_INST_1x(smsw, Smsw, Mem)                                      // ANY
  ASMJIT_INST_0x(sti, Sti)                                             // ANY
  ASMJIT_INST_1x(str, Str, Gp)                                         // ANY
  ASMJIT_INST_1x(str, Str, Mem)                                        // ANY
  ASMJIT_INST_1x(verr, Verr, Gp)                                       // ANY
  ASMJIT_INST_1x(verr, Verr, Mem)                                      // ANY
  ASMJIT_INST_1x(verw, Verw, Gp)                                       // ANY
  ASMJIT_INST_1x(verw, Verw, Mem)                                      // ANY

  //! \}

  //! \name FSGSBASE Instructions
  //! \{

  ASMJIT_INST_1x(rdfsbase, Rdfsbase, Gp)                               // FSGSBASE
  ASMJIT_INST_1x(rdgsbase, Rdgsbase, Gp)                               // FSGSBASE
  ASMJIT_INST_1x(wrfsbase, Wrfsbase, Gp)                               // FSGSBASE
  ASMJIT_INST_1x(wrgsbase, Wrgsbase, Gp)                               // FSGSBASE

  //! \}

  //! \name FXSR Instructions
  //! \{

  ASMJIT_INST_1x(fxrstor, Fxrstor, Mem)                                // FXSR
  ASMJIT_INST_1x(fxrstor64, Fxrstor64, Mem)                            // FXSR
  ASMJIT_INST_1x(fxsave, Fxsave, Mem)                                  // FXSR
  ASMJIT_INST_1x(fxsave64, Fxsave64, Mem)                              // FXSR

  //! \}

  //! \name XSAVE Instructions
  //! \{

  ASMJIT_INST_3x(xgetbv, Xgetbv, Gp_EDX, Gp_EAX, Gp_ECX)               // XSAVE     [EXPLICIT] EDX:EAX <- XCR[ECX]
  ASMJIT_INST_3x(xrstor, Xrstor, Mem, Gp_EDX, Gp_EAX)                  // XSAVE     [EXPLICIT]
  ASMJIT_INST_3x(xrstor64, Xrstor64, Mem, Gp_EDX, Gp_EAX)              // XSAVE+X64 [EXPLICIT]
  ASMJIT_INST_3x(xrstors, Xrstors, Mem, Gp_EDX, Gp_EAX)                // XSAVE     [EXPLICIT]
  ASMJIT_INST_3x(xrstors64, Xrstors64, Mem, Gp_EDX, Gp_EAX)            // XSAVE+X64 [EXPLICIT]
  ASMJIT_INST_3x(xsave, Xsave, Mem, Gp_EDX, Gp_EAX)                    // XSAVE     [EXPLICIT]
  ASMJIT_INST_3x(xsave64, Xsave64, Mem, Gp_EDX, Gp_EAX)                // XSAVE+X64 [EXPLICIT]
  ASMJIT_INST_3x(xsavec, Xsavec, Mem, Gp_EDX, Gp_EAX)                  // XSAVE     [EXPLICIT]
  ASMJIT_INST_3x(xsavec64, Xsavec64, Mem, Gp_EDX, Gp_EAX)              // XSAVE+X64 [EXPLICIT]
  ASMJIT_INST_3x(xsaveopt, Xsaveopt, Mem, Gp_EDX, Gp_EAX)              // XSAVE     [EXPLICIT]
  ASMJIT_INST_3x(xsaveopt64, Xsaveopt64, Mem, Gp_EDX, Gp_EAX)          // XSAVE+X64 [EXPLICIT]
  ASMJIT_INST_3x(xsaves, Xsaves, Mem, Gp_EDX, Gp_EAX)                  // XSAVE     [EXPLICIT]
  ASMJIT_INST_3x(xsaves64, Xsaves64, Mem, Gp_EDX, Gp_EAX)              // XSAVE+X64 [EXPLICIT]

  //! \}

  //! \name MPX Extensions
  //! \{

  ASMJIT_INST_2x(bndcl, Bndcl, Bnd, Gp)                                // MPX
  ASMJIT_INST_2x(bndcl, Bndcl, Bnd, Mem)                               // MPX
  ASMJIT_INST_2x(bndcn, Bndcn, Bnd, Gp)                                // MPX
  ASMJIT_INST_2x(bndcn, Bndcn, Bnd, Mem)                               // MPX
  ASMJIT_INST_2x(bndcu, Bndcu, Bnd, Gp)                                // MPX
  ASMJIT_INST_2x(bndcu, Bndcu, Bnd, Mem)                               // MPX
  ASMJIT_INST_2x(bndldx, Bndldx, Bnd, Mem)                             // MPX
  ASMJIT_INST_2x(bndmk, Bndmk, Bnd, Mem)                               // MPX
  ASMJIT_INST_2x(bndmov, Bndmov, Bnd, Bnd)                             // MPX
  ASMJIT_INST_2x(bndmov, Bndmov, Bnd, Mem)                             // MPX
  ASMJIT_INST_2x(bndmov, Bndmov, Mem, Bnd)                             // MPX
  ASMJIT_INST_2x(bndstx, Bndstx, Mem, Bnd)                             // MPX

  //! \}

  //! \name MONITORX Instructions
  //! \{

  ASMJIT_INST_3x(monitorx, Monitorx, Mem, Gp, Gp)                      // MONITORX
  ASMJIT_INST_3x(mwaitx, Mwaitx, Gp, Gp, Gp)                           // MONITORX

  //! \}

  //! \name MCOMMIT Instruction
  //! \{

  ASMJIT_INST_0x(mcommit, Mcommit)                                     // MCOMMIT

  //! \}

  //! \name PTWRITE Instruction
  //! \{

  ASMJIT_INST_1x(ptwrite, Ptwrite, Gp)                                 // PTWRITE
  ASMJIT_INST_1x(ptwrite, Ptwrite, Mem)                                // PTWRITE

  //! \}

  //! \name ENQCMD Instructions
  //! \{

  ASMJIT_INST_2x(enqcmd, Enqcmd, Mem, Mem)                             // ENQCMD
  ASMJIT_INST_2x(enqcmds, Enqcmds, Mem, Mem)                           // ENQCMD

  //! \}

  //! \name WAITPKG Instructions
  //! \{

  ASMJIT_INST_3x(tpause, Tpause, Gp, Gp, Gp)                           // WAITPKG
  ASMJIT_INST_1x(umonitor, Umonitor, Mem)                              // WAITPKG
  ASMJIT_INST_3x(umwait, Umwait, Gp, Gp, Gp)                           // WAITPKG

  //! \}

  //! \name RDRAND & RDSEED Instructions
  //! \{

  ASMJIT_INST_1x(rdrand, Rdrand, Gp)                                   // RDRAND
  ASMJIT_INST_1x(rdseed, Rdseed, Gp)                                   // RDSEED

  //! \}

  //! \name LWP Instructions
  //! \{

  ASMJIT_INST_1x(llwpcb, Llwpcb, Gp)                                   // LWP
  ASMJIT_INST_3x(lwpins, Lwpins, Gp, Gp, Imm)                          // LWP
  ASMJIT_INST_3x(lwpins, Lwpins, Gp, Mem, Imm)                         // LWP
  ASMJIT_INST_3x(lwpval, Lwpval, Gp, Gp, Imm)                          // LWP
  ASMJIT_INST_3x(lwpval, Lwpval, Gp, Mem, Imm)                         // LWP
  ASMJIT_INST_1x(slwpcb, Slwpcb, Gp)                                   // LWP

  //! \}

  //! \name RTM & TSX Instructions
  //! \{

  ASMJIT_INST_1x(xabort, Xabort, Imm)                                  // RTM
  ASMJIT_INST_1x(xbegin, Xbegin, Label)                                // RTM
  ASMJIT_INST_1x(xbegin, Xbegin, Imm)                                  // RTM
  ASMJIT_INST_0x(xend, Xend)                                           // RTM
  ASMJIT_INST_0x(xtest, Xtest)                                         // TSX

  //! \}

  //! \name TSXLDTRK Instructions
  //! \{

  ASMJIT_INST_0x(xresldtrk, Xresldtrk)                                 // TSXLDTRK
  ASMJIT_INST_0x(xsusldtrk, Xsusldtrk)                                 // TSXLDTRK

  //! \}

  //! \name CET-IBT Instructions
  //! \{

  ASMJIT_INST_0x(endbr32, Endbr32)                                     // CET_IBT
  ASMJIT_INST_0x(endbr64, Endbr64)                                     // CET_IBT

  //! \}

  //! \name CET-SS Instructions
  //! \{

  ASMJIT_INST_1x(clrssbsy, Clrssbsy, Mem)                              // CET_SS
  ASMJIT_INST_0x(setssbsy, Setssbsy)                                   // CET_SS

  ASMJIT_INST_1x(rstorssp, Rstorssp, Mem)                              // CET_SS
  ASMJIT_INST_0x(saveprevssp, Saveprevssp)                             // CET_SS

  ASMJIT_INST_1x(incsspd, Incsspd, Gp)                                 // CET_SS
  ASMJIT_INST_1x(incsspq, Incsspq, Gp)                                 // CET_SS
  ASMJIT_INST_1x(rdsspd, Rdsspd, Gp)                                   // CET_SS
  ASMJIT_INST_1x(rdsspq, Rdsspq, Gp)                                   // CET_SS
  ASMJIT_INST_2x(wrssd, Wrssd, Gp, Gp)                                 // CET_SS
  ASMJIT_INST_2x(wrssd, Wrssd, Mem, Gp)                                // CET_SS
  ASMJIT_INST_2x(wrssq, Wrssq, Gp, Gp)                                 // CET_SS
  ASMJIT_INST_2x(wrssq, Wrssq, Mem, Gp)                                // CET_SS
  ASMJIT_INST_2x(wrussd, Wrussd, Gp, Gp)                               // CET_SS
  ASMJIT_INST_2x(wrussd, Wrussd, Mem, Gp)                              // CET_SS
  ASMJIT_INST_2x(wrussq, Wrussq, Gp, Gp)                               // CET_SS
  ASMJIT_INST_2x(wrussq, Wrussq, Mem, Gp)                              // CET_SS

  //! \}

  //! \name HRESET Instructions
  //! \{

  ASMJIT_INST_2x(hreset, Hreset, Imm, Gp)                              // HRESET

  //! \}

  //! \name UINTR Instructions
  //! \{

  ASMJIT_INST_0x(clui, Clui)                                           // UINTR
  ASMJIT_INST_1x(senduipi, Senduipi, Gp)                               // UINTR
  ASMJIT_INST_0x(testui, Testui)                                       // UINTR
  ASMJIT_INST_0x(stui, Stui)                                           // UINTR
  ASMJIT_INST_0x(uiret, Uiret)                                         // UINTR

  //! \}

  //! \name Core Privileged Instructions
  //! \{

  ASMJIT_INST_0x(clts, Clts)                                           // ANY
  ASMJIT_INST_0x(hlt, Hlt)                                             // ANY
  ASMJIT_INST_0x(invd, Invd)                                           // ANY
  ASMJIT_INST_1x(invlpg, Invlpg, Mem)                                  // ANY
  ASMJIT_INST_2x(invpcid, Invpcid, Gp, Mem)                            // ANY
  ASMJIT_INST_1x(lgdt, Lgdt, Mem)                                      // ANY
  ASMJIT_INST_1x(lidt, Lidt, Mem)                                      // ANY
  ASMJIT_INST_1x(lldt, Lldt, Gp)                                       // ANY
  ASMJIT_INST_1x(lldt, Lldt, Mem)                                      // ANY
  ASMJIT_INST_1x(lmsw, Lmsw, Gp)                                       // ANY
  ASMJIT_INST_1x(lmsw, Lmsw, Mem)                                      // ANY
  ASMJIT_INST_1x(ltr, Ltr, Gp)                                         // ANY
  ASMJIT_INST_1x(ltr, Ltr, Mem)                                        // ANY
  ASMJIT_INST_3x(rdmsr, Rdmsr, Gp_EDX, Gp_EAX, Gp_ECX)                 // MSR       [EXPLICIT] RDX:EAX <- MSR[ECX]
  ASMJIT_INST_3x(rdpmc, Rdpmc, Gp_EDX, Gp_EAX, Gp_ECX)                 // ANY       [EXPLICIT] RDX:EAX <- PMC[ECX]
  ASMJIT_INST_0x(swapgs, Swapgs)                                       // X64
  ASMJIT_INST_0x(wbinvd, Wbinvd)                                       // ANY
  ASMJIT_INST_0x(wbnoinvd, Wbnoinvd)                                   // WBNOINVD
  ASMJIT_INST_3x(wrmsr, Wrmsr, Gp_EDX, Gp_EAX, Gp_ECX)                 // MSR       [EXPLICIT] RDX:EAX  -> MSR[ECX]
  ASMJIT_INST_3x(xsetbv, Xsetbv, Gp_EDX, Gp_EAX, Gp_ECX)               // XSAVE     [EXPLICIT] XCR[ECX] <- EDX:EAX

  //! \}

  //! \name MONITOR Instructions (Privileged)
  //! \{

  ASMJIT_INST_3x(monitor, Monitor, Mem, Gp, Gp)                        // MONITOR
  ASMJIT_INST_2x(mwait, Mwait, Gp, Gp)                                 // MONITOR

  //! \}

  //! \name SMAP Instructions (Privileged)
  //! \{

  ASMJIT_INST_0x(clac, Clac)                                           // SMAP
  ASMJIT_INST_0x(stac, Stac)                                           // SMAP

  //! \}

  //! \name SKINIT Instructions (Privileged)
  //! \{

  ASMJIT_INST_1x(skinit, Skinit, Gp)                                   // SKINIT    [EXPLICIT] <eax>
  ASMJIT_INST_0x(stgi, Stgi)                                           // SKINIT

  //! \}

  //! \name SNP Instructions (Privileged)
  //! \{

  ASMJIT_INST_0x(psmash, Psmash)                                       // SNP
  ASMJIT_INST_0x(pvalidate, Pvalidate)                                 // SNP
  ASMJIT_INST_0x(rmpadjust, Rmpadjust)                                 // SNP
  ASMJIT_INST_0x(rmpupdate, Rmpupdate)                                 // SNP

  //! \}

  //! \name VMX Instructions (All privileged except vmfunc)
  //! \{

  ASMJIT_INST_2x(invept, Invept, Gp, Mem)                              // VMX
  ASMJIT_INST_2x(invvpid, Invvpid, Gp, Mem)                            // VMX
  ASMJIT_INST_0x(vmcall, Vmcall)                                       // VMX
  ASMJIT_INST_1x(vmclear, Vmclear, Mem)                                // VMX
  ASMJIT_INST_0x(vmfunc, Vmfunc)                                       // VMX
  ASMJIT_INST_0x(vmlaunch, Vmlaunch)                                   // VMX
  ASMJIT_INST_1x(vmptrld, Vmptrld, Mem)                                // VMX
  ASMJIT_INST_1x(vmptrst, Vmptrst, Mem)                                // VMX
  ASMJIT_INST_2x(vmread, Vmread, Gp, Gp)                               // VMX
  ASMJIT_INST_2x(vmread, Vmread, Mem, Gp)                              // VMX
  ASMJIT_INST_0x(vmresume, Vmresume)                                   // VMX
  ASMJIT_INST_2x(vmwrite, Vmwrite, Gp, Mem)                            // VMX
  ASMJIT_INST_2x(vmwrite, Vmwrite, Gp, Gp)                             // VMX
  ASMJIT_INST_1x(vmxon, Vmxon, Mem)                                    // VMX

  //! \}

  //! \name SVM Instructions (All privileged except vmmcall)
  //! \{

  ASMJIT_INST_0x(clgi, Clgi)                                           // SVM
  ASMJIT_INST_2x(invlpga, Invlpga, Gp, Gp)                             // SVM       [EXPLICIT] <eax|rax, ecx>
  ASMJIT_INST_1x(vmload, Vmload, Gp)                                   // SVM       [EXPLICIT] <zax>
  ASMJIT_INST_0x(vmmcall, Vmmcall)                                     // SVM
  ASMJIT_INST_1x(vmrun, Vmrun, Gp)                                     // SVM       [EXPLICIT] <zax>
  ASMJIT_INST_1x(vmsave, Vmsave, Gp)                                   // SVM       [EXPLICIT] <zax>

  //! \}

  //! \name FPU Instructions
  //! \{

  ASMJIT_INST_0x(f2xm1, F2xm1)                                         // FPU
  ASMJIT_INST_0x(fabs, Fabs)                                           // FPU
  ASMJIT_INST_2x(fadd, Fadd, St, St)                                   // FPU
  ASMJIT_INST_1x(fadd, Fadd, Mem)                                      // FPU
  ASMJIT_INST_1x(faddp, Faddp, St)                                     // FPU
  ASMJIT_INST_0x(faddp, Faddp)                                         // FPU
  ASMJIT_INST_1x(fbld, Fbld, Mem)                                      // FPU
  ASMJIT_INST_1x(fbstp, Fbstp, Mem)                                    // FPU
  ASMJIT_INST_0x(fchs, Fchs)                                           // FPU
  ASMJIT_INST_0x(fclex, Fclex)                                         // FPU
  ASMJIT_INST_1x(fcmovb, Fcmovb, St)                                   // FPU
  ASMJIT_INST_1x(fcmovbe, Fcmovbe, St)                                 // FPU
  ASMJIT_INST_1x(fcmove, Fcmove, St)                                   // FPU
  ASMJIT_INST_1x(fcmovnb, Fcmovnb, St)                                 // FPU
  ASMJIT_INST_1x(fcmovnbe, Fcmovnbe, St)                               // FPU
  ASMJIT_INST_1x(fcmovne, Fcmovne, St)                                 // FPU
  ASMJIT_INST_1x(fcmovnu, Fcmovnu, St)                                 // FPU
  ASMJIT_INST_1x(fcmovu, Fcmovu, St)                                   // FPU
  ASMJIT_INST_1x(fcom, Fcom, St)                                       // FPU
  ASMJIT_INST_0x(fcom, Fcom)                                           // FPU
  ASMJIT_INST_1x(fcom, Fcom, Mem)                                      // FPU
  ASMJIT_INST_1x(fcomp, Fcomp, St)                                     // FPU
  ASMJIT_INST_0x(fcomp, Fcomp)                                         // FPU
  ASMJIT_INST_1x(fcomp, Fcomp, Mem)                                    // FPU
  ASMJIT_INST_0x(fcompp, Fcompp)                                       // FPU
  ASMJIT_INST_1x(fcomi, Fcomi, St)                                     // FPU
  ASMJIT_INST_1x(fcomip, Fcomip, St)                                   // FPU
  ASMJIT_INST_0x(fcos, Fcos)                                           // FPU
  ASMJIT_INST_0x(fdecstp, Fdecstp)                                     // FPU
  ASMJIT_INST_2x(fdiv, Fdiv, St, St)                                   // FPU
  ASMJIT_INST_1x(fdiv, Fdiv, Mem)                                      // FPU
  ASMJIT_INST_1x(fdivp, Fdivp, St)                                     // FPU
  ASMJIT_INST_0x(fdivp, Fdivp)                                         // FPU
  ASMJIT_INST_2x(fdivr, Fdivr, St, St)                                 // FPU
  ASMJIT_INST_1x(fdivr, Fdivr, Mem)                                    // FPU
  ASMJIT_INST_1x(fdivrp, Fdivrp, St)                                   // FPU
  ASMJIT_INST_0x(fdivrp, Fdivrp)                                       // FPU
  ASMJIT_INST_1x(ffree, Ffree, St)                                     // FPU
  ASMJIT_INST_1x(fiadd, Fiadd, Mem)                                    // FPU
  ASMJIT_INST_1x(ficom, Ficom, Mem)                                    // FPU
  ASMJIT_INST_1x(ficomp, Ficomp, Mem)                                  // FPU
  ASMJIT_INST_1x(fidiv, Fidiv, Mem)                                    // FPU
  ASMJIT_INST_1x(fidivr, Fidivr, Mem)                                  // FPU
  ASMJIT_INST_1x(fild, Fild, Mem)                                      // FPU
  ASMJIT_INST_1x(fimul, Fimul, Mem)                                    // FPU
  ASMJIT_INST_0x(fincstp, Fincstp)                                     // FPU
  ASMJIT_INST_0x(finit, Finit)                                         // FPU
  ASMJIT_INST_1x(fisub, Fisub, Mem)                                    // FPU
  ASMJIT_INST_1x(fisubr, Fisubr, Mem)                                  // FPU
  ASMJIT_INST_0x(fninit, Fninit)                                       // FPU
  ASMJIT_INST_1x(fist, Fist, Mem)                                      // FPU
  ASMJIT_INST_1x(fistp, Fistp, Mem)                                    // FPU
  ASMJIT_INST_1x(fisttp, Fisttp, Mem)                                  // FPU+SSE3
  ASMJIT_INST_1x(fld, Fld, Mem)                                        // FPU
  ASMJIT_INST_1x(fld, Fld, St)                                         // FPU
  ASMJIT_INST_0x(fld1, Fld1)                                           // FPU
  ASMJIT_INST_0x(fldl2t, Fldl2t)                                       // FPU
  ASMJIT_INST_0x(fldl2e, Fldl2e)                                       // FPU
  ASMJIT_INST_0x(fldpi, Fldpi)                                         // FPU
  ASMJIT_INST_0x(fldlg2, Fldlg2)                                       // FPU
  ASMJIT_INST_0x(fldln2, Fldln2)                                       // FPU
  ASMJIT_INST_0x(fldz, Fldz)                                           // FPU
  ASMJIT_INST_1x(fldcw, Fldcw, Mem)                                    // FPU
  ASMJIT_INST_1x(fldenv, Fldenv, Mem)                                  // FPU
  ASMJIT_INST_2x(fmul, Fmul, St, St)                                   // FPU
  ASMJIT_INST_1x(fmul, Fmul, Mem)                                      // FPU
  ASMJIT_INST_1x(fmulp, Fmulp, St)                                     // FPU
  ASMJIT_INST_0x(fmulp, Fmulp)                                         // FPU
  ASMJIT_INST_0x(fnclex, Fnclex)                                       // FPU
  ASMJIT_INST_0x(fnop, Fnop)                                           // FPU
  ASMJIT_INST_1x(fnsave, Fnsave, Mem)                                  // FPU
  ASMJIT_INST_1x(fnstenv, Fnstenv, Mem)                                // FPU
  ASMJIT_INST_1x(fnstcw, Fnstcw, Mem)                                  // FPU
  ASMJIT_INST_0x(fpatan, Fpatan)                                       // FPU
  ASMJIT_INST_0x(fprem, Fprem)                                         // FPU
  ASMJIT_INST_0x(fprem1, Fprem1)                                       // FPU
  ASMJIT_INST_0x(fptan, Fptan)                                         // FPU
  ASMJIT_INST_0x(frndint, Frndint)                                     // FPU
  ASMJIT_INST_1x(frstor, Frstor, Mem)                                  // FPU
  ASMJIT_INST_1x(fsave, Fsave, Mem)                                    // FPU
  ASMJIT_INST_0x(fscale, Fscale)                                       // FPU
  ASMJIT_INST_0x(fsin, Fsin)                                           // FPU
  ASMJIT_INST_0x(fsincos, Fsincos)                                     // FPU
  ASMJIT_INST_0x(fsqrt, Fsqrt)                                         // FPU
  ASMJIT_INST_1x(fst, Fst, Mem)                                        // FPU
  ASMJIT_INST_1x(fst, Fst, St)                                         // FPU
  ASMJIT_INST_1x(fstp, Fstp, Mem)                                      // FPU
  ASMJIT_INST_1x(fstp, Fstp, St)                                       // FPU
  ASMJIT_INST_1x(fstcw, Fstcw, Mem)                                    // FPU
  ASMJIT_INST_1x(fstenv, Fstenv, Mem)                                  // FPU
  ASMJIT_INST_2x(fsub, Fsub, St, St)                                   // FPU
  ASMJIT_INST_1x(fsub, Fsub, Mem)                                      // FPU
  ASMJIT_INST_1x(fsubp, Fsubp, St)                                     // FPU
  ASMJIT_INST_0x(fsubp, Fsubp)                                         // FPU
  ASMJIT_INST_2x(fsubr, Fsubr, St, St)                                 // FPU
  ASMJIT_INST_1x(fsubr, Fsubr, Mem)                                    // FPU
  ASMJIT_INST_1x(fsubrp, Fsubrp, St)                                   // FPU
  ASMJIT_INST_0x(fsubrp, Fsubrp)                                       // FPU
  ASMJIT_INST_0x(ftst, Ftst)                                           // FPU
  ASMJIT_INST_1x(fucom, Fucom, St)                                     // FPU
  ASMJIT_INST_0x(fucom, Fucom)                                         // FPU
  ASMJIT_INST_1x(fucomi, Fucomi, St)                                   // FPU
  ASMJIT_INST_1x(fucomip, Fucomip, St)                                 // FPU
  ASMJIT_INST_1x(fucomp, Fucomp, St)                                   // FPU
  ASMJIT_INST_0x(fucomp, Fucomp)                                       // FPU
  ASMJIT_INST_0x(fucompp, Fucompp)                                     // FPU
  ASMJIT_INST_0x(fwait, Fwait)                                         // FPU
  ASMJIT_INST_0x(fxam, Fxam)                                           // FPU
  ASMJIT_INST_1x(fxch, Fxch, St)                                       // FPU
  ASMJIT_INST_0x(fxtract, Fxtract)                                     // FPU
  ASMJIT_INST_0x(fyl2x, Fyl2x)                                         // FPU
  ASMJIT_INST_0x(fyl2xp1, Fyl2xp1)                                     // FPU
  ASMJIT_INST_1x(fstsw, Fstsw, Gp)                                     // FPU
  ASMJIT_INST_1x(fstsw, Fstsw, Mem)                                    // FPU
  ASMJIT_INST_1x(fnstsw, Fnstsw, Gp)                                   // FPU
  ASMJIT_INST_1x(fnstsw, Fnstsw, Mem)                                  // FPU

  //! \}

  //! \name MMX & SSE+ Instructions
  //! \{

  ASMJIT_INST_2x(addpd, Addpd, Xmm, Xmm)                               // SSE2
  ASMJIT_INST_2x(addpd, Addpd, Xmm, Mem)                               // SSE2
  ASMJIT_INST_2x(addps, Addps, Xmm, Xmm)                               // SSE
  ASMJIT_INST_2x(addps, Addps, Xmm, Mem)                               // SSE
  ASMJIT_INST_2x(addsd, Addsd, Xmm, Xmm)                               // SSE2
  ASMJIT_INST_2x(addsd, Addsd, Xmm, Mem)                               // SSE2
  ASMJIT_INST_2x(addss, Addss, Xmm, Xmm)                               // SSE
  ASMJIT_INST_2x(addss, Addss, Xmm, Mem)                               // SSE
  ASMJIT_INST_2x(addsubpd, Addsubpd, Xmm, Xmm)                         // SSE3
  ASMJIT_INST_2x(addsubpd, Addsubpd, Xmm, Mem)                         // SSE3
  ASMJIT_INST_2x(addsubps, Addsubps, Xmm, Xmm)                         // SSE3
  ASMJIT_INST_2x(addsubps, Addsubps, Xmm, Mem)                         // SSE3
  ASMJIT_INST_2x(andnpd, Andnpd, Xmm, Xmm)                             // SSE2
  ASMJIT_INST_2x(andnpd, Andnpd, Xmm, Mem)                             // SSE2
  ASMJIT_INST_2x(andnps, Andnps, Xmm, Xmm)                             // SSE
  ASMJIT_INST_2x(andnps, Andnps, Xmm, Mem)                             // SSE
  ASMJIT_INST_2x(andpd, Andpd, Xmm, Xmm)                               // SSE2
  ASMJIT_INST_2x(andpd, Andpd, Xmm, Mem)                               // SSE2
  ASMJIT_INST_2x(andps, Andps, Xmm, Xmm)                               // SSE
  ASMJIT_INST_2x(andps, Andps, Xmm, Mem)                               // SSE
  ASMJIT_INST_3x(blendpd, Blendpd, Xmm, Xmm, Imm)                      // SSE4_1
  ASMJIT_INST_3x(blendpd, Blendpd, Xmm, Mem, Imm)                      // SSE4_1
  ASMJIT_INST_3x(blendps, Blendps, Xmm, Xmm, Imm)                      // SSE4_1
  ASMJIT_INST_3x(blendps, Blendps, Xmm, Mem, Imm)                      // SSE4_1
  ASMJIT_INST_3x(blendvpd, Blendvpd, Xmm, Xmm, XMM0)                   // SSE4_1 [EXPLICIT]
  ASMJIT_INST_3x(blendvpd, Blendvpd, Xmm, Mem, XMM0)                   // SSE4_1 [EXPLICIT]
  ASMJIT_INST_3x(blendvps, Blendvps, Xmm, Xmm, XMM0)                   // SSE4_1 [EXPLICIT]
  ASMJIT_INST_3x(blendvps, Blendvps, Xmm, Mem, XMM0)                   // SSE4_1 [EXPLICIT]
  ASMJIT_INST_3x(cmppd, Cmppd, Xmm, Xmm, Imm)                          // SSE2
  ASMJIT_INST_3x(cmppd, Cmppd, Xmm, Mem, Imm)                          // SSE2
  ASMJIT_INST_3x(cmpps, Cmpps, Xmm, Xmm, Imm)                          // SSE
  ASMJIT_INST_3x(cmpps, Cmpps, Xmm, Mem, Imm)                          // SSE
  ASMJIT_INST_3x(cmpsd, Cmpsd, Xmm, Xmm, Imm)                          // SSE2
  ASMJIT_INST_3x(cmpsd, Cmpsd, Xmm, Mem, Imm)                          // SSE2
  ASMJIT_INST_3x(cmpss, Cmpss, Xmm, Xmm, Imm)                          // SSE
  ASMJIT_INST_3x(cmpss, Cmpss, Xmm, Mem, Imm)                          // SSE
  ASMJIT_INST_2x(comisd, Comisd, Xmm, Xmm)                             // SSE2
  ASMJIT_INST_2x(comisd, Comisd, Xmm, Mem)                             // SSE2
  ASMJIT_INST_2x(comiss, Comiss, Xmm, Xmm)                             // SSE
  ASMJIT_INST_2x(comiss, Comiss, Xmm, Mem)                             // SSE
  ASMJIT_INST_2x(cvtdq2pd, Cvtdq2pd, Xmm, Xmm)                         // SSE2
  ASMJIT_INST_2x(cvtdq2pd, Cvtdq2pd, Xmm, Mem)                         // SSE2
  ASMJIT_INST_2x(cvtdq2ps, Cvtdq2ps, Xmm, Xmm)                         // SSE2
  ASMJIT_INST_2x(cvtdq2ps, Cvtdq2ps, Xmm, Mem)                         // SSE2
  ASMJIT_INST_2x(cvtpd2dq, Cvtpd2dq, Xmm, Xmm)                         // SSE2
  ASMJIT_INST_2x(cvtpd2dq, Cvtpd2dq, Xmm, Mem)                         // SSE2
  ASMJIT_INST_2x(cvtpd2pi, Cvtpd2pi, Mm, Xmm)                          // SSE2
  ASMJIT_INST_2x(cvtpd2pi, Cvtpd2pi, Mm, Mem)                          // SSE2
  ASMJIT_INST_2x(cvtpd2ps, Cvtpd2ps, Xmm, Xmm)                         // SSE2
  ASMJIT_INST_2x(cvtpd2ps, Cvtpd2ps, Xmm, Mem)                         // SSE2
  ASMJIT_INST_2x(cvtpi2pd, Cvtpi2pd, Xmm, Mm)                          // SSE2
  ASMJIT_INST_2x(cvtpi2pd, Cvtpi2pd, Xmm, Mem)                         // SSE2
  ASMJIT_INST_2x(cvtpi2ps, Cvtpi2ps, Xmm, Mm)                          // SSE
  ASMJIT_INST_2x(cvtpi2ps, Cvtpi2ps, Xmm, Mem)                         // SSE
  ASMJIT_INST_2x(cvtps2dq, Cvtps2dq, Xmm, Xmm)                         // SSE2
  ASMJIT_INST_2x(cvtps2dq, Cvtps2dq, Xmm, Mem)                         // SSE2
  ASMJIT_INST_2x(cvtps2pd, Cvtps2pd, Xmm, Xmm)                         // SSE2
  ASMJIT_INST_2x(cvtps2pd, Cvtps2pd, Xmm, Mem)                         // SSE2
  ASMJIT_INST_2x(cvtps2pi, Cvtps2pi, Mm, Xmm)                          // SSE
  ASMJIT_INST_2x(cvtps2pi, Cvtps2pi, Mm, Mem)                          // SSE
  ASMJIT_INST_2x(cvtsd2si, Cvtsd2si, Gp, Xmm)                          // SSE2
  ASMJIT_INST_2x(cvtsd2si, Cvtsd2si, Gp, Mem)                          // SSE2
  ASMJIT_INST_2x(cvtsd2ss, Cvtsd2ss, Xmm, Xmm)                         // SSE2
  ASMJIT_INST_2x(cvtsd2ss, Cvtsd2ss, Xmm, Mem)                         // SSE2
  ASMJIT_INST_2x(cvtsi2sd, Cvtsi2sd, Xmm, Gp)                          // SSE2
  ASMJIT_INST_2x(cvtsi2sd, Cvtsi2sd, Xmm, Mem)                         // SSE2
  ASMJIT_INST_2x(cvtsi2ss, Cvtsi2ss, Xmm, Gp)                          // SSE
  ASMJIT_INST_2x(cvtsi2ss, Cvtsi2ss, Xmm, Mem)                         // SSE
  ASMJIT_INST_2x(cvtss2sd, Cvtss2sd, Xmm, Xmm)                         // SSE2
  ASMJIT_INST_2x(cvtss2sd, Cvtss2sd, Xmm, Mem)                         // SSE2
  ASMJIT_INST_2x(cvtss2si, Cvtss2si, Gp, Xmm)                          // SSE
  ASMJIT_INST_2x(cvtss2si, Cvtss2si, Gp, Mem)                          // SSE
  ASMJIT_INST_2x(cvttpd2pi, Cvttpd2pi, Mm, Xmm)                        // SSE2
  ASMJIT_INST_2x(cvttpd2pi, Cvttpd2pi, Mm, Mem)                        // SSE2
  ASMJIT_INST_2x(cvttpd2dq, Cvttpd2dq, Xmm, Xmm)                       // SSE2
  ASMJIT_INST_2x(cvttpd2dq, Cvttpd2dq, Xmm, Mem)                       // SSE2
  ASMJIT_INST_2x(cvttps2dq, Cvttps2dq, Xmm, Xmm)                       // SSE2
  ASMJIT_INST_2x(cvttps2dq, Cvttps2dq, Xmm, Mem)                       // SSE2
  ASMJIT_INST_2x(cvttps2pi, Cvttps2pi, Mm, Xmm)                        // SSE
  ASMJIT_INST_2x(cvttps2pi, Cvttps2pi, Mm, Mem)                        // SSE
  ASMJIT_INST_2x(cvttsd2si, Cvttsd2si, Gp, Xmm)                        // SSE2
  ASMJIT_INST_2x(cvttsd2si, Cvttsd2si, Gp, Mem)                        // SSE2
  ASMJIT_INST_2x(cvttss2si, Cvttss2si, Gp, Xmm)                        // SSE
  ASMJIT_INST_2x(cvttss2si, Cvttss2si, Gp, Mem)                        // SSE
  ASMJIT_INST_2x(divpd, Divpd, Xmm, Xmm)                               // SSE2
  ASMJIT_INST_2x(divpd, Divpd, Xmm, Mem)                               // SSE2
  ASMJIT_INST_2x(divps, Divps, Xmm, Xmm)                               // SSE
  ASMJIT_INST_2x(divps, Divps, Xmm, Mem)                               // SSE
  ASMJIT_INST_2x(divsd, Divsd, Xmm, Xmm)                               // SSE2
  ASMJIT_INST_2x(divsd, Divsd, Xmm, Mem)                               // SSE2
  ASMJIT_INST_2x(divss, Divss, Xmm, Xmm)                               // SSE
  ASMJIT_INST_2x(divss, Divss, Xmm, Mem)                               // SSE
  ASMJIT_INST_3x(dppd, Dppd, Xmm, Xmm, Imm)                            // SSE4_1
  ASMJIT_INST_3x(dppd, Dppd, Xmm, Mem, Imm)                            // SSE4_1
  ASMJIT_INST_3x(dpps, Dpps, Xmm, Xmm, Imm)                            // SSE4_1
  ASMJIT_INST_3x(dpps, Dpps, Xmm, Mem, Imm)                            // SSE4_1
  ASMJIT_INST_3x(extractps, Extractps, Gp, Xmm, Imm)                   // SSE4_1
  ASMJIT_INST_3x(extractps, Extractps, Mem, Xmm, Imm)                  // SSE4_1
  ASMJIT_INST_2x(extrq, Extrq, Xmm, Xmm)                               // SSE4A
  ASMJIT_INST_3x(extrq, Extrq, Xmm, Imm, Imm)                          // SSE4A
  ASMJIT_INST_2x(haddpd, Haddpd, Xmm, Xmm)                             // SSE3
  ASMJIT_INST_2x(haddpd, Haddpd, Xmm, Mem)                             // SSE3
  ASMJIT_INST_2x(haddps, Haddps, Xmm, Xmm)                             // SSE3
  ASMJIT_INST_2x(haddps, Haddps, Xmm, Mem)                             // SSE3
  ASMJIT_INST_2x(hsubpd, Hsubpd, Xmm, Xmm)                             // SSE3
  ASMJIT_INST_2x(hsubpd, Hsubpd, Xmm, Mem)                             // SSE3
  ASMJIT_INST_2x(hsubps, Hsubps, Xmm, Xmm)                             // SSE3
  ASMJIT_INST_2x(hsubps, Hsubps, Xmm, Mem)                             // SSE3
  ASMJIT_INST_3x(insertps, Insertps, Xmm, Xmm, Imm)                    // SSE4_1
  ASMJIT_INST_3x(insertps, Insertps, Xmm, Mem, Imm)                    // SSE4_1
  ASMJIT_INST_2x(insertq, Insertq, Xmm, Xmm)                           // SSE4A
  ASMJIT_INST_4x(insertq, Insertq, Xmm, Xmm, Imm, Imm)                 // SSE4A
  ASMJIT_INST_2x(lddqu, Lddqu, Xmm, Mem)                               // SSE3
  ASMJIT_INST_3x(maskmovq, Maskmovq, Mm, Mm, DS_ZDI)                   // SSE  [EXPLICIT]
  ASMJIT_INST_3x(maskmovdqu, Maskmovdqu, Xmm, Xmm, DS_ZDI)             // SSE2 [EXPLICIT]
  ASMJIT_INST_2x(maxpd, Maxpd, Xmm, Xmm)                               // SSE2
  ASMJIT_INST_2x(maxpd, Maxpd, Xmm, Mem)                               // SSE2
  ASMJIT_INST_2x(maxps, Maxps, Xmm, Xmm)                               // SSE
  ASMJIT_INST_2x(maxps, Maxps, Xmm, Mem)                               // SSE
  ASMJIT_INST_2x(maxsd, Maxsd, Xmm, Xmm)                               // SSE2
  ASMJIT_INST_2x(maxsd, Maxsd, Xmm, Mem)                               // SSE2
  ASMJIT_INST_2x(maxss, Maxss, Xmm, Xmm)                               // SSE
  ASMJIT_INST_2x(maxss, Maxss, Xmm, Mem)                               // SSE
  ASMJIT_INST_2x(minpd, Minpd, Xmm, Xmm)                               // SSE2
  ASMJIT_INST_2x(minpd, Minpd, Xmm, Mem)                               // SSE2
  ASMJIT_INST_2x(minps, Minps, Xmm, Xmm)                               // SSE
  ASMJIT_INST_2x(minps, Minps, Xmm, Mem)                               // SSE
  ASMJIT_INST_2x(minsd, Minsd, Xmm, Xmm)                               // SSE2
  ASMJIT_INST_2x(minsd, Minsd, Xmm, Mem)                               // SSE2
  ASMJIT_INST_2x(minss, Minss, Xmm, Xmm)                               // SSE
  ASMJIT_INST_2x(minss, Minss, Xmm, Mem)                               // SSE
  ASMJIT_INST_2x(movapd, Movapd, Xmm, Xmm)                             // SSE2
  ASMJIT_INST_2x(movapd, Movapd, Xmm, Mem)                             // SSE2
  ASMJIT_INST_2x(movapd, Movapd, Mem, Xmm)                             // SSE2
  ASMJIT_INST_2x(movaps, Movaps, Xmm, Xmm)                             // SSE
  ASMJIT_INST_2x(movaps, Movaps, Xmm, Mem)                             // SSE
  ASMJIT_INST_2x(movaps, Movaps, Mem, Xmm)                             // SSE
  ASMJIT_INST_2x(movd, Movd, Mem, Mm)                                  // MMX
  ASMJIT_INST_2x(movd, Movd, Mem, Xmm)                                 // SSE
  ASMJIT_INST_2x(movd, Movd, Gp, Mm)                                   // MMX
  ASMJIT_INST_2x(movd, Movd, Gp, Xmm)                                  // SSE
  ASMJIT_INST_2x(movd, Movd, Mm, Mem)                                  // MMX
  ASMJIT_INST_2x(movd, Movd, Xmm, Mem)                                 // SSE
  ASMJIT_INST_2x(movd, Movd, Mm, Gp)                                   // MMX
  ASMJIT_INST_2x(movd, Movd, Xmm, Gp)                                  // SSE
  ASMJIT_INST_2x(movddup, Movddup, Xmm, Xmm)                           // SSE3
  ASMJIT_INST_2x(movddup, Movddup, Xmm, Mem)                           // SSE3
  ASMJIT_INST_2x(movdq2q, Movdq2q, Mm, Xmm)                            // SSE2
  ASMJIT_INST_2x(movdqa, Movdqa, Xmm, Xmm)                             // SSE2
  ASMJIT_INST_2x(movdqa, Movdqa, Xmm, Mem)                             // SSE2
  ASMJIT_INST_2x(movdqa, Movdqa, Mem, Xmm)                             // SSE2
  ASMJIT_INST_2x(movdqu, Movdqu, Xmm, Xmm)                             // SSE2
  ASMJIT_INST_2x(movdqu, Movdqu, Xmm, Mem)                             // SSE2
  ASMJIT_INST_2x(movdqu, Movdqu, Mem, Xmm)                             // SSE2
  ASMJIT_INST_2x(movhlps, Movhlps, Xmm, Xmm)                           // SSE
  ASMJIT_INST_2x(movhpd, Movhpd, Xmm, Mem)                             // SSE2
  ASMJIT_INST_2x(movhpd, Movhpd, Mem, Xmm)                             // SSE2
  ASMJIT_INST_2x(movhps, Movhps, Xmm, Mem)                             // SSE
  ASMJIT_INST_2x(movhps, Movhps, Mem, Xmm)                             // SSE
  ASMJIT_INST_2x(movlhps, Movlhps, Xmm, Xmm)                           // SSE
  ASMJIT_INST_2x(movlpd, Movlpd, Xmm, Mem)                             // SSE2
  ASMJIT_INST_2x(movlpd, Movlpd, Mem, Xmm)                             // SSE2
  ASMJIT_INST_2x(movlps, Movlps, Xmm, Mem)                             // SSE
  ASMJIT_INST_2x(movlps, Movlps, Mem, Xmm)                             // SSE
  ASMJIT_INST_2x(movmskps, Movmskps, Gp, Xmm)                          // SSE2
  ASMJIT_INST_2x(movmskpd, Movmskpd, Gp, Xmm)                          // SSE2
  ASMJIT_INST_2x(movntdq, Movntdq, Mem, Xmm)                           // SSE2
  ASMJIT_INST_2x(movntdqa, Movntdqa, Xmm, Mem)                         // SSE4_1
  ASMJIT_INST_2x(movntpd, Movntpd, Mem, Xmm)                           // SSE2
  ASMJIT_INST_2x(movntps, Movntps, Mem, Xmm)                           // SSE
  ASMJIT_INST_2x(movntsd, Movntsd, Mem, Xmm)                           // SSE4A
  ASMJIT_INST_2x(movntss, Movntss, Mem, Xmm)                           // SSE4A
  ASMJIT_INST_2x(movntq, Movntq, Mem, Mm)                              // SSE
  ASMJIT_INST_2x(movq, Movq, Mm, Mm)                                   // MMX
  ASMJIT_INST_2x(movq, Movq, Xmm, Xmm)                                 // SSE
  ASMJIT_INST_2x(movq, Movq, Mem, Mm)                                  // MMX
  ASMJIT_INST_2x(movq, Movq, Mem, Xmm)                                 // SSE
  ASMJIT_INST_2x(movq, Movq, Mm, Mem)                                  // MMX
  ASMJIT_INST_2x(movq, Movq, Xmm, Mem)                                 // SSE
  ASMJIT_INST_2x(movq, Movq, Gp, Mm)                                   // MMX
  ASMJIT_INST_2x(movq, Movq, Gp, Xmm)                                  // SSE+X64.
  ASMJIT_INST_2x(movq, Movq, Mm, Gp)                                   // MMX
  ASMJIT_INST_2x(movq, Movq, Xmm, Gp)                                  // SSE+X64.
  ASMJIT_INST_2x(movq2dq, Movq2dq, Xmm, Mm)                            // SSE2
  ASMJIT_INST_2x(movsd, Movsd, Xmm, Xmm)                               // SSE2
  ASMJIT_INST_2x(movsd, Movsd, Xmm, Mem)                               // SSE2
  ASMJIT_INST_2x(movsd, Movsd, Mem, Xmm)                               // SSE2
  ASMJIT_INST_2x(movshdup, Movshdup, Xmm, Xmm)                         // SSE3
  ASMJIT_INST_2x(movshdup, Movshdup, Xmm, Mem)                         // SSE3
  ASMJIT_INST_2x(movsldup, Movsldup, Xmm, Xmm)                         // SSE3
  ASMJIT_INST_2x(movsldup, Movsldup, Xmm, Mem)                         // SSE3
  ASMJIT_INST_2x(movss, Movss, Xmm, Xmm)                               // SSE
  ASMJIT_INST_2x(movss, Movss, Xmm, Mem)                               // SSE
  ASMJIT_INST_2x(movss, Movss, Mem, Xmm)                               // SSE
  ASMJIT_INST_2x(movupd, Movupd, Xmm, Xmm)                             // SSE2
  ASMJIT_INST_2x(movupd, Movupd, Xmm, Mem)                             // SSE2
  ASMJIT_INST_2x(movupd, Movupd, Mem, Xmm)                             // SSE2
  ASMJIT_INST_2x(movups, Movups, Xmm, Xmm)                             // SSE
  ASMJIT_INST_2x(movups, Movups, Xmm, Mem)                             // SSE
  ASMJIT_INST_2x(movups, Movups, Mem, Xmm)                             // SSE
  ASMJIT_INST_3x(mpsadbw, Mpsadbw, Xmm, Xmm, Imm)                      // SSE4_1
  ASMJIT_INST_3x(mpsadbw, Mpsadbw, Xmm, Mem, Imm)                      // SSE4_1
  ASMJIT_INST_2x(mulpd, Mulpd, Xmm, Xmm)                               // SSE2
  ASMJIT_INST_2x(mulpd, Mulpd, Xmm, Mem)                               // SSE2
  ASMJIT_INST_2x(mulps, Mulps, Xmm, Xmm)                               // SSE
  ASMJIT_INST_2x(mulps, Mulps, Xmm, Mem)                               // SSE
  ASMJIT_INST_2x(mulsd, Mulsd, Xmm, Xmm)                               // SSE2
  ASMJIT_INST_2x(mulsd, Mulsd, Xmm, Mem)                               // SSE2
  ASMJIT_INST_2x(mulss, Mulss, Xmm, Xmm)                               // SSE
  ASMJIT_INST_2x(mulss, Mulss, Xmm, Mem)                               // SSE
  ASMJIT_INST_2x(orpd, Orpd, Xmm, Xmm)                                 // SSE2
  ASMJIT_INST_2x(orpd, Orpd, Xmm, Mem)                                 // SSE2
  ASMJIT_INST_2x(orps, Orps, Xmm, Xmm)                                 // SSE
  ASMJIT_INST_2x(orps, Orps, Xmm, Mem)                                 // SSE
  ASMJIT_INST_2x(packssdw, Packssdw, Mm, Mm)                           // MMX
  ASMJIT_INST_2x(packssdw, Packssdw, Mm, Mem)                          // MMX
  ASMJIT_INST_2x(packssdw, Packssdw, Xmm, Xmm)                         // SSE2
  ASMJIT_INST_2x(packssdw, Packssdw, Xmm, Mem)                         // SSE2
  ASMJIT_INST_2x(packsswb, Packsswb, Mm, Mm)                           // MMX
  ASMJIT_INST_2x(packsswb, Packsswb, Mm, Mem)                          // MMX
  ASMJIT_INST_2x(packsswb, Packsswb, Xmm, Xmm)                         // SSE2
  ASMJIT_INST_2x(packsswb, Packsswb, Xmm, Mem)                         // SSE2
  ASMJIT_INST_2x(packusdw, Packusdw, Xmm, Xmm)                         // SSE4_1
  ASMJIT_INST_2x(packusdw, Packusdw, Xmm, Mem)                         // SSE4_1
  ASMJIT_INST_2x(packuswb, Packuswb, Mm, Mm)                           // MMX
  ASMJIT_INST_2x(packuswb, Packuswb, Mm, Mem)                          // MMX
  ASMJIT_INST_2x(packuswb, Packuswb, Xmm, Xmm)                         // SSE2
  ASMJIT_INST_2x(packuswb, Packuswb, Xmm, Mem)                         // SSE2
  ASMJIT_INST_2x(pabsb, Pabsb, Mm, Mm)                                 // SSSE3
  ASMJIT_INST_2x(pabsb, Pabsb, Mm, Mem)                                // SSSE3
  ASMJIT_INST_2x(pabsb, Pabsb, Xmm, Xmm)                               // SSSE3
  ASMJIT_INST_2x(pabsb, Pabsb, Xmm, Mem)                               // SSSE3
  ASMJIT_INST_2x(pabsd, Pabsd, Mm, Mm)                                 // SSSE3
  ASMJIT_INST_2x(pabsd, Pabsd, Mm, Mem)                                // SSSE3
  ASMJIT_INST_2x(pabsd, Pabsd, Xmm, Xmm)                               // SSSE3
  ASMJIT_INST_2x(pabsd, Pabsd, Xmm, Mem)                               // SSSE3
  ASMJIT_INST_2x(pabsw, Pabsw, Mm, Mm)                                 // SSSE3
  ASMJIT_INST_2x(pabsw, Pabsw, Mm, Mem)                                // SSSE3
  ASMJIT_INST_2x(pabsw, Pabsw, Xmm, Xmm)                               // SSSE3
  ASMJIT_INST_2x(pabsw, Pabsw, Xmm, Mem)                               // SSSE3
  ASMJIT_INST_2x(paddb, Paddb, Mm, Mm)                                 // MMX
  ASMJIT_INST_2x(paddb, Paddb, Mm, Mem)                                // MMX
  ASMJIT_INST_2x(paddb, Paddb, Xmm, Xmm)                               // SSE2
  ASMJIT_INST_2x(paddb, Paddb, Xmm, Mem)                               // SSE2
  ASMJIT_INST_2x(paddd, Paddd, Mm, Mm)                                 // MMX
  ASMJIT_INST_2x(paddd, Paddd, Mm, Mem)                                // MMX
  ASMJIT_INST_2x(paddd, Paddd, Xmm, Xmm)                               // SSE2
  ASMJIT_INST_2x(paddd, Paddd, Xmm, Mem)                               // SSE2
  ASMJIT_INST_2x(paddq, Paddq, Mm, Mm)                                 // SSE2
  ASMJIT_INST_2x(paddq, Paddq, Mm, Mem)                                // SSE2
  ASMJIT_INST_2x(paddq, Paddq, Xmm, Xmm)                               // SSE2
  ASMJIT_INST_2x(paddq, Paddq, Xmm, Mem)                               // SSE2
  ASMJIT_INST_2x(paddsb, Paddsb, Mm, Mm)                               // MMX
  ASMJIT_INST_2x(paddsb, Paddsb, Mm, Mem)                              // MMX
  ASMJIT_INST_2x(paddsb, Paddsb, Xmm, Xmm)                             // SSE2
  ASMJIT_INST_2x(paddsb, Paddsb, Xmm, Mem)                             // SSE2
  ASMJIT_INST_2x(paddsw, Paddsw, Mm, Mm)                               // MMX
  ASMJIT_INST_2x(paddsw, Paddsw, Mm, Mem)                              // MMX
  ASMJIT_INST_2x(paddsw, Paddsw, Xmm, Xmm)                             // SSE2
  ASMJIT_INST_2x(paddsw, Paddsw, Xmm, Mem)                             // SSE2
  ASMJIT_INST_2x(paddusb, Paddusb, Mm, Mm)                             // MMX
  ASMJIT_INST_2x(paddusb, Paddusb, Mm, Mem)                            // MMX
  ASMJIT_INST_2x(paddusb, Paddusb, Xmm, Xmm)                           // SSE2
  ASMJIT_INST_2x(paddusb, Paddusb, Xmm, Mem)                           // SSE2
  ASMJIT_INST_2x(paddusw, Paddusw, Mm, Mm)                             // MMX
  ASMJIT_INST_2x(paddusw, Paddusw, Mm, Mem)                            // MMX
  ASMJIT_INST_2x(paddusw, Paddusw, Xmm, Xmm)                           // SSE2
  ASMJIT_INST_2x(paddusw, Paddusw, Xmm, Mem)                           // SSE2
  ASMJIT_INST_2x(paddw, Paddw, Mm, Mm)                                 // MMX
  ASMJIT_INST_2x(paddw, Paddw, Mm, Mem)                                // MMX
  ASMJIT_INST_2x(paddw, Paddw, Xmm, Xmm)                               // SSE2
  ASMJIT_INST_2x(paddw, Paddw, Xmm, Mem)                               // SSE2
  ASMJIT_INST_3x(palignr, Palignr, Mm, Mm, Imm)                        // SSSE3
  ASMJIT_INST_3x(palignr, Palignr, Mm, Mem, Imm)                       // SSSE3
  ASMJIT_INST_3x(palignr, Palignr, Xmm, Xmm, Imm)                      // SSSE3
  ASMJIT_INST_3x(palignr, Palignr, Xmm, Mem, Imm)                      // SSSE3
  ASMJIT_INST_2x(pand, Pand, Mm, Mm)                                   // MMX
  ASMJIT_INST_2x(pand, Pand, Mm, Mem)                                  // MMX
  ASMJIT_INST_2x(pand, Pand, Xmm, Xmm)                                 // SSE2
  ASMJIT_INST_2x(pand, Pand, Xmm, Mem)                                 // SSE2
  ASMJIT_INST_2x(pandn, Pandn, Mm, Mm)                                 // MMX
  ASMJIT_INST_2x(pandn, Pandn, Mm, Mem)                                // MMX
  ASMJIT_INST_2x(pandn, Pandn, Xmm, Xmm)                               // SSE2
  ASMJIT_INST_2x(pandn, Pandn, Xmm, Mem)                               // SSE2
  ASMJIT_INST_2x(pavgb, Pavgb, Mm, Mm)                                 // SSE
  ASMJIT_INST_2x(pavgb, Pavgb, Mm, Mem)                                // SSE
  ASMJIT_INST_2x(pavgb, Pavgb, Xmm, Xmm)                               // SSE2
  ASMJIT_INST_2x(pavgb, Pavgb, Xmm, Mem)                               // SSE2
  ASMJIT_INST_2x(pavgw, Pavgw, Mm, Mm)                                 // SSE
  ASMJIT_INST_2x(pavgw, Pavgw, Mm, Mem)                                // SSE
  ASMJIT_INST_2x(pavgw, Pavgw, Xmm, Xmm)                               // SSE2
  ASMJIT_INST_2x(pavgw, Pavgw, Xmm, Mem)                               // SSE2
  ASMJIT_INST_3x(pblendvb, Pblendvb, Xmm, Xmm, XMM0)                   // SSE4_1 [EXPLICIT]
  ASMJIT_INST_3x(pblendvb, Pblendvb, Xmm, Mem, XMM0)                   // SSE4_1 [EXPLICIT]
  ASMJIT_INST_3x(pblendw, Pblendw, Xmm, Xmm, Imm)                      // SSE4_1
  ASMJIT_INST_3x(pblendw, Pblendw, Xmm, Mem, Imm)                      // SSE4_1
  ASMJIT_INST_3x(pclmulqdq, Pclmulqdq, Xmm, Xmm, Imm)                  // PCLMULQDQ.
  ASMJIT_INST_3x(pclmulqdq, Pclmulqdq, Xmm, Mem, Imm)                  // PCLMULQDQ.
  ASMJIT_INST_6x(pcmpestri, Pcmpestri, Xmm, Xmm, Imm, Gp_ECX, Gp_EAX, Gp_EDX) // SSE4_2 [EXPLICIT]
  ASMJIT_INST_6x(pcmpestri, Pcmpestri, Xmm, Mem, Imm, Gp_ECX, Gp_EAX, Gp_EDX) // SSE4_2 [EXPLICIT]
  ASMJIT_INST_6x(pcmpestrm, Pcmpestrm, Xmm, Xmm, Imm, XMM0, Gp_EAX, Gp_EDX)   // SSE4_2 [EXPLICIT]
  ASMJIT_INST_6x(pcmpestrm, Pcmpestrm, Xmm, Mem, Imm, XMM0, Gp_EAX, Gp_EDX)   // SSE4_2 [EXPLICIT]
  ASMJIT_INST_2x(pcmpeqb, Pcmpeqb, Mm, Mm)                             // MMX
  ASMJIT_INST_2x(pcmpeqb, Pcmpeqb, Mm, Mem)                            // MMX
  ASMJIT_INST_2x(pcmpeqb, Pcmpeqb, Xmm, Xmm)                           // SSE2
  ASMJIT_INST_2x(pcmpeqb, Pcmpeqb, Xmm, Mem)                           // SSE2
  ASMJIT_INST_2x(pcmpeqd, Pcmpeqd, Mm, Mm)                             // MMX
  ASMJIT_INST_2x(pcmpeqd, Pcmpeqd, Mm, Mem)                            // MMX
  ASMJIT_INST_2x(pcmpeqd, Pcmpeqd, Xmm, Xmm)                           // SSE2
  ASMJIT_INST_2x(pcmpeqd, Pcmpeqd, Xmm, Mem)                           // SSE2
  ASMJIT_INST_2x(pcmpeqq, Pcmpeqq, Xmm, Xmm)                           // SSE4_1
  ASMJIT_INST_2x(pcmpeqq, Pcmpeqq, Xmm, Mem)                           // SSE4_1
  ASMJIT_INST_2x(pcmpeqw, Pcmpeqw, Mm, Mm)                             // MMX
  ASMJIT_INST_2x(pcmpeqw, Pcmpeqw, Mm, Mem)                            // MMX
  ASMJIT_INST_2x(pcmpeqw, Pcmpeqw, Xmm, Xmm)                           // SSE2
  ASMJIT_INST_2x(pcmpeqw, Pcmpeqw, Xmm, Mem)                           // SSE2
  ASMJIT_INST_2x(pcmpgtb, Pcmpgtb, Mm, Mm)                             // MMX
  ASMJIT_INST_2x(pcmpgtb, Pcmpgtb, Mm, Mem)                            // MMX
  ASMJIT_INST_2x(pcmpgtb, Pcmpgtb, Xmm, Xmm)                           // SSE2
  ASMJIT_INST_2x(pcmpgtb, Pcmpgtb, Xmm, Mem)                           // SSE2
  ASMJIT_INST_2x(pcmpgtd, Pcmpgtd, Mm, Mm)                             // MMX
  ASMJIT_INST_2x(pcmpgtd, Pcmpgtd, Mm, Mem)                            // MMX
  ASMJIT_INST_2x(pcmpgtd, Pcmpgtd, Xmm, Xmm)                           // SSE2
  ASMJIT_INST_2x(pcmpgtd, Pcmpgtd, Xmm, Mem)                           // SSE2
  ASMJIT_INST_2x(pcmpgtq, Pcmpgtq, Xmm, Xmm)                           // SSE4_2.
  ASMJIT_INST_2x(pcmpgtq, Pcmpgtq, Xmm, Mem)                           // SSE4_2.
  ASMJIT_INST_2x(pcmpgtw, Pcmpgtw, Mm, Mm)                             // MMX
  ASMJIT_INST_2x(pcmpgtw, Pcmpgtw, Mm, Mem)                            // MMX
  ASMJIT_INST_2x(pcmpgtw, Pcmpgtw, Xmm, Xmm)                           // SSE2
  ASMJIT_INST_2x(pcmpgtw, Pcmpgtw, Xmm, Mem)                           // SSE2
  ASMJIT_INST_4x(pcmpistri, Pcmpistri, Xmm, Xmm, Imm, Gp_ECX)          // SSE4_2 [EXPLICIT]
  ASMJIT_INST_4x(pcmpistri, Pcmpistri, Xmm, Mem, Imm, Gp_ECX)          // SSE4_2 [EXPLICIT]
  ASMJIT_INST_4x(pcmpistrm, Pcmpistrm, Xmm, Xmm, Imm, XMM0)            // SSE4_2 [EXPLICIT]
  ASMJIT_INST_4x(pcmpistrm, Pcmpistrm, Xmm, Mem, Imm, XMM0)            // SSE4_2 [EXPLICIT]
  ASMJIT_INST_3x(pextrb, Pextrb, Gp, Xmm, Imm)                         // SSE4_1
  ASMJIT_INST_3x(pextrb, Pextrb, Mem, Xmm, Imm)                        // SSE4_1
  ASMJIT_INST_3x(pextrd, Pextrd, Gp, Xmm, Imm)                         // SSE4_1
  ASMJIT_INST_3x(pextrd, Pextrd, Mem, Xmm, Imm)                        // SSE4_1
  ASMJIT_INST_3x(pextrq, Pextrq, Gp, Xmm, Imm)                         // SSE4_1
  ASMJIT_INST_3x(pextrq, Pextrq, Mem, Xmm, Imm)                        // SSE4_1
  ASMJIT_INST_3x(pextrw, Pextrw, Gp, Mm, Imm)                          // SSE
  ASMJIT_INST_3x(pextrw, Pextrw, Gp, Xmm, Imm)                         // SSE2
  ASMJIT_INST_3x(pextrw, Pextrw, Mem, Xmm, Imm)                        // SSE4_1
  ASMJIT_INST_2x(phaddd, Phaddd, Mm, Mm)                               // SSSE3
  ASMJIT_INST_2x(phaddd, Phaddd, Mm, Mem)                              // SSSE3
  ASMJIT_INST_2x(phaddd, Phaddd, Xmm, Xmm)                             // SSSE3
  ASMJIT_INST_2x(phaddd, Phaddd, Xmm, Mem)                             // SSSE3
  ASMJIT_INST_2x(phaddsw, Phaddsw, Mm, Mm)                             // SSSE3
  ASMJIT_INST_2x(phaddsw, Phaddsw, Mm, Mem)                            // SSSE3
  ASMJIT_INST_2x(phaddsw, Phaddsw, Xmm, Xmm)                           // SSSE3
  ASMJIT_INST_2x(phaddsw, Phaddsw, Xmm, Mem)                           // SSSE3
  ASMJIT_INST_2x(phaddw, Phaddw, Mm, Mm)                               // SSSE3
  ASMJIT_INST_2x(phaddw, Phaddw, Mm, Mem)                              // SSSE3
  ASMJIT_INST_2x(phaddw, Phaddw, Xmm, Xmm)                             // SSSE3
  ASMJIT_INST_2x(phaddw, Phaddw, Xmm, Mem)                             // SSSE3
  ASMJIT_INST_2x(phminposuw, Phminposuw, Xmm, Xmm)                     // SSE4_1
  ASMJIT_INST_2x(phminposuw, Phminposuw, Xmm, Mem)                     // SSE4_1
  ASMJIT_INST_2x(phsubd, Phsubd, Mm, Mm)                               // SSSE3
  ASMJIT_INST_2x(phsubd, Phsubd, Mm, Mem)                              // SSSE3
  ASMJIT_INST_2x(phsubd, Phsubd, Xmm, Xmm)                             // SSSE3
  ASMJIT_INST_2x(phsubd, Phsubd, Xmm, Mem)                             // SSSE3
  ASMJIT_INST_2x(phsubsw, Phsubsw, Mm, Mm)                             // SSSE3
  ASMJIT_INST_2x(phsubsw, Phsubsw, Mm, Mem)                            // SSSE3
  ASMJIT_INST_2x(phsubsw, Phsubsw, Xmm, Xmm)                           // SSSE3
  ASMJIT_INST_2x(phsubsw, Phsubsw, Xmm, Mem)                           // SSSE3
  ASMJIT_INST_2x(phsubw, Phsubw, Mm, Mm)                               // SSSE3
  ASMJIT_INST_2x(phsubw, Phsubw, Mm, Mem)                              // SSSE3
  ASMJIT_INST_2x(phsubw, Phsubw, Xmm, Xmm)                             // SSSE3
  ASMJIT_INST_2x(phsubw, Phsubw, Xmm, Mem)                             // SSSE3
  ASMJIT_INST_3x(pinsrb, Pinsrb, Xmm, Gp, Imm)                         // SSE4_1
  ASMJIT_INST_3x(pinsrb, Pinsrb, Xmm, Mem, Imm)                        // SSE4_1
  ASMJIT_INST_3x(pinsrd, Pinsrd, Xmm, Gp, Imm)                         // SSE4_1
  ASMJIT_INST_3x(pinsrd, Pinsrd, Xmm, Mem, Imm)                        // SSE4_1
  ASMJIT_INST_3x(pinsrq, Pinsrq, Xmm, Gp, Imm)                         // SSE4_1
  ASMJIT_INST_3x(pinsrq, Pinsrq, Xmm, Mem, Imm)                        // SSE4_1
  ASMJIT_INST_3x(pinsrw, Pinsrw, Mm, Gp, Imm)                          // SSE
  ASMJIT_INST_3x(pinsrw, Pinsrw, Mm, Mem, Imm)                         // SSE
  ASMJIT_INST_3x(pinsrw, Pinsrw, Xmm, Gp, Imm)                         // SSE2
  ASMJIT_INST_3x(pinsrw, Pinsrw, Xmm, Mem, Imm)                        // SSE2
  ASMJIT_INST_2x(pmaddubsw, Pmaddubsw, Mm, Mm)                         // SSSE3
  ASMJIT_INST_2x(pmaddubsw, Pmaddubsw, Mm, Mem)                        // SSSE3
  ASMJIT_INST_2x(pmaddubsw, Pmaddubsw, Xmm, Xmm)                       // SSSE3
  ASMJIT_INST_2x(pmaddubsw, Pmaddubsw, Xmm, Mem)                       // SSSE3
  ASMJIT_INST_2x(pmaddwd, Pmaddwd, Mm, Mm)                             // MMX
  ASMJIT_INST_2x(pmaddwd, Pmaddwd, Mm, Mem)                            // MMX
  ASMJIT_INST_2x(pmaddwd, Pmaddwd, Xmm, Xmm)                           // SSE2
  ASMJIT_INST_2x(pmaddwd, Pmaddwd, Xmm, Mem)                           // SSE2
  ASMJIT_INST_2x(pmaxsb, Pmaxsb, Xmm, Xmm)                             // SSE4_1
  ASMJIT_INST_2x(pmaxsb, Pmaxsb, Xmm, Mem)                             // SSE4_1
  ASMJIT_INST_2x(pmaxsd, Pmaxsd, Xmm, Xmm)                             // SSE4_1
  ASMJIT_INST_2x(pmaxsd, Pmaxsd, Xmm, Mem)                             // SSE4_1
  ASMJIT_INST_2x(pmaxsw, Pmaxsw, Mm, Mm)                               // SSE
  ASMJIT_INST_2x(pmaxsw, Pmaxsw, Mm, Mem)                              // SSE
  ASMJIT_INST_2x(pmaxsw, Pmaxsw, Xmm, Xmm)                             // SSE2
  ASMJIT_INST_2x(pmaxsw, Pmaxsw, Xmm, Mem)                             // SSE2
  ASMJIT_INST_2x(pmaxub, Pmaxub, Mm, Mm)                               // SSE
  ASMJIT_INST_2x(pmaxub, Pmaxub, Mm, Mem)                              // SSE
  ASMJIT_INST_2x(pmaxub, Pmaxub, Xmm, Xmm)                             // SSE2
  ASMJIT_INST_2x(pmaxub, Pmaxub, Xmm, Mem)                             // SSE2
  ASMJIT_INST_2x(pmaxud, Pmaxud, Xmm, Xmm)                             // SSE4_1
  ASMJIT_INST_2x(pmaxud, Pmaxud, Xmm, Mem)                             // SSE4_1
  ASMJIT_INST_2x(pmaxuw, Pmaxuw, Xmm, Xmm)                             // SSE4_1
  ASMJIT_INST_2x(pmaxuw, Pmaxuw, Xmm, Mem)                             // SSE4_1
  ASMJIT_INST_2x(pminsb, Pminsb, Xmm, Xmm)                             // SSE4_1
  ASMJIT_INST_2x(pminsb, Pminsb, Xmm, Mem)                             // SSE4_1
  ASMJIT_INST_2x(pminsd, Pminsd, Xmm, Xmm)                             // SSE4_1
  ASMJIT_INST_2x(pminsd, Pminsd, Xmm, Mem)                             // SSE4_1
  ASMJIT_INST_2x(pminsw, Pminsw, Mm, Mm)                               // SSE
  ASMJIT_INST_2x(pminsw, Pminsw, Mm, Mem)                              // SSE
  ASMJIT_INST_2x(pminsw, Pminsw, Xmm, Xmm)                             // SSE2
  ASMJIT_INST_2x(pminsw, Pminsw, Xmm, Mem)                             // SSE2
  ASMJIT_INST_2x(pminub, Pminub, Mm, Mm)                               // SSE
  ASMJIT_INST_2x(pminub, Pminub, Mm, Mem)                              // SSE
  ASMJIT_INST_2x(pminub, Pminub, Xmm, Xmm)                             // SSE2
  ASMJIT_INST_2x(pminub, Pminub, Xmm, Mem)                             // SSE2
  ASMJIT_INST_2x(pminud, Pminud, Xmm, Xmm)                             // SSE4_1
  ASMJIT_INST_2x(pminud, Pminud, Xmm, Mem)                             // SSE4_1
  ASMJIT_INST_2x(pminuw, Pminuw, Xmm, Xmm)                             // SSE4_1
  ASMJIT_INST_2x(pminuw, Pminuw, Xmm, Mem)                             // SSE4_1
  ASMJIT_INST_2x(pmovmskb, Pmovmskb, Gp, Mm)                           // SSE
  ASMJIT_INST_2x(pmovmskb, Pmovmskb, Gp, Xmm)                          // SSE2
  ASMJIT_INST_2x(pmovsxbd, Pmovsxbd, Xmm, Xmm)                         // SSE4_1
  ASMJIT_INST_2x(pmovsxbd, Pmovsxbd, Xmm, Mem)                         // SSE4_1
  ASMJIT_INST_2x(pmovsxbq, Pmovsxbq, Xmm, Xmm)                         // SSE4_1
  ASMJIT_INST_2x(pmovsxbq, Pmovsxbq, Xmm, Mem)                         // SSE4_1
  ASMJIT_INST_2x(pmovsxbw, Pmovsxbw, Xmm, Xmm)                         // SSE4_1
  ASMJIT_INST_2x(pmovsxbw, Pmovsxbw, Xmm, Mem)                         // SSE4_1
  ASMJIT_INST_2x(pmovsxdq, Pmovsxdq, Xmm, Xmm)                         // SSE4_1
  ASMJIT_INST_2x(pmovsxdq, Pmovsxdq, Xmm, Mem)                         // SSE4_1
  ASMJIT_INST_2x(pmovsxwd, Pmovsxwd, Xmm, Xmm)                         // SSE4_1
  ASMJIT_INST_2x(pmovsxwd, Pmovsxwd, Xmm, Mem)                         // SSE4_1
  ASMJIT_INST_2x(pmovsxwq, Pmovsxwq, Xmm, Xmm)                         // SSE4_1
  ASMJIT_INST_2x(pmovsxwq, Pmovsxwq, Xmm, Mem)                         // SSE4_1
  ASMJIT_INST_2x(pmovzxbd, Pmovzxbd, Xmm, Xmm)                         // SSE4_1
  ASMJIT_INST_2x(pmovzxbd, Pmovzxbd, Xmm, Mem)                         // SSE4_1
  ASMJIT_INST_2x(pmovzxbq, Pmovzxbq, Xmm, Xmm)                         // SSE4_1
  ASMJIT_INST_2x(pmovzxbq, Pmovzxbq, Xmm, Mem)                         // SSE4_1
  ASMJIT_INST_2x(pmovzxbw, Pmovzxbw, Xmm, Xmm)                         // SSE4_1
  ASMJIT_INST_2x(pmovzxbw, Pmovzxbw, Xmm, Mem)                         // SSE4_1
  ASMJIT_INST_2x(pmovzxdq, Pmovzxdq, Xmm, Xmm)                         // SSE4_1
  ASMJIT_INST_2x(pmovzxdq, Pmovzxdq, Xmm, Mem)                         // SSE4_1
  ASMJIT_INST_2x(pmovzxwd, Pmovzxwd, Xmm, Xmm)                         // SSE4_1
  ASMJIT_INST_2x(pmovzxwd, Pmovzxwd, Xmm, Mem)                         // SSE4_1
  ASMJIT_INST_2x(pmovzxwq, Pmovzxwq, Xmm, Xmm)                         // SSE4_1
  ASMJIT_INST_2x(pmovzxwq, Pmovzxwq, Xmm, Mem)                         // SSE4_1
  ASMJIT_INST_2x(pmuldq, Pmuldq, Xmm, Xmm)                             // SSE4_1
  ASMJIT_INST_2x(pmuldq, Pmuldq, Xmm, Mem)                             // SSE4_1
  ASMJIT_INST_2x(pmulhrsw, Pmulhrsw, Mm, Mm)                           // SSSE3
  ASMJIT_INST_2x(pmulhrsw, Pmulhrsw, Mm, Mem)                          // SSSE3
  ASMJIT_INST_2x(pmulhrsw, Pmulhrsw, Xmm, Xmm)                         // SSSE3
  ASMJIT_INST_2x(pmulhrsw, Pmulhrsw, Xmm, Mem)                         // SSSE3
  ASMJIT_INST_2x(pmulhw, Pmulhw, Mm, Mm)                               // MMX
  ASMJIT_INST_2x(pmulhw, Pmulhw, Mm, Mem)                              // MMX
  ASMJIT_INST_2x(pmulhw, Pmulhw, Xmm, Xmm)                             // SSE2
  ASMJIT_INST_2x(pmulhw, Pmulhw, Xmm, Mem)                             // SSE2
  ASMJIT_INST_2x(pmulhuw, Pmulhuw, Mm, Mm)                             // SSE
  ASMJIT_INST_2x(pmulhuw, Pmulhuw, Mm, Mem)                            // SSE
  ASMJIT_INST_2x(pmulhuw, Pmulhuw, Xmm, Xmm)                           // SSE2
  ASMJIT_INST_2x(pmulhuw, Pmulhuw, Xmm, Mem)                           // SSE2
  ASMJIT_INST_2x(pmulld, Pmulld, Xmm, Xmm)                             // SSE4_1
  ASMJIT_INST_2x(pmulld, Pmulld, Xmm, Mem)                             // SSE4_1
  ASMJIT_INST_2x(pmullw, Pmullw, Mm, Mm)                               // MMX
  ASMJIT_INST_2x(pmullw, Pmullw, Mm, Mem)                              // MMX
  ASMJIT_INST_2x(pmullw, Pmullw, Xmm, Xmm)                             // SSE2
  ASMJIT_INST_2x(pmullw, Pmullw, Xmm, Mem)                             // SSE2
  ASMJIT_INST_2x(pmuludq, Pmuludq, Mm, Mm)                             // SSE2
  ASMJIT_INST_2x(pmuludq, Pmuludq, Mm, Mem)                            // SSE2
  ASMJIT_INST_2x(pmuludq, Pmuludq, Xmm, Xmm)                           // SSE2
  ASMJIT_INST_2x(pmuludq, Pmuludq, Xmm, Mem)                           // SSE2
  ASMJIT_INST_2x(por, Por, Mm, Mm)                                     // MMX
  ASMJIT_INST_2x(por, Por, Mm, Mem)                                    // MMX
  ASMJIT_INST_2x(por, Por, Xmm, Xmm)                                   // SSE2
  ASMJIT_INST_2x(por, Por, Xmm, Mem)                                   // SSE2
  ASMJIT_INST_2x(psadbw, Psadbw, Mm, Mm)                               // SSE
  ASMJIT_INST_2x(psadbw, Psadbw, Mm, Mem)                              // SSE
  ASMJIT_INST_2x(psadbw, Psadbw, Xmm, Xmm)                             // SSE
  ASMJIT_INST_2x(psadbw, Psadbw, Xmm, Mem)                             // SSE
  ASMJIT_INST_2x(pslld, Pslld, Mm, Mm)                                 // MMX
  ASMJIT_INST_2x(pslld, Pslld, Mm, Mem)                                // MMX
  ASMJIT_INST_2x(pslld, Pslld, Mm, Imm)                                // MMX
  ASMJIT_INST_2x(pslld, Pslld, Xmm, Xmm)                               // SSE2
  ASMJIT_INST_2x(pslld, Pslld, Xmm, Mem)                               // SSE2
  ASMJIT_INST_2x(pslld, Pslld, Xmm, Imm)                               // SSE2
  ASMJIT_INST_2x(pslldq, Pslldq, Xmm, Imm)                             // SSE2
  ASMJIT_INST_2x(psllq, Psllq, Mm, Mm)                                 // MMX
  ASMJIT_INST_2x(psllq, Psllq, Mm, Mem)                                // MMX
  ASMJIT_INST_2x(psllq, Psllq, Mm, Imm)                                // MMX
  ASMJIT_INST_2x(psllq, Psllq, Xmm, Xmm)                               // SSE2
  ASMJIT_INST_2x(psllq, Psllq, Xmm, Mem)                               // SSE2
  ASMJIT_INST_2x(psllq, Psllq, Xmm, Imm)                               // SSE2
  ASMJIT_INST_2x(psllw, Psllw, Mm, Mm)                                 // MMX
  ASMJIT_INST_2x(psllw, Psllw, Mm, Mem)                                // MMX
  ASMJIT_INST_2x(psllw, Psllw, Mm, Imm)                                // MMX
  ASMJIT_INST_2x(psllw, Psllw, Xmm, Xmm)                               // SSE2
  ASMJIT_INST_2x(psllw, Psllw, Xmm, Mem)                               // SSE2
  ASMJIT_INST_2x(psllw, Psllw, Xmm, Imm)                               // SSE2
  ASMJIT_INST_2x(psrad, Psrad, Mm, Mm)                                 // MMX
  ASMJIT_INST_2x(psrad, Psrad, Mm, Mem)                                // MMX
  ASMJIT_INST_2x(psrad, Psrad, Mm, Imm)                                // MMX
  ASMJIT_INST_2x(psrad, Psrad, Xmm, Xmm)                               // SSE2
  ASMJIT_INST_2x(psrad, Psrad, Xmm, Mem)                               // SSE2
  ASMJIT_INST_2x(psrad, Psrad, Xmm, Imm)                               // SSE2
  ASMJIT_INST_2x(psraw, Psraw, Mm, Mm)                                 // MMX
  ASMJIT_INST_2x(psraw, Psraw, Mm, Mem)                                // MMX
  ASMJIT_INST_2x(psraw, Psraw, Mm, Imm)                                // MMX
  ASMJIT_INST_2x(psraw, Psraw, Xmm, Xmm)                               // SSE2
  ASMJIT_INST_2x(psraw, Psraw, Xmm, Mem)                               // SSE2
  ASMJIT_INST_2x(psraw, Psraw, Xmm, Imm)                               // SSE2
  ASMJIT_INST_2x(pshufb, Pshufb, Mm, Mm)                               // SSSE3
  ASMJIT_INST_2x(pshufb, Pshufb, Mm, Mem)                              // SSSE3
  ASMJIT_INST_2x(pshufb, Pshufb, Xmm, Xmm)                             // SSSE3
  ASMJIT_INST_2x(pshufb, Pshufb, Xmm, Mem)                             // SSSE3
  ASMJIT_INST_3x(pshufd, Pshufd, Xmm, Xmm, Imm)                        // SSE2
  ASMJIT_INST_3x(pshufd, Pshufd, Xmm, Mem, Imm)                        // SSE2
  ASMJIT_INST_3x(pshufhw, Pshufhw, Xmm, Xmm, Imm)                      // SSE2
  ASMJIT_INST_3x(pshufhw, Pshufhw, Xmm, Mem, Imm)                      // SSE2
  ASMJIT_INST_3x(pshuflw, Pshuflw, Xmm, Xmm, Imm)                      // SSE2
  ASMJIT_INST_3x(pshuflw, Pshuflw, Xmm, Mem, Imm)                      // SSE2
  ASMJIT_INST_3x(pshufw, Pshufw, Mm, Mm, Imm)                          // SSE
  ASMJIT_INST_3x(pshufw, Pshufw, Mm, Mem, Imm)                         // SSE
  ASMJIT_INST_2x(psignb, Psignb, Mm, Mm)                               // SSSE3
  ASMJIT_INST_2x(psignb, Psignb, Mm, Mem)                              // SSSE3
  ASMJIT_INST_2x(psignb, Psignb, Xmm, Xmm)                             // SSSE3
  ASMJIT_INST_2x(psignb, Psignb, Xmm, Mem)                             // SSSE3
  ASMJIT_INST_2x(psignd, Psignd, Mm, Mm)                               // SSSE3
  ASMJIT_INST_2x(psignd, Psignd, Mm, Mem)                              // SSSE3
  ASMJIT_INST_2x(psignd, Psignd, Xmm, Xmm)                             // SSSE3
  ASMJIT_INST_2x(psignd, Psignd, Xmm, Mem)                             // SSSE3
  ASMJIT_INST_2x(psignw, Psignw, Mm, Mm)                               // SSSE3
  ASMJIT_INST_2x(psignw, Psignw, Mm, Mem)                              // SSSE3
  ASMJIT_INST_2x(psignw, Psignw, Xmm, Xmm)                             // SSSE3
  ASMJIT_INST_2x(psignw, Psignw, Xmm, Mem)                             // SSSE3
  ASMJIT_INST_2x(psrld, Psrld, Mm, Mm)                                 // MMX
  ASMJIT_INST_2x(psrld, Psrld, Mm, Mem)                                // MMX
  ASMJIT_INST_2x(psrld, Psrld, Mm, Imm)                                // MMX
  ASMJIT_INST_2x(psrld, Psrld, Xmm, Xmm)                               // SSE2
  ASMJIT_INST_2x(psrld, Psrld, Xmm, Mem)                               // SSE2
  ASMJIT_INST_2x(psrld, Psrld, Xmm, Imm)                               // SSE2
  ASMJIT_INST_2x(psrldq, Psrldq, Xmm, Imm)                             // SSE2
  ASMJIT_INST_2x(psrlq, Psrlq, Mm, Mm)                                 // MMX
  ASMJIT_INST_2x(psrlq, Psrlq, Mm, Mem)                                // MMX
  ASMJIT_INST_2x(psrlq, Psrlq, Mm, Imm)                                // MMX
  ASMJIT_INST_2x(psrlq, Psrlq, Xmm, Xmm)                               // SSE2
  ASMJIT_INST_2x(psrlq, Psrlq, Xmm, Mem)                               // SSE2
  ASMJIT_INST_2x(psrlq, Psrlq, Xmm, Imm)                               // SSE2
  ASMJIT_INST_2x(psrlw, Psrlw, Mm, Mm)                                 // MMX
  ASMJIT_INST_2x(psrlw, Psrlw, Mm, Mem)                                // MMX
  ASMJIT_INST_2x(psrlw, Psrlw, Mm, Imm)                                // MMX
  ASMJIT_INST_2x(psrlw, Psrlw, Xmm, Xmm)                               // SSE2
  ASMJIT_INST_2x(psrlw, Psrlw, Xmm, Mem)                               // SSE2
  ASMJIT_INST_2x(psrlw, Psrlw, Xmm, Imm)                               // SSE2
  ASMJIT_INST_2x(psubb, Psubb, Mm, Mm)                                 // MMX
  ASMJIT_INST_2x(psubb, Psubb, Mm, Mem)                                // MMX
  ASMJIT_INST_2x(psubb, Psubb, Xmm, Xmm)                               // SSE2
  ASMJIT_INST_2x(psubb, Psubb, Xmm, Mem)                               // SSE2
  ASMJIT_INST_2x(psubd, Psubd, Mm, Mm)                                 // MMX
  ASMJIT_INST_2x(psubd, Psubd, Mm, Mem)                                // MMX
  ASMJIT_INST_2x(psubd, Psubd, Xmm, Xmm)                               // SSE2
  ASMJIT_INST_2x(psubd, Psubd, Xmm, Mem)                               // SSE2
  ASMJIT_INST_2x(psubq, Psubq, Mm, Mm)                                 // SSE2
  ASMJIT_INST_2x(psubq, Psubq, Mm, Mem)                                // SSE2
  ASMJIT_INST_2x(psubq, Psubq, Xmm, Xmm)                               // SSE2
  ASMJIT_INST_2x(psubq, Psubq, Xmm, Mem)                               // SSE2
  ASMJIT_INST_2x(psubsb, Psubsb, Mm, Mm)                               // MMX
  ASMJIT_INST_2x(psubsb, Psubsb, Mm, Mem)                              // MMX
  ASMJIT_INST_2x(psubsb, Psubsb, Xmm, Xmm)                             // SSE2
  ASMJIT_INST_2x(psubsb, Psubsb, Xmm, Mem)                             // SSE2
  ASMJIT_INST_2x(psubsw, Psubsw, Mm, Mm)                               // MMX
  ASMJIT_INST_2x(psubsw, Psubsw, Mm, Mem)                              // MMX
  ASMJIT_INST_2x(psubsw, Psubsw, Xmm, Xmm)                             // SSE2
  ASMJIT_INST_2x(psubsw, Psubsw, Xmm, Mem)                             // SSE2
  ASMJIT_INST_2x(psubusb, Psubusb, Mm, Mm)                             // MMX
  ASMJIT_INST_2x(psubusb, Psubusb, Mm, Mem)                            // MMX
  ASMJIT_INST_2x(psubusb, Psubusb, Xmm, Xmm)                           // SSE2
  ASMJIT_INST_2x(psubusb, Psubusb, Xmm, Mem)                           // SSE2
  ASMJIT_INST_2x(psubusw, Psubusw, Mm, Mm)                             // MMX
  ASMJIT_INST_2x(psubusw, Psubusw, Mm, Mem)                            // MMX
  ASMJIT_INST_2x(psubusw, Psubusw, Xmm, Xmm)                           // SSE2
  ASMJIT_INST_2x(psubusw, Psubusw, Xmm, Mem)                           // SSE2
  ASMJIT_INST_2x(psubw, Psubw, Mm, Mm)                                 // MMX
  ASMJIT_INST_2x(psubw, Psubw, Mm, Mem)                                // MMX
  ASMJIT_INST_2x(psubw, Psubw, Xmm, Xmm)                               // SSE2
  ASMJIT_INST_2x(psubw, Psubw, Xmm, Mem)                               // SSE2
  ASMJIT_INST_2x(ptest, Ptest, Xmm, Xmm)                               // SSE4_1
  ASMJIT_INST_2x(ptest, Ptest, Xmm, Mem)                               // SSE4_1
  ASMJIT_INST_2x(punpckhbw, Punpckhbw, Mm, Mm)                         // MMX
  ASMJIT_INST_2x(punpckhbw, Punpckhbw, Mm, Mem)                        // MMX
  ASMJIT_INST_2x(punpckhbw, Punpckhbw, Xmm, Xmm)                       // SSE2
  ASMJIT_INST_2x(punpckhbw, Punpckhbw, Xmm, Mem)                       // SSE2
  ASMJIT_INST_2x(punpckhdq, Punpckhdq, Mm, Mm)                         // MMX
  ASMJIT_INST_2x(punpckhdq, Punpckhdq, Mm, Mem)                        // MMX
  ASMJIT_INST_2x(punpckhdq, Punpckhdq, Xmm, Xmm)                       // SSE2
  ASMJIT_INST_2x(punpckhdq, Punpckhdq, Xmm, Mem)                       // SSE2
  ASMJIT_INST_2x(punpckhqdq, Punpckhqdq, Xmm, Xmm)                     // SSE2
  ASMJIT_INST_2x(punpckhqdq, Punpckhqdq, Xmm, Mem)                     // SSE2
  ASMJIT_INST_2x(punpckhwd, Punpckhwd, Mm, Mm)                         // MMX
  ASMJIT_INST_2x(punpckhwd, Punpckhwd, Mm, Mem)                        // MMX
  ASMJIT_INST_2x(punpckhwd, Punpckhwd, Xmm, Xmm)                       // SSE2
  ASMJIT_INST_2x(punpckhwd, Punpckhwd, Xmm, Mem)                       // SSE2
  ASMJIT_INST_2x(punpcklbw, Punpcklbw, Mm, Mm)                         // MMX
  ASMJIT_INST_2x(punpcklbw, Punpcklbw, Mm, Mem)                        // MMX
  ASMJIT_INST_2x(punpcklbw, Punpcklbw, Xmm, Xmm)                       // SSE2
  ASMJIT_INST_2x(punpcklbw, Punpcklbw, Xmm, Mem)                       // SSE2
  ASMJIT_INST_2x(punpckldq, Punpckldq, Mm, Mm)                         // MMX
  ASMJIT_INST_2x(punpckldq, Punpckldq, Mm, Mem)                        // MMX
  ASMJIT_INST_2x(punpckldq, Punpckldq, Xmm, Xmm)                       // SSE2
  ASMJIT_INST_2x(punpckldq, Punpckldq, Xmm, Mem)                       // SSE2
  ASMJIT_INST_2x(punpcklqdq, Punpcklqdq, Xmm, Xmm)                     // SSE2
  ASMJIT_INST_2x(punpcklqdq, Punpcklqdq, Xmm, Mem)                     // SSE2
  ASMJIT_INST_2x(punpcklwd, Punpcklwd, Mm, Mm)                         // MMX
  ASMJIT_INST_2x(punpcklwd, Punpcklwd, Mm, Mem)                        // MMX
  ASMJIT_INST_2x(punpcklwd, Punpcklwd, Xmm, Xmm)                       // SSE2
  ASMJIT_INST_2x(punpcklwd, Punpcklwd, Xmm, Mem)                       // SSE2
  ASMJIT_INST_2x(pxor, Pxor, Mm, Mm)                                   // MMX
  ASMJIT_INST_2x(pxor, Pxor, Mm, Mem)                                  // MMX
  ASMJIT_INST_2x(pxor, Pxor, Xmm, Xmm)                                 // SSE2
  ASMJIT_INST_2x(pxor, Pxor, Xmm, Mem)                                 // SSE2
  ASMJIT_INST_2x(rcpps, Rcpps, Xmm, Xmm)                               // SSE
  ASMJIT_INST_2x(rcpps, Rcpps, Xmm, Mem)                               // SSE
  ASMJIT_INST_2x(rcpss, Rcpss, Xmm, Xmm)                               // SSE
  ASMJIT_INST_2x(rcpss, Rcpss, Xmm, Mem)                               // SSE
  ASMJIT_INST_3x(roundpd, Roundpd, Xmm, Xmm, Imm)                      // SSE4_1
  ASMJIT_INST_3x(roundpd, Roundpd, Xmm, Mem, Imm)                      // SSE4_1
  ASMJIT_INST_3x(roundps, Roundps, Xmm, Xmm, Imm)                      // SSE4_1
  ASMJIT_INST_3x(roundps, Roundps, Xmm, Mem, Imm)                      // SSE4_1
  ASMJIT_INST_3x(roundsd, Roundsd, Xmm, Xmm, Imm)                      // SSE4_1
  ASMJIT_INST_3x(roundsd, Roundsd, Xmm, Mem, Imm)                      // SSE4_1
  ASMJIT_INST_3x(roundss, Roundss, Xmm, Xmm, Imm)                      // SSE4_1
  ASMJIT_INST_3x(roundss, Roundss, Xmm, Mem, Imm)                      // SSE4_1
  ASMJIT_INST_2x(rsqrtps, Rsqrtps, Xmm, Xmm)                           // SSE
  ASMJIT_INST_2x(rsqrtps, Rsqrtps, Xmm, Mem)                           // SSE
  ASMJIT_INST_2x(rsqrtss, Rsqrtss, Xmm, Xmm)                           // SSE
  ASMJIT_INST_2x(rsqrtss, Rsqrtss, Xmm, Mem)                           // SSE
  ASMJIT_INST_3x(shufpd, Shufpd, Xmm, Xmm, Imm)                        // SSE2
  ASMJIT_INST_3x(shufpd, Shufpd, Xmm, Mem, Imm)                        // SSE2
  ASMJIT_INST_3x(shufps, Shufps, Xmm, Xmm, Imm)                        // SSE
  ASMJIT_INST_3x(shufps, Shufps, Xmm, Mem, Imm)                        // SSE
  ASMJIT_INST_2x(sqrtpd, Sqrtpd, Xmm, Xmm)                             // SSE2
  ASMJIT_INST_2x(sqrtpd, Sqrtpd, Xmm, Mem)                             // SSE2
  ASMJIT_INST_2x(sqrtps, Sqrtps, Xmm, Xmm)                             // SSE
  ASMJIT_INST_2x(sqrtps, Sqrtps, Xmm, Mem)                             // SSE
  ASMJIT_INST_2x(sqrtsd, Sqrtsd, Xmm, Xmm)                             // SSE2
  ASMJIT_INST_2x(sqrtsd, Sqrtsd, Xmm, Mem)                             // SSE2
  ASMJIT_INST_2x(sqrtss, Sqrtss, Xmm, Xmm)                             // SSE
  ASMJIT_INST_2x(sqrtss, Sqrtss, Xmm, Mem)                             // SSE
  ASMJIT_INST_2x(subpd, Subpd, Xmm, Xmm)                               // SSE2
  ASMJIT_INST_2x(subpd, Subpd, Xmm, Mem)                               // SSE2
  ASMJIT_INST_2x(subps, Subps, Xmm, Xmm)                               // SSE
  ASMJIT_INST_2x(subps, Subps, Xmm, Mem)                               // SSE
  ASMJIT_INST_2x(subsd, Subsd, Xmm, Xmm)                               // SSE2
  ASMJIT_INST_2x(subsd, Subsd, Xmm, Mem)                               // SSE2
  ASMJIT_INST_2x(subss, Subss, Xmm, Xmm)                               // SSE
  ASMJIT_INST_2x(subss, Subss, Xmm, Mem)                               // SSE
  ASMJIT_INST_2x(ucomisd, Ucomisd, Xmm, Xmm)                           // SSE2
  ASMJIT_INST_2x(ucomisd, Ucomisd, Xmm, Mem)                           // SSE2
  ASMJIT_INST_2x(ucomiss, Ucomiss, Xmm, Xmm)                           // SSE
  ASMJIT_INST_2x(ucomiss, Ucomiss, Xmm, Mem)                           // SSE
  ASMJIT_INST_2x(unpckhpd, Unpckhpd, Xmm, Xmm)                         // SSE2
  ASMJIT_INST_2x(unpckhpd, Unpckhpd, Xmm, Mem)                         // SSE2
  ASMJIT_INST_2x(unpckhps, Unpckhps, Xmm, Xmm)                         // SSE
  ASMJIT_INST_2x(unpckhps, Unpckhps, Xmm, Mem)                         // SSE
  ASMJIT_INST_2x(unpcklpd, Unpcklpd, Xmm, Xmm)                         // SSE2
  ASMJIT_INST_2x(unpcklpd, Unpcklpd, Xmm, Mem)                         // SSE2
  ASMJIT_INST_2x(unpcklps, Unpcklps, Xmm, Xmm)                         // SSE
  ASMJIT_INST_2x(unpcklps, Unpcklps, Xmm, Mem)                         // SSE
  ASMJIT_INST_2x(xorpd, Xorpd, Xmm, Xmm)                               // SSE2
  ASMJIT_INST_2x(xorpd, Xorpd, Xmm, Mem)                               // SSE2
  ASMJIT_INST_2x(xorps, Xorps, Xmm, Xmm)                               // SSE
  ASMJIT_INST_2x(xorps, Xorps, Xmm, Mem)                               // SSE

  //! \}

  //! \name 3DNOW and GEODE Instructions (Deprecated)
  //! \{

  ASMJIT_INST_2x(pavgusb, Pavgusb, Mm, Mm)                             // 3DNOW
  ASMJIT_INST_2x(pavgusb, Pavgusb, Mm, Mem)                            // 3DNOW
  ASMJIT_INST_2x(pf2id, Pf2id, Mm, Mm)                                 // 3DNOW
  ASMJIT_INST_2x(pf2id, Pf2id, Mm, Mem)                                // 3DNOW
  ASMJIT_INST_2x(pf2iw, Pf2iw, Mm, Mm)                                 // 3DNOW
  ASMJIT_INST_2x(pf2iw, Pf2iw, Mm, Mem)                                // 3DNOW
  ASMJIT_INST_2x(pfacc, Pfacc, Mm, Mm)                                 // 3DNOW
  ASMJIT_INST_2x(pfacc, Pfacc, Mm, Mem)                                // 3DNOW
  ASMJIT_INST_2x(pfadd, Pfadd, Mm, Mm)                                 // 3DNOW
  ASMJIT_INST_2x(pfadd, Pfadd, Mm, Mem)                                // 3DNOW
  ASMJIT_INST_2x(pfcmpeq, Pfcmpeq, Mm, Mm)                             // 3DNOW
  ASMJIT_INST_2x(pfcmpeq, Pfcmpeq, Mm, Mem)                            // 3DNOW
  ASMJIT_INST_2x(pfcmpge, Pfcmpge, Mm, Mm)                             // 3DNOW
  ASMJIT_INST_2x(pfcmpge, Pfcmpge, Mm, Mem)                            // 3DNOW
  ASMJIT_INST_2x(pfcmpgt, Pfcmpgt, Mm, Mm)                             // 3DNOW
  ASMJIT_INST_2x(pfcmpgt, Pfcmpgt, Mm, Mem)                            // 3DNOW
  ASMJIT_INST_2x(pfmax, Pfmax, Mm, Mm)                                 // 3DNOW
  ASMJIT_INST_2x(pfmax, Pfmax, Mm, Mem)                                // 3DNOW
  ASMJIT_INST_2x(pfmin, Pfmin, Mm, Mm)                                 // 3DNOW
  ASMJIT_INST_2x(pfmin, Pfmin, Mm, Mem)                                // 3DNOW
  ASMJIT_INST_2x(pfmul, Pfmul, Mm, Mm)                                 // 3DNOW
  ASMJIT_INST_2x(pfmul, Pfmul, Mm, Mem)                                // 3DNOW
  ASMJIT_INST_2x(pfnacc, Pfnacc, Mm, Mm)                               // 3DNOW
  ASMJIT_INST_2x(pfnacc, Pfnacc, Mm, Mem)                              // 3DNOW
  ASMJIT_INST_2x(pfpnacc, Pfpnacc, Mm, Mm)                             // 3DNOW
  ASMJIT_INST_2x(pfpnacc, Pfpnacc, Mm, Mem)                            // 3DNOW
  ASMJIT_INST_2x(pfrcp, Pfrcp, Mm, Mm)                                 // 3DNOW
  ASMJIT_INST_2x(pfrcp, Pfrcp, Mm, Mem)                                // 3DNOW
  ASMJIT_INST_2x(pfrcpit1, Pfrcpit1, Mm, Mm)                           // 3DNOW
  ASMJIT_INST_2x(pfrcpit1, Pfrcpit1, Mm, Mem)                          // 3DNOW
  ASMJIT_INST_2x(pfrcpit2, Pfrcpit2, Mm, Mm)                           // 3DNOW
  ASMJIT_INST_2x(pfrcpit2, Pfrcpit2, Mm, Mem)                          // 3DNOW
  ASMJIT_INST_2x(pfrcpv, Pfrcpv, Mm, Mm)                               // GEODE
  ASMJIT_INST_2x(pfrcpv, Pfrcpv, Mm, Mem)                              // GEODE
  ASMJIT_INST_2x(pfrsqit1, Pfrsqit1, Mm, Mm)                           // 3DNOW
  ASMJIT_INST_2x(pfrsqit1, Pfrsqit1, Mm, Mem)                          // 3DNOW
  ASMJIT_INST_2x(pfrsqrt, Pfrsqrt, Mm, Mm)                             // 3DNOW
  ASMJIT_INST_2x(pfrsqrt, Pfrsqrt, Mm, Mem)                            // 3DNOW
  ASMJIT_INST_2x(pfrsqrtv, Pfrsqrtv, Mm, Mm)                           // GEODE
  ASMJIT_INST_2x(pfrsqrtv, Pfrsqrtv, Mm, Mem)                          // GEODE
  ASMJIT_INST_2x(pfsub, Pfsub, Mm, Mm)                                 // 3DNOW
  ASMJIT_INST_2x(pfsub, Pfsub, Mm, Mem)                                // 3DNOW
  ASMJIT_INST_2x(pfsubr, Pfsubr, Mm, Mm)                               // 3DNOW
  ASMJIT_INST_2x(pfsubr, Pfsubr, Mm, Mem)                              // 3DNOW
  ASMJIT_INST_2x(pi2fd, Pi2fd, Mm, Mm)                                 // 3DNOW
  ASMJIT_INST_2x(pi2fd, Pi2fd, Mm, Mem)                                // 3DNOW
  ASMJIT_INST_2x(pi2fw, Pi2fw, Mm, Mm)                                 // 3DNOW
  ASMJIT_INST_2x(pi2fw, Pi2fw, Mm, Mem)                                // 3DNOW
  ASMJIT_INST_2x(pmulhrw, Pmulhrw, Mm, Mm)                             // 3DNOW
  ASMJIT_INST_2x(pmulhrw, Pmulhrw, Mm, Mem)                            // 3DNOW
  ASMJIT_INST_2x(pswapd, Pswapd, Mm, Mm)                               // 3DNOW
  ASMJIT_INST_2x(pswapd, Pswapd, Mm, Mem)                              // 3DNOW

  //! \}

  //! \name EMMS/FEMMS Instructions
  //! \{

  ASMJIT_INST_0x(emms, Emms)                                           // MMX
  ASMJIT_INST_0x(femms, Femms)                                         // 3DNOW

  //! \}

  //! \name AESNI Instructions
  //! \{

  ASMJIT_INST_2x(aesdec, Aesdec, Xmm, Xmm)                             // AESNI
  ASMJIT_INST_2x(aesdec, Aesdec, Xmm, Mem)                             // AESNI
  ASMJIT_INST_2x(aesdeclast, Aesdeclast, Xmm, Xmm)                     // AESNI
  ASMJIT_INST_2x(aesdeclast, Aesdeclast, Xmm, Mem)                     // AESNI
  ASMJIT_INST_2x(aesenc, Aesenc, Xmm, Xmm)                             // AESNI
  ASMJIT_INST_2x(aesenc, Aesenc, Xmm, Mem)                             // AESNI
  ASMJIT_INST_2x(aesenclast, Aesenclast, Xmm, Xmm)                     // AESNI
  ASMJIT_INST_2x(aesenclast, Aesenclast, Xmm, Mem)                     // AESNI
  ASMJIT_INST_2x(aesimc, Aesimc, Xmm, Xmm)                             // AESNI
  ASMJIT_INST_2x(aesimc, Aesimc, Xmm, Mem)                             // AESNI
  ASMJIT_INST_3x(aeskeygenassist, Aeskeygenassist, Xmm, Xmm, Imm)      // AESNI
  ASMJIT_INST_3x(aeskeygenassist, Aeskeygenassist, Xmm, Mem, Imm)      // AESNI

  //! \}

  //! \name SHA Instructions
  //! \{

  ASMJIT_INST_2x(sha1msg1, Sha1msg1, Xmm, Xmm)                         // SHA
  ASMJIT_INST_2x(sha1msg1, Sha1msg1, Xmm, Mem)                         // SHA
  ASMJIT_INST_2x(sha1msg2, Sha1msg2, Xmm, Xmm)                         // SHA
  ASMJIT_INST_2x(sha1msg2, Sha1msg2, Xmm, Mem)                         // SHA
  ASMJIT_INST_2x(sha1nexte, Sha1nexte, Xmm, Xmm)                       // SHA
  ASMJIT_INST_2x(sha1nexte, Sha1nexte, Xmm, Mem)                       // SHA
  ASMJIT_INST_3x(sha1rnds4, Sha1rnds4, Xmm, Xmm, Imm)                  // SHA
  ASMJIT_INST_3x(sha1rnds4, Sha1rnds4, Xmm, Mem, Imm)                  // SHA
  ASMJIT_INST_2x(sha256msg1, Sha256msg1, Xmm, Xmm)                     // SHA
  ASMJIT_INST_2x(sha256msg1, Sha256msg1, Xmm, Mem)                     // SHA
  ASMJIT_INST_2x(sha256msg2, Sha256msg2, Xmm, Xmm)                     // SHA
  ASMJIT_INST_2x(sha256msg2, Sha256msg2, Xmm, Mem)                     // SHA
  ASMJIT_INST_3x(sha256rnds2, Sha256rnds2, Xmm, Xmm, XMM0)             // SHA [EXPLICIT]
  ASMJIT_INST_3x(sha256rnds2, Sha256rnds2, Xmm, Mem, XMM0)             // SHA [EXPLICIT]

  //! \}

  //! \name GFNI Instructions
  //! \{

  // NOTE: For some reason Doxygen is messed up here and thinks we are in cond.
  //! \endcond

  ASMJIT_INST_3x(gf2p8affineinvqb, Gf2p8affineinvqb, Xmm, Xmm, Imm)    // GFNI
  ASMJIT_INST_3x(gf2p8affineinvqb, Gf2p8affineinvqb, Xmm, Mem, Imm)    // GFNI
  ASMJIT_INST_3x(gf2p8affineqb, Gf2p8affineqb, Xmm, Xmm, Imm)          // GFNI
  ASMJIT_INST_3x(gf2p8affineqb, Gf2p8affineqb, Xmm, Mem, Imm)          // GFNI
  ASMJIT_INST_2x(gf2p8mulb, Gf2p8mulb, Xmm, Xmm)                       // GFNI
  ASMJIT_INST_2x(gf2p8mulb, Gf2p8mulb, Xmm, Mem)                       // GFNI

  //! \}

  //! \name AVX, FMA, and AVX512 Instructions
  //! \{

  ASMJIT_INST_3x(kaddb, Kaddb, KReg, KReg, KReg)                       // AVX512_DQ
  ASMJIT_INST_3x(kaddd, Kaddd, KReg, KReg, KReg)                       // AVX512_BW
  ASMJIT_INST_3x(kaddq, Kaddq, KReg, KReg, KReg)                       // AVX512_BW
  ASMJIT_INST_3x(kaddw, Kaddw, KReg, KReg, KReg)                       // AVX512_DQ
  ASMJIT_INST_3x(kandb, Kandb, KReg, KReg, KReg)                       // AVX512_DQ
  ASMJIT_INST_3x(kandd, Kandd, KReg, KReg, KReg)                       // AVX512_BW
  ASMJIT_INST_3x(kandnb, Kandnb, KReg, KReg, KReg)                     // AVX512_DQ
  ASMJIT_INST_3x(kandnd, Kandnd, KReg, KReg, KReg)                     // AVX512_BW
  ASMJIT_INST_3x(kandnq, Kandnq, KReg, KReg, KReg)                     // AVX512_BW
  ASMJIT_INST_3x(kandnw, Kandnw, KReg, KReg, KReg)                     // AVX512_F
  ASMJIT_INST_3x(kandq, Kandq, KReg, KReg, KReg)                       // AVX512_BW
  ASMJIT_INST_3x(kandw, Kandw, KReg, KReg, KReg)                       // AVX512_F
  ASMJIT_INST_2x(kmovb, Kmovb, KReg, KReg)                             // AVX512_DQ
  ASMJIT_INST_2x(kmovb, Kmovb, KReg, Mem)                              // AVX512_DQ
  ASMJIT_INST_2x(kmovb, Kmovb, KReg, Gp)                               // AVX512_DQ
  ASMJIT_INST_2x(kmovb, Kmovb, Mem, KReg)                              // AVX512_DQ
  ASMJIT_INST_2x(kmovb, Kmovb, Gp, KReg)                               // AVX512_DQ
  ASMJIT_INST_2x(kmovd, Kmovd, KReg, KReg)                             // AVX512_BW
  ASMJIT_INST_2x(kmovd, Kmovd, KReg, Mem)                              // AVX512_BW
  ASMJIT_INST_2x(kmovd, Kmovd, KReg, Gp)                               // AVX512_BW
  ASMJIT_INST_2x(kmovd, Kmovd, Mem, KReg)                              // AVX512_BW
  ASMJIT_INST_2x(kmovd, Kmovd, Gp, KReg)                               // AVX512_BW
  ASMJIT_INST_2x(kmovq, Kmovq, KReg, KReg)                             // AVX512_BW
  ASMJIT_INST_2x(kmovq, Kmovq, KReg, Mem)                              // AVX512_BW
  ASMJIT_INST_2x(kmovq, Kmovq, KReg, Gp)                               // AVX512_BW
  ASMJIT_INST_2x(kmovq, Kmovq, Mem, KReg)                              // AVX512_BW
  ASMJIT_INST_2x(kmovq, Kmovq, Gp, KReg)                               // AVX512_BW
  ASMJIT_INST_2x(kmovw, Kmovw, KReg, KReg)                             // AVX512_F
  ASMJIT_INST_2x(kmovw, Kmovw, KReg, Mem)                              // AVX512_F
  ASMJIT_INST_2x(kmovw, Kmovw, KReg, Gp)                               // AVX512_F
  ASMJIT_INST_2x(kmovw, Kmovw, Mem, KReg)                              // AVX512_F
  ASMJIT_INST_2x(kmovw, Kmovw, Gp, KReg)                               // AVX512_F
  ASMJIT_INST_2x(knotb, Knotb, KReg, KReg)                             // AVX512_DQ
  ASMJIT_INST_2x(knotd, Knotd, KReg, KReg)                             // AVX512_BW
  ASMJIT_INST_2x(knotq, Knotq, KReg, KReg)                             // AVX512_BW
  ASMJIT_INST_2x(knotw, Knotw, KReg, KReg)                             // AVX512_F
  ASMJIT_INST_3x(korb, Korb, KReg, KReg, KReg)                         // AVX512_DQ
  ASMJIT_INST_3x(kord, Kord, KReg, KReg, KReg)                         // AVX512_BW
  ASMJIT_INST_3x(korq, Korq, KReg, KReg, KReg)                         // AVX512_BW
  ASMJIT_INST_2x(kortestb, Kortestb, KReg, KReg)                       // AVX512_DQ
  ASMJIT_INST_2x(kortestd, Kortestd, KReg, KReg)                       // AVX512_BW
  ASMJIT_INST_2x(kortestq, Kortestq, KReg, KReg)                       // AVX512_BW
  ASMJIT_INST_2x(kortestw, Kortestw, KReg, KReg)                       // AVX512_F
  ASMJIT_INST_3x(korw, Korw, KReg, KReg, KReg)                         // AVX512_F
  ASMJIT_INST_3x(kshiftlb, Kshiftlb, KReg, KReg, Imm)                  // AVX512_DQ
  ASMJIT_INST_3x(kshiftld, Kshiftld, KReg, KReg, Imm)                  // AVX512_BW
  ASMJIT_INST_3x(kshiftlq, Kshiftlq, KReg, KReg, Imm)                  // AVX512_BW
  ASMJIT_INST_3x(kshiftlw, Kshiftlw, KReg, KReg, Imm)                  // AVX512_F
  ASMJIT_INST_3x(kshiftrb, Kshiftrb, KReg, KReg, Imm)                  // AVX512_DQ
  ASMJIT_INST_3x(kshiftrd, Kshiftrd, KReg, KReg, Imm)                  // AVX512_BW
  ASMJIT_INST_3x(kshiftrq, Kshiftrq, KReg, KReg, Imm)                  // AVX512_BW
  ASMJIT_INST_3x(kshiftrw, Kshiftrw, KReg, KReg, Imm)                  // AVX512_F
  ASMJIT_INST_2x(ktestb, Ktestb, KReg, KReg)                           // AVX512_DQ
  ASMJIT_INST_2x(ktestd, Ktestd, KReg, KReg)                           // AVX512_BW
  ASMJIT_INST_2x(ktestq, Ktestq, KReg, KReg)                           // AVX512_BW
  ASMJIT_INST_2x(ktestw, Ktestw, KReg, KReg)                           // AVX512_DQ
  ASMJIT_INST_3x(kunpckbw, Kunpckbw, KReg, KReg, KReg)                 // AVX512_F
  ASMJIT_INST_3x(kunpckdq, Kunpckdq, KReg, KReg, KReg)                 // AVX512_BW
  ASMJIT_INST_3x(kunpckwd, Kunpckwd, KReg, KReg, KReg)                 // AVX512_BW
  ASMJIT_INST_3x(kxnorb, Kxnorb, KReg, KReg, KReg)                     // AVX512_DQ
  ASMJIT_INST_3x(kxnord, Kxnord, KReg, KReg, KReg)                     // AVX512_BW
  ASMJIT_INST_3x(kxnorq, Kxnorq, KReg, KReg, KReg)                     // AVX512_BW
  ASMJIT_INST_3x(kxnorw, Kxnorw, KReg, KReg, KReg)                     // AVX512_F
  ASMJIT_INST_3x(kxorb, Kxorb, KReg, KReg, KReg)                       // AVX512_DQ
  ASMJIT_INST_3x(kxord, Kxord, KReg, KReg, KReg)                       // AVX512_BW
  ASMJIT_INST_3x(kxorq, Kxorq, KReg, KReg, KReg)                       // AVX512_BW
  ASMJIT_INST_3x(kxorw, Kxorw, KReg, KReg, KReg)                       // AVX512_F
  ASMJIT_INST_6x(v4fmaddps, V4fmaddps, Zmm, Zmm, Zmm, Zmm, Zmm, Mem)   // AVX512_4FMAPS{kz}
  ASMJIT_INST_6x(v4fmaddss, V4fmaddss, Xmm, Xmm, Xmm, Xmm, Xmm, Mem)   // AVX512_4FMAPS{kz}
  ASMJIT_INST_6x(v4fnmaddps, V4fnmaddps, Zmm, Zmm, Zmm, Zmm, Zmm, Mem) // AVX512_4FMAPS{kz}
  ASMJIT_INST_6x(v4fnmaddss, V4fnmaddss, Xmm, Xmm, Xmm, Xmm, Xmm, Mem) // AVX512_4FMAPS{kz}
  ASMJIT_INST_3x(vaddpd, Vaddpd, Vec, Vec, Vec)                        // AVX  AVX512_F{kz|b64}
  ASMJIT_INST_3x(vaddpd, Vaddpd, Vec, Vec, Mem)                        // AVX  AVX512_F{kz|b64}
  ASMJIT_INST_3x(vaddps, Vaddps, Vec, Vec, Vec)                        // AVX  AVX512_F{kz|b32}
  ASMJIT_INST_3x(vaddps, Vaddps, Vec, Vec, Mem)                        // AVX  AVX512_F{kz|b32}
  ASMJIT_INST_3x(vaddsd, Vaddsd, Xmm, Xmm, Xmm)                        // AVX  AVX512_F{kz|er}
  ASMJIT_INST_3x(vaddsd, Vaddsd, Xmm, Xmm, Mem)                        // AVX  AVX512_F{kz|er}
  ASMJIT_INST_3x(vaddss, Vaddss, Xmm, Xmm, Xmm)                        // AVX  AVX512_F{kz|er}
  ASMJIT_INST_3x(vaddss, Vaddss, Xmm, Xmm, Mem)                        // AVX  AVX512_F{kz|er}
  ASMJIT_INST_3x(vaddsubpd, Vaddsubpd, Vec, Vec, Vec)                  // AVX
  ASMJIT_INST_3x(vaddsubpd, Vaddsubpd, Vec, Vec, Mem)                  // AVX
  ASMJIT_INST_3x(vaddsubps, Vaddsubps, Vec, Vec, Vec)                  // AVX
  ASMJIT_INST_3x(vaddsubps, Vaddsubps, Vec, Vec, Mem)                  // AVX
  ASMJIT_INST_3x(vaesdec, Vaesdec, Vec, Vec, Vec)                      // AVX+AESNI VAES
  ASMJIT_INST_3x(vaesdec, Vaesdec, Vec, Vec, Mem)                      // AVX+AESNI VAES
  ASMJIT_INST_3x(vaesdeclast, Vaesdeclast, Vec, Vec, Vec)              // AVX+AESNI VAES
  ASMJIT_INST_3x(vaesdeclast, Vaesdeclast, Vec, Vec, Mem)              // AVX+AESNI VAES
  ASMJIT_INST_3x(vaesenc, Vaesenc, Vec, Vec, Vec)                      // AVX+AESNI VAES
  ASMJIT_INST_3x(vaesenc, Vaesenc, Vec, Vec, Mem)                      // AVX+AESNI VAES
  ASMJIT_INST_3x(vaesenclast, Vaesenclast, Vec, Vec, Vec)              // AVX+AESNI VAES
  ASMJIT_INST_3x(vaesenclast, Vaesenclast, Vec, Vec, Mem)              // AVX+AESNI VAES
  ASMJIT_INST_2x(vaesimc, Vaesimc, Xmm, Xmm)                           // AVX+AESNI
  ASMJIT_INST_2x(vaesimc, Vaesimc, Xmm, Mem)                           // AVX+AESNI
  ASMJIT_INST_3x(vaeskeygenassist, Vaeskeygenassist, Xmm, Xmm, Imm)    // AVX+AESNI
  ASMJIT_INST_3x(vaeskeygenassist, Vaeskeygenassist, Xmm, Mem, Imm)    // AVX+AESNI
  ASMJIT_INST_4x(valignd, Valignd, Vec, Vec, Vec, Imm)                 //      AVX512_F{kz|b32}
  ASMJIT_INST_4x(valignd, Valignd, Vec, Vec, Mem, Imm)                 //      AVX512_F{kz|b32}
  ASMJIT_INST_4x(valignq, Valignq, Vec, Vec, Vec, Imm)                 //      AVX512_F{kz|b64}
  ASMJIT_INST_4x(valignq, Valignq, Vec, Vec, Mem, Imm)                 //      AVX512_F{kz|b64}
  ASMJIT_INST_3x(vandnpd, Vandnpd, Vec, Vec, Vec)                      // AVX  AVX512_DQ{kz|b64}
  ASMJIT_INST_3x(vandnpd, Vandnpd, Vec, Vec, Mem)                      // AVX  AVX512_DQ{kz|b64}
  ASMJIT_INST_3x(vandnps, Vandnps, Vec, Vec, Vec)                      // AVX  AVX512_DQ{kz|b32}
  ASMJIT_INST_3x(vandnps, Vandnps, Vec, Vec, Mem)                      // AVX  AVX512_DQ{kz|b32}
  ASMJIT_INST_3x(vandpd, Vandpd, Vec, Vec, Vec)                        // AVX  AVX512_DQ{kz|b64}
  ASMJIT_INST_3x(vandpd, Vandpd, Vec, Vec, Mem)                        // AVX  AVX512_DQ{kz|b64}
  ASMJIT_INST_3x(vandps, Vandps, Vec, Vec, Vec)                        // AVX  AVX512_DQ{kz|b32}
  ASMJIT_INST_3x(vandps, Vandps, Vec, Vec, Mem)                        // AVX  AVX512_DQ{kz|b32}
  ASMJIT_INST_3x(vblendmpd, Vblendmpd, Vec, Vec, Vec)                  //      AVX512_F{kz|b64}
  ASMJIT_INST_3x(vblendmpd, Vblendmpd, Vec, Vec, Mem)                  //      AVX512_F{kz|b64}
  ASMJIT_INST_3x(vblendmps, Vblendmps, Vec, Vec, Vec)                  //      AVX512_F{kz|b32}
  ASMJIT_INST_3x(vblendmps, Vblendmps, Vec, Vec, Mem)                  //      AVX512_F{kz|b32}
  ASMJIT_INST_4x(vblendpd, Vblendpd, Vec, Vec, Vec, Imm)               // AVX
  ASMJIT_INST_4x(vblendpd, Vblendpd, Vec, Vec, Mem, Imm)               // AVX
  ASMJIT_INST_4x(vblendps, Vblendps, Vec, Vec, Vec, Imm)               // AVX
  ASMJIT_INST_4x(vblendps, Vblendps, Vec, Vec, Mem, Imm)               // AVX
  ASMJIT_INST_4x(vblendvpd, Vblendvpd, Vec, Vec, Vec, Vec)             // AVX
  ASMJIT_INST_4x(vblendvpd, Vblendvpd, Vec, Vec, Mem, Vec)             // AVX
  ASMJIT_INST_4x(vblendvps, Vblendvps, Vec, Vec, Vec, Vec)             // AVX
  ASMJIT_INST_4x(vblendvps, Vblendvps, Vec, Vec, Mem, Vec)             // AVX
  ASMJIT_INST_2x(vbroadcastf128, Vbroadcastf128, Vec, Mem)             // AVX
  ASMJIT_INST_2x(vbroadcastf32x2, Vbroadcastf32x2, Vec, Vec)           //      AVX512_DQ{kz}
  ASMJIT_INST_2x(vbroadcastf32x2, Vbroadcastf32x2, Vec, Mem)           //      AVX512_DQ{kz}
  ASMJIT_INST_2x(vbroadcastf32x4, Vbroadcastf32x4, Vec, Mem)           //      AVX512_F{kz}
  ASMJIT_INST_2x(vbroadcastf32x8, Vbroadcastf32x8, Vec, Mem)           //      AVX512_DQ{kz}
  ASMJIT_INST_2x(vbroadcastf64x2, Vbroadcastf64x2, Vec, Mem)           //      AVX512_DQ{kz}
  ASMJIT_INST_2x(vbroadcastf64x4, Vbroadcastf64x4, Vec, Mem)           //      AVX512_F{kz}
  ASMJIT_INST_2x(vbroadcasti128, Vbroadcasti128, Vec, Mem)             // AVX2
  ASMJIT_INST_2x(vbroadcasti32x2, Vbroadcasti32x2, Vec, Vec)           //      AVX512_DQ{kz}
  ASMJIT_INST_2x(vbroadcasti32x2, Vbroadcasti32x2, Vec, Mem)           //      AVX512_DQ{kz}
  ASMJIT_INST_2x(vbroadcasti32x4, Vbroadcasti32x4, Vec, Mem)           //      AVX512_F{kz}
  ASMJIT_INST_2x(vbroadcasti32x8, Vbroadcasti32x8, Vec, Mem)           //      AVX512_DQ{kz}
  ASMJIT_INST_2x(vbroadcasti64x2, Vbroadcasti64x2, Vec, Vec)           //      AVX512_DQ{kz}
  ASMJIT_INST_2x(vbroadcasti64x2, Vbroadcasti64x2, Vec, Mem)           //      AVX512_DQ{kz}
  ASMJIT_INST_2x(vbroadcasti64x4, Vbroadcasti64x4, Vec, Vec)           //      AVX512_F{kz}
  ASMJIT_INST_2x(vbroadcasti64x4, Vbroadcasti64x4, Vec, Mem)           //      AVX512_F{kz}
  ASMJIT_INST_2x(vbroadcastsd, Vbroadcastsd, Vec, Mem)                 // AVX  AVX512_F{kz}
  ASMJIT_INST_2x(vbroadcastsd, Vbroadcastsd, Vec, Xmm)                 // AVX2 AVX512_F{kz}
  ASMJIT_INST_2x(vbroadcastss, Vbroadcastss, Vec, Mem)                 // AVX  AVX512_F{kz}
  ASMJIT_INST_2x(vbroadcastss, Vbroadcastss, Vec, Xmm)                 // AVX2 AVX512_F{kz}
  ASMJIT_INST_4x(vcmppd, Vcmppd, Vec, Vec, Vec, Imm)                   // AVX
  ASMJIT_INST_4x(vcmppd, Vcmppd, Vec, Vec, Mem, Imm)                   // AVX
  ASMJIT_INST_4x(vcmppd, Vcmppd, KReg, Vec, Vec, Imm)                  //      AVX512_F{kz|b64}
  ASMJIT_INST_4x(vcmppd, Vcmppd, KReg, Vec, Mem, Imm)                  //      AVX512_F{kz|b64}
  ASMJIT_INST_4x(vcmpps, Vcmpps, Vec, Vec, Vec, Imm)                   // AVX
  ASMJIT_INST_4x(vcmpps, Vcmpps, Vec, Vec, Mem, Imm)                   // AVX
  ASMJIT_INST_4x(vcmpps, Vcmpps, KReg, Vec, Vec, Imm)                  //      AVX512_F{kz|b32}
  ASMJIT_INST_4x(vcmpps, Vcmpps, KReg, Vec, Mem, Imm)                  //      AVX512_F{kz|b32}
  ASMJIT_INST_4x(vcmpsd, Vcmpsd, Xmm, Xmm, Xmm, Imm)                   // AVX
  ASMJIT_INST_4x(vcmpsd, Vcmpsd, Xmm, Xmm, Mem, Imm)                   // AVX
  ASMJIT_INST_4x(vcmpsd, Vcmpsd, KReg, Xmm, Xmm, Imm)                  //      AVX512_F{kz|sae}
  ASMJIT_INST_4x(vcmpsd, Vcmpsd, KReg, Xmm, Mem, Imm)                  //      AVX512_F{kz|sae}
  ASMJIT_INST_4x(vcmpss, Vcmpss, Xmm, Xmm, Xmm, Imm)                   // AVX
  ASMJIT_INST_4x(vcmpss, Vcmpss, Xmm, Xmm, Mem, Imm)                   // AVX
  ASMJIT_INST_4x(vcmpss, Vcmpss, KReg, Xmm, Xmm, Imm)                  //      AVX512_F{kz|sae}
  ASMJIT_INST_4x(vcmpss, Vcmpss, KReg, Xmm, Mem, Imm)                  //      AVX512_F{kz|sae}
  ASMJIT_INST_2x(vcomisd, Vcomisd, Xmm, Xmm)                           // AVX  AVX512_F{sae}
  ASMJIT_INST_2x(vcomisd, Vcomisd, Xmm, Mem)                           // AVX  AVX512_F{sae}
  ASMJIT_INST_2x(vcomiss, Vcomiss, Xmm, Xmm)                           // AVX  AVX512_F{sae}
  ASMJIT_INST_2x(vcomiss, Vcomiss, Xmm, Mem)                           // AVX  AVX512_F{sae}
  ASMJIT_INST_2x(vcompresspd, Vcompresspd, Vec, Vec)                   //      AVX512_F{kz}
  ASMJIT_INST_2x(vcompresspd, Vcompresspd, Mem, Vec)                   //      AVX512_F{kz}
  ASMJIT_INST_2x(vcompressps, Vcompressps, Vec, Vec)                   //      AVX512_F{kz}
  ASMJIT_INST_2x(vcompressps, Vcompressps, Mem, Vec)                   //      AVX512_F{kz}
  ASMJIT_INST_2x(vcvtdq2pd, Vcvtdq2pd, Vec, Vec)                       // AVX  AVX512_F{kz|b32}
  ASMJIT_INST_2x(vcvtdq2pd, Vcvtdq2pd, Vec, Mem)                       // AVX  AVX512_F{kz|b32}
  ASMJIT_INST_2x(vcvtdq2ps, Vcvtdq2ps, Vec, Vec)                       // AVX  AVX512_F{kz|b32}
  ASMJIT_INST_2x(vcvtdq2ps, Vcvtdq2ps, Vec, Mem)                       // AVX  AVX512_F{kz|b32}
  ASMJIT_INST_3x(vcvtne2ps2bf16, Vcvtne2ps2bf16, Vec, Vec, Vec)        //      AVX512_BF16{kz|b32}
  ASMJIT_INST_3x(vcvtne2ps2bf16, Vcvtne2ps2bf16, Vec, Vec, Mem)        //      AVX512_BF16{kz|b32}
  ASMJIT_INST_2x(vcvtneps2bf16, Vcvtneps2bf16, Vec, Vec)               //      AVX512_BF16{kz|b32}
  ASMJIT_INST_2x(vcvtneps2bf16, Vcvtneps2bf16, Vec, Mem)               //      AVX512_BF16{kz|b32}
  ASMJIT_INST_2x(vcvtpd2dq, Vcvtpd2dq, Vec, Vec)                       // AVX  AVX512_F{kz|b64}
  ASMJIT_INST_2x(vcvtpd2dq, Vcvtpd2dq, Vec, Mem)                       // AVX  AVX512_F{kz|b64}
  ASMJIT_INST_2x(vcvtpd2ps, Vcvtpd2ps, Vec, Vec)                       // AVX  AVX512_F{kz|b64}
  ASMJIT_INST_2x(vcvtpd2ps, Vcvtpd2ps, Vec, Mem)                       // AVX  AVX512_F{kz|b64}
  ASMJIT_INST_2x(vcvtpd2qq, Vcvtpd2qq, Vec, Vec)                       //      AVX512_DQ{kz|b64}
  ASMJIT_INST_2x(vcvtpd2qq, Vcvtpd2qq, Vec, Mem)                       //      AVX512_DQ{kz|b64}
  ASMJIT_INST_2x(vcvtpd2udq, Vcvtpd2udq, Vec, Vec)                     //      AVX512_F{kz|b64}
  ASMJIT_INST_2x(vcvtpd2udq, Vcvtpd2udq, Vec, Mem)                     //      AVX512_F{kz|b64}
  ASMJIT_INST_2x(vcvtpd2uqq, Vcvtpd2uqq, Vec, Vec)                     //      AVX512_DQ{kz|b64}
  ASMJIT_INST_2x(vcvtpd2uqq, Vcvtpd2uqq, Vec, Mem)                     //      AVX512_DQ{kz|b64}
  ASMJIT_INST_2x(vcvtph2ps, Vcvtph2ps, Vec, Vec)                       // F16C AVX512_F{kz}
  ASMJIT_INST_2x(vcvtph2ps, Vcvtph2ps, Vec, Mem)                       // F16C AVX512_F{kz}
  ASMJIT_INST_2x(vcvtps2dq, Vcvtps2dq, Vec, Vec)                       // AVX  AVX512_F{kz|b32}
  ASMJIT_INST_2x(vcvtps2dq, Vcvtps2dq, Vec, Mem)                       // AVX  AVX512_F{kz|b32}
  ASMJIT_INST_2x(vcvtps2pd, Vcvtps2pd, Vec, Vec)                       // AVX  AVX512_F{kz|b32}
  ASMJIT_INST_2x(vcvtps2pd, Vcvtps2pd, Vec, Mem)                       // AVX  AVX512_F{kz|b32}
  ASMJIT_INST_3x(vcvtps2ph, Vcvtps2ph, Vec, Vec, Imm)                  // F16C AVX512_F{kz}
  ASMJIT_INST_3x(vcvtps2ph, Vcvtps2ph, Mem, Vec, Imm)                  // F16C AVX512_F{kz}
  ASMJIT_INST_2x(vcvtps2qq, Vcvtps2qq, Vec, Vec)                       //      AVX512_DQ{kz|b32}
  ASMJIT_INST_2x(vcvtps2qq, Vcvtps2qq, Vec, Mem)                       //      AVX512_DQ{kz|b32}
  ASMJIT_INST_2x(vcvtps2udq, Vcvtps2udq, Vec, Vec)                     //      AVX512_F{kz|b32}
  ASMJIT_INST_2x(vcvtps2udq, Vcvtps2udq, Vec, Mem)                     //      AVX512_F{kz|b32}
  ASMJIT_INST_2x(vcvtps2uqq, Vcvtps2uqq, Vec, Vec)                     //      AVX512_DQ{kz|b32}
  ASMJIT_INST_2x(vcvtps2uqq, Vcvtps2uqq, Vec, Mem)                     //      AVX512_DQ{kz|b32}
  ASMJIT_INST_2x(vcvtqq2pd, Vcvtqq2pd, Vec, Vec)                       //      AVX512_DQ{kz|b64}
  ASMJIT_INST_2x(vcvtqq2pd, Vcvtqq2pd, Vec, Mem)                       //      AVX512_DQ{kz|b64}
  ASMJIT_INST_2x(vcvtqq2ps, Vcvtqq2ps, Vec, Vec)                       //      AVX512_DQ{kz|b64}
  ASMJIT_INST_2x(vcvtqq2ps, Vcvtqq2ps, Vec, Mem)                       //      AVX512_DQ{kz|b64}
  ASMJIT_INST_2x(vcvtsd2si, Vcvtsd2si, Gp, Xmm)                        // AVX  AVX512_F{er}
  ASMJIT_INST_2x(vcvtsd2si, Vcvtsd2si, Gp, Mem)                        // AVX  AVX512_F{er}
  ASMJIT_INST_3x(vcvtsd2ss, Vcvtsd2ss, Xmm, Xmm, Xmm)                  // AVX  AVX512_F{kz|er}
  ASMJIT_INST_3x(vcvtsd2ss, Vcvtsd2ss, Xmm, Xmm, Mem)                  // AVX  AVX512_F{kz|er}
  ASMJIT_INST_2x(vcvtsd2usi, Vcvtsd2usi, Gp, Xmm)                      //      AVX512_F{er}
  ASMJIT_INST_2x(vcvtsd2usi, Vcvtsd2usi, Gp, Mem)                      //      AVX512_F{er}
  ASMJIT_INST_3x(vcvtsi2sd, Vcvtsi2sd, Xmm, Xmm, Gp)                   // AVX  AVX512_F{er}
  ASMJIT_INST_3x(vcvtsi2sd, Vcvtsi2sd, Xmm, Xmm, Mem)                  // AVX  AVX512_F{er}
  ASMJIT_INST_3x(vcvtsi2ss, Vcvtsi2ss, Xmm, Xmm, Gp)                   // AVX  AVX512_F{er}
  ASMJIT_INST_3x(vcvtsi2ss, Vcvtsi2ss, Xmm, Xmm, Mem)                  // AVX  AVX512_F{er}
  ASMJIT_INST_3x(vcvtss2sd, Vcvtss2sd, Xmm, Xmm, Xmm)                  // AVX  AVX512_F{kz|sae}
  ASMJIT_INST_3x(vcvtss2sd, Vcvtss2sd, Xmm, Xmm, Mem)                  // AVX  AVX512_F{kz|sae}
  ASMJIT_INST_2x(vcvtss2si, Vcvtss2si, Gp, Xmm)                        // AVX  AVX512_F{er}
  ASMJIT_INST_2x(vcvtss2si, Vcvtss2si, Gp, Mem)                        // AVX  AVX512_F{er}
  ASMJIT_INST_2x(vcvtss2usi, Vcvtss2usi, Gp, Xmm)                      //      AVX512_F{er}
  ASMJIT_INST_2x(vcvtss2usi, Vcvtss2usi, Gp, Mem)                      //      AVX512_F{er}
  ASMJIT_INST_2x(vcvttpd2dq, Vcvttpd2dq, Vec, Vec)                     // AVX  AVX512_F{kz|b64}
  ASMJIT_INST_2x(vcvttpd2dq, Vcvttpd2dq, Vec, Mem)                     // AVX  AVX512_F{kz|b64}
  ASMJIT_INST_2x(vcvttpd2qq, Vcvttpd2qq, Vec, Vec)                     //      AVX512_F{kz|b64}
  ASMJIT_INST_2x(vcvttpd2qq, Vcvttpd2qq, Vec, Mem)                     //      AVX512_F{kz|b64}
  ASMJIT_INST_2x(vcvttpd2udq, Vcvttpd2udq, Vec, Vec)                   //      AVX512_F{kz|b64}
  ASMJIT_INST_2x(vcvttpd2udq, Vcvttpd2udq, Vec, Mem)                   //      AVX512_F{kz|b64}
  ASMJIT_INST_2x(vcvttpd2uqq, Vcvttpd2uqq, Vec, Vec)                   //      AVX512_DQ{kz|b64}
  ASMJIT_INST_2x(vcvttpd2uqq, Vcvttpd2uqq, Vec, Mem)                   //      AVX512_DQ{kz|b64}
  ASMJIT_INST_2x(vcvttps2dq, Vcvttps2dq, Vec, Vec)                     // AVX  AVX512_F{kz|b32}
  ASMJIT_INST_2x(vcvttps2dq, Vcvttps2dq, Vec, Mem)                     // AVX  AVX512_F{kz|b32}
  ASMJIT_INST_2x(vcvttps2qq, Vcvttps2qq, Vec, Vec)                     //      AVX512_DQ{kz|b32}
  ASMJIT_INST_2x(vcvttps2qq, Vcvttps2qq, Vec, Mem)                     //      AVX512_DQ{kz|b32}
  ASMJIT_INST_2x(vcvttps2udq, Vcvttps2udq, Vec, Vec)                   //      AVX512_F{kz|b32}
  ASMJIT_INST_2x(vcvttps2udq, Vcvttps2udq, Vec, Mem)                   //      AVX512_F{kz|b32}
  ASMJIT_INST_2x(vcvttps2uqq, Vcvttps2uqq, Vec, Vec)                   //      AVX512_DQ{kz|b32}
  ASMJIT_INST_2x(vcvttps2uqq, Vcvttps2uqq, Vec, Mem)                   //      AVX512_DQ{kz|b32}
  ASMJIT_INST_2x(vcvttsd2si, Vcvttsd2si, Gp, Xmm)                      // AVX  AVX512_F{sae}
  ASMJIT_INST_2x(vcvttsd2si, Vcvttsd2si, Gp, Mem)                      // AVX  AVX512_F{sae}
  ASMJIT_INST_2x(vcvttsd2usi, Vcvttsd2usi, Gp, Xmm)                    //      AVX512_F{sae}
  ASMJIT_INST_2x(vcvttsd2usi, Vcvttsd2usi, Gp, Mem)                    //      AVX512_F{sae}
  ASMJIT_INST_2x(vcvttss2si, Vcvttss2si, Gp, Xmm)                      // AVX  AVX512_F{sae}
  ASMJIT_INST_2x(vcvttss2si, Vcvttss2si, Gp, Mem)                      // AVX  AVX512_F{sae}
  ASMJIT_INST_2x(vcvttss2usi, Vcvttss2usi, Gp, Xmm)                    //      AVX512_F{sae}
  ASMJIT_INST_2x(vcvttss2usi, Vcvttss2usi, Gp, Mem)                    //      AVX512_F{sae}
  ASMJIT_INST_2x(vcvtudq2pd, Vcvtudq2pd, Vec, Vec)                     //      AVX512_F{kz|b32}
  ASMJIT_INST_2x(vcvtudq2pd, Vcvtudq2pd, Vec, Mem)                     //      AVX512_F{kz|b32}
  ASMJIT_INST_2x(vcvtudq2ps, Vcvtudq2ps, Vec, Vec)                     //      AVX512_F{kz|b32}
  ASMJIT_INST_2x(vcvtudq2ps, Vcvtudq2ps, Vec, Mem)                     //      AVX512_F{kz|b32}
  ASMJIT_INST_2x(vcvtuqq2pd, Vcvtuqq2pd, Vec, Vec)                     //      AVX512_DQ{kz|b64}
  ASMJIT_INST_2x(vcvtuqq2pd, Vcvtuqq2pd, Vec, Mem)                     //      AVX512_DQ{kz|b64}
  ASMJIT_INST_2x(vcvtuqq2ps, Vcvtuqq2ps, Vec, Vec)                     //      AVX512_DQ{kz|b64}
  ASMJIT_INST_2x(vcvtuqq2ps, Vcvtuqq2ps, Vec, Mem)                     //      AVX512_DQ{kz|b64}
  ASMJIT_INST_3x(vcvtusi2sd, Vcvtusi2sd, Xmm, Xmm, Gp)                 //      AVX512_F{er}
  ASMJIT_INST_3x(vcvtusi2sd, Vcvtusi2sd, Xmm, Xmm, Mem)                //      AVX512_F{er}
  ASMJIT_INST_3x(vcvtusi2ss, Vcvtusi2ss, Xmm, Xmm, Gp)                 //      AVX512_F{er}
  ASMJIT_INST_3x(vcvtusi2ss, Vcvtusi2ss, Xmm, Xmm, Mem)                //      AVX512_F{er}
  ASMJIT_INST_4x(vdbpsadbw, Vdbpsadbw, Vec, Vec, Vec, Imm)             //      AVX512_BW{kz}
  ASMJIT_INST_4x(vdbpsadbw, Vdbpsadbw, Vec, Vec, Mem, Imm)             //      AVX512_BW{kz}
  ASMJIT_INST_3x(vdivpd, Vdivpd, Vec, Vec, Vec)                        // AVX  AVX512_F{kz|b64}
  ASMJIT_INST_3x(vdivpd, Vdivpd, Vec, Vec, Mem)                        // AVX  AVX512_F{kz|b64}
  ASMJIT_INST_3x(vdivps, Vdivps, Vec, Vec, Vec)                        // AVX  AVX512_F{kz|b32}
  ASMJIT_INST_3x(vdivps, Vdivps, Vec, Vec, Mem)                        // AVX  AVX512_F{kz|b32}
  ASMJIT_INST_3x(vdivsd, Vdivsd, Xmm, Xmm, Xmm)                        // AVX  AVX512_F{kz|er}
  ASMJIT_INST_3x(vdivsd, Vdivsd, Xmm, Xmm, Mem)                        // AVX  AVX512_F{kz|er}
  ASMJIT_INST_3x(vdivss, Vdivss, Xmm, Xmm, Xmm)                        // AVX  AVX512_F{kz|er}
  ASMJIT_INST_3x(vdivss, Vdivss, Xmm, Xmm, Mem)                        // AVX  AVX512_F{kz|er}
  ASMJIT_INST_3x(vdpbf16ps, Vdpbf16ps, Vec, Vec, Vec)                  //      AVX512_BF16{kz|b32}
  ASMJIT_INST_3x(vdpbf16ps, Vdpbf16ps, Vec, Vec, Mem)                  //      AVX512_BF16{kz|b32}
  ASMJIT_INST_4x(vdppd, Vdppd, Vec, Vec, Vec, Imm)                     // AVX
  ASMJIT_INST_4x(vdppd, Vdppd, Vec, Vec, Mem, Imm)                     // AVX
  ASMJIT_INST_4x(vdpps, Vdpps, Vec, Vec, Vec, Imm)                     // AVX
  ASMJIT_INST_4x(vdpps, Vdpps, Vec, Vec, Mem, Imm)                     // AVX
  ASMJIT_INST_2x(vexp2pd, Vexp2pd, Vec, Vec)                           //      AVX512_ER{kz|sae|b64}
  ASMJIT_INST_2x(vexp2pd, Vexp2pd, Vec, Mem)                           //      AVX512_ER{kz|sae|b64}
  ASMJIT_INST_2x(vexp2ps, Vexp2ps, Vec, Vec)                           //      AVX512_ER{kz|sae|b32}
  ASMJIT_INST_2x(vexp2ps, Vexp2ps, Vec, Mem)                           //      AVX512_ER{kz|sae|b32}
  ASMJIT_INST_2x(vexpandpd, Vexpandpd, Vec, Vec)                       //      AVX512_F{kz}
  ASMJIT_INST_2x(vexpandpd, Vexpandpd, Vec, Mem)                       //      AVX512_F{kz}
  ASMJIT_INST_2x(vexpandps, Vexpandps, Vec, Vec)                       //      AVX512_F{kz}
  ASMJIT_INST_2x(vexpandps, Vexpandps, Vec, Mem)                       //      AVX512_F{kz}
  ASMJIT_INST_3x(vextractf128, Vextractf128, Vec, Vec, Imm)            // AVX
  ASMJIT_INST_3x(vextractf128, Vextractf128, Mem, Vec, Imm)            // AVX
  ASMJIT_INST_3x(vextractf32x4, Vextractf32x4, Vec, Vec, Imm)          //      AVX512_F{kz}
  ASMJIT_INST_3x(vextractf32x4, Vextractf32x4, Mem, Vec, Imm)          //      AVX512_F{kz}
  ASMJIT_INST_3x(vextractf32x8, Vextractf32x8, Vec, Vec, Imm)          //      AVX512_DQ{kz}
  ASMJIT_INST_3x(vextractf32x8, Vextractf32x8, Mem, Vec, Imm)          //      AVX512_DQ{kz}
  ASMJIT_INST_3x(vextractf64x2, Vextractf64x2, Vec, Vec, Imm)          //      AVX512_DQ{kz}
  ASMJIT_INST_3x(vextractf64x2, Vextractf64x2, Mem, Vec, Imm)          //      AVX512_DQ{kz}
  ASMJIT_INST_3x(vextractf64x4, Vextractf64x4, Vec, Vec, Imm)          //      AVX512_F{kz}
  ASMJIT_INST_3x(vextractf64x4, Vextractf64x4, Mem, Vec, Imm)          //      AVX512_F{kz}
  ASMJIT_INST_3x(vextracti128, Vextracti128, Vec, Vec, Imm)            // AVX2
  ASMJIT_INST_3x(vextracti128, Vextracti128, Mem, Vec, Imm)            // AVX2
  ASMJIT_INST_3x(vextracti32x4, Vextracti32x4, Vec, Vec, Imm)          //      AVX512_F{kz}
  ASMJIT_INST_3x(vextracti32x4, Vextracti32x4, Mem, Vec, Imm)          //      AVX512_F{kz}
  ASMJIT_INST_3x(vextracti32x8, Vextracti32x8, Vec, Vec, Imm)          //      AVX512_DQ{kz}
  ASMJIT_INST_3x(vextracti32x8, Vextracti32x8, Mem, Vec, Imm)          //      AVX512_DQ{kz}
  ASMJIT_INST_3x(vextracti64x2, Vextracti64x2, Vec, Vec, Imm)          //      AVX512_DQ{kz}
  ASMJIT_INST_3x(vextracti64x2, Vextracti64x2, Mem, Vec, Imm)          //      AVX512_DQ{kz}
  ASMJIT_INST_3x(vextracti64x4, Vextracti64x4, Vec, Vec, Imm)          //      AVX512_F{kz}
  ASMJIT_INST_3x(vextracti64x4, Vextracti64x4, Mem, Vec, Imm)          //      AVX512_F{kz}
  ASMJIT_INST_3x(vextractps, Vextractps, Gp, Xmm, Imm)                 // AVX  AVX512_F
  ASMJIT_INST_3x(vextractps, Vextractps, Mem, Xmm, Imm)                // AVX  AVX512_F
  ASMJIT_INST_4x(vfixupimmpd, Vfixupimmpd, Vec, Vec, Vec, Imm)         //      AVX512_F{kz|b64}
  ASMJIT_INST_4x(vfixupimmpd, Vfixupimmpd, Vec, Vec, Mem, Imm)         //      AVX512_F{kz|b64}
  ASMJIT_INST_4x(vfixupimmps, Vfixupimmps, Vec, Vec, Vec, Imm)         //      AVX512_F{kz|b32}
  ASMJIT_INST_4x(vfixupimmps, Vfixupimmps, Vec, Vec, Mem, Imm)         //      AVX512_F{kz|b32}
  ASMJIT_INST_4x(vfixupimmsd, Vfixupimmsd, Xmm, Xmm, Xmm, Imm)         //      AVX512_F{kz|sae}
  ASMJIT_INST_4x(vfixupimmsd, Vfixupimmsd, Xmm, Xmm, Mem, Imm)         //      AVX512_F{kz|sae}
  ASMJIT_INST_4x(vfixupimmss, Vfixupimmss, Xmm, Xmm, Xmm, Imm)         //      AVX512_F{kz|sae}
  ASMJIT_INST_4x(vfixupimmss, Vfixupimmss, Xmm, Xmm, Mem, Imm)         //      AVX512_F{kz|sae}
  ASMJIT_INST_3x(vfmadd132pd, Vfmadd132pd, Vec, Vec, Vec)              // FMA  AVX512_F{kz|b64}
  ASMJIT_INST_3x(vfmadd132pd, Vfmadd132pd, Vec, Vec, Mem)              // FMA  AVX512_F{kz|b64}
  ASMJIT_INST_3x(vfmadd132ps, Vfmadd132ps, Vec, Vec, Vec)              // FMA  AVX512_F{kz|b32}
  ASMJIT_INST_3x(vfmadd132ps, Vfmadd132ps, Vec, Vec, Mem)              // FMA  AVX512_F{kz|b32}
  ASMJIT_INST_3x(vfmadd132sd, Vfmadd132sd, Xmm, Xmm, Xmm)              // FMA  AVX512_F{kz|er}
  ASMJIT_INST_3x(vfmadd132sd, Vfmadd132sd, Xmm, Xmm, Mem)              // FMA  AVX512_F{kz|er}
  ASMJIT_INST_3x(vfmadd132ss, Vfmadd132ss, Xmm, Xmm, Xmm)              // FMA  AVX512_F{kz|er}
  ASMJIT_INST_3x(vfmadd132ss, Vfmadd132ss, Xmm, Xmm, Mem)              // FMA  AVX512_F{kz|er}
  ASMJIT_INST_3x(vfmadd213pd, Vfmadd213pd, Vec, Vec, Vec)              // FMA  AVX512_F{kz|b64}
  ASMJIT_INST_3x(vfmadd213pd, Vfmadd213pd, Vec, Vec, Mem)              // FMA  AVX512_F{kz|b64}
  ASMJIT_INST_3x(vfmadd213ps, Vfmadd213ps, Vec, Vec, Vec)              // FMA  AVX512_F{kz|b32}
  ASMJIT_INST_3x(vfmadd213ps, Vfmadd213ps, Vec, Vec, Mem)              // FMA  AVX512_F{kz|b32}
  ASMJIT_INST_3x(vfmadd213sd, Vfmadd213sd, Xmm, Xmm, Xmm)              // FMA  AVX512_F{kz|er}
  ASMJIT_INST_3x(vfmadd213sd, Vfmadd213sd, Xmm, Xmm, Mem)              // FMA  AVX512_F{kz|er}
  ASMJIT_INST_3x(vfmadd213ss, Vfmadd213ss, Xmm, Xmm, Xmm)              // FMA  AVX512_F{kz|er}
  ASMJIT_INST_3x(vfmadd213ss, Vfmadd213ss, Xmm, Xmm, Mem)              // FMA  AVX512_F{kz|er}
  ASMJIT_INST_3x(vfmadd231pd, Vfmadd231pd, Vec, Vec, Vec)              // FMA  AVX512_F{kz|b64}
  ASMJIT_INST_3x(vfmadd231pd, Vfmadd231pd, Vec, Vec, Mem)              // FMA  AVX512_F{kz|b64}
  ASMJIT_INST_3x(vfmadd231ps, Vfmadd231ps, Vec, Vec, Vec)              // FMA  AVX512_F{kz|b32}
  ASMJIT_INST_3x(vfmadd231ps, Vfmadd231ps, Vec, Vec, Mem)              // FMA  AVX512_F{kz|b32}
  ASMJIT_INST_3x(vfmadd231sd, Vfmadd231sd, Xmm, Xmm, Xmm)              // FMA  AVX512_F{kz|er}
  ASMJIT_INST_3x(vfmadd231sd, Vfmadd231sd, Xmm, Xmm, Mem)              // FMA  AVX512_F{kz|er}
  ASMJIT_INST_3x(vfmadd231ss, Vfmadd231ss, Xmm, Xmm, Xmm)              // FMA  AVX512_F{kz|er}
  ASMJIT_INST_3x(vfmadd231ss, Vfmadd231ss, Xmm, Xmm, Mem)              // FMA  AVX512_F{kz|er}
  ASMJIT_INST_3x(vfmaddsub132pd, Vfmaddsub132pd, Vec, Vec, Vec)        // FMA  AVX512_F{kz|b64}
  ASMJIT_INST_3x(vfmaddsub132pd, Vfmaddsub132pd, Vec, Vec, Mem)        // FMA  AVX512_F{kz|b64}
  ASMJIT_INST_3x(vfmaddsub132ps, Vfmaddsub132ps, Vec, Vec, Vec)        // FMA  AVX512_F{kz|b32}
  ASMJIT_INST_3x(vfmaddsub132ps, Vfmaddsub132ps, Vec, Vec, Mem)        // FMA  AVX512_F{kz|b32}
  ASMJIT_INST_3x(vfmaddsub213pd, Vfmaddsub213pd, Vec, Vec, Vec)        // FMA  AVX512_F{kz|b64}
  ASMJIT_INST_3x(vfmaddsub213pd, Vfmaddsub213pd, Vec, Vec, Mem)        // FMA  AVX512_F{kz|b64}
  ASMJIT_INST_3x(vfmaddsub213ps, Vfmaddsub213ps, Vec, Vec, Vec)        // FMA  AVX512_F{kz|b32}
  ASMJIT_INST_3x(vfmaddsub213ps, Vfmaddsub213ps, Vec, Vec, Mem)        // FMA  AVX512_F{kz|b32}
  ASMJIT_INST_3x(vfmaddsub231pd, Vfmaddsub231pd, Vec, Vec, Vec)        // FMA  AVX512_F{kz|b64}
  ASMJIT_INST_3x(vfmaddsub231pd, Vfmaddsub231pd, Vec, Vec, Mem)        // FMA  AVX512_F{kz|b64}
  ASMJIT_INST_3x(vfmaddsub231ps, Vfmaddsub231ps, Vec, Vec, Vec)        // FMA  AVX512_F{kz|b32}
  ASMJIT_INST_3x(vfmaddsub231ps, Vfmaddsub231ps, Vec, Vec, Mem)        // FMA  AVX512_F{kz|b32}
  ASMJIT_INST_3x(vfmsub132pd, Vfmsub132pd, Vec, Vec, Vec)              // FMA  AVX512_F{kz|b64}
  ASMJIT_INST_3x(vfmsub132pd, Vfmsub132pd, Vec, Vec, Mem)              // FMA  AVX512_F{kz|b64}
  ASMJIT_INST_3x(vfmsub132ps, Vfmsub132ps, Vec, Vec, Vec)              // FMA  AVX512_F{kz|b32}
  ASMJIT_INST_3x(vfmsub132ps, Vfmsub132ps, Vec, Vec, Mem)              // FMA  AVX512_F{kz|b32}
  ASMJIT_INST_3x(vfmsub132sd, Vfmsub132sd, Xmm, Xmm, Xmm)              // FMA  AVX512_F{kz|er}
  ASMJIT_INST_3x(vfmsub132sd, Vfmsub132sd, Xmm, Xmm, Mem)              // FMA  AVX512_F{kz|er}
  ASMJIT_INST_3x(vfmsub132ss, Vfmsub132ss, Xmm, Xmm, Xmm)              // FMA  AVX512_F{kz|er}
  ASMJIT_INST_3x(vfmsub132ss, Vfmsub132ss, Xmm, Xmm, Mem)              // FMA  AVX512_F{kz|er}
  ASMJIT_INST_3x(vfmsub213pd, Vfmsub213pd, Vec, Vec, Vec)              // FMA  AVX512_F{kz|b64}
  ASMJIT_INST_3x(vfmsub213pd, Vfmsub213pd, Vec, Vec, Mem)              // FMA  AVX512_F{kz|b64}
  ASMJIT_INST_3x(vfmsub213ps, Vfmsub213ps, Vec, Vec, Vec)              // FMA  AVX512_F{kz|b32}
  ASMJIT_INST_3x(vfmsub213ps, Vfmsub213ps, Vec, Vec, Mem)              // FMA  AVX512_F{kz|b32}
  ASMJIT_INST_3x(vfmsub213sd, Vfmsub213sd, Xmm, Xmm, Xmm)              // FMA  AVX512_F{kz|er}
  ASMJIT_INST_3x(vfmsub213sd, Vfmsub213sd, Xmm, Xmm, Mem)              // FMA  AVX512_F{kz|er}
  ASMJIT_INST_3x(vfmsub213ss, Vfmsub213ss, Xmm, Xmm, Xmm)              // FMA  AVX512_F{kz|er}
  ASMJIT_INST_3x(vfmsub213ss, Vfmsub213ss, Xmm, Xmm, Mem)              // FMA  AVX512_F{kz|er}
  ASMJIT_INST_3x(vfmsub231pd, Vfmsub231pd, Vec, Vec, Vec)              // FMA  AVX512_F{kz|b64}
  ASMJIT_INST_3x(vfmsub231pd, Vfmsub231pd, Vec, Vec, Mem)              // FMA  AVX512_F{kz|b64}
  ASMJIT_INST_3x(vfmsub231ps, Vfmsub231ps, Vec, Vec, Vec)              // FMA  AVX512_F{kz|b32}
  ASMJIT_INST_3x(vfmsub231ps, Vfmsub231ps, Vec, Vec, Mem)              // FMA  AVX512_F{kz|b32}
  ASMJIT_INST_3x(vfmsub231sd, Vfmsub231sd, Xmm, Xmm, Xmm)              // FMA  AVX512_F{kz|er}
  ASMJIT_INST_3x(vfmsub231sd, Vfmsub231sd, Xmm, Xmm, Mem)              // FMA  AVX512_F{kz|er}
  ASMJIT_INST_3x(vfmsub231ss, Vfmsub231ss, Xmm, Xmm, Xmm)              // FMA  AVX512_F{kz|er}
  ASMJIT_INST_3x(vfmsub231ss, Vfmsub231ss, Xmm, Xmm, Mem)              // FMA  AVX512_F{kz|er}
  ASMJIT_INST_3x(vfmsubadd132pd, Vfmsubadd132pd, Vec, Vec, Vec)        // FMA  AVX512_F{kz|b64}
  ASMJIT_INST_3x(vfmsubadd132pd, Vfmsubadd132pd, Vec, Vec, Mem)        // FMA  AVX512_F{kz|b64}
  ASMJIT_INST_3x(vfmsubadd132ps, Vfmsubadd132ps, Vec, Vec, Vec)        // FMA  AVX512_F{kz|b32}
  ASMJIT_INST_3x(vfmsubadd132ps, Vfmsubadd132ps, Vec, Vec, Mem)        // FMA  AVX512_F{kz|b32}
  ASMJIT_INST_3x(vfmsubadd213pd, Vfmsubadd213pd, Vec, Vec, Vec)        // FMA  AVX512_F{kz|b64}
  ASMJIT_INST_3x(vfmsubadd213pd, Vfmsubadd213pd, Vec, Vec, Mem)        // FMA  AVX512_F{kz|b64}
  ASMJIT_INST_3x(vfmsubadd213ps, Vfmsubadd213ps, Vec, Vec, Vec)        // FMA  AVX512_F{kz|b32}
  ASMJIT_INST_3x(vfmsubadd213ps, Vfmsubadd213ps, Vec, Vec, Mem)        // FMA  AVX512_F{kz|b32}
  ASMJIT_INST_3x(vfmsubadd231pd, Vfmsubadd231pd, Vec, Vec, Vec)        // FMA  AVX512_F{kz|b64}
  ASMJIT_INST_3x(vfmsubadd231pd, Vfmsubadd231pd, Vec, Vec, Mem)        // FMA  AVX512_F{kz|b64}
  ASMJIT_INST_3x(vfmsubadd231ps, Vfmsubadd231ps, Vec, Vec, Vec)        // FMA  AVX512_F{kz|b32}
  ASMJIT_INST_3x(vfmsubadd231ps, Vfmsubadd231ps, Vec, Vec, Mem)        // FMA  AVX512_F{kz|b32}
  ASMJIT_INST_3x(vfnmadd132pd, Vfnmadd132pd, Vec, Vec, Vec)            // FMA  AVX512_F{kz|b64}
  ASMJIT_INST_3x(vfnmadd132pd, Vfnmadd132pd, Vec, Vec, Mem)            // FMA  AVX512_F{kz|b64}
  ASMJIT_INST_3x(vfnmadd132ps, Vfnmadd132ps, Vec, Vec, Vec)            // FMA  AVX512_F{kz|b32}
  ASMJIT_INST_3x(vfnmadd132ps, Vfnmadd132ps, Vec, Vec, Mem)            // FMA  AVX512_F{kz|b32}
  ASMJIT_INST_3x(vfnmadd132sd, Vfnmadd132sd, Xmm, Xmm, Xmm)            // FMA  AVX512_F{kz|er}
  ASMJIT_INST_3x(vfnmadd132sd, Vfnmadd132sd, Xmm, Xmm, Mem)            // FMA  AVX512_F{kz|er}
  ASMJIT_INST_3x(vfnmadd132ss, Vfnmadd132ss, Xmm, Xmm, Xmm)            // FMA  AVX512_F{kz|er}
  ASMJIT_INST_3x(vfnmadd132ss, Vfnmadd132ss, Xmm, Xmm, Mem)            // FMA  AVX512_F{kz|er}
  ASMJIT_INST_3x(vfnmadd213pd, Vfnmadd213pd, Vec, Vec, Vec)            // FMA  AVX512_F{kz|b64}
  ASMJIT_INST_3x(vfnmadd213pd, Vfnmadd213pd, Vec, Vec, Mem)            // FMA  AVX512_F{kz|b64}
  ASMJIT_INST_3x(vfnmadd213ps, Vfnmadd213ps, Vec, Vec, Vec)            // FMA  AVX512_F{kz|b32}
  ASMJIT_INST_3x(vfnmadd213ps, Vfnmadd213ps, Vec, Vec, Mem)            // FMA  AVX512_F{kz|b32}
  ASMJIT_INST_3x(vfnmadd213sd, Vfnmadd213sd, Xmm, Xmm, Xmm)            // FMA  AVX512_F{kz|er}
  ASMJIT_INST_3x(vfnmadd213sd, Vfnmadd213sd, Xmm, Xmm, Mem)            // FMA  AVX512_F{kz|er}
  ASMJIT_INST_3x(vfnmadd213ss, Vfnmadd213ss, Xmm, Xmm, Xmm)            // FMA  AVX512_F{kz|er}
  ASMJIT_INST_3x(vfnmadd213ss, Vfnmadd213ss, Xmm, Xmm, Mem)            // FMA  AVX512_F{kz|er}
  ASMJIT_INST_3x(vfnmadd231pd, Vfnmadd231pd, Vec, Vec, Vec)            // FMA  AVX512_F{kz|b64}
  ASMJIT_INST_3x(vfnmadd231pd, Vfnmadd231pd, Vec, Vec, Mem)            // FMA  AVX512_F{kz|b64}
  ASMJIT_INST_3x(vfnmadd231ps, Vfnmadd231ps, Vec, Vec, Vec)            // FMA  AVX512_F{kz|b32}
  ASMJIT_INST_3x(vfnmadd231ps, Vfnmadd231ps, Vec, Vec, Mem)            // FMA  AVX512_F{kz|b32}
  ASMJIT_INST_3x(vfnmadd231sd, Vfnmadd231sd, Xmm, Xmm, Xmm)            // FMA  AVX512_F{kz|er}
  ASMJIT_INST_3x(vfnmadd231sd, Vfnmadd231sd, Xmm, Xmm, Mem)            // FMA  AVX512_F{kz|er}
  ASMJIT_INST_3x(vfnmadd231ss, Vfnmadd231ss, Xmm, Xmm, Xmm)            // FMA  AVX512_F{kz|er}
  ASMJIT_INST_3x(vfnmadd231ss, Vfnmadd231ss, Xmm, Xmm, Mem)            // FMA  AVX512_F{kz|er}
  ASMJIT_INST_3x(vfnmsub132pd, Vfnmsub132pd, Vec, Vec, Vec)            // FMA  AVX512_F{kz|b64}
  ASMJIT_INST_3x(vfnmsub132pd, Vfnmsub132pd, Vec, Vec, Mem)            // FMA  AVX512_F{kz|b64}
  ASMJIT_INST_3x(vfnmsub132ps, Vfnmsub132ps, Vec, Vec, Vec)            // FMA  AVX512_F{kz|b32}
  ASMJIT_INST_3x(vfnmsub132ps, Vfnmsub132ps, Vec, Vec, Mem)            // FMA  AVX512_F{kz|b32}
  ASMJIT_INST_3x(vfnmsub132sd, Vfnmsub132sd, Xmm, Xmm, Xmm)            // FMA  AVX512_F{kz|er}
  ASMJIT_INST_3x(vfnmsub132sd, Vfnmsub132sd, Xmm, Xmm, Mem)            // FMA  AVX512_F{kz|er}
  ASMJIT_INST_3x(vfnmsub132ss, Vfnmsub132ss, Xmm, Xmm, Xmm)            // FMA  AVX512_F{kz|er}
  ASMJIT_INST_3x(vfnmsub132ss, Vfnmsub132ss, Xmm, Xmm, Mem)            // FMA  AVX512_F{kz|er}
  ASMJIT_INST_3x(vfnmsub213pd, Vfnmsub213pd, Vec, Vec, Vec)            // FMA  AVX512_F{kz|b64}
  ASMJIT_INST_3x(vfnmsub213pd, Vfnmsub213pd, Vec, Vec, Mem)            // FMA  AVX512_F{kz|b64}
  ASMJIT_INST_3x(vfnmsub213ps, Vfnmsub213ps, Vec, Vec, Vec)            // FMA  AVX512_F{kz|b32}
  ASMJIT_INST_3x(vfnmsub213ps, Vfnmsub213ps, Vec, Vec, Mem)            // FMA  AVX512_F{kz|b32}
  ASMJIT_INST_3x(vfnmsub213sd, Vfnmsub213sd, Xmm, Xmm, Xmm)            // FMA  AVX512_F{kz|er}
  ASMJIT_INST_3x(vfnmsub213sd, Vfnmsub213sd, Xmm, Xmm, Mem)            // FMA  AVX512_F{kz|er}
  ASMJIT_INST_3x(vfnmsub213ss, Vfnmsub213ss, Xmm, Xmm, Xmm)            // FMA  AVX512_F{kz|er}
  ASMJIT_INST_3x(vfnmsub213ss, Vfnmsub213ss, Xmm, Xmm, Mem)            // FMA  AVX512_F{kz|er}
  ASMJIT_INST_3x(vfnmsub231pd, Vfnmsub231pd, Vec, Vec, Vec)            // FMA  AVX512_F{kz|b64}
  ASMJIT_INST_3x(vfnmsub231pd, Vfnmsub231pd, Vec, Vec, Mem)            // FMA  AVX512_F{kz|b64}
  ASMJIT_INST_3x(vfnmsub231ps, Vfnmsub231ps, Vec, Vec, Vec)            // FMA  AVX512_F{kz|b32}
  ASMJIT_INST_3x(vfnmsub231ps, Vfnmsub231ps, Vec, Vec, Mem)            // FMA  AVX512_F{kz|b32}
  ASMJIT_INST_3x(vfnmsub231sd, Vfnmsub231sd, Xmm, Xmm, Xmm)            // FMA  AVX512_F{kz|er}
  ASMJIT_INST_3x(vfnmsub231sd, Vfnmsub231sd, Xmm, Xmm, Mem)            // FMA  AVX512_F{kz|er}
  ASMJIT_INST_3x(vfnmsub231ss, Vfnmsub231ss, Xmm, Xmm, Xmm)            // FMA  AVX512_F{kz|er}
  ASMJIT_INST_3x(vfnmsub231ss, Vfnmsub231ss, Xmm, Xmm, Mem)            // FMA  AVX512_F{kz|er}
  ASMJIT_INST_3x(vfpclasspd, Vfpclasspd, KReg, Vec, Imm)               //      AVX512_DQ{k|b64}
  ASMJIT_INST_3x(vfpclasspd, Vfpclasspd, KReg, Mem, Imm)               //      AVX512_DQ{k|b64}
  ASMJIT_INST_3x(vfpclassps, Vfpclassps, KReg, Vec, Imm)               //      AVX512_DQ{k|b32}
  ASMJIT_INST_3x(vfpclassps, Vfpclassps, KReg, Mem, Imm)               //      AVX512_DQ{k|b32}
  ASMJIT_INST_3x(vfpclasssd, Vfpclasssd, KReg, Xmm, Imm)               //      AVX512_DQ{k}
  ASMJIT_INST_3x(vfpclasssd, Vfpclasssd, KReg, Mem, Imm)               //      AVX512_DQ{k}
  ASMJIT_INST_3x(vfpclassss, Vfpclassss, KReg, Xmm, Imm)               //      AVX512_DQ{k}
  ASMJIT_INST_3x(vfpclassss, Vfpclassss, KReg, Mem, Imm)               //      AVX512_DQ{k}
  ASMJIT_INST_2x(vgatherdpd, Vgatherdpd, Vec, Mem)                     //      AVX512_F{k}
  ASMJIT_INST_3x(vgatherdpd, Vgatherdpd, Vec, Mem, Vec)                // AVX2
  ASMJIT_INST_2x(vgatherdps, Vgatherdps, Vec, Mem)                     //      AVX512_F{k}
  ASMJIT_INST_3x(vgatherdps, Vgatherdps, Vec, Mem, Vec)                // AVX2
  ASMJIT_INST_1x(vgatherpf0dpd, Vgatherpf0dpd, Mem)                    //      AVX512_PF{k}
  ASMJIT_INST_1x(vgatherpf0dps, Vgatherpf0dps, Mem)                    //      AVX512_PF{k}
  ASMJIT_INST_1x(vgatherpf0qpd, Vgatherpf0qpd, Mem)                    //      AVX512_PF{k}
  ASMJIT_INST_1x(vgatherpf0qps, Vgatherpf0qps, Mem)                    //      AVX512_PF{k}
  ASMJIT_INST_1x(vgatherpf1dpd, Vgatherpf1dpd, Mem)                    //      AVX512_PF{k}
  ASMJIT_INST_1x(vgatherpf1dps, Vgatherpf1dps, Mem)                    //      AVX512_PF{k}
  ASMJIT_INST_1x(vgatherpf1qpd, Vgatherpf1qpd, Mem)                    //      AVX512_PF{k}
  ASMJIT_INST_1x(vgatherpf1qps, Vgatherpf1qps, Mem)                    //      AVX512_PF{k}
  ASMJIT_INST_2x(vgatherqpd, Vgatherqpd, Vec, Mem)                     //      AVX512_F{k}
  ASMJIT_INST_3x(vgatherqpd, Vgatherqpd, Vec, Mem, Vec)                // AVX2
  ASMJIT_INST_2x(vgatherqps, Vgatherqps, Vec, Mem)                     //      AVX512_F{k}
  ASMJIT_INST_3x(vgatherqps, Vgatherqps, Vec, Mem, Vec)                // AVX2
  ASMJIT_INST_2x(vgetexppd, Vgetexppd, Vec, Vec)                       //      AVX512_F{kz|b64}
  ASMJIT_INST_2x(vgetexppd, Vgetexppd, Vec, Mem)                       //      AVX512_F{kz|b64}
  ASMJIT_INST_2x(vgetexpps, Vgetexpps, Vec, Vec)                       //      AVX512_F{kz|b32}
  ASMJIT_INST_2x(vgetexpps, Vgetexpps, Vec, Mem)                       //      AVX512_F{kz|b32}
  ASMJIT_INST_3x(vgetexpsd, Vgetexpsd, Xmm, Xmm, Xmm)                  //      AVX512_F{kz|sae}
  ASMJIT_INST_3x(vgetexpsd, Vgetexpsd, Xmm, Xmm, Mem)                  //      AVX512_F{kz|sae}
  ASMJIT_INST_3x(vgetexpss, Vgetexpss, Xmm, Xmm, Xmm)                  //      AVX512_F{kz|sae}
  ASMJIT_INST_3x(vgetexpss, Vgetexpss, Xmm, Xmm, Mem)                  //      AVX512_F{kz|sae}
  ASMJIT_INST_3x(vgetmantpd, Vgetmantpd, Vec, Vec, Imm)                //      AVX512_F{kz|b64}
  ASMJIT_INST_3x(vgetmantpd, Vgetmantpd, Vec, Mem, Imm)                //      AVX512_F{kz|b64}
  ASMJIT_INST_3x(vgetmantps, Vgetmantps, Vec, Vec, Imm)                //      AVX512_F{kz|b32}
  ASMJIT_INST_3x(vgetmantps, Vgetmantps, Vec, Mem, Imm)                //      AVX512_F{kz|b32}
  ASMJIT_INST_4x(vgetmantsd, Vgetmantsd, Xmm, Xmm, Xmm, Imm)           //      AVX512_F{kz|sae}
  ASMJIT_INST_4x(vgetmantsd, Vgetmantsd, Xmm, Xmm, Mem, Imm)           //      AVX512_F{kz|sae}
  ASMJIT_INST_4x(vgetmantss, Vgetmantss, Xmm, Xmm, Xmm, Imm)           //      AVX512_F{kz|sae}
  ASMJIT_INST_4x(vgetmantss, Vgetmantss, Xmm, Xmm, Mem, Imm)           //      AVX512_F{kz|sae}
  ASMJIT_INST_4x(vgf2p8affineinvqb, Vgf2p8affineinvqb,Vec,Vec,Vec,Imm) // AVX  AVX512_VL{kz} GFNI
  ASMJIT_INST_4x(vgf2p8affineinvqb, Vgf2p8affineinvqb,Vec,Vec,Mem,Imm) // AVX  AVX512_VL{kz} GFNI
  ASMJIT_INST_4x(vgf2p8affineqb, Vgf2p8affineqb, Vec, Vec, Vec, Imm)   // AVX  AVX512_VL{kz} GFNI
  ASMJIT_INST_4x(vgf2p8affineqb, Vgf2p8affineqb, Vec, Vec, Mem, Imm)   // AVX  AVX512_VL{kz} GFNI
  ASMJIT_INST_3x(vgf2p8mulb, Vgf2p8mulb, Vec, Vec, Vec)                // AVX  AVX512_VL{kz} GFNI
  ASMJIT_INST_3x(vgf2p8mulb, Vgf2p8mulb, Vec, Vec, Mem)                // AVX  AVX512_VL{kz} GFNI
  ASMJIT_INST_3x(vhaddpd, Vhaddpd, Vec, Vec, Vec)                      // AVX
  ASMJIT_INST_3x(vhaddpd, Vhaddpd, Vec, Vec, Mem)                      // AVX
  ASMJIT_INST_3x(vhaddps, Vhaddps, Vec, Vec, Vec)                      // AVX
  ASMJIT_INST_3x(vhaddps, Vhaddps, Vec, Vec, Mem)                      // AVX
  ASMJIT_INST_3x(vhsubpd, Vhsubpd, Vec, Vec, Vec)                      // AVX
  ASMJIT_INST_3x(vhsubpd, Vhsubpd, Vec, Vec, Mem)                      // AVX
  ASMJIT_INST_3x(vhsubps, Vhsubps, Vec, Vec, Vec)                      // AVX
  ASMJIT_INST_3x(vhsubps, Vhsubps, Vec, Vec, Mem)                      // AVX
  ASMJIT_INST_4x(vinsertf128, Vinsertf128, Vec, Vec, Vec, Imm)         // AVX
  ASMJIT_INST_4x(vinsertf128, Vinsertf128, Vec, Vec, Mem, Imm)         // AVX
  ASMJIT_INST_4x(vinsertf32x4, Vinsertf32x4, Vec, Vec, Vec, Imm)       //      AVX512_F{kz}
  ASMJIT_INST_4x(vinsertf32x4, Vinsertf32x4, Vec, Vec, Mem, Imm)       //      AVX512_F{kz}
  ASMJIT_INST_4x(vinsertf32x8, Vinsertf32x8, Vec, Vec, Vec, Imm)       //      AVX512_DQ{kz}
  ASMJIT_INST_4x(vinsertf32x8, Vinsertf32x8, Vec, Vec, Mem, Imm)       //      AVX512_DQ{kz}
  ASMJIT_INST_4x(vinsertf64x2, Vinsertf64x2, Vec, Vec, Vec, Imm)       //      AVX512_DQ{kz}
  ASMJIT_INST_4x(vinsertf64x2, Vinsertf64x2, Vec, Vec, Mem, Imm)       //      AVX512_DQ{kz}
  ASMJIT_INST_4x(vinsertf64x4, Vinsertf64x4, Vec, Vec, Vec, Imm)       //      AVX512_F{kz}
  ASMJIT_INST_4x(vinsertf64x4, Vinsertf64x4, Vec, Vec, Mem, Imm)       //      AVX512_F{kz}
  ASMJIT_INST_4x(vinserti128, Vinserti128, Vec, Vec, Vec, Imm)         // AVX2
  ASMJIT_INST_4x(vinserti128, Vinserti128, Vec, Vec, Mem, Imm)         // AVX2
  ASMJIT_INST_4x(vinserti32x4, Vinserti32x4, Vec, Vec, Vec, Imm)       //      AVX512_F{kz}
  ASMJIT_INST_4x(vinserti32x4, Vinserti32x4, Vec, Vec, Mem, Imm)       //      AVX512_F{kz}
  ASMJIT_INST_4x(vinserti32x8, Vinserti32x8, Vec, Vec, Vec, Imm)       //      AVX512_DQ{kz}
  ASMJIT_INST_4x(vinserti32x8, Vinserti32x8, Vec, Vec, Mem, Imm)       //      AVX512_DQ{kz}
  ASMJIT_INST_4x(vinserti64x2, Vinserti64x2, Vec, Vec, Vec, Imm)       //      AVX512_DQ{kz}
  ASMJIT_INST_4x(vinserti64x2, Vinserti64x2, Vec, Vec, Mem, Imm)       //      AVX512_DQ{kz}
  ASMJIT_INST_4x(vinserti64x4, Vinserti64x4, Vec, Vec, Vec, Imm)       //      AVX512_F{kz}
  ASMJIT_INST_4x(vinserti64x4, Vinserti64x4, Vec, Vec, Mem, Imm)       //      AVX512_F{kz}
  ASMJIT_INST_4x(vinsertps, Vinsertps, Xmm, Xmm, Xmm, Imm)             // AVX  AVX512_F
  ASMJIT_INST_4x(vinsertps, Vinsertps, Xmm, Xmm, Mem, Imm)             // AVX  AVX512_F
  ASMJIT_INST_2x(vlddqu, Vlddqu, Vec, Mem)                             // AVX
  ASMJIT_INST_1x(vldmxcsr, Vldmxcsr, Mem)                              // AVX
  ASMJIT_INST_3x(vmaskmovdqu, Vmaskmovdqu, Vec, Vec, DS_ZDI)           // AVX  [EXPLICIT]
  ASMJIT_INST_3x(vmaskmovpd, Vmaskmovpd, Mem, Vec, Vec)                // AVX
  ASMJIT_INST_3x(vmaskmovpd, Vmaskmovpd, Vec, Vec, Mem)                // AVX
  ASMJIT_INST_3x(vmaskmovps, Vmaskmovps, Mem, Vec, Vec)                // AVX
  ASMJIT_INST_3x(vmaskmovps, Vmaskmovps, Vec, Vec, Mem)                // AVX
  ASMJIT_INST_3x(vmaxpd, Vmaxpd, Vec, Vec, Vec)                        // AVX  AVX512_F{kz|b64}
  ASMJIT_INST_3x(vmaxpd, Vmaxpd, Vec, Vec, Mem)                        // AVX  AVX512_F{kz|b64}
  ASMJIT_INST_3x(vmaxps, Vmaxps, Vec, Vec, Vec)                        // AVX  AVX512_F{kz|b32}
  ASMJIT_INST_3x(vmaxps, Vmaxps, Vec, Vec, Mem)                        // AVX  AVX512_F{kz|b32}
  ASMJIT_INST_3x(vmaxsd, Vmaxsd, Xmm, Xmm, Xmm)                        // AVX  AVX512_F{kz|sae}
  ASMJIT_INST_3x(vmaxsd, Vmaxsd, Xmm, Xmm, Mem)                        // AVX  AVX512_F{kz|sae}
  ASMJIT_INST_3x(vmaxss, Vmaxss, Xmm, Xmm, Xmm)                        // AVX  AVX512_F{kz|sae}
  ASMJIT_INST_3x(vmaxss, Vmaxss, Xmm, Xmm, Mem)                        // AVX  AVX512_F{kz|sae}
  ASMJIT_INST_3x(vminpd, Vminpd, Vec, Vec, Vec)                        // AVX  AVX512_F{kz|b64}
  ASMJIT_INST_3x(vminpd, Vminpd, Vec, Vec, Mem)                        // AVX  AVX512_F{kz|b64}
  ASMJIT_INST_3x(vminps, Vminps, Vec, Vec, Vec)                        // AVX  AVX512_F{kz|b32}
  ASMJIT_INST_3x(vminps, Vminps, Vec, Vec, Mem)                        // AVX  AVX512_F{kz|b32}
  ASMJIT_INST_3x(vminsd, Vminsd, Xmm, Xmm, Xmm)                        // AVX  AVX512_F{kz|sae}
  ASMJIT_INST_3x(vminsd, Vminsd, Xmm, Xmm, Mem)                        // AVX  AVX512_F{kz|sae}
  ASMJIT_INST_3x(vminss, Vminss, Xmm, Xmm, Xmm)                        // AVX  AVX512_F{kz|sae}
  ASMJIT_INST_3x(vminss, Vminss, Xmm, Xmm, Mem)                        // AVX  AVX512_F{kz|sae}
  ASMJIT_INST_2x(vmovapd, Vmovapd, Vec, Vec)                           // AVX  AVX512_F{kz}
  ASMJIT_INST_2x(vmovapd, Vmovapd, Vec, Mem)                           // AVX  AVX512_F{kz}
  ASMJIT_INST_2x(vmovapd, Vmovapd, Mem, Vec)                           // AVX  AVX512_F{kz}
  ASMJIT_INST_2x(vmovaps, Vmovaps, Vec, Vec)                           // AVX  AVX512_F{kz}
  ASMJIT_INST_2x(vmovaps, Vmovaps, Vec, Mem)                           // AVX  AVX512_F{kz}
  ASMJIT_INST_2x(vmovaps, Vmovaps, Mem, Vec)                           // AVX  AVX512_F{kz}
  ASMJIT_INST_2x(vmovd, Vmovd, Gp, Xmm)                                // AVX  AVX512_F
  ASMJIT_INST_2x(vmovd, Vmovd, Mem, Xmm)                               // AVX  AVX512_F
  ASMJIT_INST_2x(vmovd, Vmovd, Xmm, Gp)                                // AVX  AVX512_F
  ASMJIT_INST_2x(vmovd, Vmovd, Xmm, Mem)                               // AVX  AVX512_F
  ASMJIT_INST_2x(vmovddup, Vmovddup, Vec, Vec)                         // AVX  AVX512_F{kz}
  ASMJIT_INST_2x(vmovddup, Vmovddup, Vec, Mem)                         // AVX  AVX512_F{kz}
  ASMJIT_INST_2x(vmovdqa, Vmovdqa, Vec, Vec)                           // AVX
  ASMJIT_INST_2x(vmovdqa, Vmovdqa, Vec, Mem)                           // AVX
  ASMJIT_INST_2x(vmovdqa, Vmovdqa, Mem, Vec)                           // AVX
  ASMJIT_INST_2x(vmovdqa32, Vmovdqa32, Vec, Vec)                       //      AVX512_F{kz}
  ASMJIT_INST_2x(vmovdqa32, Vmovdqa32, Vec, Mem)                       //      AVX512_F{kz}
  ASMJIT_INST_2x(vmovdqa32, Vmovdqa32, Mem, Vec)                       //      AVX512_F{kz}
  ASMJIT_INST_2x(vmovdqa64, Vmovdqa64, Vec, Vec)                       //      AVX512_F{kz}
  ASMJIT_INST_2x(vmovdqa64, Vmovdqa64, Vec, Mem)                       //      AVX512_F{kz}
  ASMJIT_INST_2x(vmovdqa64, Vmovdqa64, Mem, Vec)                       //      AVX512_F{kz}
  ASMJIT_INST_2x(vmovdqu, Vmovdqu, Vec, Vec)                           // AVX
  ASMJIT_INST_2x(vmovdqu, Vmovdqu, Vec, Mem)                           // AVX
  ASMJIT_INST_2x(vmovdqu, Vmovdqu, Mem, Vec)                           // AVX
  ASMJIT_INST_2x(vmovdqu16, Vmovdqu16, Vec, Vec)                       //      AVX512_BW{kz}
  ASMJIT_INST_2x(vmovdqu16, Vmovdqu16, Vec, Mem)                       //      AVX512_BW{kz}
  ASMJIT_INST_2x(vmovdqu16, Vmovdqu16, Mem, Vec)                       //      AVX512_BW{kz}
  ASMJIT_INST_2x(vmovdqu32, Vmovdqu32, Vec, Vec)                       //      AVX512_F{kz}
  ASMJIT_INST_2x(vmovdqu32, Vmovdqu32, Vec, Mem)                       //      AVX512_F{kz}
  ASMJIT_INST_2x(vmovdqu32, Vmovdqu32, Mem, Vec)                       //      AVX512_F{kz}
  ASMJIT_INST_2x(vmovdqu64, Vmovdqu64, Vec, Vec)                       //      AVX512_F{kz}
  ASMJIT_INST_2x(vmovdqu64, Vmovdqu64, Vec, Mem)                       //      AVX512_F{kz}
  ASMJIT_INST_2x(vmovdqu64, Vmovdqu64, Mem, Vec)                       //      AVX512_F{kz}
  ASMJIT_INST_2x(vmovdqu8, Vmovdqu8, Vec, Vec)                         //      AVX512_BW{kz}
  ASMJIT_INST_2x(vmovdqu8, Vmovdqu8, Vec, Mem)                         //      AVX512_BW{kz}
  ASMJIT_INST_2x(vmovdqu8, Vmovdqu8, Mem, Vec)                         //      AVX512_BW{kz}
  ASMJIT_INST_3x(vmovhlps, Vmovhlps, Xmm, Xmm, Xmm)                    // AVX  AVX512_F
  ASMJIT_INST_2x(vmovhpd, Vmovhpd, Mem, Xmm)                           // AVX  AVX512_F
  ASMJIT_INST_3x(vmovhpd, Vmovhpd, Xmm, Xmm, Mem)                      // AVX  AVX512_F
  ASMJIT_INST_2x(vmovhps, Vmovhps, Mem, Xmm)                           // AVX  AVX512_F
  ASMJIT_INST_3x(vmovhps, Vmovhps, Xmm, Xmm, Mem)                      // AVX  AVX512_F
  ASMJIT_INST_3x(vmovlhps, Vmovlhps, Xmm, Xmm, Xmm)                    // AVX  AVX512_F
  ASMJIT_INST_2x(vmovlpd, Vmovlpd, Mem, Xmm)                           // AVX  AVX512_F
  ASMJIT_INST_3x(vmovlpd, Vmovlpd, Xmm, Xmm, Mem)                      // AVX  AVX512_F
  ASMJIT_INST_2x(vmovlps, Vmovlps, Mem, Xmm)                           // AVX  AVX512_F
  ASMJIT_INST_3x(vmovlps, Vmovlps, Xmm, Xmm, Mem)                      // AVX  AVX512_F
  ASMJIT_INST_2x(vmovmskpd, Vmovmskpd, Gp, Vec)                        // AVX
  ASMJIT_INST_2x(vmovmskps, Vmovmskps, Gp, Vec)                        // AVX
  ASMJIT_INST_2x(vmovntdq, Vmovntdq, Mem, Vec)                         // AVX+ AVX512_F
  ASMJIT_INST_2x(vmovntdqa, Vmovntdqa, Vec, Mem)                       // AVX+ AVX512_F
  ASMJIT_INST_2x(vmovntpd, Vmovntpd, Mem, Vec)                         // AVX  AVX512_F
  ASMJIT_INST_2x(vmovntps, Vmovntps, Mem, Vec)                         // AVX  AVX512_F
  ASMJIT_INST_2x(vmovq, Vmovq, Gp, Xmm)                                // AVX  AVX512_F
  ASMJIT_INST_2x(vmovq, Vmovq, Mem, Xmm)                               // AVX  AVX512_F
  ASMJIT_INST_2x(vmovq, Vmovq, Xmm, Mem)                               // AVX  AVX512_F
  ASMJIT_INST_2x(vmovq, Vmovq, Xmm, Gp)                                // AVX  AVX512_F
  ASMJIT_INST_2x(vmovq, Vmovq, Xmm, Xmm)                               // AVX  AVX512_F
  ASMJIT_INST_2x(vmovsd, Vmovsd, Mem, Xmm)                             // AVX  AVX512_F
  ASMJIT_INST_2x(vmovsd, Vmovsd, Xmm, Mem)                             // AVX  AVX512_F{kz}
  ASMJIT_INST_3x(vmovsd, Vmovsd, Xmm, Xmm, Xmm)                        // AVX  AVX512_F{kz}
  ASMJIT_INST_2x(vmovshdup, Vmovshdup, Vec, Vec)                       // AVX  AVX512_F{kz}
  ASMJIT_INST_2x(vmovshdup, Vmovshdup, Vec, Mem)                       // AVX  AVX512_F{kz}
  ASMJIT_INST_2x(vmovsldup, Vmovsldup, Vec, Vec)                       // AVX  AVX512_F{kz}
  ASMJIT_INST_2x(vmovsldup, Vmovsldup, Vec, Mem)                       // AVX  AVX512_F{kz}
  ASMJIT_INST_2x(vmovss, Vmovss, Mem, Xmm)                             // AVX  AVX512_F
  ASMJIT_INST_2x(vmovss, Vmovss, Xmm, Mem)                             // AVX  AVX512_F{kz}
  ASMJIT_INST_3x(vmovss, Vmovss, Xmm, Xmm, Xmm)                        // AVX  AVX512_F{kz}
  ASMJIT_INST_2x(vmovupd, Vmovupd, Vec, Vec)                           // AVX  AVX512_F{kz}
  ASMJIT_INST_2x(vmovupd, Vmovupd, Vec, Mem)                           // AVX  AVX512_F{kz}
  ASMJIT_INST_2x(vmovupd, Vmovupd, Mem, Vec)                           // AVX  AVX512_F{kz}
  ASMJIT_INST_2x(vmovups, Vmovups, Vec, Vec)                           // AVX  AVX512_F{kz}
  ASMJIT_INST_2x(vmovups, Vmovups, Vec, Mem)                           // AVX  AVX512_F{kz}
  ASMJIT_INST_2x(vmovups, Vmovups, Mem, Vec)                           // AVX  AVX512_F{kz}
  ASMJIT_INST_4x(vmpsadbw, Vmpsadbw, Vec, Vec, Vec, Imm)               // AVX+
  ASMJIT_INST_4x(vmpsadbw, Vmpsadbw, Vec, Vec, Mem, Imm)               // AVX+
  ASMJIT_INST_3x(vmulpd, Vmulpd, Vec, Vec, Vec)                        // AVX  AVX512_F{kz|b64}
  ASMJIT_INST_3x(vmulpd, Vmulpd, Vec, Vec, Mem)                        // AVX  AVX512_F{kz|b64}
  ASMJIT_INST_3x(vmulps, Vmulps, Vec, Vec, Vec)                        // AVX  AVX512_F{kz|b32}
  ASMJIT_INST_3x(vmulps, Vmulps, Vec, Vec, Mem)                        // AVX  AVX512_F{kz|b32}
  ASMJIT_INST_3x(vmulsd, Vmulsd, Xmm, Xmm, Xmm)                        // AVX  AVX512_F{kz|er}
  ASMJIT_INST_3x(vmulsd, Vmulsd, Xmm, Xmm, Mem)                        // AVX  AVX512_F{kz|er}
  ASMJIT_INST_3x(vmulss, Vmulss, Xmm, Xmm, Xmm)                        // AVX  AVX512_F{kz|er}
  ASMJIT_INST_3x(vmulss, Vmulss, Xmm, Xmm, Mem)                        // AVX  AVX512_F{kz|er}
  ASMJIT_INST_3x(vorpd, Vorpd, Vec, Vec, Vec)                          // AVX  AVX512_DQ{kz|b64}
  ASMJIT_INST_3x(vorpd, Vorpd, Vec, Vec, Mem)                          // AVX  AVX512_DQ{kz|b64}
  ASMJIT_INST_3x(vorps, Vorps, Vec, Vec, Vec)                          // AVX  AVX512_F{kz|b32}
  ASMJIT_INST_3x(vorps, Vorps, Vec, Vec, Mem)                          // AVX  AVX512_F{kz|b32}
  ASMJIT_INST_4x(vp2intersectd, Vp2intersectd, KReg, KReg, Vec, Vec)   //      AVX512_VP2INTERSECT{kz}
  ASMJIT_INST_4x(vp2intersectd, Vp2intersectd, KReg, KReg, Vec, Mem)   //      AVX512_VP2INTERSECT{kz}
  ASMJIT_INST_4x(vp2intersectq, Vp2intersectq, KReg, KReg, Vec, Vec)   //      AVX512_VP2INTERSECT{kz}
  ASMJIT_INST_4x(vp2intersectq, Vp2intersectq, KReg, KReg, Vec, Mem)   //      AVX512_VP2INTERSECT{kz}
  ASMJIT_INST_6x(vp4dpwssd, Vp4dpwssd, Zmm, Zmm, Zmm, Zmm, Zmm, Mem)   //      AVX512_4FMAPS{kz}
  ASMJIT_INST_6x(vp4dpwssds, Vp4dpwssds, Zmm, Zmm, Zmm, Zmm, Zmm, Mem) //      AVX512_4FMAPS{kz}
  ASMJIT_INST_2x(vpabsb, Vpabsb, Vec, Vec)                             // AVX+ AVX512_BW{kz}
  ASMJIT_INST_2x(vpabsb, Vpabsb, Vec, Mem)                             // AVX+ AVX512_BW{kz}
  ASMJIT_INST_2x(vpabsd, Vpabsd, Vec, Vec)                             // AVX+ AVX512_F{kz}
  ASMJIT_INST_2x(vpabsd, Vpabsd, Vec, Mem)                             // AVX+ AVX512_F{kz}
  ASMJIT_INST_2x(vpabsq, Vpabsq, Vec, Vec)                             //      AVX512_F{kz}
  ASMJIT_INST_2x(vpabsq, Vpabsq, Vec, Mem)                             //      AVX512_F{kz}
  ASMJIT_INST_2x(vpabsw, Vpabsw, Vec, Vec)                             // AVX+ AVX512_BW{kz}
  ASMJIT_INST_2x(vpabsw, Vpabsw, Vec, Mem)                             // AVX+ AVX512_BW{kz}
  ASMJIT_INST_3x(vpackssdw, Vpackssdw, Vec, Vec, Vec)                  // AVX+ AVX512_BW{kz|b32}
  ASMJIT_INST_3x(vpackssdw, Vpackssdw, Vec, Vec, Mem)                  // AVX+ AVX512_BW{kz|b32}
  ASMJIT_INST_3x(vpacksswb, Vpacksswb, Vec, Vec, Vec)                  // AVX+ AVX512_BW{kz}
  ASMJIT_INST_3x(vpacksswb, Vpacksswb, Vec, Vec, Mem)                  // AVX+ AVX512_BW{kz}
  ASMJIT_INST_3x(vpackusdw, Vpackusdw, Vec, Vec, Vec)                  // AVX+ AVX512_BW{kz|b32}
  ASMJIT_INST_3x(vpackusdw, Vpackusdw, Vec, Vec, Mem)                  // AVX+ AVX512_BW{kz|b32}
  ASMJIT_INST_3x(vpackuswb, Vpackuswb, Vec, Vec, Vec)                  // AVX+ AVX512_BW{kz}
  ASMJIT_INST_3x(vpackuswb, Vpackuswb, Vec, Vec, Mem)                  // AVX+ AVX512_BW{kz}
  ASMJIT_INST_3x(vpaddb, Vpaddb, Vec, Vec, Vec)                        // AVX+ AVX512_BW{kz}
  ASMJIT_INST_3x(vpaddb, Vpaddb, Vec, Vec, Mem)                        // AVX+ AVX512_BW{kz}
  ASMJIT_INST_3x(vpaddd, Vpaddd, Vec, Vec, Vec)                        // AVX+ AVX512_F{kz|b32}
  ASMJIT_INST_3x(vpaddd, Vpaddd, Vec, Vec, Mem)                        // AVX+ AVX512_F{kz|b32}
  ASMJIT_INST_3x(vpaddq, Vpaddq, Vec, Vec, Vec)                        // AVX+ AVX512_F{kz|b64}
  ASMJIT_INST_3x(vpaddq, Vpaddq, Vec, Vec, Mem)                        // AVX+ AVX512_F{kz|b64}
  ASMJIT_INST_3x(vpaddsb, Vpaddsb, Vec, Vec, Vec)                      // AVX+ AVX512_BW{kz}
  ASMJIT_INST_3x(vpaddsb, Vpaddsb, Vec, Vec, Mem)                      // AVX+ AVX512_BW{kz}
  ASMJIT_INST_3x(vpaddsw, Vpaddsw, Vec, Vec, Vec)                      // AVX+ AVX512_BW{kz}
  ASMJIT_INST_3x(vpaddsw, Vpaddsw, Vec, Vec, Mem)                      // AVX+ AVX512_BW{kz}
  ASMJIT_INST_3x(vpaddusb, Vpaddusb, Vec, Vec, Vec)                    // AVX+ AVX512_BW{kz}
  ASMJIT_INST_3x(vpaddusb, Vpaddusb, Vec, Vec, Mem)                    // AVX+ AVX512_BW{kz}
  ASMJIT_INST_3x(vpaddusw, Vpaddusw, Vec, Vec, Vec)                    // AVX+ AVX512_BW{kz}
  ASMJIT_INST_3x(vpaddusw, Vpaddusw, Vec, Vec, Mem)                    // AVX+ AVX512_BW{kz}
  ASMJIT_INST_3x(vpaddw, Vpaddw, Vec, Vec, Vec)                        // AVX+ AVX512_BW{kz}
  ASMJIT_INST_3x(vpaddw, Vpaddw, Vec, Vec, Mem)                        // AVX+ AVX512_BW{kz}
  ASMJIT_INST_4x(vpalignr, Vpalignr, Vec, Vec, Vec, Imm)               // AVX+ AVX512_BW{kz}
  ASMJIT_INST_4x(vpalignr, Vpalignr, Vec, Vec, Mem, Imm)               // AVX+ AVX512_BW{kz}
  ASMJIT_INST_3x(vpand, Vpand, Vec, Vec, Vec)                          // AVX+
  ASMJIT_INST_3x(vpand, Vpand, Vec, Vec, Mem)                          // AVX+
  ASMJIT_INST_3x(vpandd, Vpandd, Vec, Vec, Vec)                        //      AVX512_F{kz|b32}
  ASMJIT_INST_3x(vpandd, Vpandd, Vec, Vec, Mem)                        //      AVX512_F{kz|b32}
  ASMJIT_INST_3x(vpandn, Vpandn, Vec, Vec, Vec)                        // AV+
  ASMJIT_INST_3x(vpandn, Vpandn, Vec, Vec, Mem)                        // AVX+
  ASMJIT_INST_3x(vpandnd, Vpandnd, Vec, Vec, Vec)                      //      AVX512_F{kz|b32}
  ASMJIT_INST_3x(vpandnd, Vpandnd, Vec, Vec, Mem)                      //      AVX512_F{kz|b32}
  ASMJIT_INST_3x(vpandnq, Vpandnq, Vec, Vec, Vec)                      //      AVX512_F{kz|b64}
  ASMJIT_INST_3x(vpandnq, Vpandnq, Vec, Vec, Mem)                      //      AVX512_F{kz|b64}
  ASMJIT_INST_3x(vpandq, Vpandq, Vec, Vec, Vec)                        //      AVX512_F{kz|b64}
  ASMJIT_INST_3x(vpandq, Vpandq, Vec, Vec, Mem)                        //      AVX512_F{kz|b64}
  ASMJIT_INST_3x(vpavgb, Vpavgb, Vec, Vec, Vec)                        // AVX+ AVX512_BW{kz}
  ASMJIT_INST_3x(vpavgb, Vpavgb, Vec, Vec, Mem)                        // AVX+ AVX512_BW{kz}
  ASMJIT_INST_3x(vpavgw, Vpavgw, Vec, Vec, Vec)                        // AVX+ AVX512_BW{kz}
  ASMJIT_INST_3x(vpavgw, Vpavgw, Vec, Vec, Mem)                        // AVX+ AVX512_BW{kz}
  ASMJIT_INST_4x(vpblendd, Vpblendd, Vec, Vec, Vec, Imm)               // AVX2
  ASMJIT_INST_4x(vpblendd, Vpblendd, Vec, Vec, Mem, Imm)               // AVX2
  ASMJIT_INST_3x(vpblendmb, Vpblendmb, Vec, Vec, Vec)                  //      AVX512_BW{kz}
  ASMJIT_INST_3x(vpblendmb, Vpblendmb, Vec, Vec, Mem)                  //      AVX512_BW{kz}
  ASMJIT_INST_3x(vpblendmd, Vpblendmd, Vec, Vec, Vec)                  //      AVX512_F{kz|b32}
  ASMJIT_INST_3x(vpblendmd, Vpblendmd, Vec, Vec, Mem)                  //      AVX512_F{kz|b32}
  ASMJIT_INST_3x(vpblendmq, Vpblendmq, Vec, Vec, Vec)                  //      AVX512_F{kz|b64}
  ASMJIT_INST_3x(vpblendmq, Vpblendmq, Vec, Vec, Mem)                  //      AVX512_F{kz|b64}
  ASMJIT_INST_3x(vpblendmw, Vpblendmw, Vec, Vec, Vec)                  //      AVX512_BW{kz}
  ASMJIT_INST_3x(vpblendmw, Vpblendmw, Vec, Vec, Mem)                  //      AVX512_BW{kz}
  ASMJIT_INST_4x(vpblendvb, Vpblendvb, Vec, Vec, Vec, Vec)             // AVX+
  ASMJIT_INST_4x(vpblendvb, Vpblendvb, Vec, Vec, Mem, Vec)             // AVX+
  ASMJIT_INST_4x(vpblendw, Vpblendw, Vec, Vec, Vec, Imm)               // AVX+
  ASMJIT_INST_4x(vpblendw, Vpblendw, Vec, Vec, Mem, Imm)               // AVX+
  ASMJIT_INST_2x(vpbroadcastb, Vpbroadcastb, Vec, Vec)                 // AVX2 AVX512_BW{kz}
  ASMJIT_INST_2x(vpbroadcastb, Vpbroadcastb, Vec, Mem)                 // AVX2 AVX512_BW{kz}
  ASMJIT_INST_2x(vpbroadcastb, Vpbroadcastb, Vec, Gp)                  //      AVX512_BW{kz}
  ASMJIT_INST_2x(vpbroadcastd, Vpbroadcastd, Vec, Vec)                 // AVX2 AVX512_F{kz}
  ASMJIT_INST_2x(vpbroadcastd, Vpbroadcastd, Vec, Mem)                 // AVX2 AVX512_F{kz}
  ASMJIT_INST_2x(vpbroadcastd, Vpbroadcastd, Vec, Gp)                  //      AVX512_F{kz}
  ASMJIT_INST_2x(vpbroadcastmb2q, Vpbroadcastmb2q, Vec, KReg)          //      AVX512_CD
  ASMJIT_INST_2x(vpbroadcastmw2d, Vpbroadcastmw2d, Vec, KReg)          //      AVX512_CD
  ASMJIT_INST_2x(vpbroadcastq, Vpbroadcastq, Vec, Vec)                 // AVX2 AVX512_F{kz}
  ASMJIT_INST_2x(vpbroadcastq, Vpbroadcastq, Vec, Mem)                 // AVX2 AVX512_F{kz}
  ASMJIT_INST_2x(vpbroadcastq, Vpbroadcastq, Vec, Gp)                  //      AVX512_F{kz}
  ASMJIT_INST_2x(vpbroadcastw, Vpbroadcastw, Vec, Vec)                 // AVX2 AVX512_BW{kz}
  ASMJIT_INST_2x(vpbroadcastw, Vpbroadcastw, Vec, Mem)                 // AVX2 AVX512_BW{kz}
  ASMJIT_INST_2x(vpbroadcastw, Vpbroadcastw, Vec, Gp)                  //      AVX512_BW{kz}
  ASMJIT_INST_4x(vpclmulqdq, Vpclmulqdq, Vec, Vec, Vec, Imm)           // AVX  VPCLMULQDQ AVX512_F
  ASMJIT_INST_4x(vpclmulqdq, Vpclmulqdq, Vec, Vec, Mem, Imm)           // AVX  VPCLMULQDQ AVX512_F
  ASMJIT_INST_4x(vpcmpb, Vpcmpb, KReg, Vec, Vec, Imm)                  //      AVX512_BW{k}
  ASMJIT_INST_4x(vpcmpb, Vpcmpb, KReg, Vec, Mem, Imm)                  //      AVX512_BW{k}
  ASMJIT_INST_4x(vpcmpd, Vpcmpd, KReg, Vec, Vec, Imm)                  //      AVX512_F{k|b32}
  ASMJIT_INST_4x(vpcmpd, Vpcmpd, KReg, Vec, Mem, Imm)                  //      AVX512_F{k|b32}
  ASMJIT_INST_3x(vpcmpeqb, Vpcmpeqb, Vec, Vec, Vec)                    // AVX+
  ASMJIT_INST_3x(vpcmpeqb, Vpcmpeqb, Vec, Vec, Mem)                    // AVX+
  ASMJIT_INST_3x(vpcmpeqb, Vpcmpeqb, KReg, Vec, Vec)                   //      AVX512_BW{k}
  ASMJIT_INST_3x(vpcmpeqb, Vpcmpeqb, KReg, Vec, Mem)                   //      AVX512_BW{k}
  ASMJIT_INST_3x(vpcmpeqd, Vpcmpeqd, Vec, Vec, Vec)                    // AVX+
  ASMJIT_INST_3x(vpcmpeqd, Vpcmpeqd, Vec, Vec, Mem)                    // AVX+
  ASMJIT_INST_3x(vpcmpeqd, Vpcmpeqd, KReg, Vec, Vec)                   //      AVX512_F{k|b32}
  ASMJIT_INST_3x(vpcmpeqd, Vpcmpeqd, KReg, Vec, Mem)                   //      AVX512_F{k|b32}
  ASMJIT_INST_3x(vpcmpeqq, Vpcmpeqq, Vec, Vec, Vec)                    // AVX+
  ASMJIT_INST_3x(vpcmpeqq, Vpcmpeqq, Vec, Vec, Mem)                    // AVX+
  ASMJIT_INST_3x(vpcmpeqq, Vpcmpeqq, KReg, Vec, Vec)                   //      AVX512_F{k|b64}
  ASMJIT_INST_3x(vpcmpeqq, Vpcmpeqq, KReg, Vec, Mem)                   //      AVX512_F{k|b64}
  ASMJIT_INST_3x(vpcmpeqw, Vpcmpeqw, Vec, Vec, Vec)                    // AVX+
  ASMJIT_INST_3x(vpcmpeqw, Vpcmpeqw, Vec, Vec, Mem)                    // AVX+
  ASMJIT_INST_3x(vpcmpeqw, Vpcmpeqw, KReg, Vec, Vec)                   //      AVX512_BW{k}
  ASMJIT_INST_3x(vpcmpeqw, Vpcmpeqw, KReg, Vec, Mem)                   //      AVX512_BW{k}
  ASMJIT_INST_6x(vpcmpestri, Vpcmpestri, Vec, Vec, Imm, Gp_ECX, Gp_EAX, Gp_EDX) // AVX  [EXPLICIT]
  ASMJIT_INST_6x(vpcmpestri, Vpcmpestri, Vec, Mem, Imm, Gp_ECX, Gp_EAX, Gp_EDX) // AVX  [EXPLICIT]
  ASMJIT_INST_6x(vpcmpestrm, Vpcmpestrm, Vec, Vec, Imm, XMM0, Gp_EAX, Gp_EDX)   // AVX  [EXPLICIT]
  ASMJIT_INST_6x(vpcmpestrm, Vpcmpestrm, Vec, Mem, Imm, XMM0, Gp_EAX, Gp_EDX)   // AVX  [EXPLICIT]
  ASMJIT_INST_3x(vpcmpgtb, Vpcmpgtb, Vec, Vec, Vec)                    // AVX+
  ASMJIT_INST_3x(vpcmpgtb, Vpcmpgtb, Vec, Vec, Mem)                    // AVX+
  ASMJIT_INST_3x(vpcmpgtb, Vpcmpgtb, KReg, Vec, Vec)                   //      AVX512_BW{k}
  ASMJIT_INST_3x(vpcmpgtb, Vpcmpgtb, KReg, Vec, Mem)                   //      AVX512_BW{k}
  ASMJIT_INST_3x(vpcmpgtd, Vpcmpgtd, Vec, Vec, Vec)                    // AVX+
  ASMJIT_INST_3x(vpcmpgtd, Vpcmpgtd, Vec, Vec, Mem)                    // AVX+
  ASMJIT_INST_3x(vpcmpgtd, Vpcmpgtd, KReg, Vec, Vec)                   //      AVX512_F{k|b32}
  ASMJIT_INST_3x(vpcmpgtd, Vpcmpgtd, KReg, Vec, Mem)                   //      AVX512_F{k|b32}
  ASMJIT_INST_3x(vpcmpgtq, Vpcmpgtq, Vec, Vec, Vec)                    // AVX+
  ASMJIT_INST_3x(vpcmpgtq, Vpcmpgtq, Vec, Vec, Mem)                    // AVX+
  ASMJIT_INST_3x(vpcmpgtq, Vpcmpgtq, KReg, Vec, Vec)                   //      AVX512_F{k|b64}
  ASMJIT_INST_3x(vpcmpgtq, Vpcmpgtq, KReg, Vec, Mem)                   //      AVX512_F{k|b64}
  ASMJIT_INST_3x(vpcmpgtw, Vpcmpgtw, Vec, Vec, Vec)                    // AVX+
  ASMJIT_INST_3x(vpcmpgtw, Vpcmpgtw, Vec, Vec, Mem)                    // AVX+
  ASMJIT_INST_3x(vpcmpgtw, Vpcmpgtw, KReg, Vec, Vec)                   //      AVX512_BW{k}
  ASMJIT_INST_3x(vpcmpgtw, Vpcmpgtw, KReg, Vec, Mem)                   //      AVX512_BW{k}
  ASMJIT_INST_4x(vpcmpistri, Vpcmpistri, Vec, Vec, Imm, Gp_ECX)        // AVX  [EXPLICIT]
  ASMJIT_INST_4x(vpcmpistri, Vpcmpistri, Vec, Mem, Imm, Gp_ECX)        // AVX  [EXPLICIT]
  ASMJIT_INST_4x(vpcmpistrm, Vpcmpistrm, Vec, Vec, Imm, XMM0)          // AVX  [EXPLICIT]
  ASMJIT_INST_4x(vpcmpistrm, Vpcmpistrm, Vec, Mem, Imm, XMM0)          // AVX  [EXPLICIT]
  ASMJIT_INST_4x(vpcmpq, Vpcmpq, KReg, Vec, Vec, Imm)                  //      AVX512_F{k|b64}
  ASMJIT_INST_4x(vpcmpq, Vpcmpq, KReg, Vec, Mem, Imm)                  //      AVX512_F{k|b64}
  ASMJIT_INST_4x(vpcmpub, Vpcmpub, KReg, Vec, Vec, Imm)                //      AVX512_BW{k}
  ASMJIT_INST_4x(vpcmpub, Vpcmpub, KReg, Vec, Mem, Imm)                //      AVX512_BW{k}
  ASMJIT_INST_4x(vpcmpud, Vpcmpud, KReg, Vec, Vec, Imm)                //      AVX512_F{k|b32}
  ASMJIT_INST_4x(vpcmpud, Vpcmpud, KReg, Vec, Mem, Imm)                //      AVX512_F{k|b32}
  ASMJIT_INST_4x(vpcmpuq, Vpcmpuq, KReg, Vec, Vec, Imm)                //      AVX512_F{k|b64}
  ASMJIT_INST_4x(vpcmpuq, Vpcmpuq, KReg, Vec, Mem, Imm)                //      AVX512_F{k|b64}
  ASMJIT_INST_4x(vpcmpuw, Vpcmpuw, KReg, Vec, Vec, Imm)                //      AVX512_BW{k|b64}
  ASMJIT_INST_4x(vpcmpuw, Vpcmpuw, KReg, Vec, Mem, Imm)                //      AVX512_BW{k|b64}
  ASMJIT_INST_4x(vpcmpw, Vpcmpw, KReg, Vec, Vec, Imm)                  //      AVX512_BW{k|b64}
  ASMJIT_INST_4x(vpcmpw, Vpcmpw, KReg, Vec, Mem, Imm)                  //      AVX512_BW{k|b64}
  ASMJIT_INST_2x(vpcompressb, Vpcompressb, Vec, Vec)                   //      AVX512_VBMI2{kz}
  ASMJIT_INST_2x(vpcompressb, Vpcompressb, Mem, Vec)                   //      AVX512_VBMI2{kz}
  ASMJIT_INST_2x(vpcompressd, Vpcompressd, Vec, Vec)                   //      AVX512_F{kz}
  ASMJIT_INST_2x(vpcompressd, Vpcompressd, Mem, Vec)                   //      AVX512_F{kz}
  ASMJIT_INST_2x(vpcompressq, Vpcompressq, Vec, Vec)                   //      AVX512_F{kz}
  ASMJIT_INST_2x(vpcompressq, Vpcompressq, Mem, Vec)                   //      AVX512_F{kz}
  ASMJIT_INST_2x(vpcompressw, Vpcompressw, Vec, Vec)                   //      AVX512_VBMI2{kz}
  ASMJIT_INST_2x(vpcompressw, Vpcompressw, Mem, Vec)                   //      AVX512_VBMI2{kz}
  ASMJIT_INST_2x(vpconflictd, Vpconflictd, Vec, Vec)                   //      AVX512_CD{kz|b32}
  ASMJIT_INST_2x(vpconflictd, Vpconflictd, Vec, Mem)                   //      AVX512_CD{kz|b32}
  ASMJIT_INST_2x(vpconflictq, Vpconflictq, Vec, Vec)                   //      AVX512_CD{kz|b32}
  ASMJIT_INST_2x(vpconflictq, Vpconflictq, Vec, Mem)                   //      AVX512_CD{kz|b32}
  ASMJIT_INST_3x(vpdpbusd, Vpdpbusd, Vec, Vec, Vec)                    // AVX_VNNI AVX512_VNNI{kz|b32}
  ASMJIT_INST_3x(vpdpbusd, Vpdpbusd, Vec, Vec, Mem)                    // AVX_VNNI AVX512_VNNI{kz|b32}
  ASMJIT_INST_3x(vpdpbusds, Vpdpbusds, Vec, Vec, Vec)                  // AVX_VNNI AVX512_VNNI{kz|b32}
  ASMJIT_INST_3x(vpdpbusds, Vpdpbusds, Vec, Vec, Mem)                  // AVX_VNNI AVX512_VNNI{kz|b32}
  ASMJIT_INST_3x(vpdpwssd, Vpdpwssd, Vec, Vec, Vec)                    // AVX_VNNI AVX512_VNNI{kz|b32}
  ASMJIT_INST_3x(vpdpwssd, Vpdpwssd, Vec, Vec, Mem)                    // AVX_VNNI AVX512_VNNI{kz|b32}
  ASMJIT_INST_3x(vpdpwssds, Vpdpwssds, Vec, Vec, Vec)                  // AVX_VNNI AVX512_VNNI{kz|b32}
  ASMJIT_INST_3x(vpdpwssds, Vpdpwssds, Vec, Vec, Mem)                  // AVX_VNNI AVX512_VNNI{kz|b32}
  ASMJIT_INST_4x(vperm2f128, Vperm2f128, Vec, Vec, Vec, Imm)           // AVX
  ASMJIT_INST_4x(vperm2f128, Vperm2f128, Vec, Vec, Mem, Imm)           // AVX
  ASMJIT_INST_4x(vperm2i128, Vperm2i128, Vec, Vec, Vec, Imm)           // AVX2
  ASMJIT_INST_4x(vperm2i128, Vperm2i128, Vec, Vec, Mem, Imm)           // AVX2
  ASMJIT_INST_3x(vpermb, Vpermb, Vec, Vec, Vec)                        //      AVX512_VBMI{kz}
  ASMJIT_INST_3x(vpermb, Vpermb, Vec, Vec, Mem)                        //      AVX512_VBMI{kz}
  ASMJIT_INST_3x(vpermd, Vpermd, Vec, Vec, Vec)                        // AVX2 AVX512_F{kz|b32}
  ASMJIT_INST_3x(vpermd, Vpermd, Vec, Vec, Mem)                        // AVX2 AVX512_F{kz|b32}
  ASMJIT_INST_3x(vpermi2b, Vpermi2b, Vec, Vec, Vec)                    //      AVX512_VBMI{kz}
  ASMJIT_INST_3x(vpermi2b, Vpermi2b, Vec, Vec, Mem)                    //      AVX512_VBMI{kz}
  ASMJIT_INST_3x(vpermi2d, Vpermi2d, Vec, Vec, Vec)                    //      AVX512_F{kz|b32}
  ASMJIT_INST_3x(vpermi2d, Vpermi2d, Vec, Vec, Mem)                    //      AVX512_F{kz|b32}
  ASMJIT_INST_3x(vpermi2pd, Vpermi2pd, Vec, Vec, Vec)                  //      AVX512_F{kz|b64}
  ASMJIT_INST_3x(vpermi2pd, Vpermi2pd, Vec, Vec, Mem)                  //      AVX512_F{kz|b64}
  ASMJIT_INST_3x(vpermi2ps, Vpermi2ps, Vec, Vec, Vec)                  //      AVX512_F{kz|b32}
  ASMJIT_INST_3x(vpermi2ps, Vpermi2ps, Vec, Vec, Mem)                  //      AVX512_F{kz|b32}
  ASMJIT_INST_3x(vpermi2q, Vpermi2q, Vec, Vec, Vec)                    //      AVX512_F{kz|b64}
  ASMJIT_INST_3x(vpermi2q, Vpermi2q, Vec, Vec, Mem)                    //      AVX512_F{kz|b64}
  ASMJIT_INST_3x(vpermi2w, Vpermi2w, Vec, Vec, Vec)                    //      AVX512_BW{kz}
  ASMJIT_INST_3x(vpermi2w, Vpermi2w, Vec, Vec, Mem)                    //      AVX512_BW{kz}
  ASMJIT_INST_3x(vpermilpd, Vpermilpd, Vec, Vec, Vec)                  // AVX  AVX512_F{kz|b64}
  ASMJIT_INST_3x(vpermilpd, Vpermilpd, Vec, Vec, Mem)                  // AVX  AVX512_F{kz|b64}
  ASMJIT_INST_3x(vpermilpd, Vpermilpd, Vec, Vec, Imm)                  // AVX  AVX512_F{kz|b64}
  ASMJIT_INST_3x(vpermilpd, Vpermilpd, Vec, Mem, Imm)                  // AVX  AVX512_F{kz|b64}
  ASMJIT_INST_3x(vpermilps, Vpermilps, Vec, Vec, Vec)                  // AVX  AVX512_F{kz|b64}
  ASMJIT_INST_3x(vpermilps, Vpermilps, Vec, Vec, Mem)                  // AVX  AVX512_F{kz|b64}
  ASMJIT_INST_3x(vpermilps, Vpermilps, Vec, Vec, Imm)                  // AVX  AVX512_F{kz|b64}
  ASMJIT_INST_3x(vpermilps, Vpermilps, Vec, Mem, Imm)                  // AVX  AVX512_F{kz|b64}
  ASMJIT_INST_3x(vpermpd, Vpermpd, Vec, Vec, Imm)                      // AVX2
  ASMJIT_INST_3x(vpermpd, Vpermpd, Vec, Mem, Imm)                      // AVX2
  ASMJIT_INST_3x(vpermpd, Vpermpd, Vec, Vec, Vec)                      //      AVX512_F{kz|b64}
  ASMJIT_INST_3x(vpermpd, Vpermpd, Vec, Vec, Mem)                      //      AVX512_F{kz|b64}
  ASMJIT_INST_3x(vpermps, Vpermps, Vec, Vec, Vec)                      // AVX2 AVX512_F{kz|b32}
  ASMJIT_INST_3x(vpermps, Vpermps, Vec, Vec, Mem)                      // AVX2 AVX512_F{kz|b32}
  ASMJIT_INST_3x(vpermq, Vpermq, Vec, Vec, Imm)                        // AVX2 AVX512_F{kz|b64}
  ASMJIT_INST_3x(vpermq, Vpermq, Vec, Mem, Imm)                        // AVX2 AVX512_F{kz|b64}
  ASMJIT_INST_3x(vpermq, Vpermq, Vec, Vec, Vec)                        //      AVX512_F{kz|b64}
  ASMJIT_INST_3x(vpermq, Vpermq, Vec, Vec, Mem)                        //      AVX512_F{kz|b64}
  ASMJIT_INST_3x(vpermt2b, Vpermt2b, Vec, Vec, Vec)                    //      AVX512_VBMI{kz}
  ASMJIT_INST_3x(vpermt2b, Vpermt2b, Vec, Vec, Mem)                    //      AVX512_VBMI{kz}
  ASMJIT_INST_3x(vpermt2d, Vpermt2d, Vec, Vec, Vec)                    //      AVX512_F{kz|b32}
  ASMJIT_INST_3x(vpermt2d, Vpermt2d, Vec, Vec, Mem)                    //      AVX512_F{kz|b32}
  ASMJIT_INST_3x(vpermt2pd, Vpermt2pd, Vec, Vec, Vec)                  //      AVX512_F{kz|b64}
  ASMJIT_INST_3x(vpermt2pd, Vpermt2pd, Vec, Vec, Mem)                  //      AVX512_F{kz|b64}
  ASMJIT_INST_3x(vpermt2ps, Vpermt2ps, Vec, Vec, Vec)                  //      AVX512_F{kz|b32}
  ASMJIT_INST_3x(vpermt2ps, Vpermt2ps, Vec, Vec, Mem)                  //      AVX512_F{kz|b32}
  ASMJIT_INST_3x(vpermt2q, Vpermt2q, Vec, Vec, Vec)                    //      AVX512_F{kz|b64}
  ASMJIT_INST_3x(vpermt2q, Vpermt2q, Vec, Vec, Mem)                    //      AVX512_F{kz|b64}
  ASMJIT_INST_3x(vpermt2w, Vpermt2w, Vec, Vec, Vec)                    //      AVX512_BW{kz}
  ASMJIT_INST_3x(vpermt2w, Vpermt2w, Vec, Vec, Mem)                    //      AVX512_BW{kz}
  ASMJIT_INST_3x(vpermw, Vpermw, Vec, Vec, Vec)                        //      AVX512_BW{kz}
  ASMJIT_INST_3x(vpermw, Vpermw, Vec, Vec, Mem)                        //      AVX512_BW{kz}
  ASMJIT_INST_2x(vpexpandb, Vpexpandb, Vec, Vec)                       //      AVX512_VBMI2{kz}
  ASMJIT_INST_2x(vpexpandb, Vpexpandb, Vec, Mem)                       //      AVX512_VBMI2{kz}
  ASMJIT_INST_2x(vpexpandd, Vpexpandd, Vec, Vec)                       //      AVX512_F{kz}
  ASMJIT_INST_2x(vpexpandd, Vpexpandd, Vec, Mem)                       //      AVX512_F{kz}
  ASMJIT_INST_2x(vpexpandq, Vpexpandq, Vec, Vec)                       //      AVX512_F{kz}
  ASMJIT_INST_2x(vpexpandq, Vpexpandq, Vec, Mem)                       //      AVX512_F{kz}
  ASMJIT_INST_2x(vpexpandw, Vpexpandw, Vec, Vec)                       //      AVX512_VBMI2{kz}
  ASMJIT_INST_2x(vpexpandw, Vpexpandw, Vec, Mem)                       //      AVX512_VBMI2{kz}
  ASMJIT_INST_3x(vpextrb, Vpextrb, Gp, Xmm, Imm)                       // AVX  AVX512_BW
  ASMJIT_INST_3x(vpextrb, Vpextrb, Mem, Xmm, Imm)                      // AVX  AVX512_BW
  ASMJIT_INST_3x(vpextrd, Vpextrd, Gp, Xmm, Imm)                       // AVX  AVX512_DQ
  ASMJIT_INST_3x(vpextrd, Vpextrd, Mem, Xmm, Imm)                      // AVX  AVX512_DQ
  ASMJIT_INST_3x(vpextrq, Vpextrq, Gp, Xmm, Imm)                       // AVX  AVX512_DQ
  ASMJIT_INST_3x(vpextrq, Vpextrq, Mem, Xmm, Imm)                      // AVX  AVX512_DQ
  ASMJIT_INST_3x(vpextrw, Vpextrw, Gp, Xmm, Imm)                       // AVX  AVX512_BW
  ASMJIT_INST_3x(vpextrw, Vpextrw, Mem, Xmm, Imm)                      // AVX  AVX512_BW
  ASMJIT_INST_2x(vpgatherdd, Vpgatherdd, Vec, Mem)                     //      AVX512_F{k}
  ASMJIT_INST_3x(vpgatherdd, Vpgatherdd, Vec, Mem, Vec)                // AVX2
  ASMJIT_INST_2x(vpgatherdq, Vpgatherdq, Vec, Mem)                     //      AVX512_F{k}
  ASMJIT_INST_3x(vpgatherdq, Vpgatherdq, Vec, Mem, Vec)                // AVX2
  ASMJIT_INST_2x(vpgatherqd, Vpgatherqd, Vec, Mem)                     //      AVX512_F{k}
  ASMJIT_INST_3x(vpgatherqd, Vpgatherqd, Vec, Mem, Vec)                // AVX2
  ASMJIT_INST_2x(vpgatherqq, Vpgatherqq, Vec, Mem)                     //      AVX512_F{k}
  ASMJIT_INST_3x(vpgatherqq, Vpgatherqq, Vec, Mem, Vec)                // AVX2
  ASMJIT_INST_3x(vphaddd, Vphaddd, Vec, Vec, Vec)                      // AVX+
  ASMJIT_INST_3x(vphaddd, Vphaddd, Vec, Vec, Mem)                      // AVX+
  ASMJIT_INST_3x(vphaddsw, Vphaddsw, Vec, Vec, Vec)                    // AVX+
  ASMJIT_INST_3x(vphaddsw, Vphaddsw, Vec, Vec, Mem)                    // AVX+
  ASMJIT_INST_3x(vphaddw, Vphaddw, Vec, Vec, Vec)                      // AVX+
  ASMJIT_INST_3x(vphaddw, Vphaddw, Vec, Vec, Mem)                      // AVX+
  ASMJIT_INST_2x(vphminposuw, Vphminposuw, Vec, Vec)                   // AVX
  ASMJIT_INST_2x(vphminposuw, Vphminposuw, Vec, Mem)                   // AVX
  ASMJIT_INST_3x(vphsubd, Vphsubd, Vec, Vec, Vec)                      // AVX+
  ASMJIT_INST_3x(vphsubd, Vphsubd, Vec, Vec, Mem)                      // AVX+
  ASMJIT_INST_3x(vphsubsw, Vphsubsw, Vec, Vec, Vec)                    // AVX+
  ASMJIT_INST_3x(vphsubsw, Vphsubsw, Vec, Vec, Mem)                    // AVX+
  ASMJIT_INST_3x(vphsubw, Vphsubw, Vec, Vec, Vec)                      // AVX+
  ASMJIT_INST_3x(vphsubw, Vphsubw, Vec, Vec, Mem)                      // AVX+
  ASMJIT_INST_4x(vpinsrb, Vpinsrb, Xmm, Xmm, Gp, Imm)                  // AVX  AVX512_BW{kz}
  ASMJIT_INST_4x(vpinsrb, Vpinsrb, Xmm, Xmm, Mem, Imm)                 // AVX  AVX512_BW{kz}
  ASMJIT_INST_4x(vpinsrd, Vpinsrd, Xmm, Xmm, Gp, Imm)                  // AVX  AVX512_DQ{kz}
  ASMJIT_INST_4x(vpinsrd, Vpinsrd, Xmm, Xmm, Mem, Imm)                 // AVX  AVX512_DQ{kz}
  ASMJIT_INST_4x(vpinsrq, Vpinsrq, Xmm, Xmm, Gp, Imm)                  // AVX  AVX512_DQ{kz}
  ASMJIT_INST_4x(vpinsrq, Vpinsrq, Xmm, Xmm, Mem, Imm)                 // AVX  AVX512_DQ{kz}
  ASMJIT_INST_4x(vpinsrw, Vpinsrw, Xmm, Xmm, Gp, Imm)                  // AVX  AVX512_BW{kz}
  ASMJIT_INST_4x(vpinsrw, Vpinsrw, Xmm, Xmm, Mem, Imm)                 // AVX  AVX512_BW{kz}
  ASMJIT_INST_2x(vplzcntd, Vplzcntd, Vec, Vec)                         //      AVX512_CD{kz|b32}
  ASMJIT_INST_2x(vplzcntd, Vplzcntd, Vec, Mem)                         //      AVX512_CD{kz|b32}
  ASMJIT_INST_2x(vplzcntq, Vplzcntq, Vec, Vec)                         //      AVX512_CD{kz|b64}
  ASMJIT_INST_2x(vplzcntq, Vplzcntq, Vec, Mem)                         //      AVX512_CD{kz|b64}
  ASMJIT_INST_3x(vpmadd52huq, Vpmadd52huq, Vec, Vec, Vec)              //      AVX512_IFMA{kz|b64}
  ASMJIT_INST_3x(vpmadd52huq, Vpmadd52huq, Vec, Vec, Mem)              //      AVX512_IFMA{kz|b64}
  ASMJIT_INST_3x(vpmadd52luq, Vpmadd52luq, Vec, Vec, Vec)              //      AVX512_IFMA{kz|b64}
  ASMJIT_INST_3x(vpmadd52luq, Vpmadd52luq, Vec, Vec, Mem)              //      AVX512_IFMA{kz|b64}
  ASMJIT_INST_3x(vpmaddubsw, Vpmaddubsw, Vec, Vec, Vec)                // AVX+ AVX512_BW{kz}
  ASMJIT_INST_3x(vpmaddubsw, Vpmaddubsw, Vec, Vec, Mem)                // AVX+ AVX512_BW{kz}
  ASMJIT_INST_3x(vpmaddwd, Vpmaddwd, Vec, Vec, Vec)                    // AVX+ AVX512_BW{kz}
  ASMJIT_INST_3x(vpmaddwd, Vpmaddwd, Vec, Vec, Mem)                    // AVX+ AVX512_BW{kz}
  ASMJIT_INST_3x(vpmaskmovd, Vpmaskmovd, Mem, Vec, Vec)                // AVX2
  ASMJIT_INST_3x(vpmaskmovd, Vpmaskmovd, Vec, Vec, Mem)                // AVX2
  ASMJIT_INST_3x(vpmaskmovq, Vpmaskmovq, Mem, Vec, Vec)                // AVX2
  ASMJIT_INST_3x(vpmaskmovq, Vpmaskmovq, Vec, Vec, Mem)                // AVX2
  ASMJIT_INST_3x(vpmaxsb, Vpmaxsb, Vec, Vec, Vec)                      // AVX+ AVX512_BW{kz}
  ASMJIT_INST_3x(vpmaxsb, Vpmaxsb, Vec, Vec, Mem)                      // AVX+ AVX512_BW{kz}
  ASMJIT_INST_3x(vpmaxsd, Vpmaxsd, Vec, Vec, Vec)                      // AVX+ AVX512_F{kz|b32}
  ASMJIT_INST_3x(vpmaxsd, Vpmaxsd, Vec, Vec, Mem)                      // AVX+ AVX512_F{kz|b32}
  ASMJIT_INST_3x(vpmaxsq, Vpmaxsq, Vec, Vec, Vec)                      //      AVX512_F{kz|b64}
  ASMJIT_INST_3x(vpmaxsq, Vpmaxsq, Vec, Vec, Mem)                      //      AVX512_F{kz|b64}
  ASMJIT_INST_3x(vpmaxsw, Vpmaxsw, Vec, Vec, Vec)                      // AVX+ AVX512_BW{kz}
  ASMJIT_INST_3x(vpmaxsw, Vpmaxsw, Vec, Vec, Mem)                      // AVX+ AVX512_BW{kz}
  ASMJIT_INST_3x(vpmaxub, Vpmaxub, Vec, Vec, Vec)                      // AVX+ AVX512_BW{kz}
  ASMJIT_INST_3x(vpmaxub, Vpmaxub, Vec, Vec, Mem)                      // AVX+ AVX512_BW{kz}
  ASMJIT_INST_3x(vpmaxud, Vpmaxud, Vec, Vec, Vec)                      // AVX+ AVX512_F{kz|b32}
  ASMJIT_INST_3x(vpmaxud, Vpmaxud, Vec, Vec, Mem)                      // AVX+ AVX512_F{kz|b32}
  ASMJIT_INST_3x(vpmaxuq, Vpmaxuq, Vec, Vec, Vec)                      //      AVX512_F{kz|b64}
  ASMJIT_INST_3x(vpmaxuq, Vpmaxuq, Vec, Vec, Mem)                      //      AVX512_F{kz|b64}
  ASMJIT_INST_3x(vpmaxuw, Vpmaxuw, Vec, Vec, Vec)                      // AVX+ AVX512_BW{kz}
  ASMJIT_INST_3x(vpmaxuw, Vpmaxuw, Vec, Vec, Mem)                      // AVX+ AVX512_BW{kz}
  ASMJIT_INST_3x(vpminsb, Vpminsb, Vec, Vec, Vec)                      // AVX+ AVX512_BW{kz}
  ASMJIT_INST_3x(vpminsb, Vpminsb, Vec, Vec, Mem)                      // AVX+ AVX512_BW{kz}
  ASMJIT_INST_3x(vpminsd, Vpminsd, Vec, Vec, Vec)                      // AVX+ AVX512_F{kz|b32}
  ASMJIT_INST_3x(vpminsd, Vpminsd, Vec, Vec, Mem)                      // AVX+ AVX512_F{kz|b32}
  ASMJIT_INST_3x(vpminsq, Vpminsq, Vec, Vec, Vec)                      //      AVX512_F{kz|b64}
  ASMJIT_INST_3x(vpminsq, Vpminsq, Vec, Vec, Mem)                      //      AVX512_F{kz|b64}
  ASMJIT_INST_3x(vpminsw, Vpminsw, Vec, Vec, Vec)                      // AVX+ AVX512_BW{kz}
  ASMJIT_INST_3x(vpminsw, Vpminsw, Vec, Vec, Mem)                      // AVX+ AVX512_BW{kz}
  ASMJIT_INST_3x(vpminub, Vpminub, Vec, Vec, Vec)                      // AVX+ AVX512_BW{kz}
  ASMJIT_INST_3x(vpminub, Vpminub, Vec, Vec, Mem)                      // AVX+ AVX512_BW{kz}
  ASMJIT_INST_3x(vpminud, Vpminud, Vec, Vec, Vec)                      // AVX+ AVX512_F{kz|b32}
  ASMJIT_INST_3x(vpminud, Vpminud, Vec, Vec, Mem)                      // AVX+ AVX512_F{kz|b32}
  ASMJIT_INST_3x(vpminuq, Vpminuq, Vec, Vec, Vec)                      //      AVX512_F{kz|b64}
  ASMJIT_INST_3x(vpminuq, Vpminuq, Vec, Vec, Mem)                      //      AVX512_F{kz|b64}
  ASMJIT_INST_3x(vpminuw, Vpminuw, Vec, Vec, Vec)                      // AVX+ AVX512_BW{kz}
  ASMJIT_INST_3x(vpminuw, Vpminuw, Vec, Vec, Mem)                      // AVX+ AVX512_BW{kz}
  ASMJIT_INST_2x(vpmovb2m, Vpmovb2m, KReg, Vec)                        //      AVX512_BW
  ASMJIT_INST_2x(vpmovd2m, Vpmovd2m, KReg, Vec)                        //      AVX512_DQ
  ASMJIT_INST_2x(vpmovdb, Vpmovdb, Vec, Vec)                           //      AVX512_F{kz}
  ASMJIT_INST_2x(vpmovdb, Vpmovdb, Mem, Vec)                           //      AVX512_F{kz}
  ASMJIT_INST_2x(vpmovdw, Vpmovdw, Vec, Vec)                           //      AVX512_F{kz}
  ASMJIT_INST_2x(vpmovdw, Vpmovdw, Mem, Vec)                           //      AVX512_F{kz}
  ASMJIT_INST_2x(vpmovm2b, Vpmovm2b, Vec, KReg)                        //      AVX512_BW
  ASMJIT_INST_2x(vpmovm2d, Vpmovm2d, Vec, KReg)                        //      AVX512_DQ
  ASMJIT_INST_2x(vpmovm2q, Vpmovm2q, Vec, KReg)                        //      AVX512_DQ
  ASMJIT_INST_2x(vpmovm2w, Vpmovm2w, Vec, KReg)                        //      AVX512_BW
  ASMJIT_INST_2x(vpmovmskb, Vpmovmskb, Gp, Vec)                        // AVX+
  ASMJIT_INST_2x(vpmovq2m, Vpmovq2m, KReg, Vec)                        //      AVX512_DQ
  ASMJIT_INST_2x(vpmovqb, Vpmovqb, Vec, Vec)                           //      AVX512_F{kz}
  ASMJIT_INST_2x(vpmovqb, Vpmovqb, Mem, Vec)                           //      AVX512_F{kz}
  ASMJIT_INST_2x(vpmovqd, Vpmovqd, Vec, Vec)                           //      AVX512_F{kz}
  ASMJIT_INST_2x(vpmovqd, Vpmovqd, Mem, Vec)                           //      AVX512_F{kz}
  ASMJIT_INST_2x(vpmovqw, Vpmovqw, Vec, Vec)                           //      AVX512_F{kz}
  ASMJIT_INST_2x(vpmovqw, Vpmovqw, Mem, Vec)                           //      AVX512_F{kz}
  ASMJIT_INST_2x(vpmovsdb, Vpmovsdb, Vec, Vec)                         //      AVX512_F{kz}
  ASMJIT_INST_2x(vpmovsdb, Vpmovsdb, Mem, Vec)                         //      AVX512_F{kz}
  ASMJIT_INST_2x(vpmovsdw, Vpmovsdw, Vec, Vec)                         //      AVX512_F{kz}
  ASMJIT_INST_2x(vpmovsdw, Vpmovsdw, Mem, Vec)                         //      AVX512_F{kz}
  ASMJIT_INST_2x(vpmovsqb, Vpmovsqb, Vec, Vec)                         //      AVX512_F{kz}
  ASMJIT_INST_2x(vpmovsqb, Vpmovsqb, Mem, Vec)                         //      AVX512_F{kz}
  ASMJIT_INST_2x(vpmovsqd, Vpmovsqd, Vec, Vec)                         //      AVX512_F{kz}
  ASMJIT_INST_2x(vpmovsqd, Vpmovsqd, Mem, Vec)                         //      AVX512_F{kz}
  ASMJIT_INST_2x(vpmovsqw, Vpmovsqw, Vec, Vec)                         //      AVX512_F{kz}
  ASMJIT_INST_2x(vpmovsqw, Vpmovsqw, Mem, Vec)                         //      AVX512_F{kz}
  ASMJIT_INST_2x(vpmovswb, Vpmovswb, Vec, Vec)                         //      AVX512_BW{kz}
  ASMJIT_INST_2x(vpmovswb, Vpmovswb, Mem, Vec)                         //      AVX512_BW{kz}
  ASMJIT_INST_2x(vpmovsxbd, Vpmovsxbd, Vec, Vec)                       // AVX+ AVX512_F{kz}
  ASMJIT_INST_2x(vpmovsxbd, Vpmovsxbd, Vec, Mem)                       // AVX+ AVX512_F{kz}
  ASMJIT_INST_2x(vpmovsxbq, Vpmovsxbq, Vec, Vec)                       // AVX+ AVX512_F{kz}
  ASMJIT_INST_2x(vpmovsxbq, Vpmovsxbq, Vec, Mem)                       // AVX+ AVX512_F{kz}
  ASMJIT_INST_2x(vpmovsxbw, Vpmovsxbw, Vec, Vec)                       // AVX+ AVX512_BW{kz}
  ASMJIT_INST_2x(vpmovsxbw, Vpmovsxbw, Vec, Mem)                       // AVX+ AVX512_BW{kz}
  ASMJIT_INST_2x(vpmovsxdq, Vpmovsxdq, Vec, Vec)                       // AVX+ AVX512_F{kz}
  ASMJIT_INST_2x(vpmovsxdq, Vpmovsxdq, Vec, Mem)                       // AVX+ AVX512_F{kz}
  ASMJIT_INST_2x(vpmovsxwd, Vpmovsxwd, Vec, Vec)                       // AVX+ AVX512_F{kz}
  ASMJIT_INST_2x(vpmovsxwd, Vpmovsxwd, Vec, Mem)                       // AVX+ AVX512_F{kz}
  ASMJIT_INST_2x(vpmovsxwq, Vpmovsxwq, Vec, Vec)                       // AVX+ AVX512_F{kz}
  ASMJIT_INST_2x(vpmovsxwq, Vpmovsxwq, Vec, Mem)                       // AVX+ AVX512_F{kz}
  ASMJIT_INST_2x(vpmovusdb, Vpmovusdb, Vec, Vec)                       //      AVX512_F{kz}
  ASMJIT_INST_2x(vpmovusdb, Vpmovusdb, Mem, Vec)                       //      AVX512_F{kz}
  ASMJIT_INST_2x(vpmovusdw, Vpmovusdw, Vec, Vec)                       //      AVX512_F{kz}
  ASMJIT_INST_2x(vpmovusdw, Vpmovusdw, Mem, Vec)                       //      AVX512_F{kz}
  ASMJIT_INST_2x(vpmovusqb, Vpmovusqb, Vec, Vec)                       //      AVX512_F{kz}
  ASMJIT_INST_2x(vpmovusqb, Vpmovusqb, Mem, Vec)                       //      AVX512_F{kz}
  ASMJIT_INST_2x(vpmovusqd, Vpmovusqd, Vec, Vec)                       //      AVX512_F{kz}
  ASMJIT_INST_2x(vpmovusqd, Vpmovusqd, Mem, Vec)                       //      AVX512_F{kz}
  ASMJIT_INST_2x(vpmovusqw, Vpmovusqw, Vec, Vec)                       //      AVX512_F{kz}
  ASMJIT_INST_2x(vpmovusqw, Vpmovusqw, Mem, Vec)                       //      AVX512_F{kz}
  ASMJIT_INST_2x(vpmovuswb, Vpmovuswb, Vec, Vec)                       //      AVX512_BW{kz}
  ASMJIT_INST_2x(vpmovuswb, Vpmovuswb, Mem, Vec)                       //      AVX512_BW{kz}
  ASMJIT_INST_2x(vpmovw2m, Vpmovw2m, KReg, Vec)                        //      AVX512_BW
  ASMJIT_INST_2x(vpmovwb, Vpmovwb, Vec, Vec)                           //      AVX512_BW{kz}
  ASMJIT_INST_2x(vpmovwb, Vpmovwb, Mem, Vec)                           //      AVX512_BW{kz}
  ASMJIT_INST_2x(vpmovzxbd, Vpmovzxbd, Vec, Vec)                       // AVX+ AVX512_F{kz}
  ASMJIT_INST_2x(vpmovzxbd, Vpmovzxbd, Vec, Mem)                       // AVX+ AVX512_F{kz}
  ASMJIT_INST_2x(vpmovzxbq, Vpmovzxbq, Vec, Vec)                       // AVX+ AVX512_F{kz}
  ASMJIT_INST_2x(vpmovzxbq, Vpmovzxbq, Vec, Mem)                       // AVX+ AVX512_F{kz}
  ASMJIT_INST_2x(vpmovzxbw, Vpmovzxbw, Vec, Vec)                       // AVX+ AVX512_BW{kz}
  ASMJIT_INST_2x(vpmovzxbw, Vpmovzxbw, Vec, Mem)                       // AVX+ AVX512_BW{kz}
  ASMJIT_INST_2x(vpmovzxdq, Vpmovzxdq, Vec, Vec)                       // AVX+ AVX512_F{kz}
  ASMJIT_INST_2x(vpmovzxdq, Vpmovzxdq, Vec, Mem)                       // AVX+ AVX512_F{kz}
  ASMJIT_INST_2x(vpmovzxwd, Vpmovzxwd, Vec, Vec)                       // AVX+ AVX512_F{kz}
  ASMJIT_INST_2x(vpmovzxwd, Vpmovzxwd, Vec, Mem)                       // AVX+ AVX512_F{kz}
  ASMJIT_INST_2x(vpmovzxwq, Vpmovzxwq, Vec, Vec)                       // AVX+ AVX512_F{kz}
  ASMJIT_INST_2x(vpmovzxwq, Vpmovzxwq, Vec, Mem)                       // AVX+ AVX512_F{kz}
  ASMJIT_INST_3x(vpmuldq, Vpmuldq, Vec, Vec, Vec)                      // AVX  AVX512_F{kz|b64}
  ASMJIT_INST_3x(vpmuldq, Vpmuldq, Vec, Vec, Mem)                      // AVX  AVX512_F{kz|b64}
  ASMJIT_INST_3x(vpmulhrsw, Vpmulhrsw, Vec, Vec, Vec)                  // AVX+ AVX512_BW{kz}
  ASMJIT_INST_3x(vpmulhrsw, Vpmulhrsw, Vec, Vec, Mem)                  // AVX+ AVX512_BW{kz}
  ASMJIT_INST_3x(vpmulhuw, Vpmulhuw, Vec, Vec, Vec)                    // AVX+ AVX512_BW{kz}
  ASMJIT_INST_3x(vpmulhuw, Vpmulhuw, Vec, Vec, Mem)                    // AVX+ AVX512_BW{kz}
  ASMJIT_INST_3x(vpmulhw, Vpmulhw, Vec, Vec, Vec)                      // AVX+ AVX512_BW{kz}
  ASMJIT_INST_3x(vpmulhw, Vpmulhw, Vec, Vec, Mem)                      // AVX+ AVX512_BW{kz}
  ASMJIT_INST_3x(vpmulld, Vpmulld, Vec, Vec, Vec)                      // AVX+ AVX512_F{kz|b32}
  ASMJIT_INST_3x(vpmulld, Vpmulld, Vec, Vec, Mem)                      // AVX+ AVX512_F{kz|b32}
  ASMJIT_INST_3x(vpmullq, Vpmullq, Vec, Vec, Vec)                      //      AVX512_DQ{kz|b64}
  ASMJIT_INST_3x(vpmullq, Vpmullq, Vec, Vec, Mem)                      //      AVX512_DQ{kz|b64}
  ASMJIT_INST_3x(vpmullw, Vpmullw, Vec, Vec, Vec)                      // AVX+ AVX512_BW{kz}
  ASMJIT_INST_3x(vpmullw, Vpmullw, Vec, Vec, Mem)                      // AVX+ AVX512_BW{kz}
  ASMJIT_INST_3x(vpmultishiftqb, Vpmultishiftqb, Vec, Vec, Vec)        //      AVX512_VBMI{kz|b64}
  ASMJIT_INST_3x(vpmultishiftqb, Vpmultishiftqb, Vec, Vec, Mem)        //      AVX512_VBMI{kz|b64}
  ASMJIT_INST_3x(vpmuludq, Vpmuludq, Vec, Vec, Vec)                    // AVX+ AVX512_F{kz|b64}
  ASMJIT_INST_3x(vpmuludq, Vpmuludq, Vec, Vec, Mem)                    // AVX+ AVX512_F{kz|b64}
  ASMJIT_INST_2x(vpopcntb, Vpopcntb, Vec, Vec)                         //      AVX512_BITALG{kz|b32}
  ASMJIT_INST_2x(vpopcntb, Vpopcntb, Vec, Mem)                         //      AVX512_BITALG{kz|b32}
  ASMJIT_INST_2x(vpopcntd, Vpopcntd, Vec, Vec)                         //      AVX512_VPOPCNTDQ{kz|b32}
  ASMJIT_INST_2x(vpopcntd, Vpopcntd, Vec, Mem)                         //      AVX512_VPOPCNTDQ{kz|b32}
  ASMJIT_INST_2x(vpopcntq, Vpopcntq, Vec, Vec)                         //      AVX512_VPOPCNTDQ{kz|b64}
  ASMJIT_INST_2x(vpopcntq, Vpopcntq, Vec, Mem)                         //      AVX512_VPOPCNTDQ{kz|b64}
  ASMJIT_INST_2x(vpopcntw, Vpopcntw, Vec, Vec)                         //      AVX512_BITALG{kz|b32}
  ASMJIT_INST_2x(vpopcntw, Vpopcntw, Vec, Mem)                         //      AVX512_BITALG{kz|b32}
  ASMJIT_INST_3x(vpor, Vpor, Vec, Vec, Vec)                            // AV+
  ASMJIT_INST_3x(vpor, Vpor, Vec, Vec, Mem)                            // AVX+
  ASMJIT_INST_3x(vpord, Vpord, Vec, Vec, Vec)                          //      AVX512_F{kz|b32}
  ASMJIT_INST_3x(vpord, Vpord, Vec, Vec, Mem)                          //      AVX512_F{kz|b32}
  ASMJIT_INST_3x(vporq, Vporq, Vec, Vec, Vec)                          //      AVX512_F{kz|b64}
  ASMJIT_INST_3x(vporq, Vporq, Vec, Vec, Mem)                          //      AVX512_F{kz|b64}
  ASMJIT_INST_3x(vprold, Vprold, Vec, Vec, Imm)                        //      AVX512_F{kz|b32}
  ASMJIT_INST_3x(vprold, Vprold, Vec, Mem, Imm)                        //      AVX512_F{kz|b32}
  ASMJIT_INST_3x(vprolq, Vprolq, Vec, Vec, Imm)                        //      AVX512_F{kz|b64}
  ASMJIT_INST_3x(vprolq, Vprolq, Vec, Mem, Imm)                        //      AVX512_F{kz|b64}
  ASMJIT_INST_3x(vprolvd, Vprolvd, Vec, Vec, Vec)                      //      AVX512_F{kz|b32}
  ASMJIT_INST_3x(vprolvd, Vprolvd, Vec, Vec, Mem)                      //      AVX512_F{kz|b32}
  ASMJIT_INST_3x(vprolvq, Vprolvq, Vec, Vec, Vec)                      //      AVX512_F{kz|b64}
  ASMJIT_INST_3x(vprolvq, Vprolvq, Vec, Vec, Mem)                      //      AVX512_F{kz|b64}
  ASMJIT_INST_3x(vprord, Vprord, Vec, Vec, Imm)                        //      AVX512_F{kz|b32}
  ASMJIT_INST_3x(vprord, Vprord, Vec, Mem, Imm)                        //      AVX512_F{kz|b32}
  ASMJIT_INST_3x(vprorq, Vprorq, Vec, Vec, Imm)                        //      AVX512_F{kz|b64}
  ASMJIT_INST_3x(vprorq, Vprorq, Vec, Mem, Imm)                        //      AVX512_F{kz|b64}
  ASMJIT_INST_3x(vprorvd, Vprorvd, Vec, Vec, Vec)                      //      AVX512_F{kz|b32}
  ASMJIT_INST_3x(vprorvd, Vprorvd, Vec, Vec, Mem)                      //      AVX512_F{kz|b32}
  ASMJIT_INST_3x(vprorvq, Vprorvq, Vec, Vec, Vec)                      //      AVX512_F{kz|b64}
  ASMJIT_INST_3x(vprorvq, Vprorvq, Vec, Vec, Mem)                      //      AVX512_F{kz|b64}
  ASMJIT_INST_3x(vpsadbw, Vpsadbw, Vec, Vec, Vec)                      // AVX+ AVX512_BW
  ASMJIT_INST_3x(vpsadbw, Vpsadbw, Vec, Vec, Mem)                      // AVX+ AVX512_BW
  ASMJIT_INST_2x(vpscatterdd, Vpscatterdd, Mem, Vec)                   //      AVX512_F{k}
  ASMJIT_INST_2x(vpscatterdq, Vpscatterdq, Mem, Vec)                   //      AVX512_F{k}
  ASMJIT_INST_2x(vpscatterqd, Vpscatterqd, Mem, Vec)                   //      AVX512_F{k}
  ASMJIT_INST_2x(vpscatterqq, Vpscatterqq, Mem, Vec)                   //      AVX512_F{k}
  ASMJIT_INST_4x(vpshldd, Vpshldd, Vec, Vec, Vec, Imm)                 //      AVX512_VBMI2{kz}
  ASMJIT_INST_4x(vpshldd, Vpshldd, Vec, Vec, Mem, Imm)                 //      AVX512_VBMI2{kz}
  ASMJIT_INST_4x(vpshldq, Vpshldq, Vec, Vec, Vec, Imm)                 //      AVX512_VBMI2{kz}
  ASMJIT_INST_4x(vpshldq, Vpshldq, Vec, Vec, Mem, Imm)                 //      AVX512_VBMI2{kz}
  ASMJIT_INST_3x(vpshldvd, Vpshldvd, Vec, Vec, Vec)                    //      AVX512_VBMI2{kz}
  ASMJIT_INST_3x(vpshldvd, Vpshldvd, Vec, Vec, Mem)                    //      AVX512_VBMI2{kz}
  ASMJIT_INST_3x(vpshldvq, Vpshldvq, Vec, Vec, Vec)                    //      AVX512_VBMI2{kz}
  ASMJIT_INST_3x(vpshldvq, Vpshldvq, Vec, Vec, Mem)                    //      AVX512_VBMI2{kz}
  ASMJIT_INST_3x(vpshldvw, Vpshldvw, Vec, Vec, Vec)                    //      AVX512_VBMI2{kz}
  ASMJIT_INST_3x(vpshldvw, Vpshldvw, Vec, Vec, Mem)                    //      AVX512_VBMI2{kz}
  ASMJIT_INST_4x(vpshldw, Vpshldw, Vec, Vec, Vec, Imm)                 //      AVX512_VBMI2{kz}
  ASMJIT_INST_4x(vpshldw, Vpshldw, Vec, Vec, Mem, Imm)                 //      AVX512_VBMI2{kz}
  ASMJIT_INST_4x(vpshrdd, Vpshrdd, Vec, Vec, Vec, Imm)                 //      AVX512_VBMI2{kz}
  ASMJIT_INST_4x(vpshrdd, Vpshrdd, Vec, Vec, Mem, Imm)                 //      AVX512_VBMI2{kz}
  ASMJIT_INST_4x(vpshrdq, Vpshrdq, Vec, Vec, Vec, Imm)                 //      AVX512_VBMI2{kz}
  ASMJIT_INST_4x(vpshrdq, Vpshrdq, Vec, Vec, Mem, Imm)                 //      AVX512_VBMI2{kz}
  ASMJIT_INST_3x(vpshrdvd, Vpshrdvd, Vec, Vec, Vec)                    //      AVX512_VBMI2{kz}
  ASMJIT_INST_3x(vpshrdvd, Vpshrdvd, Vec, Vec, Mem)                    //      AVX512_VBMI2{kz}
  ASMJIT_INST_3x(vpshrdvq, Vpshrdvq, Vec, Vec, Vec)                    //      AVX512_VBMI2{kz}
  ASMJIT_INST_3x(vpshrdvq, Vpshrdvq, Vec, Vec, Mem)                    //      AVX512_VBMI2{kz}
  ASMJIT_INST_3x(vpshrdvw, Vpshrdvw, Vec, Vec, Vec)                    //      AVX512_VBMI2{kz}
  ASMJIT_INST_3x(vpshrdvw, Vpshrdvw, Vec, Vec, Mem)                    //      AVX512_VBMI2{kz}
  ASMJIT_INST_4x(vpshrdw, Vpshrdw, Vec, Vec, Vec, Imm)                 //      AVX512_VBMI2{kz}
  ASMJIT_INST_4x(vpshrdw, Vpshrdw, Vec, Vec, Mem, Imm)                 //      AVX512_VBMI2{kz}
  ASMJIT_INST_3x(vpshufb, Vpshufb, Vec, Vec, Vec)                      // AVX+ AVX512_BW{kz}
  ASMJIT_INST_3x(vpshufb, Vpshufb, Vec, Vec, Mem)                      // AVX+ AVX512_BW{kz}
  ASMJIT_INST_3x(vpshufbitqmb, Vpshufbitqmb, KReg, Vec, Vec)           //      AVX512_BITALG{k}
  ASMJIT_INST_3x(vpshufbitqmb, Vpshufbitqmb, KReg, Vec, Mem)           //      AVX512_BITALG{k}
  ASMJIT_INST_3x(vpshufd, Vpshufd, Vec, Vec, Imm)                      // AVX+ AVX512_F{kz|b32}
  ASMJIT_INST_3x(vpshufd, Vpshufd, Vec, Mem, Imm)                      // AVX+ AVX512_F{kz|b32}
  ASMJIT_INST_3x(vpshufhw, Vpshufhw, Vec, Vec, Imm)                    // AVX+ AVX512_BW{kz}
  ASMJIT_INST_3x(vpshufhw, Vpshufhw, Vec, Mem, Imm)                    // AVX+ AVX512_BW{kz}
  ASMJIT_INST_3x(vpshuflw, Vpshuflw, Vec, Vec, Imm)                    // AVX+ AVX512_BW{kz}
  ASMJIT_INST_3x(vpshuflw, Vpshuflw, Vec, Mem, Imm)                    // AVX+ AVX512_BW{kz}
  ASMJIT_INST_3x(vpsignb, Vpsignb, Vec, Vec, Vec)                      // AVX+
  ASMJIT_INST_3x(vpsignb, Vpsignb, Vec, Vec, Mem)                      // AVX+
  ASMJIT_INST_3x(vpsignd, Vpsignd, Vec, Vec, Vec)                      // AVX+
  ASMJIT_INST_3x(vpsignd, Vpsignd, Vec, Vec, Mem)                      // AVX+
  ASMJIT_INST_3x(vpsignw, Vpsignw, Vec, Vec, Vec)                      // AVX+
  ASMJIT_INST_3x(vpsignw, Vpsignw, Vec, Vec, Mem)                      // AVX+
  ASMJIT_INST_3x(vpslld, Vpslld, Vec, Vec, Imm)                        // AVX+ AVX512_F{kz|b32}
  ASMJIT_INST_3x(vpslld, Vpslld, Vec, Vec, Vec)                        // AVX+ AVX512_F{kz}
  ASMJIT_INST_3x(vpslld, Vpslld, Vec, Vec, Mem)                        // AVX+ AVX512_F{kz}
  ASMJIT_INST_3x(vpslld, Vpslld, Vec, Mem, Imm)                        //      AVX512_F{kz|b32}
  ASMJIT_INST_3x(vpslldq, Vpslldq, Vec, Vec, Imm)                      // AVX+ AVX512_BW
  ASMJIT_INST_3x(vpslldq, Vpslldq, Vec, Mem, Imm)                      //      AVX512_BW
  ASMJIT_INST_3x(vpsllq, Vpsllq, Vec, Vec, Imm)                        // AVX+ AVX512_F{kz|b64}
  ASMJIT_INST_3x(vpsllq, Vpsllq, Vec, Vec, Vec)                        // AVX+ AVX512_F{kz}
  ASMJIT_INST_3x(vpsllq, Vpsllq, Vec, Vec, Mem)                        // AVX+ AVX512_F{kz}
  ASMJIT_INST_3x(vpsllq, Vpsllq, Vec, Mem, Imm)                        //      AVX512_F{kz|b64}
  ASMJIT_INST_3x(vpsllvd, Vpsllvd, Vec, Vec, Vec)                      // AVX2 AVX512_F{kz|b32}
  ASMJIT_INST_3x(vpsllvd, Vpsllvd, Vec, Vec, Mem)                      // AVX2 AVX512_F{kz|b32}
  ASMJIT_INST_3x(vpsllvq, Vpsllvq, Vec, Vec, Vec)                      // AVX2 AVX512_F{kz|b64}
  ASMJIT_INST_3x(vpsllvq, Vpsllvq, Vec, Vec, Mem)                      // AVX2 AVX512_F{kz|b64}
  ASMJIT_INST_3x(vpsllvw, Vpsllvw, Vec, Vec, Vec)                      //      AVX512_BW{kz}
  ASMJIT_INST_3x(vpsllvw, Vpsllvw, Vec, Vec, Mem)                      //      AVX512_BW{kz}
  ASMJIT_INST_3x(vpsllw, Vpsllw, Vec, Vec, Imm)                        // AVX+ AVX512_BW{kz}
  ASMJIT_INST_3x(vpsllw, Vpsllw, Vec, Vec, Vec)                        // AVX+ AVX512_BW{kz}
  ASMJIT_INST_3x(vpsllw, Vpsllw, Vec, Vec, Mem)                        // AVX+ AVX512_BW{kz}
  ASMJIT_INST_3x(vpsllw, Vpsllw, Vec, Mem, Imm)                        //      AVX512_BW{kz}
  ASMJIT_INST_3x(vpsrad, Vpsrad, Vec, Vec, Imm)                        // AVX+ AVX512_F{kz|b32}
  ASMJIT_INST_3x(vpsrad, Vpsrad, Vec, Vec, Vec)                        // AVX+ AVX512_F{kz}
  ASMJIT_INST_3x(vpsrad, Vpsrad, Vec, Vec, Mem)                        // AVX+ AVX512_F{kz}
  ASMJIT_INST_3x(vpsrad, Vpsrad, Vec, Mem, Imm)                        //      AVX512_F{kz|b32}
  ASMJIT_INST_3x(vpsraq, Vpsraq, Vec, Vec, Vec)                        //      AVX512_F{kz}
  ASMJIT_INST_3x(vpsraq, Vpsraq, Vec, Vec, Mem)                        //      AVX512_F{kz}
  ASMJIT_INST_3x(vpsraq, Vpsraq, Vec, Vec, Imm)                        //      AVX512_F{kz|b64}
  ASMJIT_INST_3x(vpsraq, Vpsraq, Vec, Mem, Imm)                        //      AVX512_F{kz|b64}
  ASMJIT_INST_3x(vpsravd, Vpsravd, Vec, Vec, Vec)                      // AVX2 AVX512_F{kz|b32}
  ASMJIT_INST_3x(vpsravd, Vpsravd, Vec, Vec, Mem)                      // AVX2 AVX512_F{kz|b32}
  ASMJIT_INST_3x(vpsravq, Vpsravq, Vec, Vec, Vec)                      //      AVX512_F{kz|b64}
  ASMJIT_INST_3x(vpsravq, Vpsravq, Vec, Vec, Mem)                      //      AVX512_F{kz|b64}
  ASMJIT_INST_3x(vpsravw, Vpsravw, Vec, Vec, Vec)                      //      AVX512_BW{kz}
  ASMJIT_INST_3x(vpsravw, Vpsravw, Vec, Vec, Mem)                      //      AVX512_BW{kz}
  ASMJIT_INST_3x(vpsraw, Vpsraw, Vec, Vec, Imm)                        // AVX+ AVX512_BW{kz}
  ASMJIT_INST_3x(vpsraw, Vpsraw, Vec, Vec, Vec)                        // AVX+ AVX512_BW{kz}
  ASMJIT_INST_3x(vpsraw, Vpsraw, Vec, Vec, Mem)                        // AVX+ AVX512_BW{kz}
  ASMJIT_INST_3x(vpsraw, Vpsraw, Vec, Mem, Imm)                        //      AVX512_BW{kz}
  ASMJIT_INST_3x(vpsrld, Vpsrld, Vec, Vec, Imm)                        // AVX+ AVX512_F{kz|b32}
  ASMJIT_INST_3x(vpsrld, Vpsrld, Vec, Vec, Vec)                        // AVX+ AVX512_F{kz}
  ASMJIT_INST_3x(vpsrld, Vpsrld, Vec, Vec, Mem)                        // AVX+ AVX512_F{kz}
  ASMJIT_INST_3x(vpsrld, Vpsrld, Vec, Mem, Imm)                        //      AVX512_F{kz|b32}
  ASMJIT_INST_3x(vpsrldq, Vpsrldq, Vec, Vec, Imm)                      // AVX+ AVX512_BW
  ASMJIT_INST_3x(vpsrldq, Vpsrldq, Vec, Mem, Imm)                      //      AVX512_BW
  ASMJIT_INST_3x(vpsrlq, Vpsrlq, Vec, Vec, Imm)                        // AVX  AVX512_F{kz|b64}
  ASMJIT_INST_3x(vpsrlq, Vpsrlq, Vec, Vec, Vec)                        // AVX  AVX512_F{kz}
  ASMJIT_INST_3x(vpsrlq, Vpsrlq, Vec, Vec, Mem)                        // AVX  AVX512_F{kz}
  ASMJIT_INST_3x(vpsrlq, Vpsrlq, Vec, Mem, Imm)                        //      AVX512_F{kz|b64}
  ASMJIT_INST_3x(vpsrlvd, Vpsrlvd, Vec, Vec, Vec)                      // AVX2 AVX512_F{kz|b32}
  ASMJIT_INST_3x(vpsrlvd, Vpsrlvd, Vec, Vec, Mem)                      // AVX2 AVX512_F{kz|b32}
  ASMJIT_INST_3x(vpsrlvq, Vpsrlvq, Vec, Vec, Vec)                      // AVX2 AVX512_F{kz|b64}
  ASMJIT_INST_3x(vpsrlvq, Vpsrlvq, Vec, Vec, Mem)                      // AVX2 AVX512_F{kz|b64}
  ASMJIT_INST_3x(vpsrlvw, Vpsrlvw, Vec, Vec, Vec)                      //      AVX512_BW{kz}
  ASMJIT_INST_3x(vpsrlvw, Vpsrlvw, Vec, Vec, Mem)                      //      AVX512_BW{kz}
  ASMJIT_INST_3x(vpsrlw, Vpsrlw, Vec, Vec, Imm)                        // AVX+ AVX512_BW{kz}
  ASMJIT_INST_3x(vpsrlw, Vpsrlw, Vec, Vec, Vec)                        // AVX+ AVX512_BW{kz}
  ASMJIT_INST_3x(vpsrlw, Vpsrlw, Vec, Vec, Mem)                        // AVX+ AVX512_BW{kz}
  ASMJIT_INST_3x(vpsrlw, Vpsrlw, Vec, Mem, Imm)                        //      AVX512_BW{kz}
  ASMJIT_INST_3x(vpsubb, Vpsubb, Vec, Vec, Vec)                        // AVX+ AVX512_BW{kz}
  ASMJIT_INST_3x(vpsubb, Vpsubb, Vec, Vec, Mem)                        // AVX+ AVX512_BW{kz}
  ASMJIT_INST_3x(vpsubd, Vpsubd, Vec, Vec, Vec)                        // AVX+ AVX512_F{kz|b32}
  ASMJIT_INST_3x(vpsubd, Vpsubd, Vec, Vec, Mem)                        // AVX+ AVX512_F{kz|b32}
  ASMJIT_INST_3x(vpsubq, Vpsubq, Vec, Vec, Vec)                        // AVX+ AVX512_F{kz|b64}
  ASMJIT_INST_3x(vpsubq, Vpsubq, Vec, Vec, Mem)                        // AVX+ AVX512_F{kz|b64}
  ASMJIT_INST_3x(vpsubsb, Vpsubsb, Vec, Vec, Vec)                      // AVX+ AVX512_BW{kz}
  ASMJIT_INST_3x(vpsubsb, Vpsubsb, Vec, Vec, Mem)                      // AVX+ AVX512_BW{kz}
  ASMJIT_INST_3x(vpsubsw, Vpsubsw, Vec, Vec, Vec)                      // AVX+ AVX512_BW{kz}
  ASMJIT_INST_3x(vpsubsw, Vpsubsw, Vec, Vec, Mem)                      // AVX+ AVX512_BW{kz}
  ASMJIT_INST_3x(vpsubusb, Vpsubusb, Vec, Vec, Vec)                    // AVX+ AVX512_BW{kz}
  ASMJIT_INST_3x(vpsubusb, Vpsubusb, Vec, Vec, Mem)                    // AVX+ AVX512_BW{kz}
  ASMJIT_INST_3x(vpsubusw, Vpsubusw, Vec, Vec, Vec)                    // AVX+ AVX512_BW{kz}
  ASMJIT_INST_3x(vpsubusw, Vpsubusw, Vec, Vec, Mem)                    // AVX+ AVX512_BW{kz}
  ASMJIT_INST_3x(vpsubw, Vpsubw, Vec, Vec, Vec)                        // AVX  AVX512_BW{kz}
  ASMJIT_INST_3x(vpsubw, Vpsubw, Vec, Vec, Mem)                        // AVX  AVX512_BW{kz}
  ASMJIT_INST_4x(vpternlogd, Vpternlogd, Vec, Vec, Vec, Imm)           //      AVX512_F{kz|b32}
  ASMJIT_INST_4x(vpternlogd, Vpternlogd, Vec, Vec, Mem, Imm)           //      AVX512_F{kz|b32}
  ASMJIT_INST_4x(vpternlogq, Vpternlogq, Vec, Vec, Vec, Imm)           //      AVX512_F{kz|b64}
  ASMJIT_INST_4x(vpternlogq, Vpternlogq, Vec, Vec, Mem, Imm)           //      AVX512_F{kz|b64}
  ASMJIT_INST_2x(vptest, Vptest, Vec, Vec)                             // AVX
  ASMJIT_INST_2x(vptest, Vptest, Vec, Mem)                             // AVX
  ASMJIT_INST_3x(vptestmb, Vptestmb, KReg, Vec, Vec)                   //      AVX512_BW{k}
  ASMJIT_INST_3x(vptestmb, Vptestmb, KReg, Vec, Mem)                   //      AVX512_BW{k}
  ASMJIT_INST_3x(vptestmd, Vptestmd, KReg, Vec, Vec)                   //      AVX512_F{k|b32}
  ASMJIT_INST_3x(vptestmd, Vptestmd, KReg, Vec, Mem)                   //      AVX512_F{k|b32}
  ASMJIT_INST_3x(vptestmq, Vptestmq, KReg, Vec, Vec)                   //      AVX512_F{k|b64}
  ASMJIT_INST_3x(vptestmq, Vptestmq, KReg, Vec, Mem)                   //      AVX512_F{k|b64}
  ASMJIT_INST_3x(vptestmw, Vptestmw, KReg, Vec, Vec)                   //      AVX512_BW{k}
  ASMJIT_INST_3x(vptestmw, Vptestmw, KReg, Vec, Mem)                   //      AVX512_BW{k}
  ASMJIT_INST_3x(vptestnmb, Vptestnmb, KReg, Vec, Vec)                 //      AVX512_BW{k}
  ASMJIT_INST_3x(vptestnmb, Vptestnmb, KReg, Vec, Mem)                 //      AVX512_BW{k}
  ASMJIT_INST_3x(vptestnmd, Vptestnmd, KReg, Vec, Vec)                 //      AVX512_F{k|b32}
  ASMJIT_INST_3x(vptestnmd, Vptestnmd, KReg, Vec, Mem)                 //      AVX512_F{k|b32}
  ASMJIT_INST_3x(vptestnmq, Vptestnmq, KReg, Vec, Vec)                 //      AVX512_F{k|b64}
  ASMJIT_INST_3x(vptestnmq, Vptestnmq, KReg, Vec, Mem)                 //      AVX512_F{k|b64}
  ASMJIT_INST_3x(vptestnmw, Vptestnmw, KReg, Vec, Vec)                 //      AVX512_BW{k}
  ASMJIT_INST_3x(vptestnmw, Vptestnmw, KReg, Vec, Mem)                 //      AVX512_BW{k}
  ASMJIT_INST_3x(vpunpckhbw, Vpunpckhbw, Vec, Vec, Vec)                // AVX+ AVX512_BW{kz}
  ASMJIT_INST_3x(vpunpckhbw, Vpunpckhbw, Vec, Vec, Mem)                // AVX+ AVX512_BW{kz}
  ASMJIT_INST_3x(vpunpckhdq, Vpunpckhdq, Vec, Vec, Vec)                // AVX+ AVX512_F{kz|b32}
  ASMJIT_INST_3x(vpunpckhdq, Vpunpckhdq, Vec, Vec, Mem)                // AVX+ AVX512_F{kz|b32}
  ASMJIT_INST_3x(vpunpckhqdq, Vpunpckhqdq, Vec, Vec, Vec)              // AVX+ AVX512_F{kz|b64}
  ASMJIT_INST_3x(vpunpckhqdq, Vpunpckhqdq, Vec, Vec, Mem)              // AVX+ AVX512_F{kz|b64}
  ASMJIT_INST_3x(vpunpckhwd, Vpunpckhwd, Vec, Vec, Vec)                // AVX+ AVX512_BW{kz}
  ASMJIT_INST_3x(vpunpckhwd, Vpunpckhwd, Vec, Vec, Mem)                // AVX+ AVX512_BW{kz}
  ASMJIT_INST_3x(vpunpcklbw, Vpunpcklbw, Vec, Vec, Vec)                // AVX+ AVX512_BW{kz}
  ASMJIT_INST_3x(vpunpcklbw, Vpunpcklbw, Vec, Vec, Mem)                // AVX+ AVX512_BW{kz}
  ASMJIT_INST_3x(vpunpckldq, Vpunpckldq, Vec, Vec, Vec)                // AVX+ AVX512_F{kz|b32}
  ASMJIT_INST_3x(vpunpckldq, Vpunpckldq, Vec, Vec, Mem)                // AVX+ AVX512_F{kz|b32}
  ASMJIT_INST_3x(vpunpcklqdq, Vpunpcklqdq, Vec, Vec, Vec)              // AVX+ AVX512_F{kz|b64}
  ASMJIT_INST_3x(vpunpcklqdq, Vpunpcklqdq, Vec, Vec, Mem)              // AVX+ AVX512_F{kz|b64}
  ASMJIT_INST_3x(vpunpcklwd, Vpunpcklwd, Vec, Vec, Vec)                // AVX+ AVX512_BW{kz}
  ASMJIT_INST_3x(vpunpcklwd, Vpunpcklwd, Vec, Vec, Mem)                // AVX+ AVX512_BW{kz}
  ASMJIT_INST_3x(vpxor, Vpxor, Vec, Vec, Vec)                          // AVX+
  ASMJIT_INST_3x(vpxor, Vpxor, Vec, Vec, Mem)                          // AVX+
  ASMJIT_INST_3x(vpxord, Vpxord, Vec, Vec, Vec)                        //      AVX512_F{kz|b32}
  ASMJIT_INST_3x(vpxord, Vpxord, Vec, Vec, Mem)                        //      AVX512_F{kz|b32}
  ASMJIT_INST_3x(vpxorq, Vpxorq, Vec, Vec, Vec)                        //      AVX512_F{kz|b64}
  ASMJIT_INST_3x(vpxorq, Vpxorq, Vec, Vec, Mem)                        //      AVX512_F{kz|b64}
  ASMJIT_INST_4x(vrangepd, Vrangepd, Vec, Vec, Vec, Imm)               //      AVX512_DQ{kz|b64}
  ASMJIT_INST_4x(vrangepd, Vrangepd, Vec, Vec, Mem, Imm)               //      AVX512_DQ{kz|b64}
  ASMJIT_INST_4x(vrangeps, Vrangeps, Vec, Vec, Vec, Imm)               //      AVX512_DQ{kz|b32}
  ASMJIT_INST_4x(vrangeps, Vrangeps, Vec, Vec, Mem, Imm)               //      AVX512_DQ{kz|b32}
  ASMJIT_INST_4x(vrangesd, Vrangesd, Xmm, Xmm, Xmm, Imm)               //      AVX512_DQ{kz|sae}
  ASMJIT_INST_4x(vrangesd, Vrangesd, Xmm, Xmm, Mem, Imm)               //      AVX512_DQ{kz|sae}
  ASMJIT_INST_4x(vrangess, Vrangess, Xmm, Xmm, Xmm, Imm)               //      AVX512_DQ{kz|sae}
  ASMJIT_INST_4x(vrangess, Vrangess, Xmm, Xmm, Mem, Imm)               //      AVX512_DQ{kz|sae}
  ASMJIT_INST_2x(vrcp14pd, Vrcp14pd, Vec, Vec)                         //      AVX512_F{kz|b64}
  ASMJIT_INST_2x(vrcp14pd, Vrcp14pd, Vec, Mem)                         //      AVX512_F{kz|b64}
  ASMJIT_INST_2x(vrcp14ps, Vrcp14ps, Vec, Vec)                         //      AVX512_F{kz|b32}
  ASMJIT_INST_2x(vrcp14ps, Vrcp14ps, Vec, Mem)                         //      AVX512_F{kz|b32}
  ASMJIT_INST_3x(vrcp14sd, Vrcp14sd, Xmm, Xmm, Xmm)                    //      AVX512_F{kz}
  ASMJIT_INST_3x(vrcp14sd, Vrcp14sd, Xmm, Xmm, Mem)                    //      AVX512_F{kz}
  ASMJIT_INST_3x(vrcp14ss, Vrcp14ss, Xmm, Xmm, Xmm)                    //      AVX512_F{kz}
  ASMJIT_INST_3x(vrcp14ss, Vrcp14ss, Xmm, Xmm, Mem)                    //      AVX512_F{kz}
  ASMJIT_INST_2x(vrcp28pd, Vrcp28pd, Vec, Vec)                         //      AVX512_ER{kz|sae|b64}
  ASMJIT_INST_2x(vrcp28pd, Vrcp28pd, Vec, Mem)                         //      AVX512_ER{kz|sae|b64}
  ASMJIT_INST_2x(vrcp28ps, Vrcp28ps, Vec, Vec)                         //      AVX512_ER{kz|sae|b32}
  ASMJIT_INST_2x(vrcp28ps, Vrcp28ps, Vec, Mem)                         //      AVX512_ER{kz|sae|b32}
  ASMJIT_INST_3x(vrcp28sd, Vrcp28sd, Xmm, Xmm, Xmm)                    //      AVX512_ER{kz|sae}
  ASMJIT_INST_3x(vrcp28sd, Vrcp28sd, Xmm, Xmm, Mem)                    //      AVX512_ER{kz|sae}
  ASMJIT_INST_3x(vrcp28ss, Vrcp28ss, Xmm, Xmm, Xmm)                    //      AVX512_ER{kz|sae}
  ASMJIT_INST_3x(vrcp28ss, Vrcp28ss, Xmm, Xmm, Mem)                    //      AVX512_ER{kz|sae}
  ASMJIT_INST_2x(vrcpps, Vrcpps, Vec, Vec)                             // AVX
  ASMJIT_INST_2x(vrcpps, Vrcpps, Vec, Mem)                             // AVX
  ASMJIT_INST_3x(vrcpss, Vrcpss, Xmm, Xmm, Xmm)                        // AVX
  ASMJIT_INST_3x(vrcpss, Vrcpss, Xmm, Xmm, Mem)                        // AVX
  ASMJIT_INST_3x(vreducepd, Vreducepd, Vec, Vec, Imm)                  //      AVX512_DQ{kz|b64}
  ASMJIT_INST_3x(vreducepd, Vreducepd, Vec, Mem, Imm)                  //      AVX512_DQ{kz|b64}
  ASMJIT_INST_3x(vreduceps, Vreduceps, Vec, Vec, Imm)                  //      AVX512_DQ{kz|b32}
  ASMJIT_INST_3x(vreduceps, Vreduceps, Vec, Mem, Imm)                  //      AVX512_DQ{kz|b32}
  ASMJIT_INST_4x(vreducesd, Vreducesd, Xmm, Xmm, Xmm, Imm)             //      AVX512_DQ{kz}
  ASMJIT_INST_4x(vreducesd, Vreducesd, Xmm, Xmm, Mem, Imm)             //      AVX512_DQ{kz}
  ASMJIT_INST_4x(vreducess, Vreducess, Xmm, Xmm, Xmm, Imm)             //      AVX512_DQ{kz}
  ASMJIT_INST_4x(vreducess, Vreducess, Xmm, Xmm, Mem, Imm)             //      AVX512_DQ{kz}
  ASMJIT_INST_3x(vrndscalepd, Vrndscalepd, Vec, Vec, Imm)              //      AVX512_F{kz|b64}
  ASMJIT_INST_3x(vrndscalepd, Vrndscalepd, Vec, Mem, Imm)              //      AVX512_F{kz|b64}
  ASMJIT_INST_3x(vrndscaleps, Vrndscaleps, Vec, Vec, Imm)              //      AVX512_F{kz|b32}
  ASMJIT_INST_3x(vrndscaleps, Vrndscaleps, Vec, Mem, Imm)              //      AVX512_F{kz|b32}
  ASMJIT_INST_4x(vrndscalesd, Vrndscalesd, Xmm, Xmm, Xmm, Imm)         //      AVX512_F{kz|sae}
  ASMJIT_INST_4x(vrndscalesd, Vrndscalesd, Xmm, Xmm, Mem, Imm)         //      AVX512_F{kz|sae}
  ASMJIT_INST_4x(vrndscaless, Vrndscaless, Xmm, Xmm, Xmm, Imm)         //      AVX512_F{kz|sae}
  ASMJIT_INST_4x(vrndscaless, Vrndscaless, Xmm, Xmm, Mem, Imm)         //      AVX512_F{kz|sae}
  ASMJIT_INST_3x(vroundpd, Vroundpd, Vec, Vec, Imm)                    // AVX
  ASMJIT_INST_3x(vroundpd, Vroundpd, Vec, Mem, Imm)                    // AVX
  ASMJIT_INST_3x(vroundps, Vroundps, Vec, Vec, Imm)                    // AVX
  ASMJIT_INST_3x(vroundps, Vroundps, Vec, Mem, Imm)                    // AVX
  ASMJIT_INST_4x(vroundsd, Vroundsd, Xmm, Xmm, Xmm, Imm)               // AVX
  ASMJIT_INST_4x(vroundsd, Vroundsd, Xmm, Xmm, Mem, Imm)               // AVX
  ASMJIT_INST_4x(vroundss, Vroundss, Xmm, Xmm, Xmm, Imm)               // AVX
  ASMJIT_INST_4x(vroundss, Vroundss, Xmm, Xmm, Mem, Imm)               // AVX
  ASMJIT_INST_2x(vrsqrt14pd, Vrsqrt14pd, Vec, Vec)                     //      AVX512_F{kz|b64}
  ASMJIT_INST_2x(vrsqrt14pd, Vrsqrt14pd, Vec, Mem)                     //      AVX512_F{kz|b64}
  ASMJIT_INST_2x(vrsqrt14ps, Vrsqrt14ps, Vec, Vec)                     //      AVX512_F{kz|b32}
  ASMJIT_INST_2x(vrsqrt14ps, Vrsqrt14ps, Vec, Mem)                     //      AVX512_F{kz|b32}
  ASMJIT_INST_3x(vrsqrt14sd, Vrsqrt14sd, Xmm, Xmm, Xmm)                //      AVX512_F{kz}
  ASMJIT_INST_3x(vrsqrt14sd, Vrsqrt14sd, Xmm, Xmm, Mem)                //      AVX512_F{kz}
  ASMJIT_INST_3x(vrsqrt14ss, Vrsqrt14ss, Xmm, Xmm, Xmm)                //      AVX512_F{kz}
  ASMJIT_INST_3x(vrsqrt14ss, Vrsqrt14ss, Xmm, Xmm, Mem)                //      AVX512_F{kz}
  ASMJIT_INST_2x(vrsqrt28pd, Vrsqrt28pd, Vec, Vec)                     //      AVX512_ER{kz|sae|b64}
  ASMJIT_INST_2x(vrsqrt28pd, Vrsqrt28pd, Vec, Mem)                     //      AVX512_ER{kz|sae|b64}
  ASMJIT_INST_2x(vrsqrt28ps, Vrsqrt28ps, Vec, Vec)                     //      AVX512_ER{kz|sae|b32}
  ASMJIT_INST_2x(vrsqrt28ps, Vrsqrt28ps, Vec, Mem)                     //      AVX512_ER{kz|sae|b32}
  ASMJIT_INST_3x(vrsqrt28sd, Vrsqrt28sd, Xmm, Xmm, Xmm)                //      AVX512_ER{kz|sae}
  ASMJIT_INST_3x(vrsqrt28sd, Vrsqrt28sd, Xmm, Xmm, Mem)                //      AVX512_ER{kz|sae}
  ASMJIT_INST_3x(vrsqrt28ss, Vrsqrt28ss, Xmm, Xmm, Xmm)                //      AVX512_ER{kz|sae}
  ASMJIT_INST_3x(vrsqrt28ss, Vrsqrt28ss, Xmm, Xmm, Mem)                //      AVX512_ER{kz|sae}
  ASMJIT_INST_2x(vrsqrtps, Vrsqrtps, Vec, Vec)                         // AVX
  ASMJIT_INST_2x(vrsqrtps, Vrsqrtps, Vec, Mem)                         // AVX
  ASMJIT_INST_3x(vrsqrtss, Vrsqrtss, Xmm, Xmm, Xmm)                    // AVX
  ASMJIT_INST_3x(vrsqrtss, Vrsqrtss, Xmm, Xmm, Mem)                    // AVX
  ASMJIT_INST_3x(vscalefpd, Vscalefpd, Vec, Vec, Vec)                  //      AVX512_F{kz|b64}
  ASMJIT_INST_3x(vscalefpd, Vscalefpd, Vec, Vec, Mem)                  //      AVX512_F{kz|b64}
  ASMJIT_INST_3x(vscalefps, Vscalefps, Vec, Vec, Vec)                  //      AVX512_F{kz|b32}
  ASMJIT_INST_3x(vscalefps, Vscalefps, Vec, Vec, Mem)                  //      AVX512_F{kz|b32}
  ASMJIT_INST_3x(vscalefsd, Vscalefsd, Xmm, Xmm, Xmm)                  //      AVX512_F{kz|er}
  ASMJIT_INST_3x(vscalefsd, Vscalefsd, Xmm, Xmm, Mem)                  //      AVX512_F{kz|er}
  ASMJIT_INST_3x(vscalefss, Vscalefss, Xmm, Xmm, Xmm)                  //      AVX512_F{kz|er}
  ASMJIT_INST_3x(vscalefss, Vscalefss, Xmm, Xmm, Mem)                  //      AVX512_F{kz|er}
  ASMJIT_INST_2x(vscatterdpd, Vscatterdpd, Mem, Vec)                   //      AVX512_F{k}
  ASMJIT_INST_2x(vscatterdps, Vscatterdps, Mem, Vec)                   //      AVX512_F{k}
  ASMJIT_INST_1x(vscatterpf0dpd, Vscatterpf0dpd, Mem)                  //      AVX512_PF{k}
  ASMJIT_INST_1x(vscatterpf0dps, Vscatterpf0dps, Mem)                  //      AVX512_PF{k}
  ASMJIT_INST_1x(vscatterpf0qpd, Vscatterpf0qpd, Mem)                  //      AVX512_PF{k}
  ASMJIT_INST_1x(vscatterpf0qps, Vscatterpf0qps, Mem)                  //      AVX512_PF{k}
  ASMJIT_INST_1x(vscatterpf1dpd, Vscatterpf1dpd, Mem)                  //      AVX512_PF{k}
  ASMJIT_INST_1x(vscatterpf1dps, Vscatterpf1dps, Mem)                  //      AVX512_PF{k}
  ASMJIT_INST_1x(vscatterpf1qpd, Vscatterpf1qpd, Mem)                  //      AVX512_PF{k}
  ASMJIT_INST_1x(vscatterpf1qps, Vscatterpf1qps, Mem)                  //      AVX512_PF{k}
  ASMJIT_INST_2x(vscatterqpd, Vscatterqpd, Mem, Vec)                   //      AVX512_F{k}
  ASMJIT_INST_2x(vscatterqps, Vscatterqps, Mem, Vec)                   //      AVX512_F{k}
  ASMJIT_INST_4x(vshuff32x4, Vshuff32x4, Vec, Vec, Vec, Imm)           //      AVX512_F{kz|b32}
  ASMJIT_INST_4x(vshuff32x4, Vshuff32x4, Vec, Vec, Mem, Imm)           //      AVX512_F{kz|b32}
  ASMJIT_INST_4x(vshuff64x2, Vshuff64x2, Vec, Vec, Vec, Imm)           //      AVX512_F{kz|b64}
  ASMJIT_INST_4x(vshuff64x2, Vshuff64x2, Vec, Vec, Mem, Imm)           //      AVX512_F{kz|b64}
  ASMJIT_INST_4x(vshufi32x4, Vshufi32x4, Vec, Vec, Vec, Imm)           //      AVX512_F{kz|b32}
  ASMJIT_INST_4x(vshufi32x4, Vshufi32x4, Vec, Vec, Mem, Imm)           //      AVX512_F{kz|b32}
  ASMJIT_INST_4x(vshufi64x2, Vshufi64x2, Vec, Vec, Vec, Imm)           //      AVX512_F{kz|b64}
  ASMJIT_INST_4x(vshufi64x2, Vshufi64x2, Vec, Vec, Mem, Imm)           //      AVX512_F{kz|b64}
  ASMJIT_INST_4x(vshufpd, Vshufpd, Vec, Vec, Vec, Imm)                 // AVX  AVX512_F{kz|b32}
  ASMJIT_INST_4x(vshufpd, Vshufpd, Vec, Vec, Mem, Imm)                 // AVX  AVX512_F{kz|b32}
  ASMJIT_INST_4x(vshufps, Vshufps, Vec, Vec, Vec, Imm)                 // AVX  AVX512_F{kz|b64}
  ASMJIT_INST_4x(vshufps, Vshufps, Vec, Vec, Mem, Imm)                 // AVX  AVX512_F{kz|b64}
  ASMJIT_INST_2x(vsqrtpd, Vsqrtpd, Vec, Vec)                           // AVX  AVX512_F{kz|b64}
  ASMJIT_INST_2x(vsqrtpd, Vsqrtpd, Vec, Mem)                           // AVX  AVX512_F{kz|b64}
  ASMJIT_INST_2x(vsqrtps, Vsqrtps, Vec, Vec)                           // AVX  AVX512_F{kz|b32}
  ASMJIT_INST_2x(vsqrtps, Vsqrtps, Vec, Mem)                           // AVX  AVX512_F{kz|b32}
  ASMJIT_INST_3x(vsqrtsd, Vsqrtsd, Xmm, Xmm, Xmm)                      // AVX  AVX512_F{kz|er}
  ASMJIT_INST_3x(vsqrtsd, Vsqrtsd, Xmm, Xmm, Mem)                      // AVX  AVX512_F{kz|er}
  ASMJIT_INST_3x(vsqrtss, Vsqrtss, Xmm, Xmm, Xmm)                      // AVX  AVX512_F{kz|er}
  ASMJIT_INST_3x(vsqrtss, Vsqrtss, Xmm, Xmm, Mem)                      // AVX  AVX512_F{kz|er}
  ASMJIT_INST_1x(vstmxcsr, Vstmxcsr, Mem)                              // AVX
  ASMJIT_INST_3x(vsubpd, Vsubpd, Vec, Vec, Vec)                        // AVX  AVX512_F{kz|b64}
  ASMJIT_INST_3x(vsubpd, Vsubpd, Vec, Vec, Mem)                        // AVX  AVX512_F{kz|b64}
  ASMJIT_INST_3x(vsubps, Vsubps, Vec, Vec, Vec)                        // AVX  AVX512_F{kz|b32}
  ASMJIT_INST_3x(vsubps, Vsubps, Vec, Vec, Mem)                        // AVX  AVX512_F{kz|b32}
  ASMJIT_INST_3x(vsubsd, Vsubsd, Xmm, Xmm, Xmm)                        // AVX  AVX512_F{kz|er}
  ASMJIT_INST_3x(vsubsd, Vsubsd, Xmm, Xmm, Mem)                        // AVX  AVX512_F{kz|er}
  ASMJIT_INST_3x(vsubss, Vsubss, Xmm, Xmm, Xmm)                        // AVX  AVX512_F{kz|er}
  ASMJIT_INST_3x(vsubss, Vsubss, Xmm, Xmm, Mem)                        // AVX  AVX512_F{kz|er}
  ASMJIT_INST_2x(vtestpd, Vtestpd, Vec, Vec)                           // AVX
  ASMJIT_INST_2x(vtestpd, Vtestpd, Vec, Mem)                           // AVX
  ASMJIT_INST_2x(vtestps, Vtestps, Vec, Vec)                           // AVX
  ASMJIT_INST_2x(vtestps, Vtestps, Vec, Mem)                           // AVX
  ASMJIT_INST_2x(vucomisd, Vucomisd, Xmm, Xmm)                         // AVX  AVX512_F{sae}
  ASMJIT_INST_2x(vucomisd, Vucomisd, Xmm, Mem)                         // AVX  AVX512_F{sae}
  ASMJIT_INST_2x(vucomiss, Vucomiss, Xmm, Xmm)                         // AVX  AVX512_F{sae}
  ASMJIT_INST_2x(vucomiss, Vucomiss, Xmm, Mem)                         // AVX  AVX512_F{sae}
  ASMJIT_INST_3x(vunpckhpd, Vunpckhpd, Vec, Vec, Vec)                  // AVX  AVX512_F{kz|b64}
  ASMJIT_INST_3x(vunpckhpd, Vunpckhpd, Vec, Vec, Mem)                  // AVX  AVX512_F{kz|b64}
  ASMJIT_INST_3x(vunpckhps, Vunpckhps, Vec, Vec, Vec)                  // AVX  AVX512_F{kz|b32}
  ASMJIT_INST_3x(vunpckhps, Vunpckhps, Vec, Vec, Mem)                  // AVX  AVX512_F{kz|b32}
  ASMJIT_INST_3x(vunpcklpd, Vunpcklpd, Vec, Vec, Vec)                  // AVX  AVX512_F{kz|b64}
  ASMJIT_INST_3x(vunpcklpd, Vunpcklpd, Vec, Vec, Mem)                  // AVX  AVX512_F{kz|b64}
  ASMJIT_INST_3x(vunpcklps, Vunpcklps, Vec, Vec, Vec)                  // AVX  AVX512_F{kz|b32}
  ASMJIT_INST_3x(vunpcklps, Vunpcklps, Vec, Vec, Mem)                  // AVX  AVX512_F{kz|b32}
  ASMJIT_INST_3x(vxorpd, Vxorpd, Vec, Vec, Vec)                        // AVX  AVX512_DQ{kz|b64}
  ASMJIT_INST_3x(vxorpd, Vxorpd, Vec, Vec, Mem)                        // AVX  AVX512_DQ{kz|b64}
  ASMJIT_INST_3x(vxorps, Vxorps, Vec, Vec, Vec)                        // AVX  AVX512_DQ{kz|b32}
  ASMJIT_INST_3x(vxorps, Vxorps, Vec, Vec, Mem)                        // AVX  AVX512_DQ{kz|b32}
  ASMJIT_INST_0x(vzeroall, Vzeroall)                                   // AVX
  ASMJIT_INST_0x(vzeroupper, Vzeroupper)                               // AVX

  //! \}

  //! \name FMA4 Instructions
  //! \{

  ASMJIT_INST_4x(vfmaddpd, Vfmaddpd, Vec, Vec, Vec, Vec)               // FMA4
  ASMJIT_INST_4x(vfmaddpd, Vfmaddpd, Vec, Vec, Mem, Vec)               // FMA4
  ASMJIT_INST_4x(vfmaddpd, Vfmaddpd, Vec, Vec, Vec, Mem)               // FMA4
  ASMJIT_INST_4x(vfmaddps, Vfmaddps, Vec, Vec, Vec, Vec)               // FMA4
  ASMJIT_INST_4x(vfmaddps, Vfmaddps, Vec, Vec, Mem, Vec)               // FMA4
  ASMJIT_INST_4x(vfmaddps, Vfmaddps, Vec, Vec, Vec, Mem)               // FMA4
  ASMJIT_INST_4x(vfmaddsd, Vfmaddsd, Xmm, Xmm, Xmm, Xmm)               // FMA4
  ASMJIT_INST_4x(vfmaddsd, Vfmaddsd, Xmm, Xmm, Mem, Xmm)               // FMA4
  ASMJIT_INST_4x(vfmaddsd, Vfmaddsd, Xmm, Xmm, Xmm, Mem)               // FMA4
  ASMJIT_INST_4x(vfmaddss, Vfmaddss, Xmm, Xmm, Xmm, Xmm)               // FMA4
  ASMJIT_INST_4x(vfmaddss, Vfmaddss, Xmm, Xmm, Mem, Xmm)               // FMA4
  ASMJIT_INST_4x(vfmaddss, Vfmaddss, Xmm, Xmm, Xmm, Mem)               // FMA4
  ASMJIT_INST_4x(vfmaddsubpd, Vfmaddsubpd, Vec, Vec, Vec, Vec)         // FMA4
  ASMJIT_INST_4x(vfmaddsubpd, Vfmaddsubpd, Vec, Vec, Mem, Vec)         // FMA4
  ASMJIT_INST_4x(vfmaddsubpd, Vfmaddsubpd, Vec, Vec, Vec, Mem)         // FMA4
  ASMJIT_INST_4x(vfmaddsubps, Vfmaddsubps, Vec, Vec, Vec, Vec)         // FMA4
  ASMJIT_INST_4x(vfmaddsubps, Vfmaddsubps, Vec, Vec, Mem, Vec)         // FMA4
  ASMJIT_INST_4x(vfmaddsubps, Vfmaddsubps, Vec, Vec, Vec, Mem)         // FMA4
  ASMJIT_INST_4x(vfmsubaddpd, Vfmsubaddpd, Vec, Vec, Vec, Vec)         // FMA4
  ASMJIT_INST_4x(vfmsubaddpd, Vfmsubaddpd, Vec, Vec, Mem, Vec)         // FMA4
  ASMJIT_INST_4x(vfmsubaddpd, Vfmsubaddpd, Vec, Vec, Vec, Mem)         // FMA4
  ASMJIT_INST_4x(vfmsubaddps, Vfmsubaddps, Vec, Vec, Vec, Vec)         // FMA4
  ASMJIT_INST_4x(vfmsubaddps, Vfmsubaddps, Vec, Vec, Mem, Vec)         // FMA4
  ASMJIT_INST_4x(vfmsubaddps, Vfmsubaddps, Vec, Vec, Vec, Mem)         // FMA4
  ASMJIT_INST_4x(vfmsubpd, Vfmsubpd, Vec, Vec, Vec, Vec)               // FMA4
  ASMJIT_INST_4x(vfmsubpd, Vfmsubpd, Vec, Vec, Mem, Vec)               // FMA4
  ASMJIT_INST_4x(vfmsubpd, Vfmsubpd, Vec, Vec, Vec, Mem)               // FMA4
  ASMJIT_INST_4x(vfmsubps, Vfmsubps, Vec, Vec, Vec, Vec)               // FMA4
  ASMJIT_INST_4x(vfmsubps, Vfmsubps, Vec, Vec, Mem, Vec)               // FMA4
  ASMJIT_INST_4x(vfmsubps, Vfmsubps, Vec, Vec, Vec, Mem)               // FMA4
  ASMJIT_INST_4x(vfmsubsd, Vfmsubsd, Xmm, Xmm, Xmm, Xmm)               // FMA4
  ASMJIT_INST_4x(vfmsubsd, Vfmsubsd, Xmm, Xmm, Mem, Xmm)               // FMA4
  ASMJIT_INST_4x(vfmsubsd, Vfmsubsd, Xmm, Xmm, Xmm, Mem)               // FMA4
  ASMJIT_INST_4x(vfmsubss, Vfmsubss, Xmm, Xmm, Xmm, Xmm)               // FMA4
  ASMJIT_INST_4x(vfmsubss, Vfmsubss, Xmm, Xmm, Mem, Xmm)               // FMA4
  ASMJIT_INST_4x(vfmsubss, Vfmsubss, Xmm, Xmm, Xmm, Mem)               // FMA4
  ASMJIT_INST_4x(vfnmaddpd, Vfnmaddpd, Vec, Vec, Vec, Vec)             // FMA4
  ASMJIT_INST_4x(vfnmaddpd, Vfnmaddpd, Vec, Vec, Mem, Vec)             // FMA4
  ASMJIT_INST_4x(vfnmaddpd, Vfnmaddpd, Vec, Vec, Vec, Mem)             // FMA4
  ASMJIT_INST_4x(vfnmaddps, Vfnmaddps, Vec, Vec, Vec, Vec)             // FMA4
  ASMJIT_INST_4x(vfnmaddps, Vfnmaddps, Vec, Vec, Mem, Vec)             // FMA4
  ASMJIT_INST_4x(vfnmaddps, Vfnmaddps, Vec, Vec, Vec, Mem)             // FMA4
  ASMJIT_INST_4x(vfnmaddsd, Vfnmaddsd, Xmm, Xmm, Xmm, Xmm)             // FMA4
  ASMJIT_INST_4x(vfnmaddsd, Vfnmaddsd, Xmm, Xmm, Mem, Xmm)             // FMA4
  ASMJIT_INST_4x(vfnmaddsd, Vfnmaddsd, Xmm, Xmm, Xmm, Mem)             // FMA4
  ASMJIT_INST_4x(vfnmaddss, Vfnmaddss, Xmm, Xmm, Xmm, Xmm)             // FMA4
  ASMJIT_INST_4x(vfnmaddss, Vfnmaddss, Xmm, Xmm, Mem, Xmm)             // FMA4
  ASMJIT_INST_4x(vfnmaddss, Vfnmaddss, Xmm, Xmm, Xmm, Mem)             // FMA4
  ASMJIT_INST_4x(vfnmsubpd, Vfnmsubpd, Vec, Vec, Vec, Vec)             // FMA4
  ASMJIT_INST_4x(vfnmsubpd, Vfnmsubpd, Vec, Vec, Mem, Vec)             // FMA4
  ASMJIT_INST_4x(vfnmsubpd, Vfnmsubpd, Vec, Vec, Vec, Mem)             // FMA4
  ASMJIT_INST_4x(vfnmsubps, Vfnmsubps, Vec, Vec, Vec, Vec)             // FMA4
  ASMJIT_INST_4x(vfnmsubps, Vfnmsubps, Vec, Vec, Mem, Vec)             // FMA4
  ASMJIT_INST_4x(vfnmsubps, Vfnmsubps, Vec, Vec, Vec, Mem)             // FMA4
  ASMJIT_INST_4x(vfnmsubsd, Vfnmsubsd, Xmm, Xmm, Xmm, Xmm)             // FMA4
  ASMJIT_INST_4x(vfnmsubsd, Vfnmsubsd, Xmm, Xmm, Mem, Xmm)             // FMA4
  ASMJIT_INST_4x(vfnmsubsd, Vfnmsubsd, Xmm, Xmm, Xmm, Mem)             // FMA4
  ASMJIT_INST_4x(vfnmsubss, Vfnmsubss, Xmm, Xmm, Xmm, Xmm)             // FMA4
  ASMJIT_INST_4x(vfnmsubss, Vfnmsubss, Xmm, Xmm, Mem, Xmm)             // FMA4
  ASMJIT_INST_4x(vfnmsubss, Vfnmsubss, Xmm, Xmm, Xmm, Mem)             // FMA4

  //! \}

  //! \name XOP Instructions (Deprecated)
  //! \{

  ASMJIT_INST_2x(vfrczpd, Vfrczpd, Vec, Vec)                           // XOP
  ASMJIT_INST_2x(vfrczpd, Vfrczpd, Vec, Mem)                           // XOP
  ASMJIT_INST_2x(vfrczps, Vfrczps, Vec, Vec)                           // XOP
  ASMJIT_INST_2x(vfrczps, Vfrczps, Vec, Mem)                           // XOP
  ASMJIT_INST_2x(vfrczsd, Vfrczsd, Xmm, Xmm)                           // XOP
  ASMJIT_INST_2x(vfrczsd, Vfrczsd, Xmm, Mem)                           // XOP
  ASMJIT_INST_2x(vfrczss, Vfrczss, Xmm, Xmm)                           // XOP
  ASMJIT_INST_2x(vfrczss, Vfrczss, Xmm, Mem)                           // XOP
  ASMJIT_INST_4x(vpcmov, Vpcmov, Vec, Vec, Vec, Vec)                   // XOP
  ASMJIT_INST_4x(vpcmov, Vpcmov, Vec, Vec, Mem, Vec)                   // XOP
  ASMJIT_INST_4x(vpcmov, Vpcmov, Vec, Vec, Vec, Mem)                   // XOP
  ASMJIT_INST_4x(vpcomb, Vpcomb, Xmm, Xmm, Xmm, Imm)                   // XOP
  ASMJIT_INST_4x(vpcomb, Vpcomb, Xmm, Xmm, Mem, Imm)                   // XOP
  ASMJIT_INST_4x(vpcomd, Vpcomd, Xmm, Xmm, Xmm, Imm)                   // XOP
  ASMJIT_INST_4x(vpcomd, Vpcomd, Xmm, Xmm, Mem, Imm)                   // XOP
  ASMJIT_INST_4x(vpcomq, Vpcomq, Xmm, Xmm, Xmm, Imm)                   // XOP
  ASMJIT_INST_4x(vpcomq, Vpcomq, Xmm, Xmm, Mem, Imm)                   // XOP
  ASMJIT_INST_4x(vpcomw, Vpcomw, Xmm, Xmm, Xmm, Imm)                   // XOP
  ASMJIT_INST_4x(vpcomw, Vpcomw, Xmm, Xmm, Mem, Imm)                   // XOP
  ASMJIT_INST_4x(vpcomub, Vpcomub, Xmm, Xmm, Xmm, Imm)                 // XOP
  ASMJIT_INST_4x(vpcomub, Vpcomub, Xmm, Xmm, Mem, Imm)                 // XOP
  ASMJIT_INST_4x(vpcomud, Vpcomud, Xmm, Xmm, Xmm, Imm)                 // XOP
  ASMJIT_INST_4x(vpcomud, Vpcomud, Xmm, Xmm, Mem, Imm)                 // XOP
  ASMJIT_INST_4x(vpcomuq, Vpcomuq, Xmm, Xmm, Xmm, Imm)                 // XOP
  ASMJIT_INST_4x(vpcomuq, Vpcomuq, Xmm, Xmm, Mem, Imm)                 // XOP
  ASMJIT_INST_4x(vpcomuw, Vpcomuw, Xmm, Xmm, Xmm, Imm)                 // XOP
  ASMJIT_INST_4x(vpcomuw, Vpcomuw, Xmm, Xmm, Mem, Imm)                 // XOP
  ASMJIT_INST_5x(vpermil2pd, Vpermil2pd, Vec, Vec, Vec, Vec, Imm)      // XOP
  ASMJIT_INST_5x(vpermil2pd, Vpermil2pd, Vec, Vec, Mem, Vec, Imm)      // XOP
  ASMJIT_INST_5x(vpermil2pd, Vpermil2pd, Vec, Vec, Vec, Mem, Imm)      // XOP
  ASMJIT_INST_5x(vpermil2ps, Vpermil2ps, Vec, Vec, Vec, Vec, Imm)      // XOP
  ASMJIT_INST_5x(vpermil2ps, Vpermil2ps, Vec, Vec, Mem, Vec, Imm)      // XOP
  ASMJIT_INST_5x(vpermil2ps, Vpermil2ps, Vec, Vec, Vec, Mem, Imm)      // XOP
  ASMJIT_INST_2x(vphaddbd, Vphaddbd, Xmm, Xmm)                         // XOP
  ASMJIT_INST_2x(vphaddbd, Vphaddbd, Xmm, Mem)                         // XOP
  ASMJIT_INST_2x(vphaddbq, Vphaddbq, Xmm, Xmm)                         // XOP
  ASMJIT_INST_2x(vphaddbq, Vphaddbq, Xmm, Mem)                         // XOP
  ASMJIT_INST_2x(vphaddbw, Vphaddbw, Xmm, Xmm)                         // XOP
  ASMJIT_INST_2x(vphaddbw, Vphaddbw, Xmm, Mem)                         // XOP
  ASMJIT_INST_2x(vphadddq, Vphadddq, Xmm, Xmm)                         // XOP
  ASMJIT_INST_2x(vphadddq, Vphadddq, Xmm, Mem)                         // XOP
  ASMJIT_INST_2x(vphaddwd, Vphaddwd, Xmm, Xmm)                         // XOP
  ASMJIT_INST_2x(vphaddwd, Vphaddwd, Xmm, Mem)                         // XOP
  ASMJIT_INST_2x(vphaddwq, Vphaddwq, Xmm, Xmm)                         // XOP
  ASMJIT_INST_2x(vphaddwq, Vphaddwq, Xmm, Mem)                         // XOP
  ASMJIT_INST_2x(vphaddubd, Vphaddubd, Xmm, Xmm)                       // XOP
  ASMJIT_INST_2x(vphaddubd, Vphaddubd, Xmm, Mem)                       // XOP
  ASMJIT_INST_2x(vphaddubq, Vphaddubq, Xmm, Xmm)                       // XOP
  ASMJIT_INST_2x(vphaddubq, Vphaddubq, Xmm, Mem)                       // XOP
  ASMJIT_INST_2x(vphaddubw, Vphaddubw, Xmm, Xmm)                       // XOP
  ASMJIT_INST_2x(vphaddubw, Vphaddubw, Xmm, Mem)                       // XOP
  ASMJIT_INST_2x(vphaddudq, Vphaddudq, Xmm, Xmm)                       // XOP
  ASMJIT_INST_2x(vphaddudq, Vphaddudq, Xmm, Mem)                       // XOP
  ASMJIT_INST_2x(vphadduwd, Vphadduwd, Xmm, Xmm)                       // XOP
  ASMJIT_INST_2x(vphadduwd, Vphadduwd, Xmm, Mem)                       // XOP
  ASMJIT_INST_2x(vphadduwq, Vphadduwq, Xmm, Xmm)                       // XOP
  ASMJIT_INST_2x(vphadduwq, Vphadduwq, Xmm, Mem)                       // XOP
  ASMJIT_INST_2x(vphsubbw, Vphsubbw, Xmm, Xmm)                         // XOP
  ASMJIT_INST_2x(vphsubbw, Vphsubbw, Xmm, Mem)                         // XOP
  ASMJIT_INST_2x(vphsubdq, Vphsubdq, Xmm, Xmm)                         // XOP
  ASMJIT_INST_2x(vphsubdq, Vphsubdq, Xmm, Mem)                         // XOP
  ASMJIT_INST_2x(vphsubwd, Vphsubwd, Xmm, Xmm)                         // XOP
  ASMJIT_INST_2x(vphsubwd, Vphsubwd, Xmm, Mem)                         // XOP
  ASMJIT_INST_4x(vpmacsdd, Vpmacsdd, Xmm, Xmm, Xmm, Xmm)               // XOP
  ASMJIT_INST_4x(vpmacsdd, Vpmacsdd, Xmm, Xmm, Mem, Xmm)               // XOP
  ASMJIT_INST_4x(vpmacsdqh, Vpmacsdqh, Xmm, Xmm, Xmm, Xmm)             // XOP
  ASMJIT_INST_4x(vpmacsdqh, Vpmacsdqh, Xmm, Xmm, Mem, Xmm)             // XOP
  ASMJIT_INST_4x(vpmacsdql, Vpmacsdql, Xmm, Xmm, Xmm, Xmm)             // XOP
  ASMJIT_INST_4x(vpmacsdql, Vpmacsdql, Xmm, Xmm, Mem, Xmm)             // XOP
  ASMJIT_INST_4x(vpmacswd, Vpmacswd, Xmm, Xmm, Xmm, Xmm)               // XOP
  ASMJIT_INST_4x(vpmacswd, Vpmacswd, Xmm, Xmm, Mem, Xmm)               // XOP
  ASMJIT_INST_4x(vpmacsww, Vpmacsww, Xmm, Xmm, Xmm, Xmm)               // XOP
  ASMJIT_INST_4x(vpmacsww, Vpmacsww, Xmm, Xmm, Mem, Xmm)               // XOP
  ASMJIT_INST_4x(vpmacssdd, Vpmacssdd, Xmm, Xmm, Xmm, Xmm)             // XOP
  ASMJIT_INST_4x(vpmacssdd, Vpmacssdd, Xmm, Xmm, Mem, Xmm)             // XOP
  ASMJIT_INST_4x(vpmacssdqh, Vpmacssdqh, Xmm, Xmm, Xmm, Xmm)           // XOP
  ASMJIT_INST_4x(vpmacssdqh, Vpmacssdqh, Xmm, Xmm, Mem, Xmm)           // XOP
  ASMJIT_INST_4x(vpmacssdql, Vpmacssdql, Xmm, Xmm, Xmm, Xmm)           // XOP
  ASMJIT_INST_4x(vpmacssdql, Vpmacssdql, Xmm, Xmm, Mem, Xmm)           // XOP
  ASMJIT_INST_4x(vpmacsswd, Vpmacsswd, Xmm, Xmm, Xmm, Xmm)             // XOP
  ASMJIT_INST_4x(vpmacsswd, Vpmacsswd, Xmm, Xmm, Mem, Xmm)             // XOP
  ASMJIT_INST_4x(vpmacssww, Vpmacssww, Xmm, Xmm, Xmm, Xmm)             // XOP
  ASMJIT_INST_4x(vpmacssww, Vpmacssww, Xmm, Xmm, Mem, Xmm)             // XOP
  ASMJIT_INST_4x(vpmadcsswd, Vpmadcsswd, Xmm, Xmm, Xmm, Xmm)           // XOP
  ASMJIT_INST_4x(vpmadcsswd, Vpmadcsswd, Xmm, Xmm, Mem, Xmm)           // XOP
  ASMJIT_INST_4x(vpmadcswd, Vpmadcswd, Xmm, Xmm, Xmm, Xmm)             // XOP
  ASMJIT_INST_4x(vpmadcswd, Vpmadcswd, Xmm, Xmm, Mem, Xmm)             // XOP
  ASMJIT_INST_4x(vpperm, Vpperm, Xmm, Xmm, Xmm, Xmm)                   // XOP
  ASMJIT_INST_4x(vpperm, Vpperm, Xmm, Xmm, Mem, Xmm)                   // XOP
  ASMJIT_INST_4x(vpperm, Vpperm, Xmm, Xmm, Xmm, Mem)                   // XOP
  ASMJIT_INST_3x(vprotb, Vprotb, Xmm, Xmm, Xmm)                        // XOP
  ASMJIT_INST_3x(vprotb, Vprotb, Xmm, Mem, Xmm)                        // XOP
  ASMJIT_INST_3x(vprotb, Vprotb, Xmm, Xmm, Mem)                        // XOP
  ASMJIT_INST_3x(vprotb, Vprotb, Xmm, Xmm, Imm)                        // XOP
  ASMJIT_INST_3x(vprotb, Vprotb, Xmm, Mem, Imm)                        // XOP
  ASMJIT_INST_3x(vprotd, Vprotd, Xmm, Xmm, Xmm)                        // XOP
  ASMJIT_INST_3x(vprotd, Vprotd, Xmm, Mem, Xmm)                        // XOP
  ASMJIT_INST_3x(vprotd, Vprotd, Xmm, Xmm, Mem)                        // XOP
  ASMJIT_INST_3x(vprotd, Vprotd, Xmm, Xmm, Imm)                        // XOP
  ASMJIT_INST_3x(vprotd, Vprotd, Xmm, Mem, Imm)                        // XOP
  ASMJIT_INST_3x(vprotq, Vprotq, Xmm, Xmm, Xmm)                        // XOP
  ASMJIT_INST_3x(vprotq, Vprotq, Xmm, Mem, Xmm)                        // XOP
  ASMJIT_INST_3x(vprotq, Vprotq, Xmm, Xmm, Mem)                        // XOP
  ASMJIT_INST_3x(vprotq, Vprotq, Xmm, Xmm, Imm)                        // XOP
  ASMJIT_INST_3x(vprotq, Vprotq, Xmm, Mem, Imm)                        // XOP
  ASMJIT_INST_3x(vprotw, Vprotw, Xmm, Xmm, Xmm)                        // XOP
  ASMJIT_INST_3x(vprotw, Vprotw, Xmm, Mem, Xmm)                        // XOP
  ASMJIT_INST_3x(vprotw, Vprotw, Xmm, Xmm, Mem)                        // XOP
  ASMJIT_INST_3x(vprotw, Vprotw, Xmm, Xmm, Imm)                        // XOP
  ASMJIT_INST_3x(vprotw, Vprotw, Xmm, Mem, Imm)                        // XOP
  ASMJIT_INST_3x(vpshab, Vpshab, Xmm, Xmm, Xmm)                        // XOP
  ASMJIT_INST_3x(vpshab, Vpshab, Xmm, Mem, Xmm)                        // XOP
  ASMJIT_INST_3x(vpshab, Vpshab, Xmm, Xmm, Mem)                        // XOP
  ASMJIT_INST_3x(vpshad, Vpshad, Xmm, Xmm, Xmm)                        // XOP
  ASMJIT_INST_3x(vpshad, Vpshad, Xmm, Mem, Xmm)                        // XOP
  ASMJIT_INST_3x(vpshad, Vpshad, Xmm, Xmm, Mem)                        // XOP
  ASMJIT_INST_3x(vpshaq, Vpshaq, Xmm, Xmm, Xmm)                        // XOP
  ASMJIT_INST_3x(vpshaq, Vpshaq, Xmm, Mem, Xmm)                        // XOP
  ASMJIT_INST_3x(vpshaq, Vpshaq, Xmm, Xmm, Mem)                        // XOP
  ASMJIT_INST_3x(vpshaw, Vpshaw, Xmm, Xmm, Xmm)                        // XOP
  ASMJIT_INST_3x(vpshaw, Vpshaw, Xmm, Mem, Xmm)                        // XOP
  ASMJIT_INST_3x(vpshaw, Vpshaw, Xmm, Xmm, Mem)                        // XOP
  ASMJIT_INST_3x(vpshlb, Vpshlb, Xmm, Xmm, Xmm)                        // XOP
  ASMJIT_INST_3x(vpshlb, Vpshlb, Xmm, Mem, Xmm)                        // XOP
  ASMJIT_INST_3x(vpshlb, Vpshlb, Xmm, Xmm, Mem)                        // XOP
  ASMJIT_INST_3x(vpshld, Vpshld, Xmm, Xmm, Xmm)                        // XOP
  ASMJIT_INST_3x(vpshld, Vpshld, Xmm, Mem, Xmm)                        // XOP
  ASMJIT_INST_3x(vpshld, Vpshld, Xmm, Xmm, Mem)                        // XOP
  ASMJIT_INST_3x(vpshlq, Vpshlq, Xmm, Xmm, Xmm)                        // XOP
  ASMJIT_INST_3x(vpshlq, Vpshlq, Xmm, Mem, Xmm)                        // XOP
  ASMJIT_INST_3x(vpshlq, Vpshlq, Xmm, Xmm, Mem)                        // XOP
  ASMJIT_INST_3x(vpshlw, Vpshlw, Xmm, Xmm, Xmm)                        // XOP
  ASMJIT_INST_3x(vpshlw, Vpshlw, Xmm, Mem, Xmm)                        // XOP
  ASMJIT_INST_3x(vpshlw, Vpshlw, Xmm, Xmm, Mem)                        // XOP

  //! \}

  //! \name AVX512_FP16 Instructions
  //! \{

  ASMJIT_INST_3x(vaddph, Vaddph, Vec, Vec, Vec)
  ASMJIT_INST_3x(vaddph, Vaddph, Vec, Vec, Mem)
  ASMJIT_INST_3x(vaddsh, Vaddsh, Vec, Vec, Vec)
  ASMJIT_INST_3x(vaddsh, Vaddsh, Vec, Vec, Mem)
  ASMJIT_INST_4x(vcmpph, Vcmpph, KReg, Vec, Vec, Imm)
  ASMJIT_INST_4x(vcmpph, Vcmpph, KReg, Vec, Mem, Imm)
  ASMJIT_INST_4x(vcmpsh, Vcmpsh, KReg, Vec, Vec, Imm)
  ASMJIT_INST_4x(vcmpsh, Vcmpsh, KReg, Vec, Mem, Imm)
  ASMJIT_INST_2x(vcomish, Vcomish, Vec, Vec)
  ASMJIT_INST_2x(vcomish, Vcomish, Vec, Mem)
  ASMJIT_INST_2x(vcvtdq2ph, Vcvtdq2ph, Vec, Vec)
  ASMJIT_INST_2x(vcvtdq2ph, Vcvtdq2ph, Vec, Mem)
  ASMJIT_INST_2x(vcvtpd2ph, Vcvtpd2ph, Vec, Vec)
  ASMJIT_INST_2x(vcvtpd2ph, Vcvtpd2ph, Vec, Mem)
  ASMJIT_INST_2x(vcvtph2dq, Vcvtph2dq, Vec, Vec)
  ASMJIT_INST_2x(vcvtph2dq, Vcvtph2dq, Vec, Mem)
  ASMJIT_INST_2x(vcvtph2pd, Vcvtph2pd, Vec, Vec)
  ASMJIT_INST_2x(vcvtph2pd, Vcvtph2pd, Vec, Mem)
  ASMJIT_INST_2x(vcvtph2psx, Vcvtph2psx, Vec, Vec)
  ASMJIT_INST_2x(vcvtph2psx, Vcvtph2psx, Vec, Mem)
  ASMJIT_INST_2x(vcvtph2qq, Vcvtph2qq, Vec, Vec)
  ASMJIT_INST_2x(vcvtph2qq, Vcvtph2qq, Vec, Mem)
  ASMJIT_INST_2x(vcvtph2udq, Vcvtph2udq, Vec, Vec)
  ASMJIT_INST_2x(vcvtph2udq, Vcvtph2udq, Vec, Mem)
  ASMJIT_INST_2x(vcvtph2uqq, Vcvtph2uqq, Vec, Vec)
  ASMJIT_INST_2x(vcvtph2uqq, Vcvtph2uqq, Vec, Mem)
  ASMJIT_INST_2x(vcvtph2uw, Vcvtph2uw, Vec, Vec)
  ASMJIT_INST_2x(vcvtph2uw, Vcvtph2uw, Vec, Mem)
  ASMJIT_INST_2x(vcvtph2w, Vcvtph2w, Vec, Vec)
  ASMJIT_INST_2x(vcvtph2w, Vcvtph2w, Vec, Mem)
  ASMJIT_INST_2x(vcvtps2phx, Vcvtps2phx, Vec, Vec)
  ASMJIT_INST_2x(vcvtps2phx, Vcvtps2phx, Vec, Mem)
  ASMJIT_INST_2x(vcvtqq2ph, Vcvtqq2ph, Vec, Vec)
  ASMJIT_INST_2x(vcvtqq2ph, Vcvtqq2ph, Vec, Mem)
  ASMJIT_INST_3x(vcvtsd2sh, Vcvtsd2sh, Vec, Vec, Vec)
  ASMJIT_INST_3x(vcvtsd2sh, Vcvtsd2sh, Vec, Vec, Mem)
  ASMJIT_INST_3x(vcvtsh2sd, Vcvtsh2sd, Vec, Vec, Vec)
  ASMJIT_INST_3x(vcvtsh2sd, Vcvtsh2sd, Vec, Vec, Mem)
  ASMJIT_INST_2x(vcvtsh2si, Vcvtsh2si, Gp, Vec)
  ASMJIT_INST_2x(vcvtsh2si, Vcvtsh2si, Gp, Mem)
  ASMJIT_INST_3x(vcvtsh2ss, Vcvtsh2ss, Vec, Vec, Vec)
  ASMJIT_INST_3x(vcvtsh2ss, Vcvtsh2ss, Vec, Vec, Mem)
  ASMJIT_INST_2x(vcvtsh2usi, Vcvtsh2usi, Gp, Vec)
  ASMJIT_INST_2x(vcvtsh2usi, Vcvtsh2usi, Gp, Mem)
  ASMJIT_INST_3x(vcvtsi2sh, Vcvtsi2sh, Vec, Vec, Gp)
  ASMJIT_INST_3x(vcvtsi2sh, Vcvtsi2sh, Vec, Vec, Mem)
  ASMJIT_INST_3x(vcvtss2sh, Vcvtss2sh, Vec, Vec, Vec)
  ASMJIT_INST_3x(vcvtss2sh, Vcvtss2sh, Vec, Vec, Mem)
  ASMJIT_INST_2x(vcvttph2dq, Vcvttph2dq, Vec, Vec)
  ASMJIT_INST_2x(vcvttph2dq, Vcvttph2dq, Vec, Mem)
  ASMJIT_INST_2x(vcvttph2qq, Vcvttph2qq, Vec, Vec)
  ASMJIT_INST_2x(vcvttph2qq, Vcvttph2qq, Vec, Mem)
  ASMJIT_INST_2x(vcvttph2udq, Vcvttph2udq, Vec, Vec)
  ASMJIT_INST_2x(vcvttph2udq, Vcvttph2udq, Vec, Mem)
  ASMJIT_INST_2x(vcvttph2uqq, Vcvttph2uqq, Vec, Vec)
  ASMJIT_INST_2x(vcvttph2uqq, Vcvttph2uqq, Vec, Mem)
  ASMJIT_INST_2x(vcvttph2uw, Vcvttph2uw, Vec, Vec)
  ASMJIT_INST_2x(vcvttph2uw, Vcvttph2uw, Vec, Mem)
  ASMJIT_INST_2x(vcvttph2w, Vcvttph2w, Vec, Vec)
  ASMJIT_INST_2x(vcvttph2w, Vcvttph2w, Vec, Mem)
  ASMJIT_INST_2x(vcvttsh2si, Vcvttsh2si, Gp, Vec)
  ASMJIT_INST_2x(vcvttsh2si, Vcvttsh2si, Gp, Mem)
  ASMJIT_INST_2x(vcvttsh2usi, Vcvttsh2usi, Gp, Vec)
  ASMJIT_INST_2x(vcvttsh2usi, Vcvttsh2usi, Gp, Mem)
  ASMJIT_INST_2x(vcvtudq2ph, Vcvtudq2ph, Vec, Vec)
  ASMJIT_INST_2x(vcvtudq2ph, Vcvtudq2ph, Vec, Mem)
  ASMJIT_INST_2x(vcvtuqq2ph, Vcvtuqq2ph, Vec, Vec)
  ASMJIT_INST_2x(vcvtuqq2ph, Vcvtuqq2ph, Vec, Mem)
  ASMJIT_INST_3x(vcvtusi2sh, Vcvtusi2sh, Vec, Vec, Gp)
  ASMJIT_INST_3x(vcvtusi2sh, Vcvtusi2sh, Vec, Vec, Mem)
  ASMJIT_INST_2x(vcvtuw2ph, Vcvtuw2ph, Vec, Vec)
  ASMJIT_INST_2x(vcvtuw2ph, Vcvtuw2ph, Vec, Mem)
  ASMJIT_INST_2x(vcvtw2ph, Vcvtw2ph, Vec, Vec)
  ASMJIT_INST_2x(vcvtw2ph, Vcvtw2ph, Vec, Mem)
  ASMJIT_INST_3x(vdivph, Vdivph, Vec, Vec, Vec)
  ASMJIT_INST_3x(vdivph, Vdivph, Vec, Vec, Mem)
  ASMJIT_INST_3x(vdivsh, Vdivsh, Vec, Vec, Vec)
  ASMJIT_INST_3x(vdivsh, Vdivsh, Vec, Vec, Mem)
  ASMJIT_INST_3x(vfcmaddcph, Vfcmaddcph, Vec, Vec, Vec)
  ASMJIT_INST_3x(vfcmaddcph, Vfcmaddcph, Vec, Vec, Mem)
  ASMJIT_INST_3x(vfcmaddcsh, Vfcmaddcsh, Vec, Vec, Vec)
  ASMJIT_INST_3x(vfcmaddcsh, Vfcmaddcsh, Vec, Vec, Mem)
  ASMJIT_INST_3x(vfcmulcph, Vfcmulcph, Vec, Vec, Vec)
  ASMJIT_INST_3x(vfcmulcph, Vfcmulcph, Vec, Vec, Mem)
  ASMJIT_INST_3x(vfcmulcsh, Vfcmulcsh, Vec, Vec, Vec)
  ASMJIT_INST_3x(vfcmulcsh, Vfcmulcsh, Vec, Vec, Mem)
  ASMJIT_INST_3x(vfmadd132ph, Vfmadd132ph, Vec, Vec, Vec)
  ASMJIT_INST_3x(vfmadd132ph, Vfmadd132ph, Vec, Vec, Mem)
  ASMJIT_INST_3x(vfmadd132sh, Vfmadd132sh, Vec, Vec, Vec)
  ASMJIT_INST_3x(vfmadd132sh, Vfmadd132sh, Vec, Vec, Mem)
  ASMJIT_INST_3x(vfmadd213ph, Vfmadd213ph, Vec, Vec, Vec)
  ASMJIT_INST_3x(vfmadd213ph, Vfmadd213ph, Vec, Vec, Mem)
  ASMJIT_INST_3x(vfmadd213sh, Vfmadd213sh, Vec, Vec, Vec)
  ASMJIT_INST_3x(vfmadd213sh, Vfmadd213sh, Vec, Vec, Mem)
  ASMJIT_INST_3x(vfmadd231ph, Vfmadd231ph, Vec, Vec, Vec)
  ASMJIT_INST_3x(vfmadd231ph, Vfmadd231ph, Vec, Vec, Mem)
  ASMJIT_INST_3x(vfmadd231sh, Vfmadd231sh, Vec, Vec, Vec)
  ASMJIT_INST_3x(vfmadd231sh, Vfmadd231sh, Vec, Vec, Mem)
  ASMJIT_INST_3x(vfmaddcph, Vfmaddcph, Vec, Vec, Vec)
  ASMJIT_INST_3x(vfmaddcph, Vfmaddcph, Vec, Vec, Mem)
  ASMJIT_INST_3x(vfmaddcsh, Vfmaddcsh, Vec, Vec, Vec)
  ASMJIT_INST_3x(vfmaddcsh, Vfmaddcsh, Vec, Vec, Mem)
  ASMJIT_INST_3x(vfmaddsub132ph, Vfmaddsub132ph, Vec, Vec, Vec)
  ASMJIT_INST_3x(vfmaddsub132ph, Vfmaddsub132ph, Vec, Vec, Mem)
  ASMJIT_INST_3x(vfmaddsub213ph, Vfmaddsub213ph, Vec, Vec, Vec)
  ASMJIT_INST_3x(vfmaddsub213ph, Vfmaddsub213ph, Vec, Vec, Mem)
  ASMJIT_INST_3x(vfmaddsub231ph, Vfmaddsub231ph, Vec, Vec, Vec)
  ASMJIT_INST_3x(vfmaddsub231ph, Vfmaddsub231ph, Vec, Vec, Mem)
  ASMJIT_INST_3x(vfmsub132ph, Vfmsub132ph, Vec, Vec, Vec)
  ASMJIT_INST_3x(vfmsub132ph, Vfmsub132ph, Vec, Vec, Mem)
  ASMJIT_INST_3x(vfmsub132sh, Vfmsub132sh, Vec, Vec, Vec)
  ASMJIT_INST_3x(vfmsub132sh, Vfmsub132sh, Vec, Vec, Mem)
  ASMJIT_INST_3x(vfmsub213ph, Vfmsub213ph, Vec, Vec, Vec)
  ASMJIT_INST_3x(vfmsub213ph, Vfmsub213ph, Vec, Vec, Mem)
  ASMJIT_INST_3x(vfmsub213sh, Vfmsub213sh, Vec, Vec, Vec)
  ASMJIT_INST_3x(vfmsub213sh, Vfmsub213sh, Vec, Vec, Mem)
  ASMJIT_INST_3x(vfmsub231ph, Vfmsub231ph, Vec, Vec, Vec)
  ASMJIT_INST_3x(vfmsub231ph, Vfmsub231ph, Vec, Vec, Mem)
  ASMJIT_INST_3x(vfmsub231sh, Vfmsub231sh, Vec, Vec, Vec)
  ASMJIT_INST_3x(vfmsub231sh, Vfmsub231sh, Vec, Vec, Mem)
  ASMJIT_INST_3x(vfmsubadd132ph, Vfmsubadd132ph, Vec, Vec, Vec)
  ASMJIT_INST_3x(vfmsubadd132ph, Vfmsubadd132ph, Vec, Vec, Mem)
  ASMJIT_INST_3x(vfmsubadd213ph, Vfmsubadd213ph, Vec, Vec, Vec)
  ASMJIT_INST_3x(vfmsubadd213ph, Vfmsubadd213ph, Vec, Vec, Mem)
  ASMJIT_INST_3x(vfmsubadd231ph, Vfmsubadd231ph, Vec, Vec, Vec)
  ASMJIT_INST_3x(vfmsubadd231ph, Vfmsubadd231ph, Vec, Vec, Mem)
  ASMJIT_INST_3x(vfmulcph, Vfmulcph, Vec, Vec, Vec)
  ASMJIT_INST_3x(vfmulcph, Vfmulcph, Vec, Vec, Mem)
  ASMJIT_INST_3x(vfmulcsh, Vfmulcsh, Vec, Vec, Vec)
  ASMJIT_INST_3x(vfmulcsh, Vfmulcsh, Vec, Vec, Mem)
  ASMJIT_INST_3x(vfnmadd132ph, Vfnmadd132ph, Vec, Vec, Vec)
  ASMJIT_INST_3x(vfnmadd132ph, Vfnmadd132ph, Vec, Vec, Mem)
  ASMJIT_INST_3x(vfnmadd132sh, Vfnmadd132sh, Vec, Vec, Vec)
  ASMJIT_INST_3x(vfnmadd132sh, Vfnmadd132sh, Vec, Vec, Mem)
  ASMJIT_INST_3x(vfnmadd213ph, Vfnmadd213ph, Vec, Vec, Vec)
  ASMJIT_INST_3x(vfnmadd213ph, Vfnmadd213ph, Vec, Vec, Mem)
  ASMJIT_INST_3x(vfnmadd213sh, Vfnmadd213sh, Vec, Vec, Vec)
  ASMJIT_INST_3x(vfnmadd213sh, Vfnmadd213sh, Vec, Vec, Mem)
  ASMJIT_INST_3x(vfnmadd231ph, Vfnmadd231ph, Vec, Vec, Vec)
  ASMJIT_INST_3x(vfnmadd231ph, Vfnmadd231ph, Vec, Vec, Mem)
  ASMJIT_INST_3x(vfnmadd231sh, Vfnmadd231sh, Vec, Vec, Vec)
  ASMJIT_INST_3x(vfnmadd231sh, Vfnmadd231sh, Vec, Vec, Mem)
  ASMJIT_INST_3x(vfnmsub132ph, Vfnmsub132ph, Vec, Vec, Vec)
  ASMJIT_INST_3x(vfnmsub132ph, Vfnmsub132ph, Vec, Vec, Mem)
  ASMJIT_INST_3x(vfnmsub132sh, Vfnmsub132sh, Vec, Vec, Vec)
  ASMJIT_INST_3x(vfnmsub132sh, Vfnmsub132sh, Vec, Vec, Mem)
  ASMJIT_INST_3x(vfnmsub213ph, Vfnmsub213ph, Vec, Vec, Vec)
  ASMJIT_INST_3x(vfnmsub213ph, Vfnmsub213ph, Vec, Vec, Mem)
  ASMJIT_INST_3x(vfnmsub213sh, Vfnmsub213sh, Vec, Vec, Vec)
  ASMJIT_INST_3x(vfnmsub213sh, Vfnmsub213sh, Vec, Vec, Mem)
  ASMJIT_INST_3x(vfnmsub231ph, Vfnmsub231ph, Vec, Vec, Vec)
  ASMJIT_INST_3x(vfnmsub231ph, Vfnmsub231ph, Vec, Vec, Mem)
  ASMJIT_INST_3x(vfnmsub231sh, Vfnmsub231sh, Vec, Vec, Vec)
  ASMJIT_INST_3x(vfnmsub231sh, Vfnmsub231sh, Vec, Vec, Mem)
  ASMJIT_INST_3x(vfpclassph, Vfpclassph, KReg, Vec, Imm)
  ASMJIT_INST_3x(vfpclassph, Vfpclassph, KReg, Mem, Imm)
  ASMJIT_INST_3x(vfpclasssh, Vfpclasssh, KReg, Vec, Imm)
  ASMJIT_INST_3x(vfpclasssh, Vfpclasssh, KReg, Mem, Imm)
  ASMJIT_INST_2x(vgetexpph, Vgetexpph, Vec, Vec)
  ASMJIT_INST_2x(vgetexpph, Vgetexpph, Vec, Mem)
  ASMJIT_INST_3x(vgetexpsh, Vgetexpsh, Vec, Vec, Vec)
  ASMJIT_INST_3x(vgetexpsh, Vgetexpsh, Vec, Vec, Mem)
  ASMJIT_INST_3x(vgetmantph, Vgetmantph, Vec, Vec, Imm)
  ASMJIT_INST_3x(vgetmantph, Vgetmantph, Vec, Mem, Imm)
  ASMJIT_INST_4x(vgetmantsh, Vgetmantsh, Vec, Vec, Vec, Imm)
  ASMJIT_INST_4x(vgetmantsh, Vgetmantsh, Vec, Vec, Mem, Imm)
  ASMJIT_INST_3x(vmaxph, Vmaxph, Vec, Vec, Vec)
  ASMJIT_INST_3x(vmaxph, Vmaxph, Vec, Vec, Mem)
  ASMJIT_INST_3x(vmaxsh, Vmaxsh, Vec, Vec, Vec)
  ASMJIT_INST_3x(vmaxsh, Vmaxsh, Vec, Vec, Mem)
  ASMJIT_INST_3x(vminph, Vminph, Vec, Vec, Vec)
  ASMJIT_INST_3x(vminph, Vminph, Vec, Vec, Mem)
  ASMJIT_INST_3x(vminsh, Vminsh, Vec, Vec, Vec)
  ASMJIT_INST_3x(vminsh, Vminsh, Vec, Vec, Mem)
  ASMJIT_INST_2x(vmovsh, Vmovsh, Mem, Xmm)
  ASMJIT_INST_2x(vmovsh, Vmovsh, Xmm, Mem)
  ASMJIT_INST_3x(vmovsh, Vmovsh, Xmm, Xmm, Xmm)
  ASMJIT_INST_2x(vmovw, Vmovw, Gp, Xmm)
  ASMJIT_INST_2x(vmovw, Vmovw, Mem, Xmm)
  ASMJIT_INST_2x(vmovw, Vmovw, Xmm, Gp)
  ASMJIT_INST_2x(vmovw, Vmovw, Xmm, Mem)
  ASMJIT_INST_3x(vmulph, Vmulph, Vec, Vec, Vec)
  ASMJIT_INST_3x(vmulph, Vmulph, Vec, Vec, Mem)
  ASMJIT_INST_3x(vmulsh, Vmulsh, Vec, Vec, Vec)
  ASMJIT_INST_3x(vmulsh, Vmulsh, Vec, Vec, Mem)
  ASMJIT_INST_2x(vrcpph, Vrcpph, Vec, Vec)
  ASMJIT_INST_2x(vrcpph, Vrcpph, Vec, Mem)
  ASMJIT_INST_3x(vrcpsh, Vrcpsh, Vec, Vec, Vec)
  ASMJIT_INST_3x(vrcpsh, Vrcpsh, Vec, Vec, Mem)
  ASMJIT_INST_3x(vreduceph, Vreduceph, Vec, Vec, Imm)
  ASMJIT_INST_3x(vreduceph, Vreduceph, Vec, Mem, Imm)
  ASMJIT_INST_4x(vreducesh, Vreducesh, Vec, Vec, Vec, Imm)
  ASMJIT_INST_4x(vreducesh, Vreducesh, Vec, Vec, Mem, Imm)
  ASMJIT_INST_3x(vrndscaleph, Vrndscaleph, Vec, Vec, Imm)
  ASMJIT_INST_3x(vrndscaleph, Vrndscaleph, Vec, Mem, Imm)
  ASMJIT_INST_4x(vrndscalesh, Vrndscalesh, Vec, Vec, Vec, Imm)
  ASMJIT_INST_4x(vrndscalesh, Vrndscalesh, Vec, Vec, Mem, Imm)
  ASMJIT_INST_2x(vrsqrtph, Vrsqrtph, Vec, Vec)
  ASMJIT_INST_2x(vrsqrtph, Vrsqrtph, Vec, Mem)
  ASMJIT_INST_3x(vrsqrtsh, Vrsqrtsh, Vec, Vec, Vec)
  ASMJIT_INST_3x(vrsqrtsh, Vrsqrtsh, Vec, Vec, Mem)
  ASMJIT_INST_3x(vscalefph, Vscalefph, Vec, Vec, Vec)
  ASMJIT_INST_3x(vscalefph, Vscalefph, Vec, Vec, Mem)
  ASMJIT_INST_3x(vscalefsh, Vscalefsh, Vec, Vec, Vec)
  ASMJIT_INST_3x(vscalefsh, Vscalefsh, Vec, Vec, Mem)
  ASMJIT_INST_2x(vsqrtph, Vsqrtph, Vec, Vec)
  ASMJIT_INST_2x(vsqrtph, Vsqrtph, Vec, Mem)
  ASMJIT_INST_3x(vsqrtsh, Vsqrtsh, Vec, Vec, Vec)
  ASMJIT_INST_3x(vsqrtsh, Vsqrtsh, Vec, Vec, Mem)
  ASMJIT_INST_3x(vsubph, Vsubph, Vec, Vec, Vec)
  ASMJIT_INST_3x(vsubph, Vsubph, Vec, Vec, Mem)
  ASMJIT_INST_3x(vsubsh, Vsubsh, Vec, Vec, Vec)
  ASMJIT_INST_3x(vsubsh, Vsubsh, Vec, Vec, Mem)
  ASMJIT_INST_2x(vucomish, Vucomish, Vec, Vec)
  ASMJIT_INST_2x(vucomish, Vucomish, Vec, Mem)

  //! \}

  //! \name AMX Instructions
  //! \{

  ASMJIT_INST_1x(ldtilecfg, Ldtilecfg, Mem)                            // AMX_TILE
  ASMJIT_INST_1x(sttilecfg, Sttilecfg, Mem)                            // AMX_TILE
  ASMJIT_INST_2x(tileloadd, Tileloadd, Tmm, Mem)                       // AMX_TILE
  ASMJIT_INST_2x(tileloaddt1, Tileloaddt1, Tmm, Mem)                   // AMX_TILE
  ASMJIT_INST_0x(tilerelease, Tilerelease)                             // AMX_TILE
  ASMJIT_INST_2x(tilestored, Tilestored, Mem, Tmm)                     // AMX_TILE
  ASMJIT_INST_1x(tilezero, Tilezero, Tmm)                              // AMX_TILE

  ASMJIT_INST_3x(tdpbf16ps, Tdpbf16ps, Tmm, Tmm, Tmm)                  // AMX_BF16
  ASMJIT_INST_3x(tdpbssd, Tdpbssd, Tmm, Tmm, Tmm)                      // AMX_INT8
  ASMJIT_INST_3x(tdpbsud, Tdpbsud, Tmm, Tmm, Tmm)                      // AMX_INT8
  ASMJIT_INST_3x(tdpbusd, Tdpbusd, Tmm, Tmm, Tmm)                      // AMX_INT8
  ASMJIT_INST_3x(tdpbuud, Tdpbuud, Tmm, Tmm, Tmm)                      // AMX_INT8

  //! \}
};

//! Emitter (X86 - implicit).
template<typename This>
struct EmitterImplicitT : public EmitterExplicitT<This> {
  //! \cond
  using EmitterExplicitT<This>::_emitter;
  //! \endcond

  //! \name Prefix Options
  //! \{

  //! Use REP/REPE prefix.
  inline This& rep() noexcept { return EmitterExplicitT<This>::_addInstOptions(InstOptions::kX86_Rep); }
  //! Use REP/REPE prefix.
  inline This& repe() noexcept { return rep(); }
  //! Use REP/REPE prefix.
  inline This& repz() noexcept { return rep(); }

  //! Use REPNE prefix.
  inline This& repne() noexcept { return EmitterExplicitT<This>::_addInstOptions(InstOptions::kX86_Repne); }
  //! Use REPNE prefix.
  inline This& repnz() noexcept { return repne(); }

  //! \}

  //! \name Core Instructions
  //! \{

  //! \cond
  using EmitterExplicitT<This>::cbw;
  using EmitterExplicitT<This>::cdq;
  using EmitterExplicitT<This>::cdqe;
  using EmitterExplicitT<This>::cqo;
  using EmitterExplicitT<This>::cwd;
  using EmitterExplicitT<This>::cwde;
  using EmitterExplicitT<This>::cmpsd;
  using EmitterExplicitT<This>::cmpxchg;
  using EmitterExplicitT<This>::cmpxchg8b;
  using EmitterExplicitT<This>::cmpxchg16b;
  using EmitterExplicitT<This>::div;
  using EmitterExplicitT<This>::idiv;
  using EmitterExplicitT<This>::imul;
  using EmitterExplicitT<This>::jecxz;
  using EmitterExplicitT<This>::loop;
  using EmitterExplicitT<This>::loope;
  using EmitterExplicitT<This>::loopne;
  using EmitterExplicitT<This>::mul;
  //! \endcond

  ASMJIT_INST_0x(cbw, Cbw)                                             // ANY       [IMPLICIT] AX      <- Sign Extend AL
  ASMJIT_INST_0x(cdq, Cdq)                                             // ANY       [IMPLICIT] EDX:EAX <- Sign Extend EAX
  ASMJIT_INST_0x(cdqe, Cdqe)                                           // X64       [IMPLICIT] RAX     <- Sign Extend EAX
  ASMJIT_INST_2x(cmpxchg, Cmpxchg, Gp, Gp)                             // I486      [IMPLICIT]
  ASMJIT_INST_2x(cmpxchg, Cmpxchg, Mem, Gp)                            // I486      [IMPLICIT]
  ASMJIT_INST_1x(cmpxchg16b, Cmpxchg16b, Mem)                          // CMPXCHG8B [IMPLICIT] m == RDX:RAX ? m <- RCX:RBX
  ASMJIT_INST_1x(cmpxchg8b, Cmpxchg8b, Mem)                            // CMPXCHG16B[IMPLICIT] m == EDX:EAX ? m <- ECX:EBX
  ASMJIT_INST_0x(cqo, Cqo)                                             // X64       [IMPLICIT] RDX:RAX <- Sign Extend RAX
  ASMJIT_INST_0x(cwd, Cwd)                                             // ANY       [IMPLICIT] DX:AX   <- Sign Extend AX
  ASMJIT_INST_0x(cwde, Cwde)                                           // ANY       [IMPLICIT] EAX     <- Sign Extend AX
  ASMJIT_INST_1x(div, Div, Gp)                                         // ANY       [IMPLICIT] {AH[Rem]: AL[Quot] <- AX / r8} {xDX[Rem]:xAX[Quot] <- DX:AX / r16|r32|r64}
  ASMJIT_INST_1x(div, Div, Mem)                                        // ANY       [IMPLICIT] {AH[Rem]: AL[Quot] <- AX / m8} {xDX[Rem]:xAX[Quot] <- DX:AX / m16|m32|m64}
  ASMJIT_INST_1x(idiv, Idiv, Gp)                                       // ANY       [IMPLICIT] {AH[Rem]: AL[Quot] <- AX / r8} {xDX[Rem]:xAX[Quot] <- DX:AX / r16|r32|r64}
  ASMJIT_INST_1x(idiv, Idiv, Mem)                                      // ANY       [IMPLICIT] {AH[Rem]: AL[Quot] <- AX / m8} {xDX[Rem]:xAX[Quot] <- DX:AX / m16|m32|m64}
  ASMJIT_INST_1x(imul, Imul, Gp)                                       // ANY       [IMPLICIT] {AX <- AL * r8} {xAX:xDX <- xAX * r16|r32|r64}
  ASMJIT_INST_1x(imul, Imul, Mem)                                      // ANY       [IMPLICIT] {AX <- AL * m8} {xAX:xDX <- xAX * m16|m32|m64}
  ASMJIT_INST_0x(iret, Iret)                                           // ANY       [IMPLICIT]
  ASMJIT_INST_0x(iretd, Iretd)                                         // ANY       [IMPLICIT]
  ASMJIT_INST_0x(iretq, Iretq)                                         // X64       [IMPLICIT]
  ASMJIT_INST_1x(jecxz, Jecxz, Label)                                  // ANY       [IMPLICIT] Short jump if CX/ECX/RCX is zero.
  ASMJIT_INST_1x(jecxz, Jecxz, Imm)                                    // ANY       [IMPLICIT] Short jump if CX/ECX/RCX is zero.
  ASMJIT_INST_1x(loop, Loop, Label)                                    // ANY       [IMPLICIT] Decrement xCX; short jump if xCX != 0.
  ASMJIT_INST_1x(loop, Loop, Imm)                                      // ANY       [IMPLICIT] Decrement xCX; short jump if xCX != 0.
  ASMJIT_INST_1x(loope, Loope, Label)                                  // ANY       [IMPLICIT] Decrement xCX; short jump if xCX != 0 && ZF == 1.
  ASMJIT_INST_1x(loope, Loope, Imm)                                    // ANY       [IMPLICIT] Decrement xCX; short jump if xCX != 0 && ZF == 1.
  ASMJIT_INST_1x(loopne, Loopne, Label)                                // ANY       [IMPLICIT] Decrement xCX; short jump if xCX != 0 && ZF == 0.
  ASMJIT_INST_1x(loopne, Loopne, Imm)                                  // ANY       [IMPLICIT] Decrement xCX; short jump if xCX != 0 && ZF == 0.
  ASMJIT_INST_1x(mul, Mul, Gp)                                         // ANY       [IMPLICIT] {AX <- AL * r8} {xDX:xAX <- xAX * r16|r32|r64}
  ASMJIT_INST_1x(mul, Mul, Mem)                                        // ANY       [IMPLICIT] {AX <- AL * m8} {xDX:xAX <- xAX * m16|m32|m64}
  ASMJIT_INST_0x(ret, Ret)
  ASMJIT_INST_1x(ret, Ret, Imm)
  ASMJIT_INST_0x(retf, Retf)
  ASMJIT_INST_1x(retf, Retf, Imm)
  ASMJIT_INST_0x(xlatb, Xlatb)                                         // ANY       [IMPLICIT]

  //! \}

  //! \name String Instruction Aliases
  //! \{

  //! \cond
  using EmitterExplicitT<This>::movsd;
  //! \endcond

  inline Error cmpsb() { return _emitter()->emit(Inst::kIdCmps, EmitterExplicitT<This>::ptr_zsi(0, 1), EmitterExplicitT<This>::ptr_zdi(0, 1)); }
  inline Error cmpsd() { return _emitter()->emit(Inst::kIdCmps, EmitterExplicitT<This>::ptr_zsi(0, 4), EmitterExplicitT<This>::ptr_zdi(0, 4)); }
  inline Error cmpsq() { return _emitter()->emit(Inst::kIdCmps, EmitterExplicitT<This>::ptr_zsi(0, 8), EmitterExplicitT<This>::ptr_zdi(0, 8)); }
  inline Error cmpsw() { return _emitter()->emit(Inst::kIdCmps, EmitterExplicitT<This>::ptr_zsi(0, 2), EmitterExplicitT<This>::ptr_zdi(0, 2)); }

  inline Error lodsb() { return _emitter()->emit(Inst::kIdLods, al , EmitterExplicitT<This>::ptr_zsi(0, 1)); }
  inline Error lodsd() { return _emitter()->emit(Inst::kIdLods, eax, EmitterExplicitT<This>::ptr_zsi(0, 4)); }
  inline Error lodsq() { return _emitter()->emit(Inst::kIdLods, rax, EmitterExplicitT<This>::ptr_zsi(0, 8)); }
  inline Error lodsw() { return _emitter()->emit(Inst::kIdLods, ax , EmitterExplicitT<This>::ptr_zsi(0, 2)); }

  inline Error movsb() { return _emitter()->emit(Inst::kIdMovs, EmitterExplicitT<This>::ptr_zdi(0, 1), EmitterExplicitT<This>::ptr_zsi(0, 1)); }
  inline Error movsd() { return _emitter()->emit(Inst::kIdMovs, EmitterExplicitT<This>::ptr_zdi(0, 4), EmitterExplicitT<This>::ptr_zsi(0, 4)); }
  inline Error movsq() { return _emitter()->emit(Inst::kIdMovs, EmitterExplicitT<This>::ptr_zdi(0, 8), EmitterExplicitT<This>::ptr_zsi(0, 8)); }
  inline Error movsw() { return _emitter()->emit(Inst::kIdMovs, EmitterExplicitT<This>::ptr_zdi(0, 2), EmitterExplicitT<This>::ptr_zsi(0, 2)); }

  inline Error scasb() { return _emitter()->emit(Inst::kIdScas, al , EmitterExplicitT<This>::ptr_zdi(0, 1)); }
  inline Error scasd() { return _emitter()->emit(Inst::kIdScas, eax, EmitterExplicitT<This>::ptr_zdi(0, 4)); }
  inline Error scasq() { return _emitter()->emit(Inst::kIdScas, rax, EmitterExplicitT<This>::ptr_zdi(0, 8)); }
  inline Error scasw() { return _emitter()->emit(Inst::kIdScas, ax , EmitterExplicitT<This>::ptr_zdi(0, 2)); }

  inline Error stosb() { return _emitter()->emit(Inst::kIdStos, EmitterExplicitT<This>::ptr_zdi(0, 1), al ); }
  inline Error stosd() { return _emitter()->emit(Inst::kIdStos, EmitterExplicitT<This>::ptr_zdi(0, 4), eax); }
  inline Error stosq() { return _emitter()->emit(Inst::kIdStos, EmitterExplicitT<This>::ptr_zdi(0, 8), rax); }
  inline Error stosw() { return _emitter()->emit(Inst::kIdStos, EmitterExplicitT<This>::ptr_zdi(0, 2), ax ); }

  //! \}

  //! \name Deprecated 32-bit Instructions
  //! \{

  //! \cond
  using EmitterExplicitT<This>::aaa;
  using EmitterExplicitT<This>::aad;
  using EmitterExplicitT<This>::aam;
  using EmitterExplicitT<This>::aas;
  using EmitterExplicitT<This>::daa;
  using EmitterExplicitT<This>::das;
  //! \endcond

  ASMJIT_INST_0x(aaa, Aaa)                                             // X86 [IMPLICIT]
  ASMJIT_INST_1x(aad, Aad, Imm)                                        // X86 [IMPLICIT]
  ASMJIT_INST_1x(aam, Aam, Imm)                                        // X86 [IMPLICIT]
  ASMJIT_INST_0x(aas, Aas)                                             // X86 [IMPLICIT]
  ASMJIT_INST_0x(daa, Daa)                                             // X86 [IMPLICIT]
  ASMJIT_INST_0x(das, Das)                                             // X86 [IMPLICIT]

  //! \}

  //! \name LAHF/SAHF Instructions
  //! \{

  //! \cond
  using EmitterExplicitT<This>::lahf;
  using EmitterExplicitT<This>::sahf;
  //! \endcond

  ASMJIT_INST_0x(lahf, Lahf)                                           // LAHFSAHF  [IMPLICIT] AH <- EFL
  ASMJIT_INST_0x(sahf, Sahf)                                           // LAHFSAHF  [IMPLICIT] EFL <- AH

  //! \}

  //! \name CPUID Instruction
  //! \{

  //! \cond
  using EmitterExplicitT<This>::cpuid;
  //! \endcond

  ASMJIT_INST_0x(cpuid, Cpuid)                                         // I486      [IMPLICIT] EAX:EBX:ECX:EDX  <- CPUID[EAX:ECX]

  //! \}

  //! \name CacheLine Instructions
  //! \{

  //! \cond
  using EmitterExplicitT<This>::clzero;
  //! \endcond

  ASMJIT_INST_0x(clzero, Clzero)                                       // CLZERO    [IMPLICIT]

  //! \}

  //! \name RDPRU/RDPKRU Instructions
  //! \{

  //! \cond
  using EmitterExplicitT<This>::rdpru;
  using EmitterExplicitT<This>::rdpkru;
  //! \endcond

  ASMJIT_INST_0x(rdpru, Rdpru)                                         // RDPRU     [IMPLICIT] EDX:EAX <- PRU[ECX]
  ASMJIT_INST_0x(rdpkru, Rdpkru)                                       // RDPKRU    [IMPLICIT] EDX:EAX <- PKRU[ECX]

  //! \}

  //! \name RDTSC/RDTSCP Instructions
  //! \{

  //! \cond
  using EmitterExplicitT<This>::rdtsc;
  using EmitterExplicitT<This>::rdtscp;
  //! \endcond

  ASMJIT_INST_0x(rdtsc, Rdtsc)                                         // RDTSC     [IMPLICIT] EDX:EAX <- CNT
  ASMJIT_INST_0x(rdtscp, Rdtscp)                                       // RDTSCP    [IMPLICIT] EDX:EAX:EXC <- CNT

  //! \}

  //! \name BMI2 Instructions
  //! \{

  //! \cond
  using EmitterExplicitT<This>::mulx;
  //! \endcond

  ASMJIT_INST_3x(mulx, Mulx, Gp, Gp, Gp)                               // BMI2      [IMPLICIT]
  ASMJIT_INST_3x(mulx, Mulx, Gp, Gp, Mem)                              // BMI2      [IMPLICIT]

  //! \}

  //! \name XSAVE Instructions
  //! \{

  //! \cond
  using EmitterExplicitT<This>::xgetbv;
  using EmitterExplicitT<This>::xrstor;
  using EmitterExplicitT<This>::xrstor64;
  using EmitterExplicitT<This>::xrstors;
  using EmitterExplicitT<This>::xrstors64;
  using EmitterExplicitT<This>::xsave;
  using EmitterExplicitT<This>::xsave64;
  using EmitterExplicitT<This>::xsavec;
  using EmitterExplicitT<This>::xsavec64;
  using EmitterExplicitT<This>::xsaveopt;
  using EmitterExplicitT<This>::xsaveopt64;
  using EmitterExplicitT<This>::xsaves;
  using EmitterExplicitT<This>::xsaves64;
  //! \endcond

  ASMJIT_INST_0x(xgetbv, Xgetbv)                                       // XSAVE     [IMPLICIT] EDX:EAX <- XCR[ECX]
  ASMJIT_INST_1x(xrstor, Xrstor, Mem)                                  // XSAVE     [IMPLICIT]
  ASMJIT_INST_1x(xrstor64, Xrstor64, Mem)                              // XSAVE+X64 [IMPLICIT]
  ASMJIT_INST_1x(xrstors, Xrstors, Mem)                                // XSAVE     [IMPLICIT]
  ASMJIT_INST_1x(xrstors64, Xrstors64, Mem)                            // XSAVE+X64 [IMPLICIT]
  ASMJIT_INST_1x(xsave, Xsave, Mem)                                    // XSAVE     [IMPLICIT]
  ASMJIT_INST_1x(xsave64, Xsave64, Mem)                                // XSAVE+X64 [IMPLICIT]
  ASMJIT_INST_1x(xsavec, Xsavec, Mem)                                  // XSAVE     [IMPLICIT]
  ASMJIT_INST_1x(xsavec64, Xsavec64, Mem)                              // XSAVE+X64 [IMPLICIT]
  ASMJIT_INST_1x(xsaveopt, Xsaveopt, Mem)                              // XSAVE     [IMPLICIT]
  ASMJIT_INST_1x(xsaveopt64, Xsaveopt64, Mem)                          // XSAVE+X64 [IMPLICIT]
  ASMJIT_INST_1x(xsaves, Xsaves, Mem)                                  // XSAVE     [IMPLICIT]
  ASMJIT_INST_1x(xsaves64, Xsaves64, Mem)                              // XSAVE+X64 [IMPLICIT]

  //! \}

  //! \name SYSCALL/SYSENTER Instructions
  //! \{

  ASMJIT_INST_0x(syscall, Syscall)                                     // X64       [IMPLICIT]
  ASMJIT_INST_0x(sysenter, Sysenter)                                   // X64       [IMPLICIT]

  //! \}

  //! \name HRESET Instructions
  //! \{

  //! \cond
  using EmitterExplicitT<This>::hreset;
  //! \endcond

  ASMJIT_INST_1x(hreset, Hreset, Imm)                                  // HRESET    [IMPLICIT]

  //! \}

  //! \name Privileged Instructions
  //! \{

  //! \cond
  using EmitterExplicitT<This>::rdmsr;
  using EmitterExplicitT<This>::rdpmc;
  using EmitterExplicitT<This>::wrmsr;
  using EmitterExplicitT<This>::xsetbv;
  //! \endcond

  ASMJIT_INST_0x(pconfig, Pconfig)                                     // PCONFIG   [IMPLICIT]
  ASMJIT_INST_0x(rdmsr, Rdmsr)                                         // ANY       [IMPLICIT]
  ASMJIT_INST_0x(rdpmc, Rdpmc)                                         // ANY       [IMPLICIT]
  ASMJIT_INST_0x(sysexit, Sysexit)                                     // X64       [IMPLICIT]
  ASMJIT_INST_0x(sysexitq, Sysexitq)                                   // X64       [IMPLICIT]
  ASMJIT_INST_0x(sysret, Sysret)                                       // X64       [IMPLICIT]
  ASMJIT_INST_0x(sysretq, Sysretq)                                     // X64       [IMPLICIT]
  ASMJIT_INST_0x(wrmsr, Wrmsr)                                         // ANY       [IMPLICIT]
  ASMJIT_INST_0x(xsetbv, Xsetbv)                                       // XSAVE     [IMPLICIT] XCR[ECX] <- EDX:EAX

  //! \}

  //! \name Monitor & MWait Instructions
  //! \{

  //! \cond
  using EmitterExplicitT<This>::monitor;
  using EmitterExplicitT<This>::monitorx;
  using EmitterExplicitT<This>::mwait;
  using EmitterExplicitT<This>::mwaitx;
  //! \endcond

  ASMJIT_INST_0x(monitor, Monitor)
  ASMJIT_INST_0x(monitorx, Monitorx)
  ASMJIT_INST_0x(mwait, Mwait)
  ASMJIT_INST_0x(mwaitx, Mwaitx)

  //! \}

  //! \name WAITPKG Instructions
  //! \{

  //! \cond
  using EmitterExplicitT<This>::tpause;
  using EmitterExplicitT<This>::umwait;
  //! \endcond

  ASMJIT_INST_1x(tpause, Tpause, Gp)
  ASMJIT_INST_1x(umwait, Umwait, Gp)

  //! \}

  //! \name MMX & SSE Instructions
  //! \{

  //! \cond
  using EmitterExplicitT<This>::blendvpd;
  using EmitterExplicitT<This>::blendvps;
  using EmitterExplicitT<This>::maskmovq;
  using EmitterExplicitT<This>::maskmovdqu;
  using EmitterExplicitT<This>::pblendvb;
  using EmitterExplicitT<This>::pcmpestri;
  using EmitterExplicitT<This>::pcmpestrm;
  using EmitterExplicitT<This>::pcmpistri;
  using EmitterExplicitT<This>::pcmpistrm;
  //! \endcond

  ASMJIT_INST_2x(blendvpd, Blendvpd, Xmm, Xmm)                         // SSE4_1 [IMPLICIT]
  ASMJIT_INST_2x(blendvpd, Blendvpd, Xmm, Mem)                         // SSE4_1 [IMPLICIT]
  ASMJIT_INST_2x(blendvps, Blendvps, Xmm, Xmm)                         // SSE4_1 [IMPLICIT]
  ASMJIT_INST_2x(blendvps, Blendvps, Xmm, Mem)                         // SSE4_1 [IMPLICIT]
  ASMJIT_INST_2x(pblendvb, Pblendvb, Xmm, Xmm)                         // SSE4_1 [IMPLICIT]
  ASMJIT_INST_2x(pblendvb, Pblendvb, Xmm, Mem)                         // SSE4_1 [IMPLICIT]
  ASMJIT_INST_2x(maskmovq, Maskmovq, Mm, Mm)                           // SSE    [IMPLICIT]
  ASMJIT_INST_2x(maskmovdqu, Maskmovdqu, Xmm, Xmm)                     // SSE2   [IMPLICIT]
  ASMJIT_INST_3x(pcmpestri, Pcmpestri, Xmm, Xmm, Imm)                  // SSE4_1 [IMPLICIT]
  ASMJIT_INST_3x(pcmpestri, Pcmpestri, Xmm, Mem, Imm)                  // SSE4_1 [IMPLICIT]
  ASMJIT_INST_3x(pcmpestrm, Pcmpestrm, Xmm, Xmm, Imm)                  // SSE4_1 [IMPLICIT]
  ASMJIT_INST_3x(pcmpestrm, Pcmpestrm, Xmm, Mem, Imm)                  // SSE4_1 [IMPLICIT]
  ASMJIT_INST_3x(pcmpistri, Pcmpistri, Xmm, Xmm, Imm)                  // SSE4_1 [IMPLICIT]
  ASMJIT_INST_3x(pcmpistri, Pcmpistri, Xmm, Mem, Imm)                  // SSE4_1 [IMPLICIT]
  ASMJIT_INST_3x(pcmpistrm, Pcmpistrm, Xmm, Xmm, Imm)                  // SSE4_1 [IMPLICIT]
  ASMJIT_INST_3x(pcmpistrm, Pcmpistrm, Xmm, Mem, Imm)                  // SSE4_1 [IMPLICIT]

  //! \}

  //! \name SHA Instructions
  //! \{

  //! \cond
  using EmitterExplicitT<This>::sha256rnds2;
  //! \endcond

  ASMJIT_INST_2x(sha256rnds2, Sha256rnds2, Xmm, Xmm)                   // SHA [IMPLICIT]
  ASMJIT_INST_2x(sha256rnds2, Sha256rnds2, Xmm, Mem)                   // SHA [IMPLICIT]

  //! \}

  //! \name AVX, FMA, and AVX512 Instructions
  //! \{

  //! \cond
  using EmitterExplicitT<This>::vmaskmovdqu;
  using EmitterExplicitT<This>::vpcmpestri;
  using EmitterExplicitT<This>::vpcmpestrm;
  using EmitterExplicitT<This>::vpcmpistri;
  using EmitterExplicitT<This>::vpcmpistrm;
  //! \endcond

  ASMJIT_INST_2x(vmaskmovdqu, Vmaskmovdqu, Xmm, Xmm)                   // AVX [IMPLICIT]
  ASMJIT_INST_3x(vpcmpestri, Vpcmpestri, Xmm, Xmm, Imm)                // AVX [IMPLICIT]
  ASMJIT_INST_3x(vpcmpestri, Vpcmpestri, Xmm, Mem, Imm)                // AVX [IMPLICIT]
  ASMJIT_INST_3x(vpcmpestrm, Vpcmpestrm, Xmm, Xmm, Imm)                // AVX [IMPLICIT]
  ASMJIT_INST_3x(vpcmpestrm, Vpcmpestrm, Xmm, Mem, Imm)                // AVX [IMPLICIT]
  ASMJIT_INST_3x(vpcmpistri, Vpcmpistri, Xmm, Xmm, Imm)                // AVX [IMPLICIT]
  ASMJIT_INST_3x(vpcmpistri, Vpcmpistri, Xmm, Mem, Imm)                // AVX [IMPLICIT]
  ASMJIT_INST_3x(vpcmpistrm, Vpcmpistrm, Xmm, Xmm, Imm)                // AVX [IMPLICIT]
  ASMJIT_INST_3x(vpcmpistrm, Vpcmpistrm, Xmm, Mem, Imm)                // AVX [IMPLICIT]

  //! \}
};

//! Emitter (X86).
//!
//! \note This class cannot be instantiated, you can only cast to it and use it as emitter that emits to either
//! `x86::Assembler`, `x86::Builder`, or `x86::Compiler` (use with caution with `x86::Compiler` as it requires
//! virtual registers).
class Emitter : public BaseEmitter, public EmitterImplicitT<Emitter> {
  ASMJIT_NONCONSTRUCTIBLE(Emitter)
};

//! \}

#undef ASMJIT_INST_0x
#undef ASMJIT_INST_1x
#undef ASMJIT_INST_1c
#undef ASMJIT_INST_2x
#undef ASMJIT_INST_2c
#undef ASMJIT_INST_3x
#undef ASMJIT_INST_4x
#undef ASMJIT_INST_5x
#undef ASMJIT_INST_6x

ASMJIT_END_SUB_NAMESPACE

#endif // ASMJIT_X86_X86EMITTER_H_INCLUDED<|MERGE_RESOLUTION|>--- conflicted
+++ resolved
@@ -14,45 +14,12 @@
 ASMJIT_BEGIN_SUB_NAMESPACE(x86)
 
 #define ASMJIT_INST_0x(NAME, ID) \
-  ASMJIT_INLINE Error NAME() { return _emitter()->_emitI(Inst::kId##ID); }
+  inline Error NAME() { return _emitter()->_emitI(Inst::kId##ID); }
 
 #define ASMJIT_INST_1x(NAME, ID, T0) \
-  ASMJIT_INLINE Error NAME(const T0& o0) { return _emitter()->_emitI(Inst::kId##ID, o0); }
+  inline Error NAME(const T0& o0) { return _emitter()->_emitI(Inst::kId##ID, o0); }
 
 #define ASMJIT_INST_1c(NAME, ID, CONV, T0) \
-<<<<<<< HEAD
-  ASMJIT_INLINE Error NAME(uint32_t cc, const T0& o0) { return _emitter()->_emitI(CONV(cc), o0); } \
-  ASMJIT_INLINE Error NAME##a(const T0& o0) { return _emitter()->_emitI(Inst::kId##ID##a, o0); } \
-  ASMJIT_INLINE Error NAME##ae(const T0& o0) { return _emitter()->_emitI(Inst::kId##ID##ae, o0); } \
-  ASMJIT_INLINE Error NAME##b(const T0& o0) { return _emitter()->_emitI(Inst::kId##ID##b, o0); } \
-  ASMJIT_INLINE Error NAME##be(const T0& o0) { return _emitter()->_emitI(Inst::kId##ID##be, o0); } \
-  ASMJIT_INLINE Error NAME##c(const T0& o0) { return _emitter()->_emitI(Inst::kId##ID##c, o0); } \
-  ASMJIT_INLINE Error NAME##e(const T0& o0) { return _emitter()->_emitI(Inst::kId##ID##e, o0); } \
-  ASMJIT_INLINE Error NAME##g(const T0& o0) { return _emitter()->_emitI(Inst::kId##ID##g, o0); } \
-  ASMJIT_INLINE Error NAME##ge(const T0& o0) { return _emitter()->_emitI(Inst::kId##ID##ge, o0); } \
-  ASMJIT_INLINE Error NAME##l(const T0& o0) { return _emitter()->_emitI(Inst::kId##ID##l, o0); } \
-  ASMJIT_INLINE Error NAME##le(const T0& o0) { return _emitter()->_emitI(Inst::kId##ID##le, o0); } \
-  ASMJIT_INLINE Error NAME##na(const T0& o0) { return _emitter()->_emitI(Inst::kId##ID##na, o0); } \
-  ASMJIT_INLINE Error NAME##nae(const T0& o0) { return _emitter()->_emitI(Inst::kId##ID##nae, o0); } \
-  ASMJIT_INLINE Error NAME##nb(const T0& o0) { return _emitter()->_emitI(Inst::kId##ID##nb, o0); } \
-  ASMJIT_INLINE Error NAME##nbe(const T0& o0) { return _emitter()->_emitI(Inst::kId##ID##nbe, o0); } \
-  ASMJIT_INLINE Error NAME##nc(const T0& o0) { return _emitter()->_emitI(Inst::kId##ID##nc, o0); } \
-  ASMJIT_INLINE Error NAME##ne(const T0& o0) { return _emitter()->_emitI(Inst::kId##ID##ne, o0); } \
-  ASMJIT_INLINE Error NAME##ng(const T0& o0) { return _emitter()->_emitI(Inst::kId##ID##ng, o0); } \
-  ASMJIT_INLINE Error NAME##nge(const T0& o0) { return _emitter()->_emitI(Inst::kId##ID##nge, o0); } \
-  ASMJIT_INLINE Error NAME##nl(const T0& o0) { return _emitter()->_emitI(Inst::kId##ID##nl, o0); } \
-  ASMJIT_INLINE Error NAME##nle(const T0& o0) { return _emitter()->_emitI(Inst::kId##ID##nle, o0); } \
-  ASMJIT_INLINE Error NAME##no(const T0& o0) { return _emitter()->_emitI(Inst::kId##ID##no, o0); } \
-  ASMJIT_INLINE Error NAME##np(const T0& o0) { return _emitter()->_emitI(Inst::kId##ID##np, o0); } \
-  ASMJIT_INLINE Error NAME##ns(const T0& o0) { return _emitter()->_emitI(Inst::kId##ID##ns, o0); } \
-  ASMJIT_INLINE Error NAME##nz(const T0& o0) { return _emitter()->_emitI(Inst::kId##ID##nz, o0); } \
-  ASMJIT_INLINE Error NAME##o(const T0& o0) { return _emitter()->_emitI(Inst::kId##ID##o, o0); } \
-  ASMJIT_INLINE Error NAME##p(const T0& o0) { return _emitter()->_emitI(Inst::kId##ID##p, o0); } \
-  ASMJIT_INLINE Error NAME##pe(const T0& o0) { return _emitter()->_emitI(Inst::kId##ID##pe, o0); } \
-  ASMJIT_INLINE Error NAME##po(const T0& o0) { return _emitter()->_emitI(Inst::kId##ID##po, o0); } \
-  ASMJIT_INLINE Error NAME##s(const T0& o0) { return _emitter()->_emitI(Inst::kId##ID##s, o0); } \
-  ASMJIT_INLINE Error NAME##z(const T0& o0) { return _emitter()->_emitI(Inst::kId##ID##z, o0); }
-=======
   inline Error NAME(CondCode cc, const T0& o0) { return _emitter()->_emitI(CONV(cc), o0); } \
   inline Error NAME##a(const T0& o0) { return _emitter()->_emitI(Inst::kId##ID##a, o0); } \
   inline Error NAME##ae(const T0& o0) { return _emitter()->_emitI(Inst::kId##ID##ae, o0); } \
@@ -84,45 +51,11 @@
   inline Error NAME##po(const T0& o0) { return _emitter()->_emitI(Inst::kId##ID##po, o0); } \
   inline Error NAME##s(const T0& o0) { return _emitter()->_emitI(Inst::kId##ID##s, o0); } \
   inline Error NAME##z(const T0& o0) { return _emitter()->_emitI(Inst::kId##ID##z, o0); }
->>>>>>> 055e2185
 
 #define ASMJIT_INST_2x(NAME, ID, T0, T1) \
-  ASMJIT_INLINE Error NAME(const T0& o0, const T1& o1) { return _emitter()->_emitI(Inst::kId##ID, o0, o1); }
+  inline Error NAME(const T0& o0, const T1& o1) { return _emitter()->_emitI(Inst::kId##ID, o0, o1); }
 
 #define ASMJIT_INST_2c(NAME, ID, CONV, T0, T1) \
-<<<<<<< HEAD
-  ASMJIT_INLINE Error NAME(uint32_t cc, const T0& o0, const T1& o1) { return _emitter()->_emitI(CONV(cc), o0, o1); } \
-  ASMJIT_INLINE Error NAME##a(const T0& o0, const T1& o1) { return _emitter()->_emitI(Inst::kId##ID##a, o0, o1); } \
-  ASMJIT_INLINE Error NAME##ae(const T0& o0, const T1& o1) { return _emitter()->_emitI(Inst::kId##ID##ae, o0, o1); } \
-  ASMJIT_INLINE Error NAME##b(const T0& o0, const T1& o1) { return _emitter()->_emitI(Inst::kId##ID##b, o0, o1); } \
-  ASMJIT_INLINE Error NAME##be(const T0& o0, const T1& o1) { return _emitter()->_emitI(Inst::kId##ID##be, o0, o1); } \
-  ASMJIT_INLINE Error NAME##c(const T0& o0, const T1& o1) { return _emitter()->_emitI(Inst::kId##ID##c, o0, o1); } \
-  ASMJIT_INLINE Error NAME##e(const T0& o0, const T1& o1) { return _emitter()->_emitI(Inst::kId##ID##e, o0, o1); } \
-  ASMJIT_INLINE Error NAME##g(const T0& o0, const T1& o1) { return _emitter()->_emitI(Inst::kId##ID##g, o0, o1); } \
-  ASMJIT_INLINE Error NAME##ge(const T0& o0, const T1& o1) { return _emitter()->_emitI(Inst::kId##ID##ge, o0, o1); } \
-  ASMJIT_INLINE Error NAME##l(const T0& o0, const T1& o1) { return _emitter()->_emitI(Inst::kId##ID##l, o0, o1); } \
-  ASMJIT_INLINE Error NAME##le(const T0& o0, const T1& o1) { return _emitter()->_emitI(Inst::kId##ID##le, o0, o1); } \
-  ASMJIT_INLINE Error NAME##na(const T0& o0, const T1& o1) { return _emitter()->_emitI(Inst::kId##ID##na, o0, o1); } \
-  ASMJIT_INLINE Error NAME##nae(const T0& o0, const T1& o1) { return _emitter()->_emitI(Inst::kId##ID##nae, o0, o1); } \
-  ASMJIT_INLINE Error NAME##nb(const T0& o0, const T1& o1) { return _emitter()->_emitI(Inst::kId##ID##nb, o0, o1); } \
-  ASMJIT_INLINE Error NAME##nbe(const T0& o0, const T1& o1) { return _emitter()->_emitI(Inst::kId##ID##nbe, o0, o1); } \
-  ASMJIT_INLINE Error NAME##nc(const T0& o0, const T1& o1) { return _emitter()->_emitI(Inst::kId##ID##nc, o0, o1); } \
-  ASMJIT_INLINE Error NAME##ne(const T0& o0, const T1& o1) { return _emitter()->_emitI(Inst::kId##ID##ne, o0, o1); } \
-  ASMJIT_INLINE Error NAME##ng(const T0& o0, const T1& o1) { return _emitter()->_emitI(Inst::kId##ID##ng, o0, o1); } \
-  ASMJIT_INLINE Error NAME##nge(const T0& o0, const T1& o1) { return _emitter()->_emitI(Inst::kId##ID##nge, o0, o1); } \
-  ASMJIT_INLINE Error NAME##nl(const T0& o0, const T1& o1) { return _emitter()->_emitI(Inst::kId##ID##nl, o0, o1); } \
-  ASMJIT_INLINE Error NAME##nle(const T0& o0, const T1& o1) { return _emitter()->_emitI(Inst::kId##ID##nle, o0, o1); } \
-  ASMJIT_INLINE Error NAME##no(const T0& o0, const T1& o1) { return _emitter()->_emitI(Inst::kId##ID##no, o0, o1); } \
-  ASMJIT_INLINE Error NAME##np(const T0& o0, const T1& o1) { return _emitter()->_emitI(Inst::kId##ID##np, o0, o1); } \
-  ASMJIT_INLINE Error NAME##ns(const T0& o0, const T1& o1) { return _emitter()->_emitI(Inst::kId##ID##ns, o0, o1); } \
-  ASMJIT_INLINE Error NAME##nz(const T0& o0, const T1& o1) { return _emitter()->_emitI(Inst::kId##ID##nz, o0, o1); } \
-  ASMJIT_INLINE Error NAME##o(const T0& o0, const T1& o1) { return _emitter()->_emitI(Inst::kId##ID##o, o0, o1); } \
-  ASMJIT_INLINE Error NAME##p(const T0& o0, const T1& o1) { return _emitter()->_emitI(Inst::kId##ID##p, o0, o1); } \
-  ASMJIT_INLINE Error NAME##pe(const T0& o0, const T1& o1) { return _emitter()->_emitI(Inst::kId##ID##pe, o0, o1); } \
-  ASMJIT_INLINE Error NAME##po(const T0& o0, const T1& o1) { return _emitter()->_emitI(Inst::kId##ID##po, o0, o1); } \
-  ASMJIT_INLINE Error NAME##s(const T0& o0, const T1& o1) { return _emitter()->_emitI(Inst::kId##ID##s, o0, o1); } \
-  ASMJIT_INLINE Error NAME##z(const T0& o0, const T1& o1) { return _emitter()->_emitI(Inst::kId##ID##z, o0, o1); }
-=======
   inline Error NAME(CondCode cc, const T0& o0, const T1& o1) { return _emitter()->_emitI(CONV(cc), o0, o1); } \
   inline Error NAME##a(const T0& o0, const T1& o1) { return _emitter()->_emitI(Inst::kId##ID##a, o0, o1); } \
   inline Error NAME##ae(const T0& o0, const T1& o1) { return _emitter()->_emitI(Inst::kId##ID##ae, o0, o1); } \
@@ -154,19 +87,18 @@
   inline Error NAME##po(const T0& o0, const T1& o1) { return _emitter()->_emitI(Inst::kId##ID##po, o0, o1); } \
   inline Error NAME##s(const T0& o0, const T1& o1) { return _emitter()->_emitI(Inst::kId##ID##s, o0, o1); } \
   inline Error NAME##z(const T0& o0, const T1& o1) { return _emitter()->_emitI(Inst::kId##ID##z, o0, o1); }
->>>>>>> 055e2185
 
 #define ASMJIT_INST_3x(NAME, ID, T0, T1, T2) \
-  ASMJIT_INLINE Error NAME(const T0& o0, const T1& o1, const T2& o2) { return _emitter()->_emitI(Inst::kId##ID, o0, o1, o2); }
+  inline Error NAME(const T0& o0, const T1& o1, const T2& o2) { return _emitter()->_emitI(Inst::kId##ID, o0, o1, o2); }
 
 #define ASMJIT_INST_4x(NAME, ID, T0, T1, T2, T3) \
-  ASMJIT_INLINE Error NAME(const T0& o0, const T1& o1, const T2& o2, const T3& o3) { return _emitter()->_emitI(Inst::kId##ID, o0, o1, o2, o3); }
+  inline Error NAME(const T0& o0, const T1& o1, const T2& o2, const T3& o3) { return _emitter()->_emitI(Inst::kId##ID, o0, o1, o2, o3); }
 
 #define ASMJIT_INST_5x(NAME, ID, T0, T1, T2, T3, T4) \
-  ASMJIT_INLINE Error NAME(const T0& o0, const T1& o1, const T2& o2, const T3& o3, const T4& o4) { return _emitter()->_emitI(Inst::kId##ID, o0, o1, o2, o3, o4); }
+  inline Error NAME(const T0& o0, const T1& o1, const T2& o2, const T3& o3, const T4& o4) { return _emitter()->_emitI(Inst::kId##ID, o0, o1, o2, o3, o4); }
 
 #define ASMJIT_INST_6x(NAME, ID, T0, T1, T2, T3, T4, T5) \
-  ASMJIT_INLINE Error NAME(const T0& o0, const T1& o1, const T2& o2, const T3& o3, const T4& o4, const T5& o5) { return _emitter()->_emitI(Inst::kId##ID, o0, o1, o2, o3, o4, o5); }
+  inline Error NAME(const T0& o0, const T1& o1, const T2& o2, const T3& o3, const T4& o4, const T5& o5) { return _emitter()->_emitI(Inst::kId##ID, o0, o1, o2, o3, o4, o5); }
 
 //! \addtogroup asmjit_x86
 //! \{
