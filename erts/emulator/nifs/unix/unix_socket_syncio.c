/*
 * %CopyrightBegin%
 *
 * Copyright Ericsson AB 2022-2025. All Rights Reserved.
 *
 * Licensed under the Apache License, Version 2.0 (the "License");
 * you may not use this file except in compliance with the License.
 * You may obtain a copy of the License at
 *
 *     http://www.apache.org/licenses/LICENSE-2.0
 *
 * Unless required by applicable law or agreed to in writing, software
 * distributed under the License is distributed on an "AS IS" BASIS,
 * WITHOUT WARRANTIES OR CONDITIONS OF ANY KIND, either express or implied.
 * See the License for the specific language governing permissions and
 * limitations under the License.
 *
 * %CopyrightEnd%
 *
 * ----------------------------------------------------------------------
 *  Purpose : UNIX version of synchronous I/O backend.
 * ----------------------------------------------------------------------
 *
 * essio = ESock Synchronous I/O
 *
 */

#ifdef HAVE_CONFIG_H
#    include "config.h"
#endif

#ifdef ESOCK_ENABLE

/* If we HAVE_SCTP_H and Solaris, we need to define the following in
 * order to get SCTP working:
 */
#if (defined(HAVE_SCTP_H) && defined(__sun) && defined(__SVR4))
#define SOLARIS10    1
/* WARNING: This is not quite correct, it may also be Solaris 11! */
#define _XPG4_2
#define __EXTENSIONS__
#endif

#ifdef HAVE_SENDFILE
#if defined(__linux__) || (defined(__sun) && defined(__SVR4))
    #include <sys/sendfile.h>
#elif defined(__FreeBSD__) || defined(__DragonFly__)
    /* Need to define __BSD_VISIBLE in order to expose prototype
     * of sendfile in sys/socket.h
     */
    #define __BSD_VISIBLE 1
#endif
#endif

#ifndef WANT_NONBLOCKING
#define WANT_NONBLOCKING
#endif
#include "sys.h"

#ifdef HAVE_SYS_SOCKIO_H
#include <sys/sockio.h>
#endif

#ifdef HAVE_SYS_IOCTL_H
#include <sys/ioctl.h>
#endif

#include <net/if.h>

#include "prim_socket_int.h"
#include "socket_util.h"
#include "socket_io.h"
#include "socket_syncio.h"
#include "socket_tarray.h"
#include "prim_file_nif_dyncall.h"


/* ======================================================================== *
 *                               Socket wrappers                            *
 * ======================================================================== *
 */

#ifdef HAS_ACCEPT4
// We have to figure out what the flags are...
#define sock_accept(s, addr, len)       \
    accept4((s), (addr), (len), (SOCK_CLOEXEC))
#else
#define sock_accept(s, addr, len)       accept((s), (addr), (len))
#endif
#define sock_bind(s, addr, len)         bind((s), (addr), (len))
#define sock_close(s)                   close((s))
// #define sock_close_event(e)             /* do nothing */
#define sock_connect(s, addr, len)      connect((s), (addr), (len))
#define sock_errno()                    errno
// #define sock_listen(s, b)               listen((s), (b))
// #define sock_name(s, addr, len)         getsockname((s), (addr), (len))
#define sock_open(domain, type, proto)  socket((domain), (type), (proto))
#define sock_peer(s, addr, len)         getpeername((s), (addr), (len))
#define sock_recv(s,buf,len,flag)       recv((s),(buf),(len),(flag))
#define sock_recvfrom(s,buf,blen,flag,addr,alen) \
    recvfrom((s),(buf),(blen),(flag),(addr),(alen))
#define sock_recvmsg(s,msghdr,flag)     recvmsg((s),(msghdr),(flag))
#define sock_send(s,buf,len,flag)       send((s), (buf), (len), (flag))
#define sock_sendmsg(s,msghdr,flag)     sendmsg((s),(msghdr),(flag))
#define sock_sendto(s,buf,blen,flag,addr,alen) \
    sendto((s),(buf),(blen),(flag),(addr),(alen))
#define sock_sendv(s,iov,iovcnt)        writev((s), (iov), (iovcnt))
#define sock_shutdown(s, how)           shutdown((s), (how))


/* =================================================================== *
 *                                                                     *
 *                        Various essio macros                         *
 *                                                                     *
 * =================================================================== */

/* Global socket debug */
#define SGDBG( proto )            ESOCK_DBG_PRINTF( ctrl.dbg , proto )


/* =================================================================== *
 *                                                                     *
 *                            Local types                              *
 *                                                                     *
 * =================================================================== */

typedef struct {
    /* Misc stuff */
    BOOLEAN_T      dbg;
    BOOLEAN_T      sockDbg;
} ESSIOControl;



/* ======================================================================== *
 *                          Function Forwards                               *
 * ======================================================================== *
 */
static BOOLEAN_T open_todup(ErlNifEnv*   env,
                            ERL_NIF_TERM eopts);
static BOOLEAN_T open_which_domain(SOCKET sock,   int* domain);
static BOOLEAN_T open_which_type(SOCKET sock,     int* type);
static BOOLEAN_T open_get_domain(ErlNifEnv*   env,
                                 ERL_NIF_TERM eopts,
                                 int*         domain);
static BOOLEAN_T open_get_type(ErlNifEnv*   env,
                               ERL_NIF_TERM eopts,
                               int*         type);
static BOOLEAN_T open_get_protocol(ErlNifEnv*   env,
                                   ERL_NIF_TERM eopts,
                                   int*         protocol);

#ifdef HAVE_SETNS
static BOOLEAN_T open_get_netns(ErlNifEnv*   env,
                                ERL_NIF_TERM opts,
                                char**       netns);
static BOOLEAN_T change_network_namespace(BOOLEAN_T dbg,
                                          char* netns, int* cns, int* err);
static BOOLEAN_T restore_network_namespace(BOOLEAN_T dbg,
                                           int ns, SOCKET sock, int* err);
#endif

static BOOLEAN_T verify_is_connected(ESockDescriptor* descP, int* err);

static ERL_NIF_TERM essio_cancel_accept_current(ErlNifEnv*       env,
                                                ESockDescriptor* descP,
                                                ERL_NIF_TERM     sockRef);
static ERL_NIF_TERM essio_cancel_accept_waiting(ErlNifEnv*       env,
                                                ESockDescriptor* descP,
                                                ERL_NIF_TERM     opRef,
                                                const ErlNifPid* selfP);
static ERL_NIF_TERM essio_cancel_send_current(ErlNifEnv*       env,
                                              ESockDescriptor* descP,
                                              ERL_NIF_TERM     sockRef);
static ERL_NIF_TERM essio_cancel_send_waiting(ErlNifEnv*       env,
                                              ESockDescriptor* descP,
                                              ERL_NIF_TERM     opRef,
                                              const ErlNifPid* selfP);
static ERL_NIF_TERM essio_cancel_recv_current(ErlNifEnv*       env,
                                              ESockDescriptor* descP,
                                              ERL_NIF_TERM     sockRef);
static ERL_NIF_TERM essio_cancel_recv_waiting(ErlNifEnv*       env,
                                              ESockDescriptor* descP,
                                              ERL_NIF_TERM     opRef,
                                              const ErlNifPid* selfP);

static ERL_NIF_TERM essio_accept_listening_error(ErlNifEnv*       env,
                                                 ESockDescriptor* descP,
                                                 ERL_NIF_TERM     sockRef,
                                                 ERL_NIF_TERM     accRef,
                                                 ErlNifPid        caller,
                                                 int              save_errno);
static ERL_NIF_TERM essio_accept_listening_accept(ErlNifEnv*       env,
                                                  ESockDescriptor* descP,
                                                  ERL_NIF_TERM     sockRef,
                                                  SOCKET           accSock,
                                                  ErlNifPid        caller);
static ERL_NIF_TERM essio_accept_accepting_current(ErlNifEnv*       env,
                                                   ESockDescriptor* descP,
                                                   ERL_NIF_TERM     sockRef,
                                                   ERL_NIF_TERM     ref);
static
ERL_NIF_TERM essio_accept_accepting_current_accept(ErlNifEnv*       env,
                                                   ESockDescriptor* descP,
                                                   ERL_NIF_TERM     sockRef,
                                                   SOCKET           accSock);
static
ERL_NIF_TERM essio_accept_accepting_current_error(ErlNifEnv*       env,
                                                  ESockDescriptor* descP,
                                                  ERL_NIF_TERM     sockRef,
                                                  ERL_NIF_TERM     opRef,
                                                  int              save_errno);
static ERL_NIF_TERM essio_accept_accepting_other(ErlNifEnv*       env,
						 ESockDescriptor* descP,
						 ERL_NIF_TERM     ref,
						 ErlNifPid        caller);
static ERL_NIF_TERM essio_accept_busy_retry(ErlNifEnv*       env,
                                            ESockDescriptor* descP,
                                            ERL_NIF_TERM     sockRef,
                                            ERL_NIF_TERM     accRef,
                                            ErlNifPid*       pidP);
static BOOLEAN_T essio_accept_accepted(ErlNifEnv*       env,
                                       ESockDescriptor* descP,
                                       ERL_NIF_TERM     sockRef,
                                       SOCKET           accSock,
                                       ErlNifPid        pid,
                                       ERL_NIF_TERM*    result);

static BOOLEAN_T send_check_writer(ErlNifEnv*       env,
                                   ESockDescriptor* descP,
                                   ERL_NIF_TERM     ref,
                                   ERL_NIF_TERM*    checkResult);
static ERL_NIF_TERM send_check_result(ErlNifEnv*       env,
                                      ESockDescriptor* descP,
                                      ssize_t          send_result,
                                      ssize_t          dataSize,
                                      BOOLEAN_T        dataInTail,
                                      ERL_NIF_TERM     sockRef,
                                      ERL_NIF_TERM     sendRef);
static ERL_NIF_TERM send_check_ok(ErlNifEnv*       env,
                                  ESockDescriptor* descP,
                                  ssize_t          written,
                                  ERL_NIF_TERM     sockRef);
static ERL_NIF_TERM send_check_fail(ErlNifEnv*       env,
                                    ESockDescriptor* descP,
                                    int              saveErrno,
                                    ERL_NIF_TERM     sockRef);
static void send_error_waiting_writers(ErlNifEnv*       env,
                                       ESockDescriptor* descP,
                                       ERL_NIF_TERM     sockRef,
                                       ERL_NIF_TERM     reason);
static ERL_NIF_TERM send_check_retry(ErlNifEnv*       env,
                                     ESockDescriptor* descP,
                                     ssize_t          written,
                                     ERL_NIF_TERM     sockRef,
                                     ERL_NIF_TERM     sendRef);

static BOOLEAN_T decode_cmsghdrs(ErlNifEnv*       env,
                                 ESockDescriptor* descP,
                                 ERL_NIF_TERM     eCMsg,
                                 char*            cmsgHdrBufP,
                                 size_t           cmsgHdrBufLen,
                                 size_t*          cmsgHdrBufUsed);
static BOOLEAN_T decode_cmsghdr(ErlNifEnv*       env,
                                ESockDescriptor* descP,
                                ERL_NIF_TERM     eCMsg,
                                char*            bufP,
                                size_t           rem,
                                size_t*          used);
static BOOLEAN_T decode_cmsghdr_value(ErlNifEnv*       env,
                                      ESockDescriptor* descP,
                                      int              level,
                                      ERL_NIF_TERM     eType,
                                      ERL_NIF_TERM     eValue,
                                      char*            dataP,
                                      size_t           dataLen,
                                      size_t*          dataUsedP);
static BOOLEAN_T decode_cmsghdr_data(ErlNifEnv*       env,
                                     ESockDescriptor* descP,
                                     int              level,
                                     ERL_NIF_TERM     eType,
                                     ERL_NIF_TERM     eData,
                                     char*            dataP,
                                     size_t           dataLen,
                                     size_t*          dataUsedP);

static void encode_msg(ErlNifEnv*       env,
                       ESockDescriptor* descP,
                       ssize_t          read,
                       struct msghdr*   msgHdrP,
                       ErlNifBinary*    dataBufP,
                       ErlNifBinary*    ctrlBufP,
                       ERL_NIF_TERM*    eMsg);
static void encode_cmsgs(ErlNifEnv*       env,
                         ESockDescriptor* descP,
                         ErlNifBinary*    cmsgBinP,
                         struct msghdr*   msgHdrP,
                         ERL_NIF_TERM*    eCMsg);

#if defined(HAVE_SENDFILE)
static int essio_sendfile(ErlNifEnv*       env,
                          ESockDescriptor* descP,
                          ERL_NIF_TERM     sockRef,
                          off_t            offset,
                          size_t*          countP,
                          int*             errP);
static ERL_NIF_TERM essio_sendfile_errno(ErlNifEnv*       env,
                                         ESockDescriptor* descP,
                                         ERL_NIF_TERM     sockRef,
                                         int              err);
static ERL_NIF_TERM essio_sendfile_error(ErlNifEnv*       env,
                                         ESockDescriptor* descP,
                                         ERL_NIF_TERM     sockRef,
                                         ERL_NIF_TERM     reason);
static ERL_NIF_TERM essio_sendfile_select(ErlNifEnv*       env,
                                          ESockDescriptor* descP,
                                          ERL_NIF_TERM     sockRef,
                                          ERL_NIF_TERM     sendRef,
                                          size_t           count);
static ERL_NIF_TERM essio_sendfile_ok(ErlNifEnv*       env,
                                      ESockDescriptor* descP,
                                      ERL_NIF_TERM     sockRef,
                                      size_t           count);
#endif

static BOOLEAN_T recv_check_entry(ErlNifEnv       *env,
                                  ESockDescriptor *descP,
                                  ERL_NIF_TERM     recvRef,
                                  ERL_NIF_TERM    *retP);
static BOOLEAN_T recv_check_result(ErlNifEnv       *env,
                                   ESockDescriptor *descP,
                                   ERL_NIF_TERM     sockRef,
                                   ERL_NIF_TERM     recvRef,
                                   ssize_t          readResult,
                                   int              saveErrno,
                                   ERL_NIF_TERM    *retP);
static ERL_NIF_TERM recv_check_full(ErlNifEnv*       env,
                                    ESockDescriptor* descP,
                                    ERL_NIF_TERM     sockRef,
                                    ERL_NIF_TERM     recvRef,
                                    ssize_t          len,
                                    ErlNifBinary    *bufP);
static ERL_NIF_TERM recv_check_full_maybe_done(ErlNifEnv*       env,
                                               ESockDescriptor* descP,
                                               ERL_NIF_TERM     sockRef,
                                               ERL_NIF_TERM     recvRef,
                                               ErlNifBinary    *bufP);
static ERL_NIF_TERM recv_check_full_done(ErlNifEnv*       env,
                                         ESockDescriptor* descP,
                                         ERL_NIF_TERM     sockRef,
                                         ERL_NIF_TERM     recvRef,
                                         ErlNifBinary    *bufP);
static ERL_NIF_TERM recv_check_fail(ErlNifEnv*       env,
                                    ESockDescriptor* descP,
                                    ERL_NIF_TERM     sockRef,
                                    ERL_NIF_TERM     recvRef,
                                    int              saveErrno);
static ERL_NIF_TERM recv_check_fail_gen(ErlNifEnv*       env,
                                        ESockDescriptor* descP,
                                        ERL_NIF_TERM     sockRef,
                                        int              saveErrno);
static ERL_NIF_TERM recv_check_fail_econnreset(ErlNifEnv*       env,
                                               ESockDescriptor* descP,
                                               ERL_NIF_TERM     sockRef);
static ERL_NIF_TERM recv_check_select(ErlNifEnv*       env,
                                      ESockDescriptor* descP,
                                      ERL_NIF_TERM     sockRef,
                                      ERL_NIF_TERM     recvRef,
                                      ERL_NIF_TERM     msg);
static ERL_NIF_TERM recv_check_partial(ErlNifEnv*       env,
                                       ESockDescriptor* descP,
                                       ERL_NIF_TERM     sockRef,
                                       ERL_NIF_TERM     recvRef,
                                       ssize_t          len,
                                       ErlNifBinary    *bufP);
static void recv_init_current_reader(ErlNifEnv*       env,
                                     ESockDescriptor* descP,
                                     ERL_NIF_TERM     recvRef);
static void recv_update_current_reader(ErlNifEnv*       env,
                                       ESockDescriptor* descP,
                                       ERL_NIF_TERM     sockRef);
static void recv_error_current_reader(ErlNifEnv*       env,
                                      ESockDescriptor* descP,
                                      ERL_NIF_TERM     sockRef,
                                      ERL_NIF_TERM     reason);

static ERL_NIF_TERM essio_ioctl_gifconf(ErlNifEnv*       env,
					ESockDescriptor* descP);
/* esock_ioctl_fionread */
#if defined(FIONREAD)
#define IOCTL_FIONREAD_FUNC2_DEF IOCTL_GET_FUNC2_DEF(fionread)
#else
#define IOCTL_FIONREAD_FUNC2_DEF
#endif

/* esock_ioctl_fionwrite */
#if defined(FIONWRITE)
#define IOCTL_FIONWRITE_FUNC2_DEF IOCTL_GET_FUNC2_DEF(fionwrite)
#else
#define IOCTL_FIONWRITE_FUNC2_DEF
#endif

/* esock_ioctl_fionspace */
#if defined(FIONSPACE)
#define IOCTL_FIONSPACE_FUNC2_DEF IOCTL_GET_FUNC2_DEF(fionspace)
#else
#define IOCTL_FIONSPACE_FUNC2_DEF
#endif

/* esock_ioctl_siocatmark */
#if defined(SIOCATMARK)
#define IOCTL_SIOCATMARK_FUNC2_DEF IOCTL_GET_FUNC2_DEF(siocatmark)
#else
#define IOCTL_SIOCATMARK_FUNC2_DEF
#endif

#define IOCTL_GET_FUNCS2_DEF			\
    IOCTL_FIONREAD_FUNC2_DEF;			\
    IOCTL_FIONWRITE_FUNC2_DEF;			\
    IOCTL_FIONSPACE_FUNC2_DEF;			\
    IOCTL_SIOCATMARK_FUNC2_DEF;
#define IOCTL_GET_FUNC2_DEF(F)					\
    static ERL_NIF_TERM essio_ioctl_##F(ErlNifEnv*       env,	\
                                        ESockDescriptor* descP)
IOCTL_GET_FUNCS2_DEF
#undef IOCTL_GET_FUNC2_DEF

#if defined(SIOCGIFNAME)
static ERL_NIF_TERM essio_ioctl_gifname(ErlNifEnv*       env,
					ESockDescriptor* descP,
					ERL_NIF_TERM     eidx);
#endif

/* esock_ioctl_gifindex */
#if defined(SIOCGIFINDEX)
#define IOCTL_GIFINDEX_FUNC3_DEF IOCTL_GET_FUNC3_DEF(gifindex)
#else
#define IOCTL_GIFINDEX_FUNC3_DEF
#endif

/* esock_ioctl_gifflags */
#if defined(SIOCGIFFLAGS)
#define IOCTL_GIFFLAGS_FUNC3_DEF IOCTL_GET_FUNC3_DEF(gifflags)
#else
#define IOCTL_GIFFLAGS_FUNC3_DEF
#endif

/* esock_ioctl_gifaddr */
#if defined(SIOCGIFADDR)
#define IOCTL_GIFADDR_FUNC3_DEF IOCTL_GET_FUNC3_DEF(gifaddr)
#else
#define IOCTL_GIFADDR_FUNC3_DEF
#endif

/* esock_ioctl_gifdstaddr */
#if defined(SIOCGIFDSTADDR)
#define IOCTL_GIFDSTADDR_FUNC3_DEF IOCTL_GET_FUNC3_DEF(gifdstaddr)
#else
#define IOCTL_GIFDSTADDR_FUNC3_DEF
#endif

/* esock_ioctl_gifbrdaddr */
#if defined(SIOCGIFBRDADDR)
#define IOCTL_GIFBRDADDR_FUNC3_DEF IOCTL_GET_FUNC3_DEF(gifbrdaddr)
#else
#define IOCTL_GIFBRDADDR_FUNC3_DEF
#endif

/* esock_ioctl_gifnetmask */
#if defined(SIOCGIFNETMASK)
#define IOCTL_GIFNETMASK_FUNC3_DEF IOCTL_GET_FUNC3_DEF(gifnetmask)
#else
#define IOCTL_GIFNETMASK_FUNC3_DEF
#endif

/* esock_ioctl_gifmtu */
#if defined(SIOCGIFMTU)
#define IOCTL_GIFMTU_FUNC3_DEF IOCTL_GET_FUNC3_DEF(gifmtu)
#else
#define IOCTL_GIFMTU_FUNC3_DEF
#endif

/* esock_ioctl_gifhwaddr */
#if defined(SIOCGIFHWADDR) && defined(ESOCK_USE_HWADDR)
#define IOCTL_GIFHWADDR_FUNC3_DEF IOCTL_GET_FUNC3_DEF(gifhwaddr)
#else
#define IOCTL_GIFHWADDR_FUNC3_DEF
#endif

/* esock_ioctl_gifenaddr */
#if defined(SIOCGENADDR) && defined(ESOCK_USE_ENADDR)
#define IOCTL_GENADDR_FUNC3_DEF IOCTL_GET_FUNC3_DEF(genaddr)
#else
#define IOCTL_GENADDR_FUNC3_DEF
#endif

/* esock_ioctl_gifmap */
#if defined(SIOCGIFMAP) && defined(ESOCK_USE_IFMAP)
#define IOCTL_GIFMAP_FUNC3_DEF IOCTL_GET_FUNC3_DEF(gifmap)
#else
#define IOCTL_GIFMAP_FUNC3_DEF
#endif

/* esock_ioctl_giftxqlen */
#if defined(SIOCGIFTXQLEN)
#define IOCTL_GIFTXQLEN_FUNC3_DEF IOCTL_GET_FUNC3_DEF(giftxqlen)
#else
#define IOCTL_GIFTXQLEN_FUNC3_DEF
#endif

#define IOCTL_GET_FUNCS3_DEF			\
    IOCTL_GIFINDEX_FUNC3_DEF;			\
    IOCTL_GIFFLAGS_FUNC3_DEF;			\
    IOCTL_GIFADDR_FUNC3_DEF;			\
    IOCTL_GIFDSTADDR_FUNC3_DEF;			\
    IOCTL_GIFBRDADDR_FUNC3_DEF;			\
    IOCTL_GIFNETMASK_FUNC3_DEF;			\
    IOCTL_GIFMTU_FUNC3_DEF;			\
    IOCTL_GIFHWADDR_FUNC3_DEF;			\
    IOCTL_GENADDR_FUNC3_DEF;			\
    IOCTL_GIFMAP_FUNC3_DEF;			\
    IOCTL_GIFTXQLEN_FUNC3_DEF;
#define IOCTL_GET_FUNC3_DEF(F)					\
    static ERL_NIF_TERM essio_ioctl_##F(ErlNifEnv*       env,	\
                                        ESockDescriptor* descP,	\
                                        ERL_NIF_TERM     ename)
IOCTL_GET_FUNCS3_DEF
#undef IOCTL_GET_FUNC3_DEF

/* esock_ioctl_sifflags */
#if defined(SIOCSIFFLAGS)
#define IOCTL_SIFFLAGS_FUNC_DEF IOCTL_SET_FUNC_DEF(sifflags)
#else
#define IOCTL_SIFFLAGS_FUNC_DEF
#endif

/* esock_ioctl_sifaddr */
#if defined(SIOCSIFADDR)
#define IOCTL_SIFADDR_FUNC_DEF IOCTL_SET_FUNC_DEF(sifaddr)
#else
#define IOCTL_SIFADDR_FUNC_DEF
#endif

/* esock_ioctl_sifdstaddr */
#if defined(SIOCSIFDSTADDR)
#define IOCTL_SIFDSTADDR_FUNC_DEF IOCTL_SET_FUNC_DEF(sifdstaddr)
#else
#define IOCTL_SIFDSTADDR_FUNC_DEF
#endif

/* esock_ioctl_sifbrdaddr */
#if defined(SIOCSIFBRDADDR)
#define IOCTL_SIFBRDADDR_FUNC_DEF IOCTL_SET_FUNC_DEF(sifbrdaddr)
#else
#define IOCTL_SIFBRDADDR_FUNC_DEF
#endif

/* esock_ioctl_sifnetmask */
#if defined(SIOCSIFNETMASK)
#define IOCTL_SIFNETMASK_FUNC_DEF IOCTL_SET_FUNC_DEF(sifnetmask)
#else
#define IOCTL_SIFNETMASK_FUNC_DEF
#endif

/* esock_ioctl_sifmtu */
#if defined(SIOCSIFMTU)
#define IOCTL_SIFMTU_FUNC_DEF IOCTL_SET_FUNC_DEF(sifmtu)
#else
#define IOCTL_SIFMTU_FUNC_DEF
#endif

/* esock_ioctl_siftxqlen */
#if defined(SIOCSIFTXQLEN)
#define IOCTL_SIFTXQLEN_FUNC_DEF IOCTL_SET_FUNC_DEF(siftxqlen)
#else
#define IOCTL_SIFTXQLEN_FUNC_DEF
#endif

/* esock_ioctl_sifhwaddr */
#if defined(SIOCSIFHWADDR)
#define IOCTL_SIFHWADDR_FUNC_DEF IOCTL_SET_FUNC_DEF(sifhwaddr)
#else
#define IOCTL_SIFHWADDR_FUNC_DEF
#endif

#define IOCTL_SET_FUNCS_DEF			\
  IOCTL_SIFFLAGS_FUNC_DEF;			\
  IOCTL_SIFADDR_FUNC_DEF;			\
  IOCTL_SIFDSTADDR_FUNC_DEF;			\
  IOCTL_SIFBRDADDR_FUNC_DEF;			\
  IOCTL_SIFNETMASK_FUNC_DEF;			\
  IOCTL_SIFMTU_FUNC_DEF;			\
  IOCTL_SIFTXQLEN_FUNC_DEF;			\
  IOCTL_SIFHWADDR_FUNC_DEF;
#define IOCTL_SET_FUNC_DEF(F)					\
  static ERL_NIF_TERM essio_ioctl_##F(ErlNifEnv*       env,	\
				      ESockDescriptor* descP,	\
				      ERL_NIF_TERM     ename,   \
				      ERL_NIF_TERM     evalue)
IOCTL_SET_FUNCS_DEF
#undef IOCTL_SET_FUNC_DEF


static ERL_NIF_TERM encode_ioctl_ifconf(ErlNifEnv*       env,
					ESockDescriptor* descP,
					struct ifconf*   ifcP);
static ERL_NIF_TERM encode_ioctl_ifconf_ifreq(ErlNifEnv*       env,
					      ESockDescriptor* descP,
					      struct ifreq*    ifrP);
static ERL_NIF_TERM encode_ioctl_ifreq_name(ErlNifEnv* env,
					    char*      name);
static ERL_NIF_TERM encode_ioctl_ifreq_sockaddr(ErlNifEnv*       env,
						struct sockaddr* sa);
static ERL_NIF_TERM make_ifreq(ErlNifEnv*   env,
			       ERL_NIF_TERM name,
			       ERL_NIF_TERM key2,
			       ERL_NIF_TERM val2);
#if defined(SIOCGIFMAP) && defined(ESOCK_USE_IFMAP)
static ERL_NIF_TERM encode_ioctl_ifrmap(ErlNifEnv*       env,
					ESockDescriptor* descP,
					struct ifmap*    mapP);
#endif
#if (defined(SIOCGIFHWADDR) && defined(ESOCK_USE_HWADDR))
static ERL_NIF_TERM encode_ioctl_hwaddr(ErlNifEnv*       env,
					ESockDescriptor* descP,
					struct sockaddr* addrP);
#endif
#if (defined(SIOCGENADDR) && defined(ESOCK_USE_ENADDR))
static ERL_NIF_TERM encode_ioctl_enaddr(ErlNifEnv*       env,
					ESockDescriptor* descP,
					char*            addrP);
#endif
static ERL_NIF_TERM encode_ioctl_ifraddr(ErlNifEnv*       env,
					 ESockDescriptor* descP,
					 struct sockaddr* addrP);
static ERL_NIF_TERM encode_ioctl_flags(ErlNifEnv*       env,
				       ESockDescriptor* descP,
				       short            flags);
#if defined(SIOCSIFFLAGS)
static BOOLEAN_T decode_ioctl_flags(ErlNifEnv*       env,
				    ESockDescriptor* descP,
				    ERL_NIF_TERM     eflags,
				    short*           flags);
#endif
static BOOLEAN_T decode_ioctl_sockaddr(ErlNifEnv*       env,
				       ESockDescriptor* descP,
				       ERL_NIF_TERM     eaddr,
				       ESockAddress*    addr);
#if defined(SIOCSIFHWADDR)
static
BOOLEAN_T decode_ioctl_hwaddr(ErlNifEnv*       env,
                              ESockDescriptor* descP,
                              ERL_NIF_TERM     eaddr,
                              ESockAddress*    addr);
#endif
#if defined(SIOCSIFMTU)
static BOOLEAN_T decode_ioctl_mtu(ErlNifEnv*       env,
				  ESockDescriptor* descP,
				  ERL_NIF_TERM     emtu,
				  int*             mtu);
#endif
#if defined(SIOCSIFTXQLEN)
static BOOLEAN_T decode_ioctl_txqlen(ErlNifEnv*       env,
				     ESockDescriptor* descP,
				     ERL_NIF_TERM     etxqlen,
				     int*             txqlen);
#endif
#if defined(SIOCSIFTXQLEN)
static BOOLEAN_T decode_ioctl_ivalue(ErlNifEnv*       env,
				     ESockDescriptor* descP,
				     ERL_NIF_TERM     eivalue,
				     int*             ivalue);
#endif
static ERL_NIF_TERM encode_ioctl_ivalue(ErlNifEnv*       env,
					ESockDescriptor* descP,
					int              ivalue);
static ERL_NIF_TERM encode_ioctl_bvalue(ErlNifEnv*       env,
                                        ESockDescriptor* descP,
                                        int              bvalue);


/*
static void essio_down_ctrl(ErlNifEnv*       env,
                            ESockDescriptor* descP,
                            const ErlNifPid* pidP);
*/
static void essio_down_acceptor(ErlNifEnv*       env,
                                ESockDescriptor* descP,
                                ERL_NIF_TERM     sockRef,
                                const ErlNifPid* pidP,
                                const ErlNifMonitor* monP);
static void essio_down_writer(ErlNifEnv*       env,
                              ESockDescriptor* descP,
                              ERL_NIF_TERM     sockRef,
                              const ErlNifPid* pidP,
                              const ErlNifMonitor* monP);
static void essio_down_reader(ErlNifEnv*       env,
                              ESockDescriptor* descP,
                              ERL_NIF_TERM     sockRef,
                              const ErlNifPid* pidP,
                              const ErlNifMonitor* monP);

static BOOLEAN_T do_stop(ErlNifEnv*       env,
                         ESockDescriptor* descP);


/* =================================================================== *
 *                                                                     *
 *                      Local (global) variables                       *
 *                                                                     *
 * =================================================================== */

static ESSIOControl ctrl = {0};



/* ======================================================================== *
 *                              ESSIO Functions                             *
 * ======================================================================== *
 */

/*
 * For "standard" (unix) synchronous I/O, in our case
 * this is just a dummy function.
 */
extern
int essio_init(unsigned int     numThreads,
               const ESockData* dataP)
{
    VOID(numThreads);

    ctrl.dbg        = dataP->dbg;
    ctrl.sockDbg    = dataP->sockDbg;

    return ESOCK_IO_OK;
}


/*
 * For "standard" (unix) synchronous I/O, this is just a dummy function.
 * Also, will we ever call this?
 */
extern
void essio_finish(void)
{
    return;
}



/* *******************************************************************
 * essio_info - Return info "about" this I/O backend.
 */

extern
ERL_NIF_TERM essio_info(ErlNifEnv* env)
{
    ERL_NIF_TERM info;
    ERL_NIF_TERM keys[]  = {esock_atom_name};
    ERL_NIF_TERM vals[]  = {MKA(env, "unix_essio")};
    unsigned int numKeys = NUM(keys);
    unsigned int numVals = NUM(vals);

    ESOCK_ASSERT( numKeys == numVals );
    ESOCK_ASSERT( MKMA(env, keys, vals, numKeys, &info) );

    return info;
}



/* ========================================================================
 * essio_open - create an endpoint (from an existing fd) for communication
 *
 * Assumes the input has been validated.
 *
 * Normally we want debugging on (individual) sockets to be controlled
 * by the sockets own debug flag. But since we don't even have a socket
 * yet, we must use the global debug flag.
 */
extern
ERL_NIF_TERM essio_open_with_fd(ErlNifEnv*       env,
                                int              fd,
                                ERL_NIF_TERM     eopts,
                                const ESockData* dataP)
{
    BOOLEAN_T        dbg    = esock_open_is_debug(env, eopts, dataP->sockDbg);
    BOOLEAN_T        useReg = esock_open_use_registry(env, eopts, dataP->useReg);
    ESockDescriptor* descP;
    ERL_NIF_TERM     sockRef;
    int              domain, type, protocol;
    int              save_errno = 0;
    BOOLEAN_T        closeOnClose;
    SOCKET           sock;
    ErlNifPid        self;

    /* Keep track of the creator
     * This should not be a problem, but just in case
     * the *open* function is used with the wrong kind
     * of environment...
     */
    ESOCK_ASSERT( enif_self(env, &self) != NULL );

    SSDBG2( dbg,
            ("UNIX-ESSIO", "essio_open_with_fd -> entry with"
             "\r\n   fd:    %d"
             "\r\n   eopts: %T"
             "\r\n", fd, eopts) );

    /*
     * Before we do anything else, we try to retrieve domain, type and protocol
     * This information is either present in the eopts map or if not we need
     * to "get" it from the system (getsockopt).
     * Note that its not possible to get all of these on all platforms,
     * and in those cases the user *must* provide us with them (eopts).
     *
     * We try the system first (since its more reliable) and if that fails
     * we check the eopts map. If neither one works, we *give up*!
     */

    if (! open_which_domain(fd, &domain)) {
        SSDBG2( dbg,
                ("UNIX-ESSIO",
                 "essio_open_with_fd -> failed get domain from system\r\n") );

        if (! open_get_domain(env, eopts, &domain)) {
            return esock_make_invalid(env, esock_atom_domain);
        }
    }

    if (! open_which_type(fd, &type)) {
        SSDBG2( dbg,
                ("UNIX-ESSIO",
                 "essio_open_with_fd -> failed get type from system\r\n") );

        if (! open_get_type(env, eopts, &type))
            return esock_make_invalid(env, esock_atom_type);
    }

    if (! esock_open_which_protocol(fd, &protocol)) {
        SSDBG2( dbg,
                ("UNIX-ESSIO",
                 "essio_open_with_fd -> failed get protocol from system\r\n") );

        if (! open_get_protocol(env, eopts, &protocol)) {
            SSDBG2( dbg,
                    ("UNIX-ESSIO",
                     "essio_open_with_fd -> "
                     "failed get protocol => try protocol 0\r\n") );
            protocol = 0;
        }
    }


    SSDBG2( dbg,
            ("UNIX-ESSIO",
             "essio_open_with_fd -> "
             "\r\n   domain:   %d (%s)"
             "\r\n   type:     %d (%s)"
             "\r\n   protocol: %d (%s)"
             "\r\n",
             domain,   DOM2STR(domain),
             type,     TYPE2STR(type),
             protocol, PROTO2STR(protocol)) );


    if (open_todup(env, eopts)) {
        /* We shall dup the socket */
        if (ESOCK_IS_ERROR(sock = dup(fd))) {
            save_errno = sock_errno();

            SSDBG2( dbg,
                    ("UNIX-ESSIO",
                     "essio_open_with_fd -> dup failed: %d\r\n",
                     save_errno) );

            return esock_make_error_errno(env, save_errno);
        }
        closeOnClose = TRUE;
    } else {
        sock         = fd;
        closeOnClose = FALSE;
    }


    SET_NONBLOCKING(sock);

    /* Create and initiate the socket "descriptor" */
    descP               = esock_alloc_descriptor(sock);
    descP->ctrlPid      = self;
    descP->domain       = domain;
    descP->type         = type;
    descP->protocol     = protocol;
    descP->closeOnClose = closeOnClose;
    descP->origFD       = fd;

    /* Check if we are already connected, if so change state */
    {
        ESockAddress remote;
        SOCKLEN_T    addrLen = sizeof(remote);
        sys_memzero((char *) &remote, addrLen);
        if (sock_peer(descP->sock,
                      (struct sockaddr*) &remote,
                      &addrLen) == 0) {
            SSDBG2( dbg, ("UNIX-ESSIO",
                          "essio_open_with_fd -> connected\r\n") );
            descP->writeState |= ESOCK_STATE_CONNECTED;
        } else {
            SSDBG2( dbg, ("UNIX-ESSIO",
                          "essio_open_with_fd -> not connected\r\n") );
        }
    }

    /* And create the 'socket' resource */
    sockRef = enif_make_resource(env, descP);
    enif_release_resource(descP);

    ESOCK_ASSERT( MONP("essio_open_with_fd -> ctrl",
                       env, descP,
                       &descP->ctrlPid,
                       &descP->ctrlMon) == 0 );

    descP->dbg    = dbg;
    descP->useReg = useReg;
    esock_inc_socket(domain, type, protocol);

    /* And finally (maybe) update the registry.
     * Shall we keep track of the fact that this socket is created elsewhere?
     */
    if (descP->useReg) esock_send_reg_add_msg(env, descP, sockRef);

    SSDBG2( dbg,
            ("UNIX-ESSIO", "essio_open_with_fd -> done: %T\r\n", sockRef) );

    return esock_make_ok2(env, sockRef);
}


static
BOOLEAN_T open_which_domain(SOCKET sock, int* domain)
{
#if defined(SO_DOMAIN)
    if (esock_getopt_int(sock, SOL_SOCKET, SO_DOMAIN, domain))
        return TRUE;
#endif
    return FALSE;
}

/* The eopts contains an integer 'domain' key.
 */
static
BOOLEAN_T open_get_domain(ErlNifEnv*   env,
                          ERL_NIF_TERM eopts,
                          int*         domain)
{
    ERL_NIF_TERM edomain;
    
    if (!GET_MAP_VAL(env, eopts,
		     esock_atom_domain, &edomain))
      return FALSE;

    if (esock_decode_domain(env, edomain, domain) == 0)
      return FALSE;

    return TRUE;
}

static
BOOLEAN_T open_which_type(SOCKET sock, int* type)
{
#if defined(SO_TYPE)
    if (esock_getopt_int(sock, SOL_SOCKET, SO_TYPE, type))
        return TRUE;
#endif
    return FALSE;
}

/* The eopts contains an integer 'type' key.
 */
static
BOOLEAN_T open_get_type(ErlNifEnv*   env,
                        ERL_NIF_TERM eopts,
                        int*         type)
{
    ERL_NIF_TERM etype;

    if (! GET_MAP_VAL(env, eopts, esock_atom_type, &etype))
        return FALSE;

    if (! esock_decode_type(env, etype, type))
        return FALSE;

    return TRUE;
}

/* The eopts contains an integer 'type' key.
 */
static
BOOLEAN_T open_get_protocol(ErlNifEnv*   env,
                            ERL_NIF_TERM eopts,
                            int*         protocol)
{
    return esock_extract_int_from_map(env, eopts,
                                      esock_atom_protocol, protocol);
}


/* The eopts contains a boolean 'dup' key. Defaults to TRUE.
 */
static
BOOLEAN_T open_todup(ErlNifEnv* env, ERL_NIF_TERM eopts)
{
    return esock_get_bool_from_map(env, eopts, esock_atom_dup, TRUE);
}


/* ========================================================================
 */
extern
ERL_NIF_TERM essio_open_plain(ErlNifEnv*       env,
                              int              domain,
                              int              type,
                              int              protocol,
                              ERL_NIF_TERM     eopts,
                              const ESockData* dataP)
{
    BOOLEAN_T        dbg    = esock_open_is_debug(env, eopts, dataP->sockDbg);
    BOOLEAN_T        useReg = esock_open_use_registry(env, eopts, dataP->useReg);
    ESockDescriptor* descP;
    ERL_NIF_TERM     sockRef;
    int              proto = protocol;
    SOCKET           sock;
    char*            netns;
#ifdef HAVE_SETNS
    int              save_errno;
    int              current_ns = 0;
#endif
    ErlNifPid        self;

    /* Keep track of the creator
     * This should not be a problem, but just in case
     * the *open* function is used with the wrong kind
     * of environment...
     */
    ESOCK_ASSERT( enif_self(env, &self) != NULL );

    SSDBG2( dbg,
            ("UNIX-ESSIO", "essio_open4 -> entry with"
             "\r\n   domain:   %d (%s)"
             "\r\n   type:     %d (%s)"
             "\r\n   protocol: %d (%s)"
             "\r\n   eopts:    %T"
             "\r\n",
             domain,   DOM2STR(domain),
             type,     TYPE2STR(type),
             protocol, PROTO2STR(protocol),
             eopts) );


#ifdef HAVE_SETNS
    if (open_get_netns(env, eopts, &netns)) {
        SSDBG2( dbg,
                ("UNIX-ESSIO", "essio_open4 -> namespace: %s\r\n", netns) );
    }
#else
    netns = NULL;
#endif


#ifdef HAVE_SETNS
    if ((netns != NULL) &&
        (! change_network_namespace(dbg,
                                    netns, &current_ns, &save_errno))) {
        FREE(netns);
        return esock_make_error_errno(env, save_errno);
    }
#endif

    if (ESOCK_IS_ERROR(sock = sock_open(domain, type, proto))) {
        if (netns != NULL) FREE(netns);
        return esock_make_error_errno(env, sock_errno());
    }

    SSDBG2( dbg, ("UNIX-ESSIO", "essio_open4 -> open success: %d\r\n", sock) );


    /* NOTE that if the protocol = 0 (default) and the domain is not
     * local (AF_LOCAL) we need to explicitly get the protocol here!
     */
    
    if (proto == 0)
        (void) esock_open_which_protocol(sock, &proto);

#ifdef HAVE_SETNS
    if (netns != NULL) {
        FREE(netns);
        if (! restore_network_namespace(dbg,
                                        current_ns, sock, &save_errno))
            return esock_make_error_errno(env, save_errno);
    }
#endif

    SET_NONBLOCKING(sock);


    /* Create and initiate the socket "descriptor" */
    descP           = esock_alloc_descriptor(sock);
    descP->ctrlPid  = self;
    descP->domain   = domain;
    descP->type     = type;
    descP->protocol = proto;

    sockRef = enif_make_resource(env, descP);
    enif_release_resource(descP);

    ESOCK_ASSERT( MONP("esock_open -> ctrl",
                       env, descP,
                       &descP->ctrlPid,
                       &descP->ctrlMon) == 0 );

    descP->dbg    = dbg;
    descP->useReg = useReg;
    esock_inc_socket(domain, type, proto);

    /* And finally (maybe) update the registry */
    if (descP->useReg) esock_send_reg_add_msg(env, descP, sockRef);

    return esock_make_ok2(env, sockRef);
}


#ifdef HAVE_SETNS
/* open_get_netns - extract the netns field from the opts map
 */
static
BOOLEAN_T open_get_netns(ErlNifEnv* env, ERL_NIF_TERM opts, char** netns)
{
    ERL_NIF_TERM val;
    ErlNifBinary bin;
    char*        buf;

    /* The currently only supported extra option is: netns */
    if (!GET_MAP_VAL(env, opts, esock_atom_netns, &val)) {
        *netns = NULL; // Just in case...
        return FALSE;
    }

    /* The value should be a binary file name */
    if (! enif_inspect_binary(env, val, &bin)) {
        *netns = NULL; // Just in case...
        return FALSE;
    }

    ESOCK_ASSERT( (buf = MALLOC(bin.size+1)) != NULL );

    sys_memcpy(buf, bin.data, bin.size);
    buf[bin.size] = '\0';
    *netns = buf;

    return TRUE;
}


/* We should really have another API, so that we can return errno... */

/* *** change network namespace ***
 * Retrieve the current namespace and set the new.
 * Return result and previous namespace if successful.
 */
static
BOOLEAN_T change_network_namespace(BOOLEAN_T dbg,
                                   char* netns, int* cns, int* err)
{
    int save_errno;
    int current_ns = 0;
    int new_ns     = 0;

    SSDBG2( dbg,
            ("UNIX-ESSIO", "change_network_namespace -> entry with"
             "\r\n   new ns: %s"
             "\r\n", netns) );

    current_ns = open("/proc/self/ns/net", O_RDONLY);
    if (ESOCK_IS_ERROR(current_ns)) {
        *err = sock_errno();
        return FALSE;
    }
    new_ns = open(netns, O_RDONLY);
    if (ESOCK_IS_ERROR(new_ns)) {
        save_errno = sock_errno();
        (void) close(current_ns);
        *err = save_errno;
        return FALSE;
    }
    if (setns(new_ns, CLONE_NEWNET) != 0) {
        save_errno = sock_errno();
        (void) close(new_ns);
        (void) close(current_ns);
        *err = save_errno;
        return FALSE;
    } else {
        (void) close(new_ns);
        *cns = current_ns;
        return TRUE;
    }
}


/* *** restore network namespace ***
 * Restore the previous namespace (see above).
 */
static
BOOLEAN_T restore_network_namespace(BOOLEAN_T dbg,
                                    int ns, SOCKET sock, int* err)
{
    SSDBG2( dbg,
            ("UNIX-ESSIO", "restore_network_namespace -> entry with"
             "\r\n   ns: %d"
             "\r\n", ns) );

    if (setns(ns, CLONE_NEWNET) != 0) {
        /* XXX Failed to restore network namespace.
         * What to do? Tidy up and return an error...
         * Note that the thread now might still be in the namespace.
         * Can this even happen? Should the emulator be aborted?
         */
        int save_errno = sock_errno();
        (void) close(sock);
        (void) close(ns);
        *err = save_errno;
        return FALSE;
    } else {
        (void) close(ns);
        return TRUE;
    }
}

#endif



/* ========================================================================
 */
extern
ERL_NIF_TERM essio_bind(ErlNifEnv*       env,
                        ESockDescriptor* descP,
                        ESockAddress*    sockAddrP,
                        SOCKLEN_T        addrLen)
{
    if (! IS_OPEN(descP->readState))
        return esock_make_error_closed(env);

    if (sock_bind(descP->sock, &sockAddrP->sa, addrLen) < 0) {
        return esock_make_error_errno(env, sock_errno());
    }

    descP->readState |= ESOCK_STATE_BOUND;

    return esock_atom_ok;
}


/*  ========================================================================
 */
extern
ERL_NIF_TERM essio_connect(ErlNifEnv*       env,
                           ESockDescriptor* descP,
                           ERL_NIF_TERM     sockRef,
                           ERL_NIF_TERM     connRef,
                           ESockAddress*    addrP,
                           SOCKLEN_T        addrLen)
{
    int       save_errno;
    ErlNifPid self;

    ESOCK_ASSERT( enif_self(env, &self) != NULL );

    /*
     * Verify that we are in the proper state
     */

    if (! IS_OPEN(descP->writeState))
        return esock_make_error_closed(env);

    /* Connect and Write uses the same select flag
     * so they can not be simultaneous
     */
    if (descP->currentWriterP != NULL)
        return esock_make_error_invalid(env, esock_atom_state);

    if (descP->connectorP != NULL) {
        /* Connect in progress */

        if (COMPARE_PIDS(&self, &descP->connector.pid) != 0) {
	    /* Other process has connect in progress */
	    if (addrP != NULL) {
                return esock_make_error(env, esock_atom_already);
	    } else {
	        /* This is a bad call sequence
		 * - connect without an address is only allowed
		 *   for the connecting process
		 */
	        return esock_raise_invalid(env, esock_atom_state);
	    }
        }

        /* Finalize after received select message */

        esock_requestor_release("essio_connect finalize -> connected",
                                env, descP, &descP->connector);
        descP->connectorP = NULL;
        descP->writeState &= ~ESOCK_STATE_CONNECTING;

        if (! verify_is_connected(descP, &save_errno)) {
            return esock_make_error_errno(env, save_errno);
        }

        descP->writeState |= ESOCK_STATE_CONNECTED;

        return esock_atom_ok;
    }

    /* No connect in progress */

    if (addrP == NULL)
        /* This is a bad call sequence
         * - connect without an address is only allowed when
         *   a connect is in progress, after getting the select message
         */
        return esock_raise_invalid(env, esock_atom_state);

    /* Initial connect call, with address */

    if (sock_connect(descP->sock, (struct sockaddr*) addrP, addrLen) == 0) {
        /* Success already! */
        SSDBG( descP, ("UNIX-ESSIO", "essio_connect {%d} -> connected\r\n",
                       descP->sock) );

        descP->writeState |= ESOCK_STATE_CONNECTED;

        return esock_atom_ok;
    }

    /* Connect returned error */
    save_errno = sock_errno();

    switch (save_errno) {

    case EINPROGRESS:   /* Unix & OSE!!        */
        SSDBG( descP,
               ("UNIX-ESSIO", "essio_connect {%d} -> would block => select\r\n",
                descP->sock) );
        {
            int sres;

            if ((sres =
                 esock_select_write(env, descP->sock, descP, NULL,
                                    sockRef, connRef)) < 0)
                return
                    enif_raise_exception(env,
                                         MKT2(env, esock_atom_select_write,
                                              MKI(env, sres)));
            /* Initiate connector */
            descP->connector.pid = self;
            ESOCK_ASSERT( MONP("essio_connect -> conn",
                               env, descP,
                               &self, &descP->connector.mon) == 0 );
            descP->connector.env = esock_alloc_env("connector");
            descP->connector.ref = CP_TERM(descP->connector.env, connRef);
            descP->connectorP = &descP->connector;
            descP->writeState |=
                (ESOCK_STATE_CONNECTING | ESOCK_STATE_SELECTED);

            return esock_atom_select;
        }
        break;

    default:
        SSDBG( descP,
               ("UNIX-ESSIO", "essio_connect {%d} -> error: %d\r\n",
                descP->sock, save_errno) );

        return esock_make_error_errno(env, save_errno);

    } // switch(save_errno)
}


/* *** verify_is_connected ***
 * Check if a connection has been established.
 */
static
BOOLEAN_T verify_is_connected(ESockDescriptor* descP, int* err)
{
    /*
     * *** This is strange ***
     *
     * This *should* work on Windows NT too, but doesn't.
     * An bug in Winsock 2.0 for Windows NT?
     *
     * See "Unix Netwok Programming", "The Sockets Networking API",
     * W.R.Stevens, Volume 1, third edition, 16.4 Nonblocking 'connect',
     * before Interrupted 'connect' (p 412) for a discussion about
     * Unix portability and non blocking connect.
     */

    int error = 0;

#ifdef SO_ERROR
    if (! esock_getopt_int(descP->sock, SOL_SOCKET, SO_ERROR, &error)) {
        // Solaris does it this way according to W.R.Stevens
        error = sock_errno();
    }
#elif 1
    char buf[0];
    if (ESOCK_IS_ERROR(read(descP->sock, buf, sizeof(buf)))) {
        error = sock_errno();
    }
#else
    /* This variant probably returns wrong error value
     * ENOTCONN instead of the actual connect error
     */
    ESockAddress remote;
    SOCKLEN_T    addrLen = sizeof(remote);
    sys_memzero((char *) &remote, addrLen);
    if (sock_peer(descP->sock,
                  (struct sockaddr*) &remote, &addrLen)) < 0) {
        error = sock_errno();
    }
#endif

    if (error != 0) {
        *err = error;
        return FALSE;
    }
    return TRUE;
}



/* *** essio_listen *** */


/* ========================================================================
 */
extern
ERL_NIF_TERM essio_accept(ErlNifEnv*       env,
                          ESockDescriptor* descP,
                          ERL_NIF_TERM     sockRef,
                          ERL_NIF_TERM     accRef)
{
    ErlNifPid caller;

    ESOCK_ASSERT( enif_self(env, &caller) != NULL );

    if (! IS_OPEN(descP->readState))
        return esock_make_error_closed(env);

    /* Accept and Read uses the same select flag
     * so they can not be simultaneous
     */
    if (descP->currentReaderP != NULL)
        return esock_make_error_invalid(env, esock_atom_state);

    if (descP->currentAcceptorP == NULL) {
        SOCKET accSock;

        /* We have no active acceptor (and therefore no acceptors in queue)
         */

        SSDBG( descP, ("UNIX-ESSIO", "essio_accept {%d} -> try accept\r\n",
                       descP->sock) );

	ESOCK_CNT_INC(env, descP, sockRef,
                      esock_atom_acc_tries, &descP->accTries, 1);

        accSock = sock_accept(descP->sock, NULL, NULL);

        if (ESOCK_IS_ERROR(accSock)) {
            int           save_errno;

            save_errno = sock_errno();

            return essio_accept_listening_error(env, descP, sockRef,
                                                accRef, caller, save_errno);
        } else {
            /* We got an incoming connection */
            return essio_accept_listening_accept(env, descP, sockRef,
                                                 accSock, caller);
        }
    } else {

        /* We have an active acceptor and possibly acceptors waiting in queue.
         * If the pid of the calling process is not the pid of the
	 * "current process", push the requester onto the (acceptor) queue.
         */

        SSDBG( descP, ("UNIX-ESSIO", "essio_accept_accepting -> "
                       "check: is caller current acceptor:"
                       "\r\n   Caller:      %T"
                       "\r\n   Current:     %T"
                       "\r\n   Current Mon: %T"
                       "\r\n",
                       caller,
                       descP->currentAcceptor.pid,
                       ESOCK_MON2TERM(env, &descP->currentAcceptor.mon)) );

        if (COMPARE_PIDS(&descP->currentAcceptor.pid, &caller) == 0) {

            SSDBG( descP,
                   ("UNIX-ESSIO",
                    "essio_accept_accepting {%d} -> "
                    "current acceptor - try again"
                    "\r\n", descP->sock) );

            return essio_accept_accepting_current(env, descP, sockRef, accRef);

        } else {

            /* Not the "current acceptor", so (maybe) push onto queue */

            SSDBG( descP,
                   ("UNIX-ESSIO",
                    "essio_accept_accepting {%d} -> *not* current acceptor\r\n",
                    descP->sock) );

            return essio_accept_accepting_other(env, descP, accRef, caller);
        }
    }
}


/* *** essio_accept_listening_error ***
 *
 * The accept call resultet in an error - handle it.
 * There are only two cases:
 * 1) BLOCK => Attempt a "retry"
 * 2) Other => Return the value (converted to an atom)
 */
static
ERL_NIF_TERM essio_accept_listening_error(ErlNifEnv*       env,
                                          ESockDescriptor* descP,
                                          ERL_NIF_TERM     sockRef,
                                          ERL_NIF_TERM     accRef,
                                          ErlNifPid        caller,
                                          int              save_errno)
{
    ERL_NIF_TERM res;

    if (save_errno == ERRNO_BLOCK ||
        save_errno == EAGAIN) {

        /* *** Try again later *** */

        SSDBG( descP,
               ("UNIX-ESSIO",
                "essio_accept_listening_error {%d} -> would block - retry\r\n",
                descP->sock) );

	descP->currentAcceptor.pid = caller;
        ESOCK_ASSERT( MONP("essio_accept_listening -> current acceptor",
                           env, descP,
                           &descP->currentAcceptor.pid,
                           &descP->currentAcceptor.mon) == 0 );
        ESOCK_ASSERT( descP->currentAcceptor.env == NULL );
        descP->currentAcceptor.env = esock_alloc_env("current acceptor");
        descP->currentAcceptor.ref =
            CP_TERM(descP->currentAcceptor.env, accRef);
        descP->currentAcceptorP = &descP->currentAcceptor;

        SSDBG( descP,
               ("UNIX-ESSIO",
                "essio_accept_listening_error {%d} -> retry for: "
                "\r\n   Current Pid: %T"
                "\r\n   Current Mon: %T"
                "\r\n",
                descP->sock,
                descP->currentAcceptor.pid,
                ESOCK_MON2TERM(env, &descP->currentAcceptor.mon)) );

        res = essio_accept_busy_retry(env, descP, sockRef, accRef, NULL);

    } else {

        SSDBG( descP,
               ("UNIX-ESSIO",
                "essio_accept_listening {%d} -> errno: %d\r\n",
                descP->sock, save_errno) );

        ESOCK_CNT_INC(env, descP, sockRef,
                      esock_atom_acc_fails, &descP->accFails, 1);

        res = esock_make_error_errno(env, save_errno);
    }

    return res;
}


/* *** essio_accept_listening_accept ***
 *
 * The accept call was successful (accepted) - handle the new connection.
 */
static
ERL_NIF_TERM essio_accept_listening_accept(ErlNifEnv*       env,
                                           ESockDescriptor* descP,
                                           ERL_NIF_TERM     sockRef,
                                           SOCKET           accSock,
                                           ErlNifPid        caller)
{
    ERL_NIF_TERM res;

    essio_accept_accepted(env, descP, sockRef, accSock, caller, &res);

    return res;
}


/* *** essio_accept_accepting_current ***
 * Handles when the current acceptor makes another attempt.
 */
static
ERL_NIF_TERM essio_accept_accepting_current(ErlNifEnv*       env,
                                            ESockDescriptor* descP,
                                            ERL_NIF_TERM     sockRef,
                                            ERL_NIF_TERM     accRef)
{
    SOCKET        accSock;
    int           save_errno;
    ERL_NIF_TERM  res;

    SSDBG( descP,
           ("UNIX-ESSIO",
            "essio_accept_accepting_current {%d} -> try accept\r\n",
            descP->sock) );

    ESOCK_CNT_INC(env, descP, sockRef,
                  esock_atom_acc_tries, &descP->accTries, 1);
	
    accSock = sock_accept(descP->sock, NULL, NULL);

    if (ESOCK_IS_ERROR(accSock)) {

        save_errno = sock_errno();

        res = essio_accept_accepting_current_error(env, descP, sockRef,
                                                   accRef, save_errno);
    } else {

        res = essio_accept_accepting_current_accept(env, descP, sockRef,
                                                    accSock);
    }

    return res;
}


/* *** essio_accept_accepting_current_accept ***
 *
 * Handles when the current acceptor succeeded in its accept call -
 * handle the new connection.
 */
static
ERL_NIF_TERM essio_accept_accepting_current_accept(ErlNifEnv*       env,
                                                   ESockDescriptor* descP,
                                                   ERL_NIF_TERM     sockRef,
                                                   SOCKET           accSock)
{
    ERL_NIF_TERM res;

    SSDBG( descP,
           ("UNIX-ESSIO",
            "essio_accept_accepting_current_accept {%d}"
            "\r\n", descP->sock) );

    if (essio_accept_accepted(env, descP, sockRef, accSock,
                              descP->currentAcceptor.pid, &res)) {

        ESOCK_ASSERT( DEMONP("essio_accept_accepting_current_accept -> "
                             "current acceptor",
                             env, descP, &descP->currentAcceptor.mon) == 0);

        MON_INIT(&descP->currentAcceptor.mon);

        if (!esock_activate_next_acceptor(env, descP, sockRef)) {

            SSDBG( descP,
                   ("UNIX-ESSIO",
                    "essio_accept_accepting_current_accept {%d} ->"
                    " no more acceptors"
                    "\r\n", descP->sock) );

            descP->readState &= ~ESOCK_STATE_ACCEPTING;

            descP->currentAcceptorP = NULL;
        }

    }

    return res;
}


/* *** essio_accept_accepting_current_error ***
 * The accept call of current acceptor resultet in an error - handle it.
 * There are only two cases:
 * 1) BLOCK => Attempt a "retry"
 * 2) Other => Return the value (converted to an atom)
 */
static
ERL_NIF_TERM essio_accept_accepting_current_error(ErlNifEnv*       env,
                                                  ESockDescriptor* descP,
                                                  ERL_NIF_TERM     sockRef,
                                                  ERL_NIF_TERM     accRef,
                                                  int              save_errno)
{
    ERL_NIF_TERM res, reason;

    if (save_errno == ERRNO_BLOCK ||
        save_errno == EAGAIN) {

        /*
         * Just try again, no real error, just a ghost trigger from poll,
         */

        SSDBG( descP,
               ("UNIX-ESSIO",
                "essio_accept_accepting_current_error(%d) -> "
                "would block: try again\r\n", descP->sock) );

        ESOCK_CNT_INC(env, descP, sockRef,
                      esock_atom_acc_waits, &descP->accWaits, 1);


        /* Maybe cancel "current" select */
        SSDBG( descP,
               ("UNIX-ESSIO",
                "essio_accept_accepting_current_error(%d) -> "
                "cancel current select"
                "\r\n", descP->sock) );
        res = esock_cancel_read_select(env, descP, descP->currentAcceptor.ref);

        if (IS_OK(res)) {

            SSDBG( descP,
                   ("UNIX-ESSIO",
                    "essio_accept_accepting_current_error(%d) -> "
                    "send abort message"
                    "\r\n", descP->sock) );
            esock_send_abort_msg(env, descP, sockRef,
                                 &descP->currentAcceptor,
                                 esock_atom_cancelled);
            /* We need a new env,
             * since sending the abort message uses up the old */
            descP->currentAcceptor.env = esock_alloc_env("current acceptor");

            /* And update the currentr acceptor ref (handle) */
            descP->currentAcceptor.ref =
                CP_TERM(descP->currentAcceptor.env, accRef);
        
            /* And finally - retry */
            SSDBG( descP,
                   ("UNIX-ESSIO",
                    "essio_accept_accepting_current_error(%d) -> "
                    "try new select"
                    "\r\n", descP->sock) );
            res = essio_accept_busy_retry(env, descP, sockRef, accRef,
                                          &descP->currentAcceptor.pid);
        }

    } else {
        ESockRequestor req;

        SSDBG( descP,
               ("UNIX-ESSIO",
                "essio_accept_accepting_current_error(%d) -> "
                "error: %d\r\n", descP->sock, save_errno) );

        ESOCK_CNT_INC(env, descP, sockRef,
                      esock_atom_acc_fails, &descP->accFails, 1);

        esock_requestor_release("essio_accept_accepting_current_error",
                                env, descP, &descP->currentAcceptor);

        reason = MKA(env, erl_errno_id(save_errno));
        res    = esock_make_error(env, reason);

        req.env = NULL;
        while (esock_acceptor_pop(env, descP, &req)) {
            SSDBG( descP,
                   ("UNIX-ESSIO",
                    "essio_accept_accepting_current_error(%d) -> abort %T\r\n",
                    descP->sock, req.pid) );

            esock_send_abort_msg(env, descP, sockRef, &req, reason);

            (void) DEMONP("essio_accept_accepting_current_error -> "
                          "pop'ed writer",
                          env, descP, &req.mon);
        }
        descP->currentAcceptorP = NULL;
    }

    return res;
}


/* *** essio_accept_accepting_other ***
 * Handles when the another acceptor makes an attempt, which
 * results (maybe) in the request being pushed onto the
 * acceptor queue.
 */
static
ERL_NIF_TERM essio_accept_accepting_other(ErlNifEnv*       env,
                                          ESockDescriptor* descP,
                                          ERL_NIF_TERM     ref,
                                          ErlNifPid        caller)
{
    if (! esock_acceptor_search4pid(env, descP, &caller)) {
        esock_acceptor_push(env, descP, caller, ref, NULL);
	return esock_atom_select;
    } else {
        /* Acceptor already in queue */
        return esock_raise_invalid(env, esock_atom_state);
    }
}


/* *** essio_accept_busy_retry ***
 *
 * Perform a retry select. If successful, set nextState.
 */
static
ERL_NIF_TERM essio_accept_busy_retry(ErlNifEnv*       env,
                                     ESockDescriptor* descP,
                                     ERL_NIF_TERM     sockRef,
                                     ERL_NIF_TERM     accRef,
                                     ErlNifPid*       pidP)
{
    int          sres;
    ERL_NIF_TERM res;

    if ((sres = esock_select_read(env, descP->sock, descP, pidP,
                                  sockRef, accRef)) < 0) {

        ESOCK_ASSERT( DEMONP("essio_accept_busy_retry - select failed",
                             env, descP, &descP->currentAcceptor.mon) == 0);

        MON_INIT(&descP->currentAcceptor.mon);

        /* It is very unlikely that a next acceptor will be able
         * to do anything successful, but we will clean the queue
         */
        
        if (!esock_activate_next_acceptor(env, descP, sockRef)) {
            SSDBG( descP,
                   ("UNIX-ESSIO",
                    "essio_accept_busy_retry {%d} -> no more acceptors\r\n",
                    descP->sock) );

            descP->readState &= ~ESOCK_STATE_ACCEPTING;

            descP->currentAcceptorP = NULL;
        }

        res =
            enif_raise_exception(env,
                                 MKT2(env, esock_atom_select_read,
                                      MKI(env, sres)));
    } else {

        descP->readState |=
            (ESOCK_STATE_ACCEPTING | ESOCK_STATE_SELECTED);

        res = esock_atom_select;
    }

    return res;
}


/* *** essio_accept_accepted ***
 *
 * Generic function handling a successful accept.
 */
static
BOOLEAN_T essio_accept_accepted(ErlNifEnv*       env,
                                ESockDescriptor* descP,
                                ERL_NIF_TERM     sockRef,
                                SOCKET           accSock,
                                ErlNifPid        pid,
                                ERL_NIF_TERM*    result)
{
    ESockDescriptor* accDescP;
    ERL_NIF_TERM     accRef;

    /*
     * We got one
     */

    ESOCK_CNT_INC(env, descP, sockRef,
                  esock_atom_acc_success, &descP->accSuccess, 1);

    accDescP           = esock_alloc_descriptor(accSock);
    accDescP->domain   = descP->domain;
    accDescP->type     = descP->type;
    accDescP->protocol = descP->protocol;

    MLOCK(descP->writeMtx);

    accDescP->rBufSz   = descP->rBufSz;  // Inherit buffer size
    accDescP->rNum     = descP->rNum;    // Inherit buffer uses
    accDescP->rNumCnt  = 0;
    accDescP->rCtrlSz  = descP->rCtrlSz; // Inherit buffer size
    accDescP->wCtrlSz  = descP->wCtrlSz; // Inherit buffer size
    accDescP->iow      = descP->iow;     // Inherit iow
    accDescP->dbg      = descP->dbg;     // Inherit debug flag
    accDescP->useReg   = descP->useReg;  // Inherit useReg flag
    esock_inc_socket(accDescP->domain, accDescP->type, accDescP->protocol);

    accRef = enif_make_resource(env, accDescP);
    enif_release_resource(accDescP);

    accDescP->ctrlPid = pid;
    /* pid has actually been compared equal to self()
     * in this code path just a little while ago
     */
    ESOCK_ASSERT( MONP("essio_accept_accepted -> ctrl",
                       env, accDescP,
                       &accDescP->ctrlPid,
                       &accDescP->ctrlMon) == 0 );

    SET_NONBLOCKING(accDescP->sock);

    accDescP->writeState |= ESOCK_STATE_CONNECTED;

    MUNLOCK(descP->writeMtx);

    /* And finally (maybe) update the registry */
    if (descP->useReg) esock_send_reg_add_msg(env, descP, accRef);

    *result = esock_make_ok2(env, accRef);

    return TRUE;
}



/* ========================================================================
 * Do the actual send.
 * Do some initial writer checks, do the actual send and then
 * analyze the result. If we are done, another writer may be
 * scheduled (if there is one in the writer queue).
 */
extern
ERL_NIF_TERM essio_send(ErlNifEnv*       env,
                        ESockDescriptor* descP,
                        ERL_NIF_TERM     sockRef,
                        ERL_NIF_TERM     sendRef,
                        ErlNifBinary*    sndDataP,
                        int              flags)
{
    ssize_t      send_result;
    ERL_NIF_TERM writerCheck;

    if (! IS_OPEN(descP->writeState))
        return esock_make_error_closed(env);

    /* Connect and Write uses the same select flag
     * so they can not be simultaneous
     */
    if (descP->connectorP != NULL)
        return esock_make_error_invalid(env, esock_atom_state);

    send_result = (ssize_t) sndDataP->size;
    if ((size_t) send_result != sndDataP->size)
        return esock_make_error_invalid(env, esock_atom_data_size);

    /* Ensure that we either have no current writer or we are it,
     * or enqueue this process if there is a current writer  */
    if (! send_check_writer(env, descP, sendRef, &writerCheck)) {
        SSDBG( descP, ("UNIX-ESSIO", "esock_send {%d} -> writer check failed: "
                       "\r\n   %T\r\n", descP->sock, writerCheck) );
        return writerCheck;
    }
    
    ESOCK_CNT_INC(env, descP, sockRef,
                  esock_atom_write_tries, &descP->writeTries, 1);

    send_result = sock_send(descP->sock, sndDataP->data, sndDataP->size, flags);

    return send_check_result(env, descP,
                             send_result, sndDataP->size, FALSE,
                             sockRef, sendRef);

}


/* ========================================================================
 */
extern
ERL_NIF_TERM essio_sendto(ErlNifEnv*       env,
                          ESockDescriptor* descP,
                          ERL_NIF_TERM     sockRef,
                          ERL_NIF_TERM     sendRef,
                          ErlNifBinary*    dataP,
                          int              flags,
                          ESockAddress*    toAddrP,
                          SOCKLEN_T        toAddrLen)
{
    ssize_t      result;
    ERL_NIF_TERM writerCheck;

    if (! IS_OPEN(descP->writeState))
        return esock_make_error_closed(env);

    /* Connect and Write uses the same select flag
     * so they can not be simultaneous
     */
    if (descP->connectorP != NULL)
        return esock_make_error_invalid(env, esock_atom_state);

    result = (ssize_t) dataP->size;
    if ((size_t) result != dataP->size)
        return esock_make_error_invalid(env, esock_atom_data_size);

    /* Ensure that we either have no current writer or we are it,
     * or enqueue this process if there is a current writer  */
    if (! send_check_writer(env, descP, sendRef, &writerCheck)) {
        SSDBG( descP, ("UNIX-ESSIO",
                       "essio_sendto {%d} -> writer check failed: "
                       "\r\n   %T\r\n", descP->sock, writerCheck) );
        return writerCheck;
    }
    
    ESOCK_CNT_INC(env, descP, sockRef,
                  esock_atom_write_tries, &descP->writeTries, 1);

    if (toAddrP != NULL) {
        result = sock_sendto(descP->sock,
                             dataP->data, dataP->size, flags,
                             &toAddrP->sa, toAddrLen);
    } else {
        result = sock_sendto(descP->sock,
                             dataP->data, dataP->size, flags,
                             NULL, 0);
    }

    return send_check_result(env, descP, result, dataP->size, FALSE,
                             sockRef, sendRef);
}


/* ========================================================================
 */
extern
ERL_NIF_TERM essio_sendmsg(ErlNifEnv*       env,
                           ESockDescriptor* descP,
                           ERL_NIF_TERM     sockRef,
                           ERL_NIF_TERM     sendRef,
                           ERL_NIF_TERM     eMsg,
                           int              flags,
                           ERL_NIF_TERM     eIOV,
                           const ESockData* dataP)
{
    ERL_NIF_TERM  res, eAddr, eCtrl;
    ESockAddress  addr;
    struct msghdr msgHdr;
    ErlNifIOVec  *iovec = NULL;
    char*         ctrlBuf;
    size_t        ctrlBufLen,  ctrlBufUsed;
    ssize_t       dataSize,    sendmsg_result;
    ERL_NIF_TERM  writerCheck, tail;

    if (! IS_OPEN(descP->writeState))
        return esock_make_error_closed(env);

    /* Connect and Write uses the same select flag
     * so they can not be simultaneous
     */
    if (descP->connectorP != NULL)
        return esock_make_error_invalid(env, esock_atom_state);

    /* Ensure that we either have no current writer or we are it,
     * or enqueue this process if there is a current writer  */
    if (! send_check_writer(env, descP, sendRef, &writerCheck)) {
        SSDBG( descP,
               ("UNIX-ESSIO", "essio_sendmsg {%d} -> writer check failed: "
                "\r\n   %T\r\n", descP->sock, writerCheck) );
        return writerCheck;
    }

    /* Initiate the .name and .namelen fields depending on if
     * we have an address or not
     */
    if (! GET_MAP_VAL(env, eMsg, esock_atom_addr, &eAddr)) {

        SSDBG( descP, ("UNIX-ESSIO",
                       "essio_sendmsg {%d} -> no address\r\n", descP->sock) );

        msgHdr.msg_name    = NULL;
        msgHdr.msg_namelen = 0;
    } else {
        msgHdr.msg_name    = (void*) &addr;
        msgHdr.msg_namelen = sizeof(addr);
        sys_memzero((char *) msgHdr.msg_name, msgHdr.msg_namelen);

        SSDBG( descP, ("UNIX-ESSIO", "essio_sendmsg {%d} ->"
                       "\r\n   address: %T"
                       "\r\n", descP->sock, eAddr) );

        if (! esock_decode_sockaddr(env, eAddr,
                                    msgHdr.msg_name,
                                    &msgHdr.msg_namelen)) {
            SSDBG( descP, ("UNIX-ESSIO",
                           "essio_sendmsg {%d} -> invalid address\r\n",
                           descP->sock) );
            return esock_make_invalid(env, esock_atom_addr);
        }
    }

    /* Extract the *mandatory* 'iov', which must be an erlang:iovec(),
     * from which we take at most IOV_MAX binaries
     */
    if ((! enif_inspect_iovec(NULL, dataP->iov_max, eIOV, &tail, &iovec))) {
        SSDBG( descP, ("UNIX-ESSIO",
                       "essio_sendmsg {%d} -> not an iov\r\n",
                       descP->sock) );

        return esock_make_invalid(env, esock_atom_iov);
    }

    SSDBG( descP, ("UNIX-ESSIO", "essio_sendmsg {%d} ->"
                   "\r\n   iovcnt: %lu"
                   "\r\n   tail:   %s"
                   "\r\n", descP->sock,
                   (unsigned long) iovec->iovcnt,
                   B2S(! enif_is_empty_list(env, tail))) );

    /* We now have an allocated iovec */

    eCtrl             = esock_atom_undefined;
    ctrlBufLen        = 0;
    ctrlBuf           = NULL;

    if (iovec->iovcnt > dataP->iov_max) {
        if (descP->type == SOCK_STREAM) {
            iovec->iovcnt = dataP->iov_max;
        } else {
            /* We can not send the whole packet in one sendmsg() call */
            SSDBG( descP, ("UNIX-ESSIO",
                           "essio_sendmsg {%d} -> iovcnt > iov_max\r\n",
                           descP->sock) );
            res = esock_make_invalid(env, esock_atom_iov);
            goto done_free_iovec;
        }
    }

    dataSize = 0;
    {
        ERL_NIF_TERM h,   t;
        ErlNifBinary bin;
        size_t       i;

        /* Find out if there is remaining data in the tail.
         * Skip empty binaries otherwise break.
         * If 'tail' after loop exit is the empty list
         * there was no more data.  Otherwise there is more
         * data or the 'iov' is invalid.
         */
        for (;;) {
            if (enif_get_list_cell(env, tail, &h, &t) &&
                enif_inspect_binary(env, h, &bin) &&
                (bin.size == 0)) {
                tail = t;
                continue;
            } else
                break;
        }

        if ((! enif_is_empty_list(env, tail)) &&
            (descP->type != SOCK_STREAM)) {
            /* We can not send the whole packet in one sendmsg() call */
            SSDBG( descP, ("UNIX-ESSIO",
                           "essio_sendmsg {%d} -> invalid tail\r\n",
                           descP->sock) );
            res = esock_make_invalid(env, esock_atom_iov);
            goto done_free_iovec;
        }

        /* Calculate the data size */

        for (i = 0;  i < iovec->iovcnt;  i++) {
            size_t len = iovec->iov[i].iov_len;
            dataSize += len;
            if (dataSize < len) {
                /* Overflow */
                SSDBG( descP, ("UNIX-ESSIO", "essio_sendmsg {%d} -> Overflow"
                               "\r\n   i:         %lu"
                               "\r\n   len:       %lu"
                               "\r\n   dataSize:  %ld"
                               "\r\n", descP->sock, (unsigned long) i,
                               (unsigned long) len, (long) dataSize) );
                res = esock_make_invalid(env, esock_atom_iov);
                goto done_free_iovec;
            }
        }
    }
    SSDBG( descP,
           ("UNIX-ESSIO",
            "essio_sendmsg {%d} -> iovec size verified"
            "\r\n   iov length: %lu"
            "\r\n   data size:  %u"
            "\r\n",
            descP->sock,
            (unsigned long) iovec->iovcnt, (long) dataSize) );

    msgHdr.msg_iovlen = iovec->iovcnt;
    msgHdr.msg_iov    = iovec->iov;

    /* Extract the *optional* 'ctrl' */
    if (GET_MAP_VAL(env, eMsg, esock_atom_ctrl, &eCtrl)) {
        ctrlBufLen = descP->wCtrlSz;
        ctrlBuf    = (char*) MALLOC(ctrlBufLen);
        ESOCK_ASSERT( ctrlBuf != NULL );
    }
    SSDBG( descP, ("UNIX-ESSIO", "essio_sendmsg {%d} -> optional ctrl: "
                   "\r\n   ctrlBuf:    %p"
                   "\r\n   ctrlBufLen: %lu"
                   "\r\n   eCtrl:      %T"
                   "\r\n", descP->sock,
                   ctrlBuf, (unsigned long) ctrlBufLen, eCtrl) );

    /* Decode the ctrl and initiate that part of the msghdr.
     */
    if (ctrlBuf != NULL) {
        if (! decode_cmsghdrs(env, descP,
                              eCtrl,
                              ctrlBuf, ctrlBufLen, &ctrlBufUsed)) {
            SSDBG( descP, ("UNIX-ESSIO",
                           "essio_sendmsg {%d} -> invalid ctrl\r\n",
                           descP->sock) );
            res = esock_make_invalid(env, esock_atom_ctrl);
            goto done_free_iovec;
        }
    } else {
        ctrlBufUsed = 0;
    }
    msgHdr.msg_control    = ctrlBuf;
    msgHdr.msg_controllen = ctrlBufUsed;

    /* The msg_flags field is not used when sending,
     * but zero it just in case */
    msgHdr.msg_flags      = 0;

    ESOCK_CNT_INC(env, descP, sockRef,
                  esock_atom_write_tries, &descP->writeTries, 1);

    /* And now, try to send the message */
    sendmsg_result = sock_sendmsg(descP->sock, &msgHdr, flags);

    res = send_check_result(env, descP, sendmsg_result, dataSize,
                            (! enif_is_empty_list(env, tail)),
                            sockRef, sendRef);

 done_free_iovec:
    FREE_IOVEC( iovec );
    if (ctrlBuf != NULL) FREE(ctrlBuf);

    SSDBG( descP,
           ("UNIX-ESSIO", "essio_sendmsg {%d} -> done"
            "\r\n   %T"
            "\r\n", descP->sock, res) );

    return res;

}


/* ========================================================================
 */
extern
ERL_NIF_TERM essio_sendv(ErlNifEnv*       env,
                         ESockDescriptor* descP,
                         ERL_NIF_TERM     sockRef,
                         ERL_NIF_TERM     sendRef,
                         ERL_NIF_TERM     eIOV,
                         const ESockData* dataP)
{
    ERL_NIF_TERM  eres;
    ErlNifIOVec  *iovec = NULL;
    ssize_t       dataSize, sendv_result;
    ERL_NIF_TERM  writerCheck, tail;
    BOOLEAN_T     dataInTail;

    if (! IS_OPEN(descP->writeState))
        return esock_make_error_closed(env);

    /* Connect and Write uses the same select flag
     * so they can not be simultaneous
     */
    if (descP->connectorP != NULL)
        return esock_make_error_invalid(env, esock_atom_state);

    /* Ensure that we either have no current writer or we are it,
     * or enqueue this process if there is a current writer  */
    if (! send_check_writer(env, descP, sendRef, &writerCheck)) {
        SSDBG( descP,
               ("UNIX-ESSIO", "essio_sendv {%d} -> writer check failed: "
                "\r\n   %T\r\n", descP->sock, writerCheck) );
        return writerCheck;
    }


    /* Extract the 'iov', which must be an erlang:iovec(),
     * from which we take at most IOV_MAX binaries
     */
    if (! enif_inspect_iovec(NULL, dataP->iov_max, eIOV, &tail, &iovec)) {
        SSDBG( descP, ("UNIX-ESSIO",
                       "essio_sendv {%d} -> iov inspection failed\r\n",
                       descP->sock) );

        return esock_make_invalid(env, esock_atom_iov);
    }

    if (iovec == NULL) {
        SSDBG( descP, ("UNIX-ESSIO",
                       "essio_sendv {%d} -> not an iov\r\n",
                       descP->sock) );

        return esock_make_invalid(env, esock_atom_iov);
    }

    // ESOCK_ASSERT( iovec != NULL );

    dataInTail = (! enif_is_empty_list(env, tail));    

    SSDBG( descP, ("UNIX-ESSIO", "essio_sendv {%d} ->"
                   "\r\n   iovcnt: %lu"
                   "\r\n   tail:   %s"
                   "\r\n", descP->sock,
                   (unsigned long) iovec->iovcnt, B2S(dataInTail)) );

    /* We now have an allocated iovec - verify vector size */

    if (iovec->iovcnt > dataP->iov_max) {
        if (descP->type == SOCK_STREAM) {
            iovec->iovcnt = dataP->iov_max;
        } else {
            /* We can not send the whole packet in one sendv() call */
            SSDBG( descP, ("UNIX-ESSIO",
                           "essio_sendv {%d} -> iovcnt > iov_max\r\n",
                           descP->sock) );

            FREE_IOVEC( iovec );

            return esock_make_invalid(env, esock_atom_iov);
        }
    }

    dataSize = 0;
    {
        ERL_NIF_TERM h,   t;
        ErlNifBinary bin;
        size_t       i;

        /* Find out if there is remaining data in the tail.
         * Skip empty binaries otherwise break.
         * If 'tail' after loop exit is the empty list
         * there was no more data.  Otherwise there is more
         * data or the 'iov' is invalid.
         */
        for (;;) {
            if (enif_get_list_cell(env, tail, &h, &t) &&
                enif_inspect_binary(env, h, &bin) &&
                (bin.size == 0)) {
                tail = t;
                continue;
            } else
                break;
        }

        if (dataInTail &&
            (descP->type != SOCK_STREAM)) {
            /* We can not send the whole packet in one sendmsg() call */
            SSDBG( descP, ("UNIX-ESSIO",
                           "essio_sendv {%d} -> invalid tail\r\n",
                           descP->sock) );

            FREE_IOVEC( iovec );

            return esock_make_invalid(env, esock_atom_iov);

        }

        /* Calculate the data size */

        for (i = 0;  i < iovec->iovcnt;  i++) {
            size_t len = iovec->iov[i].iov_len;
            dataSize += len;
            if (dataSize < len) {
                /* Overflow */
                SSDBG( descP, ("UNIX-ESSIO", "essio_sendv {%d} -> Overflow"
                               "\r\n   i:         %lu"
                               "\r\n   len:       %lu"
                               "\r\n   dataSize:  %ld"
                               "\r\n", descP->sock, (unsigned long) i,
                               (unsigned long) len, (long) dataSize) );

                FREE_IOVEC( iovec );

                return esock_make_invalid(env, esock_atom_iov);

            }
        }
    }

    SSDBG( descP,
           ("UNIX-ESSIO",
            "essio_sendv {%d} -> iovec size verified"
            "\r\n   iov length: %lu"
            "\r\n   data size:  %u"
            "\r\n",
            descP->sock,
            (unsigned long) iovec->iovcnt, (long) dataSize) );

    ESOCK_CNT_INC(env, descP, sockRef,
                  esock_atom_write_tries, &descP->writeTries, 1);

    /* And now, try to send the message */
    sendv_result = sock_sendv(descP->sock, iovec->iov, iovec->iovcnt);

    eres = send_check_result(env, descP, sendv_result,
                             dataSize, dataInTail,
                             sockRef, sendRef);

    FREE_IOVEC( iovec );

    SSDBG( descP, ("UNIX-ESSIO", "essio_sendv {%d} -> done"
                   "\r\n   data size:    %lu"
                   "\r\n   data in tail: %s"
                   "\r\n", descP->sock,
                   dataSize, B2S(dataInTail)) );

    return eres;
}


/* ========================================================================
 * Start a sendfile() operation
 */
extern
ERL_NIF_TERM essio_sendfile_start(ErlNifEnv*       env,
                                  ESockDescriptor* descP,
                                  ERL_NIF_TERM     sockRef,
                                  ERL_NIF_TERM     sendRef,
                                  off_t            offset,
                                  size_t           count,
                                  ERL_NIF_TERM     fRef)
{
#if defined(HAVE_SENDFILE)
    ERL_NIF_TERM writerCheck;
    ssize_t      res;
    int          err;

    SSDBG( descP, ("UNIX-ESSIO",
                   "essio_sendfile_start {%d} -> entry with"
                   "\r\n   sockRef: %T"
                   "\r\n   sendRef: %T"
                   "\r\n   fRef:    %T"
                   "\r\n   offset:  %lu"
                   "\r\n   count:   %lu"
                   "\r\n",
                   descP->sock, sockRef, sendRef,
                   fRef, (unsigned long) offset, (unsigned long) count) );

    if (! IS_OPEN(descP->writeState)) {
        return esock_make_error_closed(env);
    }

    /* Connect and Write uses the same select flag
     * so they can not be simultaneous
     */
    if (descP->connectorP != NULL) {
        return esock_make_error_invalid(env, esock_atom_state);
    }

    /* Ensure that we either have no current writer or we are it,
     * or enqueue this process if there is a current writer
     */
    if (! send_check_writer(env, descP, sendRef, &writerCheck)) {
        SSDBG( descP, ("UNIX-ESSIO",
                       "essio_sendfile_start {%d} -> writer check failed: "
                       "\r\n   %T\r\n", descP->sock, writerCheck) );

        /* Returns 'select' if current process got enqueued,
         * or exception invalid state if current process already
         * was enqueued
         */
        return writerCheck;
    }

    if (descP->sendfileHandle != INVALID_HANDLE)
        return esock_make_error_invalid(env, esock_atom_state);

    /* Get a dup:ed file handle from prim_file_nif
     * through a NIF dyncall
     */
    {
        struct prim_file_nif_dyncall_dup dc_dup;

        dc_dup.op = prim_file_nif_dyncall_dup;
        dc_dup.result = EINVAL; // should not be needed

        /* Request the handle */
        if (enif_dynamic_resource_call(env,
                                       esock_atom_prim_file,
                                       esock_atom_efile,
                                       fRef,
                                       &dc_dup)
            != 0) {
            return
                essio_sendfile_error(env, descP, sockRef,
                                     MKT2(env,
                                          esock_atom_invalid,
                                          esock_atom_efile));
        }
        if (dc_dup.result != 0) {
            return
                essio_sendfile_errno(env, descP, sockRef, dc_dup.result);
        }
        descP->sendfileHandle = dc_dup.handle;
    }

    SSDBG( descP, ("UNIX-ESSIO",
                   "essio_sendfile_start(%T) {%d} -> sendRef: %T"
                   "\r\n   sendfileHandle: %d"
                   "\r\n",
                   sockRef, descP->sock, sendRef,
                   descP->sendfileHandle) );

    if (descP->sendfileCountersP == NULL) {
        descP->sendfileCountersP = MALLOC(sizeof(ESockSendfileCounters));
        *descP->sendfileCountersP = initESockSendfileCounters;
    }

    ESOCK_CNT_INC(env, descP, sockRef,
                  esock_atom_sendfile_tries,
                  &descP->sendfileCountersP->tries, 1);
    descP->sendfileCountersP->maxCnt = 0;

    res = essio_sendfile(env, descP, sockRef, offset, &count, &err);

    if (res < 0) { // Terminal error

        (void) close(descP->sendfileHandle);
        descP->sendfileHandle = INVALID_HANDLE;

        return essio_sendfile_errno(env, descP, sockRef, err);

    } else if (res > 0) { // Retry by select

        if (descP->currentWriterP == NULL) {
            int mon_res;

            /* Register writer as current */
            ESOCK_ASSERT( enif_self(env, &descP->currentWriter.pid) != NULL );
            mon_res =
                MONP("sendfile-start -> current writer",
                     env, descP,
                     &descP->currentWriter.pid,
                     &descP->currentWriter.mon);
            ESOCK_ASSERT( mon_res >= 0 );

            if (mon_res > 0) {
                /* Caller died already, can happen for dirty NIFs */

                (void) close(descP->sendfileHandle);
                descP->sendfileHandle = INVALID_HANDLE;

                return essio_sendfile_error(env, descP, sockRef,
                                            MKT2(env,
                                                 esock_atom_invalid,
                                                 esock_atom_not_owner));
            }
            ESOCK_ASSERT( descP->currentWriter.env == NULL );
            descP->currentWriter.env = esock_alloc_env("current-writer");
            descP->currentWriter.ref =
                CP_TERM(descP->currentWriter.env, sendRef);
            descP->currentWriterP = &descP->currentWriter;
        }
        // else current writer is already registered by esock_requestor_pop()

        return essio_sendfile_select(env, descP, sockRef, sendRef, count);

    } else { // res == 0: Done
        return essio_sendfile_ok(env, descP, sockRef, count);
    }
#else
    VOID(env);
    VOID(descP);
    VOID(sockRef);
    VOID(sendRef);
    VOID(offset);
    VOID(count);
    VOID(fRef);
    return enif_raise_exception(env, MKA(env, "notsup"));
#endif
}


/* ========================================================================
 * Continue an ongoing sendfile operation
 */

extern
ERL_NIF_TERM essio_sendfile_cont(ErlNifEnv*       env,
                                 ESockDescriptor* descP,
                                 ERL_NIF_TERM     sockRef,
                                 ERL_NIF_TERM     sendRef,
                                 off_t            offset,
                                 size_t           count)
{
#if defined(HAVE_SENDFILE)
    ErlNifPid caller;
    ssize_t   res;
    int       err;

    SSDBG( descP, ("UNIX-ESSIO",
                   "essio_sendfile_cont {%d} -> entry"
                   "\r\n   sockRef: %T"
                   "\r\n   sendRef: %T"
                   "\r\n", descP->sock, sockRef, sendRef) );

    if (! IS_OPEN(descP->writeState))
        return esock_make_error_closed(env);

    /* Connect and Write uses the same select flag
     * so they can not be simultaneous
     */
    if (descP->connectorP != NULL)
        return esock_make_error_invalid(env, esock_atom_state);

    /* Verify that this process has a sendfile operation in progress */
    ESOCK_ASSERT( enif_self(env, &caller) != NULL );
    if ((descP->currentWriterP == NULL) ||
        (descP->sendfileHandle == INVALID_HANDLE) ||
        (COMPARE_PIDS(&descP->currentWriter.pid, &caller) != 0)) {
        //
        return esock_raise_invalid(env, esock_atom_state);
    }

    res = essio_sendfile(env, descP, sockRef, offset, &count, &err);

    if (res < 0) { // Terminal error

        (void) close(descP->sendfileHandle);
        descP->sendfileHandle = INVALID_HANDLE;

        return essio_sendfile_errno(env, descP, sockRef, err);

     } else if (res > 0) { // Retry by select

        /* Overwrite current writer registration */
        enif_clear_env(descP->currentWriter.env);
        descP->currentWriter.ref =
            CP_TERM(descP->currentWriter.env, sendRef);

        return essio_sendfile_select(env, descP, sockRef, sendRef, count);

    } else { // res == 0: Done
        return essio_sendfile_ok(env, descP, sockRef, count);
    }
#else
    VOID(env);
    VOID(descP);
    VOID(sockRef);
    VOID(sendRef);
    VOID(offset);
    VOID(count);
    return enif_raise_exception(env, MKA(env, "notsup"));
#endif
}


/* ========================================================================
 * Deferred close of the dup:ed file descriptor
 */

extern
ERL_NIF_TERM essio_sendfile_deferred_close(ErlNifEnv*       env,
                                           ESockDescriptor* descP)
{
#if defined(HAVE_SENDFILE)
    if (descP->sendfileHandle == INVALID_HANDLE)
        return esock_make_error_invalid(env, esock_atom_state);

    (void) close(descP->sendfileHandle);
    descP->sendfileHandle = INVALID_HANDLE;

    return esock_atom_ok;
#else
    VOID(env);
    VOID(descP);
    return enif_raise_exception(env, MKA(env, "notsup"));
#endif
}



/* ========================================================================
 * The (read) buffer handling should be optimized!
 * But for now we make it easy for ourselves by
 * allocating a binary (of the specified or default
 * size) and then throwing it away...
 */
extern
ERL_NIF_TERM essio_recv(ErlNifEnv*       env,
                        ESockDescriptor* descP,
                        ERL_NIF_TERM     sockRef,
                        ERL_NIF_TERM     recvRef,
                        ssize_t          len,
                        int              flags)
{
    int          saveErrno;
    ErlNifBinary buf;
    ssize_t      readResult;
    size_t       bufSz = (len != 0 ? len : descP->rBufSz); // 0 means default
    ERL_NIF_TERM ret;

    SSDBG( descP, ("UNIX-ESSIO", "essio_recv {%d} -> entry with"
<<<<<<< HEAD
                   "\r\n   bufSz: %lu x %u (%ld)"
=======
                   "\r\n   bufSz: %lu"
                   "\r\n   count: %u"
                   "\r\n   len:   %ld"
>>>>>>> 86f1347f
                   "\r\n", descP->sock,
                   (unsigned long) bufSz, descP->rNumCnt, (long) len) );

    /* Check basic state and current reader */
    if (! recv_check_entry(env, descP, recvRef, &ret)) {
        SSDBG( descP,
               ("UNIX-ESSIO", "essio_recv {%d} -> entry failed: "
                "\r\n   %T\r\n", descP->sock, ret) );
        return ret;
    }

    /* Allocate the receive buffer */
    ESOCK_ASSERT( ALLOC_BIN(bufSz, &buf) );

    SSDBG( descP, ("UNIX-ESSIO", "essio_recv {%d} -> try read (%lu)\r\n",
                   descP->sock, (unsigned long) len) );

    ESOCK_CNT_INC(env, descP, sockRef,
                  esock_atom_read_tries, &descP->readTries, 1);

    /* recv() */
    readResult = sock_recv(descP->sock, buf.data, buf.size, flags);
    saveErrno  = ESOCK_IS_ERROR(readResult) ? sock_errno() : 0;

    SSDBG( descP, ("UNIX-ESSIO",
                   "essio_recv {%d} -> readResult: %ld (%d)\r\n",
                   descP->sock, (long) readResult, saveErrno) );

    /* Check for errors and end of stream */
    if (! recv_check_result(env, descP, sockRef, recvRef,
                            readResult, saveErrno, &ret) ) {
        FREE_BIN(&buf);
        return ret;
    }
    /* readResult >= 0 */
    ESOCK_ASSERT( readResult <= buf.size );

    if (readResult < buf.size) {

        /* +++ We did not fill the buffer +++ */

        SSDBG( descP,
               ("UNIX-ESSIO",
                "essio_recv {%d} -> [%lu] "
                "did not fill the buffer (%ld)\r\n",
                descP->sock, (unsigned long) buf.size,
                (long) readResult) );

        ESOCK_ASSERT( REALLOC_BIN(&buf, readResult) );
        /* Return {ok|timeout|select|select_read, Bin} */
        return recv_check_partial(env, descP, sockRef, recvRef, len, &buf);

    } else {

        /* +++ We filled the buffer +++ */

        SSDBG( descP,
               ("UNIX-ESSIO",
                "essio_recv {%d} -> [%lu] filled the buffer\r\n",
                descP->sock, (unsigned long) buf.size) );

        /* Return {more|ok|select_read, Bin} */
        return recv_check_full(env, descP, sockRef, recvRef, len, &buf);
    }
}


/* ========================================================================
 * The (read) buffer handling *must* be optimized!
 * But for now we make it easy for ourselves by
 * allocating a binary (of the specified or default
 * size) and then throwing it away...
 */
extern
ERL_NIF_TERM essio_recvfrom(ErlNifEnv*       env,
                            ESockDescriptor* descP,
                            ERL_NIF_TERM     sockRef,
                            ERL_NIF_TERM     recvRef,
                            ssize_t          len,
                            int              flags)
{
    ESockAddress  fromAddr;
    SOCKLEN_T     fromAddrLen;
    ssize_t       readResult;
    int           saveErrno;
    ErlNifBinary  buf;
    size_t        bufSz = (len != 0 ? len : descP->rBufSz); // 0 means default
    ERL_NIF_TERM  ret;

    SSDBG( descP, ("UNIX-ESSIO", "essio_recvfrom {%d} -> entry with"
                   "\r\n   bufSz: %lu (%ld)"
                   "\r\n", descP->sock,
                   (unsigned long) bufSz, (long) len) );

    /* Check basic state and current reader */
    if (! recv_check_entry(env, descP, recvRef, &ret)) {
        SSDBG( descP,
               ("UNIX-ESSIO", "essio_recvfrom {%d} -> entry failed: "
                "\r\n   %T\r\n", descP->sock, ret) );
        return ret;
    }

    /* Allocate the receive buffer */
    ESOCK_ASSERT( ALLOC_BIN(bufSz, &buf) );

    ESOCK_CNT_INC(env, descP, sockRef,
                  esock_atom_read_tries, &descP->readTries, 1);

    fromAddrLen = sizeof(fromAddr);
    sys_memzero((char*) &fromAddr, fromAddrLen);

    /* recvfrom() */
    readResult = sock_recvfrom(descP->sock, buf.data, buf.size, flags,
                               &fromAddr.sa, &fromAddrLen);
    saveErrno = ESOCK_IS_ERROR(readResult) ? sock_errno() : 0;

    /* Check for errors and end of stream */
    if (! recv_check_result(env, descP, sockRef, recvRef,
                            readResult, saveErrno, &ret) ) {
        FREE_BIN(&buf);
        return ret;
    }
    /* readResult >= 0 */
    ESOCK_ASSERT( readResult <= buf.size );

    /* The recvfrom function delivers one (1) message. If our buffer
     * is too small, the message will be truncated. So, regardless
     * if we filled the buffer or not, we have got what we are going
     * to get regarding this message.
     *
     * Encode the message and source address
     */

    if (readResult < buf.size) {
        ESOCK_ASSERT( REALLOC_BIN(&buf, readResult) );
    }

    descP->rNumCnt = 0;
<<<<<<< HEAD

    ESOCK_CNT_INC(env, descP, sockRef, esock_atom_read_pkg,
                  &descP->readPkgCnt, 1);
    ESOCK_CNT_INC(env, descP, sockRef, esock_atom_read_byte,
                  &descP->readByteCnt, buf.size);
    if (buf.size > descP->readPkgMax)
        descP->readPkgMax = buf.size;

    esock_encode_sockaddr(env,
                          &fromAddr, fromAddrLen,
                          &ret);

=======

    ESOCK_CNT_INC(env, descP, sockRef, esock_atom_read_pkg,
                  &descP->readPkgCnt, 1);
    ESOCK_CNT_INC(env, descP, sockRef, esock_atom_read_byte,
                  &descP->readByteCnt, buf.size);
    if (buf.size > descP->readPkgMax)
        descP->readPkgMax = buf.size;

    esock_encode_sockaddr(env,
                          &fromAddr, fromAddrLen,
                          &ret);

>>>>>>> 86f1347f
    /* MKBIN transfers "ownership" of the *allocated* binary to an
     * erlang term in env (no need to free; it will be GC:ed).
     */
    /* {FromAddr, Bin} */
    ret = MKT2(env, ret, MKBIN(env, &buf));

    if (descP->selectRead && (COMPARE(recvRef, esock_atom_zero) != 0)) {
        /* Return {select_read, {FromAddr, Bin}} */
        ret = MKT2(env, esock_atom_select_read, ret);
        return recv_check_select(env, descP, sockRef, recvRef, ret);
    }
    else {
        recv_update_current_reader(env, descP, sockRef);
        /* Return {ok, {FromAddr, Bin}} */
        return esock_make_ok2(env, ret);
    }
}


/* ========================================================================
 * The (read) buffer handling *must* be optimized!
 * But for now we make it easy for ourselves by
 * allocating a binary (of the specified or default
 * size) and then throwing it away...
 */
extern
ERL_NIF_TERM essio_recvmsg(ErlNifEnv*       env,
                           ESockDescriptor* descP,
                           ERL_NIF_TERM     sockRef,
                           ERL_NIF_TERM     recvRef,
                           ssize_t          bufLen,
                           ssize_t          ctrlLen,
                           int              flags)
{
    SOCKLEN_T     addrLen;
    ssize_t       readResult;
    int           saveErrno;
    size_t        bufSz  = (bufLen  != 0 ? bufLen  : descP->rBufSz);
    size_t        ctrlSz = (ctrlLen != 0 ? ctrlLen : descP->rCtrlSz);
    struct msghdr msgHdr;
    SysIOVec      iov[1];  // Shall we always use 1?
    ErlNifBinary  data[1]; // Shall we always use 1?
    ErlNifBinary  ctrl;
    ERL_NIF_TERM  ret;
    ESockAddress  addr;

    SSDBG( descP, ("UNIX-ESSIO", "essio_recvmsg {%d} -> entry with"
                   "\r\n   bufSz:  %lu (%ld)"
                   "\r\n   ctrlSz: %ld (%ld)"
                   "\r\n", descP->sock,
                   (unsigned long) bufSz, (long) bufLen,
                   (unsigned long) ctrlSz, (long) ctrlLen) );

    /* Check basic state and current reader */
    if (! recv_check_entry(env, descP, recvRef, &ret)) {
        SSDBG( descP,
               ("UNIX-ESSIO", "essio_recvmsg {%d} -> entry failed: "
                "\r\n   %T\r\n", descP->sock, ret) );
        return ret;
    }

    /* Allocate the (msg) data buffer:
     */
    ESOCK_ASSERT( ALLOC_BIN(bufSz, &data[0]) );

    /* Allocate the ctrl (buffer):
     */
    ESOCK_ASSERT( ALLOC_BIN(ctrlSz, &ctrl) );

    ESOCK_CNT_INC(env, descP, sockRef,
                  esock_atom_read_tries, &descP->readTries, 1);

    addrLen = sizeof(addr);
    sys_memzero((char*) &addr,   addrLen);
    sys_memzero((char*) &msgHdr, sizeof(msgHdr));

    iov[0].iov_base = data[0].data;
    iov[0].iov_len  = data[0].size;

    msgHdr.msg_name       = &addr;
    msgHdr.msg_namelen    = addrLen;
    msgHdr.msg_iov        = iov;
    msgHdr.msg_iovlen     = 1; // Should use a constant or calculate...
    msgHdr.msg_control    = ctrl.data;
    msgHdr.msg_controllen = ctrl.size;

    /* recvmsg() */
    readResult = sock_recvmsg(descP->sock, &msgHdr, flags);
    saveErrno = ESOCK_IS_ERROR(readResult) ? sock_errno() : 0;

    /* Check for errors and end of stream */
    if (! recv_check_result(env, descP, sockRef, recvRef,
                            readResult, saveErrno, &ret) ) {
        FREE_BIN(&data[0]);
        FREE_BIN(&ctrl);
        return ret;
    }
    /* readResult >= 0 */

    /* The recvmsg function delivers one (1) message. If our buffer
     * is to small, the message will be truncated. So, regardless
     * if we filled the buffer or not, we have got what we are going
     * to get regarding this message.
     */

    /*
     * <KOLLA>
     *
     * The return value of recvmsg is the *total* number of bytes
     * that where successfully read. This data has been put into
     * the *IO vector*.
     *
     * </KOLLA>
     */

    SSDBG( descP,
           ("UNIX-ESSIO", "essio_recvmsg {%d} -> ok\r\n",
            descP->sock) );

    descP->rNumCnt = 0;

    ESOCK_CNT_INC(env, descP, sockRef,
                  esock_atom_read_pkg, &descP->readPkgCnt, 1);
    ESOCK_CNT_INC(env, descP, sockRef, esock_atom_read_byte,
                  &descP->readByteCnt, readResult);
    if (readResult > descP->readPkgMax)
        descP->readPkgMax = readResult;

    encode_msg(env, descP,
               readResult, &msgHdr, &data[0], &ctrl,
               &ret);

    if (descP->selectRead && (COMPARE(recvRef, esock_atom_zero) != 0)) {
        /* Return {select_read, Msg} */
        ret = MKT2(env, esock_atom_select_read, ret);
        return recv_check_select(env, descP, sockRef, recvRef, ret);
    }
    else {
        recv_update_current_reader(env, descP, sockRef);
        /* Return {ok, Msg} */
        return esock_make_ok2(env, ret);
    }
}


/* ========================================================================
 */
extern
ERL_NIF_TERM essio_close(ErlNifEnv*       env,
                         ESockDescriptor* descP)
{
    if (! IS_OPEN(descP->readState)) {
        /* A bit of cheeting; maybe not closed yet - do we need a queue? */
        return esock_make_error_closed(env);
    }

    /* Store the PID of the caller,
     * since we need to inform it when we
     * (that is, the stop callback function)
     * completes.
     */
    ESOCK_ASSERT( enif_self(env, &descP->closerPid) != NULL );

    /* If the caller is not the owner; monitor the caller,
     * since we should complete this operation even if the caller dies
     * (for whatever reason).
     */
    if (COMPARE_PIDS(&descP->closerPid, &descP->ctrlPid) != 0) {

        ESOCK_ASSERT( MONP("essio_close-check -> closer",
                           env, descP,
                           &descP->closerPid,
                           &descP->closerMon) == 0 );
    }

    /* Prepare for closing the socket */
    descP->readState  |= ESOCK_STATE_CLOSING;
    descP->writeState |= ESOCK_STATE_CLOSING;
    if (do_stop(env, descP)) {
        // stop() has been scheduled - wait for it
        SSDBG( descP,
               ("UNIX-ESSIO", "essio_close {%d} -> stop was scheduled\r\n",
                descP->sock) );

        // Create closeRef for the close msg that esock_stop() will send
        descP->closeEnv = esock_alloc_env("esock_close_do - close-env");
        descP->closeRef = MKREF(descP->closeEnv);

        return esock_make_ok2(env, CP_TERM(env, descP->closeRef));
    } else {
        // The socket may be closed - tell caller to finalize
        SSDBG( descP,
               ("UNIX-ESSIO",
                "essio_close {%d} -> stop was called\r\n",
                descP->sock) );

        return esock_atom_ok;
    }
}



/* Prepare for close - return whether stop is scheduled or not
 */
static
BOOLEAN_T do_stop(ErlNifEnv*       env,
                  ESockDescriptor* descP)
{
    BOOLEAN_T    ret;
    int          sres;
    ERL_NIF_TERM sockRef;

    sockRef = enif_make_resource(env, descP);

    if (IS_SELECTED(descP)) {
        ESOCK_ASSERT( (sres = esock_select_stop(env,
                                                (ErlNifEvent) descP->sock,
                                                descP))
                      >= 0 );
        if ((sres & ERL_NIF_SELECT_STOP_CALLED) != 0) {
            /* The socket is no longer known by the select machinery
             * - it may be closed
             */
            ret = FALSE;
        } else {
            ESOCK_ASSERT( (sres & ERL_NIF_SELECT_STOP_SCHEDULED) != 0 );
            /* esock_stop() is scheduled
             * - socket may be removed by esock_stop() or later
             */
            ret = TRUE;
        }
    } else {
        sres = 0;
        /* The socket has never been used in the select machinery
         * - it may be closed
         */
        ret = FALSE;
    }

    /* +++++++ Current and waiting Writers +++++++ */

    if (descP->currentWriterP != NULL) {

        /* We have a current Writer; was it deselected?
         */

        if (sres & ERL_NIF_SELECT_WRITE_CANCELLED) {

            /* The current Writer will not get a select message
             * - send it an abort message
             */

            esock_stop_handle_current(env,
                                      "writer",
                                      descP, sockRef, &descP->currentWriter);
        }

        /* Inform the waiting Writers (in the same way) */

        SSDBG( descP,
               ("UNIX-ESSIO",
                "do_stop {%d} -> handle waiting writer(s)\r\n",
                descP->sock) );

        esock_inform_waiting_procs(env, "writer",
                                   descP, sockRef, &descP->writersQ,
                                   esock_atom_closed);

        descP->currentWriterP = NULL;
    }

    /* +++++++ Connector +++++++
     * Note that there should not be Writers and a Connector
     * at the same time so the check for if the
     * current Writer/Connecter was deselected is only correct
     * under that assumption
     */

    if (descP->connectorP != NULL) {

        /* We have a Connector; was it deselected?
         */

        if (sres & ERL_NIF_SELECT_WRITE_CANCELLED) {

            /* The Connector will not get a select message
             * - send it an abort message
             */

            esock_stop_handle_current(env,
                                      "connector",
                                      descP, sockRef, &descP->connector);
        }

        descP->connectorP = NULL;
    }

    /* +++++++ Current and waiting Readers +++++++ */

    if (descP->currentReaderP != NULL) {

        /* We have a current Reader; was it deselected?
         */

        if (sres & ERL_NIF_SELECT_READ_CANCELLED) {

            /* The current Reader will not get a select message
             * - send it an abort message
             */

            esock_stop_handle_current(env,
                                      "reader",
                                      descP, sockRef, &descP->currentReader);
        }

        /* Inform the Readers (in the same way) */

        SSDBG( descP,
               ("UNIX-ESSIO",
                "do_stop {%d} -> handle waiting reader(s)\r\n",
                descP->sock) );

        esock_inform_waiting_procs(env, "reader",
                                   descP, sockRef, &descP->readersQ,
                                   esock_atom_closed);

        descP->currentReaderP = NULL;
    }

    /* +++++++ Current and waiting Acceptors +++++++
     *
     * Note that there should not be Readers and Acceptors
     * at the same time so the check for if the
     * current Reader/Acceptor was deselected is only correct
     * under that assumption
     */

    if (descP->currentAcceptorP != NULL) {

        /* We have a current Acceptor; was it deselected?
         */

        if (sres & ERL_NIF_SELECT_READ_CANCELLED) {

            /* The current Acceptor will not get a select message
             * - send it an abort message
             */

            esock_stop_handle_current(env,
                                      "acceptor",
                                      descP, sockRef, &descP->currentAcceptor);
        }

        /* Inform the waiting Acceptor (in the same way) */

        SSDBG( descP,
               ("UNIX-ESSIO",
                "do_stop {%d} -> handle waiting acceptors(s)\r\n",
                descP->sock) );

        esock_inform_waiting_procs(env, "acceptor",
                                   descP, sockRef, &descP->acceptorsQ,
                                   esock_atom_closed);

        descP->currentAcceptorP = NULL;
    }

    return ret;
}



/* ========================================================================
 * Perform the final step in the socket close.
 */
extern
ERL_NIF_TERM essio_fin_close(ErlNifEnv*       env,
                             ESockDescriptor* descP)
{
    int       err;
    ErlNifPid self;
#ifdef HAVE_SENDFILE
    HANDLE    sendfileHandle;
#endif

    ESOCK_ASSERT( enif_self(env, &self) != NULL );

    if (IS_CLOSED(descP->readState))
        return esock_make_error_closed(env);

    if (! IS_CLOSING(descP->readState)) {
        // esock_close() has not been called
        return esock_raise_invalid(env, esock_atom_state);
    }

    if (IS_SELECTED(descP) && (descP->closeEnv != NULL)) {
        // esock_stop() is scheduled but has not been called
        return esock_raise_invalid(env, esock_atom_state);
    }

    if (COMPARE_PIDS(&descP->closerPid, &self) != 0) {
        // This process is not the closer
        return esock_raise_invalid(env, esock_atom_state);
    }

    // Close the socket

    /* Stop monitoring the closer.
     * Demonitoring may fail since this is a dirty NIF
     * - the caller may have died already.
     */
    enif_set_pid_undefined(&descP->closerPid);
    if (descP->closerMon.isActive) {
        (void) DEMONP("essio_fin_close -> closer",
                      env, descP, &descP->closerMon);
    }

    /* Stop monitoring the owner */
    enif_set_pid_undefined(&descP->ctrlPid);
    (void) DEMONP("essio_fin_close -> ctrl",
                  env, descP, &descP->ctrlMon);
    /* Not impossible to still get a esock_down() call from a
     * just triggered owner monitor down
     */

#ifdef HAVE_SENDFILE
    sendfileHandle = descP->sendfileHandle;
    descP->sendfileHandle = INVALID_HANDLE;
#endif

    /* This nif-function is executed in a dirty scheduler just so
     * that it can "hang" (with minimum effect on the VM) while the
     * kernel writes our buffers. IF we have set the linger option
     * for this ({true, integer() > 0}). For this to work we must
     * be blocking...
     */
    SET_BLOCKING(descP->sock);
    err = esock_close_socket(env, descP, TRUE);

#ifdef HAVE_SENDFILE
    if (sendfileHandle != INVALID_HANDLE) {
        (void) close(descP->sendfileHandle);
    }
#endif

    if (err != 0) {
        if (err == ERRNO_BLOCK) {
            /* Not all data in the buffers where sent,
             * make sure the caller gets this.
             */
            return esock_make_error(env, esock_atom_timeout);
        } else {
            return esock_make_error_errno(env, err);
        }
    }

    return esock_atom_ok;
}


/* ========================================================================
 * *** essio_shutdown should go here - if we need one ***
 */


/* ========================================================================
 * *** essio_sockname should go here - if we need one ***
 */


/* ========================================================================
 * *** essio_peername should go here - if we need one ***
 */


/* ========================================================================
 * Cancel a connect request.
 */

extern
ERL_NIF_TERM essio_cancel_connect(ErlNifEnv*       env,
                                  ESockDescriptor* descP,
                                  ERL_NIF_TERM     opRef)
{
    ERL_NIF_TERM res;
    ErlNifPid    self;

    SSDBG( descP,
           ("UNIX-ESSIO",
            "essio_cancel_connect {%d} -> entry with"
            "\r\n   writeState: 0x%X"
            "\r\n   opRef:      %T"
            "\r\n",
            descP->sock, descP->writeState, opRef) );

    ESOCK_ASSERT( enif_self(env, &self) != NULL );

    if (! IS_OPEN(descP->writeState)) {

        res = esock_make_error_closed(env);

    } else if ((descP->connectorP == NULL) ||
               (COMPARE_PIDS(&self, &descP->connector.pid) != 0) ||
               (COMPARE(opRef, descP->connector.ref) != 0)) {

        res = esock_make_error(env, esock_atom_not_found);

    } else {

        res = esock_cancel_write_select(env, descP, opRef);
        esock_requestor_release("esock_cancel_connect",
                                env, descP, &descP->connector);
        descP->connectorP = NULL;
        descP->writeState &= ~ESOCK_STATE_CONNECTING;
    }

    SSDBG( descP,
           ("UNIX-ESSIO",
            "essio_cancel_connect {%d} -> done when"
            "\r\n   res: %T"
            "\r\n",
            descP->sock, descP->writeState,
            opRef, res) );

    return res;
}



/* ========================================================================
 * Cancel accept request
 *
 * We have two different cases:
 *   *) Its the current acceptor
 *      Cancel the select!
 *      We need to activate one of the waiting acceptors.
 *   *) Its one of the acceptors ("waiting") in the queue
 *      Simply remove the acceptor from the queue.
 *
 */
extern
ERL_NIF_TERM essio_cancel_accept(ErlNifEnv*       env,
                                 ESockDescriptor* descP,
                                 ERL_NIF_TERM     sockRef,
                                 ERL_NIF_TERM     opRef)
{
    ERL_NIF_TERM res;

    SSDBG( descP,
           ("UNIX-ESSIO",
            "essio_cancel_accept(%T), {%d,0x%X} ->"
            "\r\n   opRef: %T"
            "\r\n   %s"
            "\r\n",
            sockRef,  descP->sock, descP->readState,
            opRef,
            ((descP->currentAcceptorP == NULL)
             ? "without acceptor" : "with acceptor")) );

    if (! IS_OPEN(descP->readState)) {

        res = esock_make_error_closed(env);

    } else if (descP->currentAcceptorP == NULL) {

        res = esock_atom_not_found;

    } else {
        ErlNifPid self;

        ESOCK_ASSERT( enif_self(env, &self) != NULL );

        if (COMPARE_PIDS(&self, &descP->currentAcceptor.pid) == 0) {
            if (COMPARE(opRef, descP->currentAcceptor.ref) == 0)
                res = essio_cancel_accept_current(env, descP, sockRef);
            else
                res = esock_atom_not_found;
        } else {
            res = essio_cancel_accept_waiting(env, descP, opRef, &self);
        }
    }

    SSDBG( descP,
           ("UNIX-ESSIO", "essio_cancel_accept(%T) -> done with result:"
            "\r\n   %T"
            "\r\n", sockRef, res) );

    return res;
}


/* The current acceptor process has an ongoing select we first must
 * cancel. Then we must re-activate the "first" (the first
 * in the acceptor queue).
 */
static
ERL_NIF_TERM essio_cancel_accept_current(ErlNifEnv*       env,
                                         ESockDescriptor* descP,
                                         ERL_NIF_TERM     sockRef)
{
    ERL_NIF_TERM res;

    ESOCK_ASSERT( DEMONP("essio_cancel_accept_current -> current acceptor",
                         env, descP, &descP->currentAcceptor.mon) == 0);
    MON_INIT(&descP->currentAcceptor.mon);
    res = esock_cancel_read_select(env, descP, descP->currentAcceptor.ref);

    SSDBG( descP,
           ("UNIX-ESSIO",
            "essio_cancel_accept_current(%T) {%d} -> cancel res: %T"
            "\r\n", sockRef, descP->sock, res) );

    if (!esock_activate_next_acceptor(env, descP, sockRef)) {

        SSDBG( descP,
               ("UNIX-ESSIO",
                "essio_cancel_accept_current(%T) {%d} -> "
                "no more acceptors\r\n",
                sockRef, descP->sock) );

        descP->readState &= ~ESOCK_STATE_ACCEPTING;

        descP->currentAcceptorP = NULL;
    }

    return res;
}


/* These processes have not performed a select, so we can simply
 * remove them from the acceptor queue.
 */
static
ERL_NIF_TERM essio_cancel_accept_waiting(ErlNifEnv*       env,
                                         ESockDescriptor* descP,
                                         ERL_NIF_TERM     opRef,
                                         const ErlNifPid* selfP)
{
    /* unqueue request from (acceptor) queue */

    if (esock_acceptor_unqueue(env, descP, &opRef, selfP)) {
        return esock_atom_ok;
    } else {
        return esock_atom_not_found;
    }
}



/* ========================================================================
 * Cancel send request
 *
 * Cancel a send operation.
 * Its either the current writer or one of the waiting writers.
 */

extern
ERL_NIF_TERM essio_cancel_send(ErlNifEnv*       env,
                               ESockDescriptor* descP,
                               ERL_NIF_TERM     sockRef,
                               ERL_NIF_TERM     opRef)
{
    ERL_NIF_TERM res;

    SSDBG( descP,
           ("UNIX-ESSIO",
            "essio_cancel_send(%T), {%d,0x%X} -> entry with"
            "\r\n   opRef: %T"
            "\r\n   %s"
            "\r\n",
            sockRef,  descP->sock, descP->writeState,
            opRef,
            ((descP->currentWriterP == NULL)
             ? "without writer" : "with writer")) );

    if (! IS_OPEN(descP->writeState)) {

        res = esock_make_error_closed(env);

    } else if (descP->currentWriterP == NULL) {

        res = esock_atom_not_found;

    } else {
        ErlNifPid self;

        ESOCK_ASSERT( enif_self(env, &self) != NULL );

        if (COMPARE_PIDS(&self, &descP->currentWriter.pid) == 0) {
            if (COMPARE(opRef, descP->currentWriter.ref) == 0)
                res = essio_cancel_send_current(env, descP, sockRef);
            else
                res = esock_atom_not_found;
        } else {
            res = essio_cancel_send_waiting(env, descP, opRef, &self);
        }
    }

    SSDBG( descP,
           ("UNIX-ESSIO", "essio_cancel_send(%T) {%d} -> done with result:"
            "\r\n   %T"
            "\r\n", sockRef, descP->sock, res) );

    return res;
}



/* The current writer process has an ongoing select we first must
 * cancel. Then we must re-activate the "first" (the first
 * in the writer queue).
 */
static
ERL_NIF_TERM essio_cancel_send_current(ErlNifEnv*       env,
                                       ESockDescriptor* descP,
                                       ERL_NIF_TERM     sockRef)
{
    ERL_NIF_TERM res;

    ESOCK_ASSERT( DEMONP("essio_cancel_send_current -> current writer",
                         env, descP, &descP->currentWriter.mon) == 0);
    res = esock_cancel_write_select(env, descP, descP->currentWriter.ref);

    SSDBG( descP,
           ("UNIX-ESSIO", "essio_cancel_send_current(%T) {%d} -> cancel res: %T"
            "\r\n", sockRef, descP->sock, res) );

    if (!esock_activate_next_writer(env, descP, sockRef)) {
        SSDBG( descP,
               ("UNIX-ESSIO",
                "essio_cancel_send_current(%T) {%d} -> no more writers"
                "\r\n", sockRef, descP->sock) );

        descP->currentWriterP = NULL;
    }

    return res;
}



/* These processes have not performed a select, so we can simply
 * remove them from the writer queue.
 */
static
ERL_NIF_TERM essio_cancel_send_waiting(ErlNifEnv*       env,
                                       ESockDescriptor* descP,
                                       ERL_NIF_TERM     opRef,
                                       const ErlNifPid* selfP)
{
    /* unqueue request from (writer) queue */

    if (esock_writer_unqueue(env, descP, &opRef, selfP)) {
        return esock_atom_ok;
    } else {
        return esock_atom_not_found;
    }
}



/* ========================================================================
 * Cancel receive request
 *
 * Cancel a read operation.
 * Its either the current reader or one of the waiting readers.
 */
extern
ERL_NIF_TERM essio_cancel_recv(ErlNifEnv*       env,
                               ESockDescriptor* descP,
                               ERL_NIF_TERM     sockRef,
                               ERL_NIF_TERM     opRef)
{
    ERL_NIF_TERM res;

    SSDBG( descP,
           ("UNIX-ESSIO",
            "essio_cancel_recv(%T), {%d,0x%X} -> entry with"
            "\r\n   opRef: %T"
            "\r\n   %s"
            "\r\n",
            sockRef,  descP->sock, descP->readState,
            opRef,
            ((descP->currentReaderP == NULL)
             ? "without reader" : "with reader")) );

    if (! IS_OPEN(descP->readState)) {

        res = esock_make_error_closed(env);

    } else if (descP->currentReaderP == NULL) {

        res =  esock_atom_not_found;

    } else {
        ErlNifPid self;

        ESOCK_ASSERT( enif_self(env, &self) != NULL );

        if (COMPARE_PIDS(&self, &descP->currentReader.pid) == 0) {
            if (COMPARE(opRef, descP->currentReader.ref) == 0)
                res = essio_cancel_recv_current(env, descP, sockRef);
            else
                res =  esock_atom_not_found;
        } else {
            res = essio_cancel_recv_waiting(env, descP, opRef, &self);
        }
    }

    SSDBG( descP,
           ("UNIX-ESSIO", "essio_cancel_recv(%T) {%d} -> done with result:"
            "\r\n   %T"
            "\r\n", sockRef, descP->sock, res) );


    return res;

}


/* The current reader process has an ongoing select we first must
 * cancel. Then we must re-activate the "first" (the first
 * in the reader queue).
 */
static
ERL_NIF_TERM essio_cancel_recv_current(ErlNifEnv*       env,
                                       ESockDescriptor* descP,
                                       ERL_NIF_TERM     sockRef)
{
    ERL_NIF_TERM res;

    ESOCK_ASSERT( DEMONP("essio_cancel_recv_current -> current reader",
                         env, descP, &descP->currentReader.mon) == 0);
    res = esock_cancel_read_select(env, descP, descP->currentReader.ref);

    SSDBG( descP,
           ("UNIX-ESSIO", "essio_cancel_recv_current(%T) {%d} -> cancel res: %T"
            "\r\n", sockRef, descP->sock, res) );

    if (!esock_activate_next_reader(env, descP, sockRef)) {
        SSDBG( descP,
               ("UNIX-ESSIO",
                "essio_cancel_recv_current(%T) {%d} -> no more readers"
                "\r\n", sockRef, descP->sock) );

        descP->currentReaderP = NULL;
    }

    return res;
}


/* These processes have not performed a select, so we can simply
 * remove them from the reader queue.
 */
static
ERL_NIF_TERM essio_cancel_recv_waiting(ErlNifEnv*       env,
                                       ESockDescriptor* descP,
                                       ERL_NIF_TERM     opRef,
                                       const ErlNifPid* selfP)
{
    /* unqueue request from (reader) queue */

    if (esock_reader_unqueue(env, descP, &opRef, selfP)) {
        return esock_atom_ok;
    } else {
        return esock_atom_not_found;
    }
}



/* ========================================================================
 * IOCTL with two args (socket and request "key")
 *
 */
extern
ERL_NIF_TERM essio_ioctl2(ErlNifEnv*       env,
			  ESockDescriptor* descP,
			  unsigned long    req)
{
  switch (req) {

#if defined(SIOCGIFCONF)
  case SIOCGIFCONF:
      return essio_ioctl_gifconf(env, descP);
      break;
#endif

#if defined(FIONREAD)
  case FIONREAD:
      return essio_ioctl_fionread(env, descP);
      break;
#endif

#if defined(FIONWRITE)
  case FIONWRITE:
      return essio_ioctl_fionwrite(env, descP);
      break;
#endif

#if defined(FIONSPACE)
  case FIONSPACE:
      return essio_ioctl_fionspace(env, descP);
      break;
#endif

#if defined(SIOCATMARK)
  case SIOCATMARK:
      return essio_ioctl_siocatmark(env, descP);
      break;
#endif

  default:
    return esock_make_error(env, esock_atom_enotsup);
    break;
  }

}



/* ========================================================================
 * IOCTL with three args (socket, request "key" and one argument)
 *
 * The type and value of 'arg' depend on the request,
 * which we have not yet "analyzed".
 *
 * Request     arg       arg type
 * -------     -------   --------
 * gifname     ifindex   integer
 * gifindex    name      string
 * gifflags    name      string
 * gifaddr     name      string
 * gifdstaddr  name      string
 * gifbdraddr  name      string
 * gifnetmask  name      string
 * gifmtu      name      string
 * gifhwaddr   name      string
 * genaddr     name      string
 * gifmap      name      string
 * giftxqlen   name      string
 */
extern
ERL_NIF_TERM essio_ioctl3(ErlNifEnv*       env,
			  ESockDescriptor* descP,
			  unsigned long    req,
			  ERL_NIF_TERM     arg)
{
  /* This for *get* requests */

  switch (req) {

#if defined(SIOCGIFNAME)
  case SIOCGIFNAME:
    return essio_ioctl_gifname(env, descP, arg);
    break;
#endif

#if defined(SIOCGIFINDEX)
  case SIOCGIFINDEX:
    return essio_ioctl_gifindex(env, descP, arg);
    break;
#endif

#if defined(SIOCGIFFLAGS)
  case SIOCGIFFLAGS:
    return essio_ioctl_gifflags(env, descP, arg);
    break;
#endif

#if defined(SIOCGIFADDR)
  case SIOCGIFADDR:
    return essio_ioctl_gifaddr(env, descP, arg);
    break;
#endif

#if defined(SIOCGIFDSTADDR)
  case SIOCGIFDSTADDR:
    return essio_ioctl_gifdstaddr(env, descP, arg);
    break;
#endif

#if defined(SIOCGIFBRDADDR)
  case SIOCGIFBRDADDR:
    return essio_ioctl_gifbrdaddr(env, descP, arg);
    break;
#endif

#if defined(SIOCGIFNETMASK)
  case SIOCGIFNETMASK:
    return essio_ioctl_gifnetmask(env, descP, arg);
    break;
#endif

#if defined(SIOCGIFMTU)
  case SIOCGIFMTU:
    return essio_ioctl_gifmtu(env, descP, arg);
    break;
#endif

#if defined(SIOCGIFHWADDR) && defined(ESOCK_USE_HWADDR)
  case SIOCGIFHWADDR:
      return essio_ioctl_gifhwaddr(env, descP, arg);
      break;
#endif

#if defined(SIOCGENADDR) && defined(ESOCK_USE_ENADDR)
  case SIOCGENADDR:
      return essio_ioctl_genaddr(env, descP, arg);
      break;
#endif

#if defined(SIOCGIFMAP) && defined(ESOCK_USE_IFMAP)
  case SIOCGIFMAP:
    return essio_ioctl_gifmap(env, descP, arg);
    break;
#endif

#if defined(SIOCGIFTXQLEN)
  case SIOCGIFTXQLEN:
    return essio_ioctl_giftxqlen(env, descP, arg);
    break;
#endif

  default:
    return esock_make_error(env, esock_atom_enotsup);
    break;
  }

}



/* ========================================================================
 * IOCTL with four args (socket, request "key" and two arguments)
 *
 * The type and value of arg(s) depend on the request,
 * which we have not yet "analyzed".
 *
 * Request     arg1      arg1 type    arg2     arg2 type
 * -------     -------   ---------    ------   ---------
 * sifflags    name      string       Flags    #{IntFlag := boolean()}
 *                                             IntFlag is the native flag
 * sifaddr     name      string       Addr     sockaddr()
 * sifdstaddr  name      string       DstAddr  sockaddr()
 * sifbrdaddr  name      string       BrdAddr  sockaddr()
 * sifnetmask  name      string       NetMask  sockaddr()
 * gifmtu      name      string       MTU      integer()
 * sifhwaddr   name      string       HwAddr   sockaddr()
 * giftxqlen   name      string       Len      integer()
 */
extern
ERL_NIF_TERM essio_ioctl4(ErlNifEnv*       env,
			  ESockDescriptor* descP,
			  unsigned long    req,
			  ERL_NIF_TERM     ename,
			  ERL_NIF_TERM     eval)
{

  switch (req) {

#if defined(SIOCSIFFLAGS)
  case SIOCSIFFLAGS:
    return essio_ioctl_sifflags(env, descP, ename, eval);
    break;
#endif

#if defined(SIOCSIFADDR)
  case SIOCSIFADDR:
    return essio_ioctl_sifaddr(env, descP, ename, eval);
    break;
#endif

#if defined(SIOCSIFDSTADDR)
  case SIOCSIFDSTADDR:
    return essio_ioctl_sifdstaddr(env, descP, ename, eval);
    break;
#endif

#if defined(SIOCSIFBRDADDR)
  case SIOCSIFBRDADDR:
      return essio_ioctl_sifbrdaddr(env, descP, ename, eval);
      break;
#endif

#if defined(SIOCSIFNETMASK)
  case SIOCSIFNETMASK:
    return essio_ioctl_sifnetmask(env, descP, ename, eval);
    break;
#endif

#if defined(SIOCSIFMTU)
  case SIOCSIFMTU:
    return essio_ioctl_sifmtu(env, descP, ename, eval);
    break;
#endif

#if defined(SIOCSIFTXQLEN)
  case SIOCSIFTXQLEN:
    return essio_ioctl_siftxqlen(env, descP, ename, eval);
    break;
#endif

#if defined(SIOCSIFHWADDR)
  case SIOCSIFHWADDR:
      return essio_ioctl_sifhwaddr(env, descP, ename, eval);
      break;
#endif

  default:
    return esock_make_error(env, esock_atom_enotsup);
    break;
  }

}



/* ===========================================================================
 * The implemented (ioctl) get requests falls into three grops:
 *
 *   1) gifconf - Takes no argument other then the request
 *   2) gifname - Takes the interface index (integer) as an argument
 *   3) other   - All other (get) requests takes the interface name (string)
 *                as the argument.
 *
 * The functions defined using the macros below are all in the third (3)
 * group.
 *
 */

static
ERL_NIF_TERM essio_ioctl_gifconf(ErlNifEnv*       env,
				 ESockDescriptor* descP)
{
    struct ifconf ifc;
    int           ifc_len = 0;
    int           buflen  = 100 * sizeof(struct ifreq);
    char         *buf     = MALLOC(buflen);
    ERL_NIF_TERM  result;

    SSDBG( descP,
           ("UNIX-ESSIO", "essio_ioctl_gifconf {%d} -> entry\r\n", descP->sock) );

    for (;;) {
        ifc.ifc_len = buflen;
        ifc.ifc_buf = buf;
        if (ioctl(descP->sock, SIOCGIFCONF, (char *) &ifc) < 0) {
            int saveErrno = sock_errno();

            SSDBG( descP,
                   ("UNIX-ESSIO", "essio_ioctl_gifconf {%d} -> failure: "
                    "\r\n      errno: %d (%s)"
                    "\r\n", descP->sock, saveErrno, erl_errno_id(saveErrno)) );

            if (saveErrno != EINVAL || ifc_len) {
                ERL_NIF_TERM reason = MKA(env, erl_errno_id(saveErrno));
                FREE(buf);
                return esock_make_error(env, reason);
            }
        } else {
            if (ifc.ifc_len == ifc_len) break; /* buf large enough */
            ifc_len = ifc.ifc_len;
        }
        buflen += 10 * sizeof(struct ifreq);
        buf     = (char *) REALLOC(buf, buflen);
    }

    result = encode_ioctl_ifconf(env, descP, &ifc);

    FREE(ifc.ifc_buf);

    return result;
}

/*
  static
  ERL_NIF_TERM essio_ioctl_fionread(ErlNifEnv*       env,
  ESockDescriptor* descP)
  {
  int          n = 0;
  ERL_NIF_TERM result;

  SSDBG( descP,
  ("UNIX-ESSIO",
  "essio_ioctl_fionread(%d) -> entry\r\n", descP->sock) );

  if (ioctl(descP->sock, FIONREAD, (char *) &n) < 0) {
  ERL_NIF_TERM reason;
  int          saveErrno = sock_errno();

  SSDBG( descP,
  ("UNIX-ESSIO", "essio_ioctl_fionread(%d) -> failure: "
  "\r\n      errno: %d (%s)"
  "\r\n", descP->sock, saveErrno, erl_errno_id(saveErrno)) );

  reason = MKA(env, erl_errno_id(saveErrno));

  result = esock_make_error(env, reason);
  } else {

  result = encode_ioctl_ivalue(env, descP, n);

  }

  SSDBG( descP,
  ("UNIX-ESSIO",
  "essio_ioctl_fionread(%d) -> done with: "
  "\r\n   result: %T"
  "\r\n", descP->sock, result) );

  return result;
  }
*/

/* *** essio_ioctl_fionread *** */
#if defined(FIONREAD)
#define IOCTL_FIONREAD_FUNC2_DECL                       \
    IOCTL_GET_REQUEST2_DECL(fionread, FIONREAD, ivalue)
#else
#define IOCTL_FIONREAD_FUNC2_DECL
#endif

/* *** essio_ioctl_fionwrite *** */
#if defined(FIONWRITE)
#define IOCTL_FIONWRITE_FUNC2_DECL                       \
    IOCTL_GET_REQUEST2_DECL(fionwrite, FIONWRITE, ivalue)
#else
#define IOCTL_FIONWRITE_FUNC2_DECL
#endif

/* *** essio_ioctl_fionspace *** */
#if defined(FIONSPACE)
#define IOCTL_FIONSPACE_FUNC2_DECL                              \
    IOCTL_GET_REQUEST2_DECL(fionspace, FIONSPACE, ivalue)
#else
#define IOCTL_FIONSPACE_FUNC2_DECL
#endif

/* *** essio_ioctl_siocatmark *** */
#if defined(SIOCATMARK)
#define IOCTL_SIOCATMARK_FUNC2_DECL                             \
    IOCTL_GET_REQUEST2_DECL(siocatmark, SIOCATMARK, bvalue)
#else
#define IOCTL_FIONSPACE_FUNC2_DECL
#endif

#define IOCTL_GET_FUNCS2                        \
  IOCTL_FIONREAD_FUNC2_DECL			\
  IOCTL_FIONWRITE_FUNC2_DECL			\
  IOCTL_FIONSPACE_FUNC2_DECL			\
  IOCTL_SIOCATMARK_FUNC2_DECL

#define IOCTL_GET_REQUEST2_DECL(OR, R, EF)				\
  static								\
  ERL_NIF_TERM essio_ioctl_##OR(ErlNifEnv*       env,			\
                                ESockDescriptor* descP)			\
  {									\
    ERL_NIF_TERM result;						\
    int          n = 0;							\
									\
    SSDBG( descP,                                                       \
           ("UNIX-ESSIO", "essio_ioctl_" #OR "(%d) -> entry"            \
            "\r\n", descP->sock) );                                     \
									\
    if (ioctl(descP->sock, R, &n) < 0) {                                \
      int          saveErrno = sock_errno();                            \
      ERL_NIF_TERM reason    = MKA(env, erl_errno_id(saveErrno));       \
									\
      SSDBG( descP,                                                     \
	     ("UNIX-ESSIO", "essio_ioctl_" #OR "(%d) -> failure: "      \
	      "\r\n      reason: %T (%d)"                               \
	      "\r\n", descP->sock, reason, saveErrno) );                \
									\
      result = esock_make_error(env, reason);                           \
									\
    } else {                                                            \
      SSDBG( descP,                                                     \
	     ("UNIX-ESSIO", "essio_ioctl_" #OR "(%d) -> encode value\r\n", \
	      descP->sock) );                                           \
      result = encode_ioctl_##EF(env, descP, n);                        \
    }									\
									\
    SSDBG( descP,                                                       \
        ("UNIX-ESSIO",                                                  \
         "essio_ioctl_" #OR "(%d) -> done with: "                       \
         "\r\n   result: %T"                                            \
         "\r\n", descP->sock, result) );                                \
                                                                        \
    return result;                                                      \
									\
  }
IOCTL_GET_FUNCS2
#undef IOCTL_GET_FUNCS2


/* *** essio_ioctl_gifindex *** */
#if defined(SIOCGIFINDEX)
#if defined(ESOCK_USE_IFINDEX)
#define IOCTL_GIFINDEX_FUNC3_DECL					\
  IOCTL_GET_REQUEST3_DECL(gifindex, SIOCGIFINDEX, ivalue, ifreq.ifr_ifindex)
#elif defined(ESOCK_USE_INDEX)
#define IOCTL_GIFINDEX_FUNC3_DECL					\
  IOCTL_GET_REQUEST3_DECL(gifindex, SIOCGIFINDEX, ivalue, ifreq.ifr_index)
#else
#define IOCTL_GIFINDEX_FUNC3_DECL
#endif
#else
#define IOCTL_GIFINDEX_FUNC3_DECL
#endif

/* *** essio_ioctl_gifflags *** */
#if defined(SIOCGIFFLAGS)
#define IOCTL_GIFFLAGS_FUNC3_DECL					\
  IOCTL_GET_REQUEST3_DECL(gifflags, SIOCGIFFLAGS, flags,  ifreq.ifr_flags)
#else
#define IOCTL_GIFFLAGS_FUNC3_DECL
#endif

/* *** essio_ioctl_gifaddr *** */
#if defined(SIOCGIFADDR)
#define IOCTL_GIFADDR_FUNC3_DECL						\
  IOCTL_GET_REQUEST3_DECL(gifaddr, SIOCGIFADDR, ifraddr, &ifreq.ifr_addr)
#else
#define IOCTL_GIFADDR_FUNC3_DECL
#endif

/* *** essio_ioctl_gifdstaddr *** */
#if defined(SIOCGIFDSTADDR)
#define IOCTL_GIFDSTADDR_FUNC3_DECL					\
  IOCTL_GET_REQUEST3_DECL(gifdstaddr, SIOCGIFDSTADDR, ifraddr, &ifreq.ifr_dstaddr)
#else
#define IOCTL_GIFDSTADDR_FUNC3_DECL
#endif

/* *** essio_ioctl_gifbrdaddr *** */
#if defined(SIOCGIFBRDADDR)
#define IOCTL_GIFBRDADDR_FUNC3_DECL					\
  IOCTL_GET_REQUEST3_DECL(gifbrdaddr, SIOCGIFBRDADDR, ifraddr, &ifreq.ifr_broadaddr)
#else
#define IOCTL_GIFBRDADDR_FUNC3_DECL
#endif

/* *** essio_ioctl_gifnetmask *** */
#if defined(SIOCGIFNETMASK)
#ifdef __linux__
#define IOCTL_GIFNETMASK_FUNC3_DECL					\
  IOCTL_GET_REQUEST3_DECL(gifnetmask, SIOCGIFNETMASK, ifraddr, &ifreq.ifr_netmask)
#else
#define IOCTL_GIFNETMASK_FUNC3_DECL					\
  IOCTL_GET_REQUEST3_DECL(gifnetmask, SIOCGIFNETMASK, ifraddr, &ifreq.ifr_addr)
#endif
#else
#define IOCTL_GIFNETMASK_FUNC3_DECL
#endif

/* *** essio_ioctl_gifmtu *** */
#if defined(SIOCGIFMTU)
#define IOCTL_GIFMTU_FUNC3_DECL						\
  IOCTL_GET_REQUEST3_DECL(gifmtu, SIOCGIFMTU, ivalue,  ifreq.ifr_mtu)
#else
#define IOCTL_GIFMTU_FUNC3_DECL
#endif

/* *** essio_ioctl_gifhwaddr *** */
#if defined(SIOCGIFHWADDR) && defined(ESOCK_USE_HWADDR)
#define IOCTL_GIFHWADDR_FUNC3_DECL					\
    IOCTL_GET_REQUEST3_DECL(gifhwaddr, SIOCGIFHWADDR, hwaddr, &ifreq.ifr_hwaddr)
#else
#define IOCTL_GIFHWADDR_FUNC3_DECL
#endif

/* *** essio_ioctl_genaddr *** */
#if defined(SIOCGENADDR) && defined(ESOCK_USE_ENADDR)
#define IOCTL_GENADDR_FUNC3_DECL					\
    IOCTL_GET_REQUEST3_DECL(genaddr, SIOCGENADDR, enaddr, ifreq.ifr_enaddr)
#else
#define IOCTL_GENADDR_FUNC3_DECL
#endif

/* *** essio_ioctl_gifmap *** */
#if defined(SIOCGIFMAP) && defined(ESOCK_USE_IFMAP)
#define IOCTL_GIFMAP_FUNC3_DECL						\
  IOCTL_GET_REQUEST3_DECL(gifmap, SIOCGIFMAP, ifrmap, &ifreq.ifr_map)
#else
#define IOCTL_GIFMAP_FUNC3_DECL
#endif

/* *** essio_ioctl_giftxqlen *** */
#if defined(SIOCGIFTXQLEN)
#define IOCTL_GIFTXQLEN_FUNC3_DECL					\
  IOCTL_GET_REQUEST3_DECL(giftxqlen, SIOCGIFTXQLEN, ivalue,  ifreq.ifr_qlen)
#else
#define IOCTL_GIFTXQLEN_FUNC3_DECL
#endif

#define IOCTL_GET_FUNCS3                        \
  IOCTL_GIFINDEX_FUNC3_DECL			\
  IOCTL_GIFFLAGS_FUNC3_DECL			\
  IOCTL_GIFADDR_FUNC3_DECL			\
  IOCTL_GIFDSTADDR_FUNC3_DECL			\
  IOCTL_GIFBRDADDR_FUNC3_DECL			\
  IOCTL_GIFNETMASK_FUNC3_DECL			\
  IOCTL_GIFMTU_FUNC3_DECL			\
  IOCTL_GIFHWADDR_FUNC3_DECL			\
  IOCTL_GENADDR_FUNC3_DECL			\
  IOCTL_GIFMAP_FUNC3_DECL			\
  IOCTL_GIFTXQLEN_FUNC3_DECL

#define IOCTL_GET_REQUEST3_DECL(OR, R, EF, UV)				\
  static								\
  ERL_NIF_TERM essio_ioctl_##OR(ErlNifEnv*       env,			\
                                ESockDescriptor* descP,			\
			        ERL_NIF_TERM     ename)			\
  {									\
    ERL_NIF_TERM result;						\
    struct ifreq ifreq;							\
    char*        ifn = NULL;						\
    int          nlen;							\
									\
    SSDBG( descP, ("UNIX-ESSIO", "essio_ioctl_" #OR " {%d} -> entry with" \
		   "\r\n      (e)Name: %T"				\
		   "\r\n", descP->sock, ename) );                       \
									\
    if (!esock_decode_string(env, ename, &ifn))                         \
      return enif_make_badarg(env);                                     \
									\
    nlen = esock_strnlen(ifn, IFNAMSIZ);                                \
									\
    sys_memset(ifreq.ifr_name, '\0', IFNAMSIZ);                         \
    sys_memcpy(ifreq.ifr_name, ifn,                                     \
	       (nlen >= IFNAMSIZ) ? IFNAMSIZ-1 : nlen);                 \
									\
    SSDBG( descP,                                                       \
	   ("UNIX-ESSIO",                                               \
	    "essio_ioctl_" #OR " {%d} -> try ioctl\r\n",                \
	    descP->sock) );                                             \
									\
    if (ioctl(descP->sock, R, (char *) &ifreq) < 0) {                   \
      int          saveErrno = sock_errno();                            \
      ERL_NIF_TERM reason    = MKA(env, erl_errno_id(saveErrno));       \
									\
      SSDBG( descP,                                                     \
	     ("UNIX-ESSIO", "essio_ioctl_" #OR " {%d} -> failure: "     \
	      "\r\n      reason: %T (%d)"                               \
	      "\r\n", descP->sock, reason, saveErrno) );                \
									\
      result = esock_make_error(env, reason);                           \
									\
    } else {                                                            \
      SSDBG( descP,                                                     \
	     ("UNIX-ESSIO", "essio_ioctl_" #OR " {%d} -> encode value\r\n", \
	      descP->sock) );                                           \
      result = encode_ioctl_##EF(env, descP, UV);                       \
    }									\
									\
    FREE(ifn);								\
									\
    return result;                                                      \
									\
  }
IOCTL_GET_FUNCS3
#undef IOCTL_GET_FUNCS3


/* ===========================================================================
 * The "rest" of the implemented (ioctl) get requests(3)
 *
 * These (get) requests could not be 'generated' by the (simple) macros above.
 */

#if defined(SIOCGIFNAME)
static
ERL_NIF_TERM essio_ioctl_gifname(ErlNifEnv*       env,
				 ESockDescriptor* descP,
				 ERL_NIF_TERM     eidx)
{
  ERL_NIF_TERM result;
  struct ifreq ifreq;
  int          index;
  
  SSDBG( descP, ("UNIX-ESSIO", "essio_ioctl_gifname {%d} -> entry with"
		 "\r\n      (e)Index: %T"
		 "\r\n", descP->sock, eidx) );

  if (!GET_INT(env, eidx, &index))
    return enif_make_badarg(env);

  ifreq.ifr_ifindex = index;

  SSDBG( descP,
	 ("UNIX-ESSIO",
          "essio_ioctl_gifname {%d} -> try ioctl\r\n", descP->sock) );

  if (ioctl(descP->sock, SIOCGIFNAME, (char *) &ifreq) < 0) {
    int          saveErrno = sock_errno();
    ERL_NIF_TERM reason    = MKA(env, erl_errno_id(saveErrno));

    SSDBG( descP,
	   ("UNIX-ESSIO", "essio_ioctl_gifname {%d} -> failure: "
	    "\r\n      reason: %T (%d)"
	    "\r\n", descP->sock, reason, saveErrno) );

    result = esock_make_error(env, reason);

  } else {
    SSDBG( descP,
	   ("UNIX-ESSIO", "essio_ioctl_gifname {%d} -> encode name\r\n",
	    descP->sock) );
    
    result = esock_make_ok2(env, encode_ioctl_ifreq_name(env, ifreq.ifr_name));
  }

  SSDBG( descP,
	 ("UNIX-ESSIO", "essio_ioctl_gifname {%d} -> done with"
	  "\r\n      result: %T"
	  "\r\n",
	  descP->sock, result) );
    
  return result;

}
#endif




/* ===========================================================================
 * The implemented (ioctl) set requests:
 *
 */

/* *** essio_ioctl_sifaddr *** */
#if defined(SIOCSIFADDR)
#define IOCTL_SIFADDR_FUNC_DECL					\
  IOCTL_SET_REQUEST_DECL(sifaddr, SIOCSIFADDR, sockaddr,	\
			 ((ESockAddress*) &ifreq.ifr_addr))
#else
#define IOCTL_SIFADDR_FUNC_DECL
#endif

/* *** essio_ioctl_sifdstaddr *** */
#if defined(SIOCSIFDSTADDR)
#define IOCTL_SIFDSTADDR_FUNC_DECL				\
  IOCTL_SET_REQUEST_DECL(sifdstaddr, SIOCSIFDSTADDR, sockaddr,	\
			 ((ESockAddress*) &ifreq.ifr_dstaddr))
#else
#define IOCTL_SIFDSTADDR_FUNC_DECL
#endif

/* *** essio_ioctl_sifbrdaddr *** */
#if defined(SIOCSIFBRDADDR)
#define IOCTL_SIFBRDADDR_FUNC_DECL					\
    IOCTL_SET_REQUEST_DECL(sifbrdaddr, SIOCSIFBRDADDR, sockaddr,        \
                           ((ESockAddress*) &ifreq.ifr_broadaddr))
#else
#define IOCTL_SIFBRDADDR_FUNC_DECL
#endif

/* *** essio_ioctl_sifnetmask *** */
#if defined(SIOCSIFNETMASK)
#ifdef __linux__
#define IOCTL_SIFNETMASK_FUNC_DECL				\
  IOCTL_SET_REQUEST_DECL(sifnetmask, SIOCSIFNETMASK, sockaddr,	\
			 ((ESockAddress*) &ifreq.ifr_netmask))
#else
#define IOCTL_SIFNETMASK_FUNC_DECL				\
  IOCTL_SET_REQUEST_DECL(sifnetmask, SIOCSIFNETMASK, sockaddr,	\
			 ((ESockAddress*) &ifreq.ifr_addr))
#endif
#else
#define IOCTL_SIFNETMASK_FUNC_DECL
#endif

/* *** essio_ioctl_sifmtu ***
 * On some platforms, MTU is an unsigned int
 */
#if defined(SIOCSIFMTU)
#define IOCTL_SIFMTU_FUNC_DECL						\
  IOCTL_SET_REQUEST_DECL(sifmtu, SIOCSIFMTU, mtu, (int*) &ifreq.ifr_mtu)
#else
#define IOCTL_SIFMTU_FUNC_DECL
#endif

/* *** essio_ioctl_siftxqlen *** */
#if defined(SIOCSIFTXQLEN)
#define IOCTL_SIFTXQLEN_FUNC_DECL						\
  IOCTL_SET_REQUEST_DECL(siftxqlen, SIOCSIFTXQLEN, txqlen, &ifreq.ifr_qlen)
#else
#define IOCTL_SIFTXQLEN_FUNC_DECL
#endif

/* *** essio_ioctl_sifhqaddr *** */
#if defined(SIOCSIFHWADDR)
#define IOCTL_SIFHWADDR_FUNC_DECL                                     \
    IOCTL_SET_REQUEST_DECL(sifhwaddr, SIOCSIFHWADDR, hwaddr,          \
                           ((ESockAddress*) &ifreq.ifr_hwaddr))
#else
#define IOCTL_SIFHWADDR_FUNC_DECL
#endif

#define IOCTL_SET_FUNCS				\
  IOCTL_SIFADDR_FUNC_DECL			\
  IOCTL_SIFDSTADDR_FUNC_DECL			\
  IOCTL_SIFBRDADDR_FUNC_DECL			\
  IOCTL_SIFNETMASK_FUNC_DECL			\
  IOCTL_SIFMTU_FUNC_DECL			\
  IOCTL_SIFTXQLEN_FUNC_DECL                     \
  IOCTL_SIFHWADDR_FUNC_DECL

#define IOCTL_SET_REQUEST_DECL(OR, R, DF, UVP)				\
  static								\
  ERL_NIF_TERM essio_ioctl_##OR(ErlNifEnv*       env,			\
                                ESockDescriptor* descP,			\
				ERL_NIF_TERM     ename,			\
				ERL_NIF_TERM     evalue)		\
  {									\
    ERL_NIF_TERM result;						\
    struct ifreq ifreq;							\
    char*        ifn = NULL;						\
    int          nlen;							\
                                                                        \
    SSDBG( descP, ("UNIX-ESSIO", "essio_ioctl_" #OR " {%d} -> entry with" \
		   "\r\n      (e)Name:  %T"				\
		   "\r\n      (e)Value: %T"				\
		   "\r\n", descP->sock, ename, evalue) );		\
									\
    if (!esock_decode_string(env, ename, &ifn)) {			\
									\
      SSDBG( descP,							\
	     ("UNIX-ESSIO", "essio_ioctl_" #OR " {%d} -> failed decode name" \
	      "\r\n", descP->sock) );					\
									\
      return enif_make_badarg(env);					\
    }									\
									\
    if (! decode_ioctl_##DF(env, descP, evalue, UVP)) {			\
									\
      SSDBG( descP,							\
	     ("UNIX-ESSIO", "essio_ioctl_" #OR " {%d} -> failed decode addr" \
	      "\r\n", descP->sock) );					\
									\
      return esock_make_invalid(env, esock_atom_##DF);			\
    }									\
									\
    nlen = esock_strnlen(ifn, IFNAMSIZ);				\
									\
    sys_memset(ifreq.ifr_name, '\0', IFNAMSIZ);			        \
    sys_memcpy(ifreq.ifr_name, ifn,					\
	       (nlen >= IFNAMSIZ) ? IFNAMSIZ-1 : nlen);			\
									\
    SSDBG( descP,							\
	   ("UNIX-ESSIO", "essio_ioctl_" #OR " {%d} -> try ioctl\r\n",	\
	    descP->sock) );						\
									\
    if (ioctl(descP->sock, R, (char *) &ifreq) < 0) {			\
      int          saveErrno = sock_errno();				\
      ERL_NIF_TERM reason    = MKA(env, erl_errno_id(saveErrno));	\
									\
      SSDBG( descP,							\
	     ("UNIX-ESSIO", "essio_ioctl_" #OR " {%d} -> failure: "     \
	      "\r\n      reason: %T (%d)"				\
	      "\r\n", descP->sock, reason, saveErrno) );		\
									\
      result = esock_make_error(env, reason);				\
									\
    } else {								\
      SSDBG( descP,							\
	     ("UNIX-ESSIO", "essio_ioctl_" #OR " {%d} -> "              \
	      "addr successfully set\r\n",				\
	      descP->sock) );						\
      result = esock_atom_ok;						\
    }                                                                   \
                                                                        \
    FREE(ifn);                                                          \
                                                                        \
    return result;                                                      \
                                                                        \
  }

IOCTL_SET_FUNCS
#undef IOCTL_SET_FUNCS


/* ===========================================================================
 * The "rest" of the implemented (ioctl) set requests
 *
 * These (set) requests could not be 'generated' by the macros above.
 */

#if defined(SIOCSIFFLAGS)
static
ERL_NIF_TERM essio_ioctl_sifflags(ErlNifEnv*       env,
				  ESockDescriptor* descP,
				  ERL_NIF_TERM     ename,
				  ERL_NIF_TERM     eflags)
{
  ERL_NIF_TERM result;
  struct ifreq ifreq;
  char*        ifn = NULL;
  int          nlen;

  SSDBG( descP, ("UNIX-ESSIO", "essio_ioctl_sifflags {%d} -> entry with"
		 "\r\n      (e)Name: %T"
		 "\r\n      (e)Flags: %T"
		 "\r\n", descP->sock, ename, eflags) );

  if (!esock_decode_string(env, ename, &ifn)) {

    SSDBG( descP,
	   ("UNIX-ESSIO", "essio_ioctl_sifflags {%d} -> failed decode name"
	    "\r\n", descP->sock) );

    return enif_make_badarg(env);
  }

  // Make sure the length of the string is valid!
  nlen = esock_strnlen(ifn, IFNAMSIZ);
  
  sys_memset(ifreq.ifr_name, '\0', IFNAMSIZ); // Just in case
  sys_memcpy(ifreq.ifr_name, ifn, 
	     (nlen >= IFNAMSIZ) ? IFNAMSIZ-1 : nlen);
  
  SSDBG( descP,
	 ("UNIX-ESSIO", "essio_ioctl_sifflags {%d} -> try (get) ioctl\r\n",
	  descP->sock) );

  if (ioctl(descP->sock, SIOCGIFFLAGS, (char *) &ifreq) < 0) {
    int          saveErrno = sock_errno();
    ERL_NIF_TERM reason    = MKA(env, erl_errno_id(saveErrno));

    SSDBG( descP,
	   ("UNIX-ESSIO", "essio_ioctl_sifflags {%d} -> "
	    "failure: failed reading *current* flags"
	    "\r\n      reason: %T (%d)"
	    "\r\n", descP->sock, reason, saveErrno) );

    result = esock_make_error(env, reason);

  } else {

    SSDBG( descP,
	   ("UNIX-ESSIO",
            "essio_ioctl_sifflags {%d} -> (local) update flags\r\n",
	    descP->sock) );

    if (decode_ioctl_flags(env, descP, eflags, &ifreq.ifr_flags)) {

      SSDBG( descP,
	     ("UNIX-ESSIO", "essio_ioctl_sifflags {%d} -> try (set) ioctl\r\n",
	      descP->sock) );

      if (ioctl(descP->sock, SIOCSIFFLAGS, (char *) &ifreq) < 0) {
	int          saveErrno = sock_errno();
	ERL_NIF_TERM reason    = MKA(env, erl_errno_id(saveErrno));

	SSDBG( descP,
	       ("UNIX-ESSIO", "essio_ioctl_sifflags {%d} -> failure: "
		"\r\n      reason: %T (%d)"
		"\r\n", descP->sock, reason, saveErrno) );

	result = esock_make_error(env, reason);

      } else {
	SSDBG( descP,
	       ("UNIX-ESSIO", "essio_ioctl_sifflags {%d} -> "
		"updated flags successfully set\r\n",
		descP->sock) );
	result = esock_atom_ok;
      }

      /* We know that if esock_decode_string is successful,
       * we have "some" form of string, and therefor memory
       * has been allocated (and need to be freed)... */
      FREE(ifn);

    } else {
      result = enif_make_badarg(env);
    }
  }

  SSDBG( descP,
	 ("UNIX-ESSIO", "essio_ioctl_sifflags {%d} -> done with result: "
	  "\r\n      %T"
	  "\r\n",
	  descP->sock, result) );

  return result;

}
#endif



/* ===========================================================================
 * ioctl utility functions
 *
 */

#if defined(AF_LINK) && !defined(NO_SA_LEN)
#define SIZEA(p) (((p).sa_len > sizeof(p)) ? (p).sa_len : sizeof(p))
#else
#define SIZEA(p) (sizeof (p))
#endif

static
ERL_NIF_TERM encode_ioctl_ifconf(ErlNifEnv*       env,
				 ESockDescriptor* descP,
				 struct ifconf*   ifcP)
{
    ERL_NIF_TERM result;
    unsigned int len = (ifcP == NULL) ? 0 : ifcP->ifc_len;

    SSDBG( descP,
           ("UNIX-ESSIO",
            "encode_ioctl_ifconf -> entry with"
            "\r\n   (total) len: %d\r\n", len) );

    if (len > 0) {
        ERL_NIF_TERM  elem, array;
        SocketTArray  tarray = TARRAY_CREATE(32);
        unsigned int  n     = 1; // Just for debugging
        unsigned int  i     = 0;
        unsigned int  sz;
        struct ifreq* ifrP;

        for (;;) {

            SSDBG( descP,
                   ("UNIX-ESSIO",
                    "encode_ioctl_ifconf -> encode entry %d at %d\r\n", n, i) );

            ifrP = (struct ifreq*) VOIDP(ifcP->ifc_buf + i);
            sz   = sizeof(ifrP->ifr_name) + SIZEA(ifrP->ifr_addr);
            if (sz < sizeof(*ifrP)) sz = sizeof(*ifrP);

            SSDBG( descP,
                   ("UNIX-ESSIO",
                    "encode_ioctl_ifconf -> "
                    "\r\n   size:     %d"
                    "\r\n      Name len: %d"
                    "\r\n      Addr len: %d"
                    "\r\n      Rec len:  %d"
                    "\r\n",
                    sz,
                    sizeof(ifrP->ifr_name),
                    SIZEA(ifrP->ifr_addr),
                    sizeof(*ifrP)) );

            i += sz;
            if (i > len) break;

            SSDBG( descP,
                   ("UNIX-ESSIO",
                    "encode_ioctl_ifconf -> encode new entry\r\n") );

            elem = encode_ioctl_ifconf_ifreq(env, descP, ifrP);

            SSDBG( descP,
                   ("UNIX-ESSIO",
                    "encode_ioctl_ifconf -> add new entry: "
                    "\r\n   %T\r\n", elem) );

            TARRAY_ADD(tarray, elem);

            n++;
        }

        SSDBG( descP,
               ("UNIX-ESSIO",
                "encode_ioctl_ifconf -> all entries encoded\r\n") );

        TARRAY_TOLIST(tarray, env, &array);
        result = esock_make_ok2(env, array);

    } else {

        result = esock_make_ok2(env, MKEL(env));

    }

    SSDBG( descP, ("UNIX-ESSIO", "encode_ioctl_ifconf -> done\r\n") );

    return result;
}


#if defined(SIOCGIFMAP) && defined(ESOCK_USE_IFMAP)
static
ERL_NIF_TERM encode_ioctl_ifrmap(ErlNifEnv*       env,
				 ESockDescriptor* descP,
				 struct ifmap*    mapP)
{
  ERL_NIF_TERM mapKeys[] = {esock_atom_mem_start,
			    esock_atom_mem_end,
			    esock_atom_base_addr,
			    esock_atom_irq,
			    esock_atom_dma,
			    esock_atom_port};
  ERL_NIF_TERM mapVals[] = {MKUL(env, mapP->mem_start),
			    MKUL(env, mapP->mem_end),
			    MKUI(env, mapP->base_addr),
			    MKUI(env, mapP->irq),
			    MKUI(env, mapP->dma),
			    MKUI(env, mapP->port)};
  unsigned int numMapKeys = NUM(mapKeys);
  unsigned int numMapVals = NUM(mapVals);
  ERL_NIF_TERM emap;

  ESOCK_ASSERT( numMapVals == numMapKeys );
  ESOCK_ASSERT( MKMA(env, mapKeys, mapVals, numMapKeys, &emap) );

  SSDBG( descP, ("UNIX-ESSIO", "encode_ioctl_ifrmap -> done with"
		 "\r\n    Map: %T"
		 "\r\n", emap) );

  return esock_make_ok2(env, emap);;
}
#endif


#if (defined(SIOCGIFHWADDR) && defined(ESOCK_USE_HWADDR))
static
ERL_NIF_TERM encode_ioctl_hwaddr(ErlNifEnv*       env,
				 ESockDescriptor* descP,
				 struct sockaddr* addrP)
{
    ERL_NIF_TERM eaddr;
    SOCKLEN_T    sz = sizeof(struct sockaddr);

    esock_encode_hwsockaddr(env, addrP, sz, &eaddr);

    SSDBG( descP, ("UNIX-ESSIO", "encode_ioctl_hwaddr -> done with"
                   "\r\n    Sock Addr: %T"
                   "\r\n", eaddr) );

    return esock_make_ok2(env, eaddr);;
}
#endif


#if (defined(SIOCGENADDR) && defined(ESOCK_USE_ENADDR))
static
ERL_NIF_TERM encode_ioctl_enaddr(ErlNifEnv*       env,
                                 ESockDescriptor* descP,
                                 char*            enaddr)
{
    ERL_NIF_TERM eenaddr;
    struct ifreq foo;
    SOCKLEN_T    len = sizeof(foo.ifr_enaddr);

    eenaddr = esock_make_new_binary(env, enaddr, len);

    SSDBG( descP, ("UNIX-ESSIO", "encode_ioctl_enaddr -> done with"
                   "\r\n    Gen Addr: %T"
                   "\r\n", eenaddr) );

    return esock_make_ok2(env, eenaddr);;
}
#endif

static
ERL_NIF_TERM encode_ioctl_ifraddr(ErlNifEnv*       env,
				  ESockDescriptor* descP,
				  struct sockaddr* addrP)
{
  ERL_NIF_TERM eaddr;

  esock_encode_sockaddr(env, (ESockAddress*) addrP, -1, &eaddr);

  SSDBG( descP, ("UNIX-ESSIO", "encode_ioctl_ifraddr -> done with"
		 "\r\n    Sock Addr: %T"
		 "\r\n", eaddr) );

  return esock_make_ok2(env, eaddr);;
}


static
ERL_NIF_TERM encode_ioctl_flags(ErlNifEnv*       env,
				ESockDescriptor* descP,
				short            flags)
{
    int          i, flag, num = esock_ioctl_flags_length; // NUM(ioctl_flags);
    ERL_NIF_TERM eflags, eflag;
    SocketTArray ta = TARRAY_CREATE(20); // Just to be on the safe side

  if (flags == 0) {
    eflags = MKEL(env);
  } else {
    for (i = 0; (i < num) && (flags != 0); i++) {
      flag = esock_ioctl_flags[i].flag;
      if ((flag != 0) && ((flags & flag) == flag)) {
	eflag  = *(esock_ioctl_flags[i].name);
	flags &= ~flag;

	SSDBG( descP, ("UNIX-ESSIO", "encode_ioctl_flags  {%d} -> "
		       "\r\n      i:               %d"
		       "\r\n      found flag:      %T (%d)"
		       "\r\n      remaining flags: %d"
		       "\r\n", descP->sock, i, eflag, flag, flags) );

	TARRAY_ADD(ta, eflag);
      }
    }
    if (flags != 0) {

      SSDBG( descP,
             ("UNIX-ESSIO", "encode_ioctl_flags  {%d} -> unknown flag(s): %d"
              "\r\n", descP->sock, flags) );

      TARRAY_ADD(ta, MKI(env, flags));
    }

    TARRAY_TOLIST(ta, env, &eflags);
  }
  

  SSDBG( descP, ("UNIX-ESSIO", "encode_ioctl_flags -> done with"
		 "\r\n    Flags: %T (%d)"
		 "\r\n", eflags, flags) );

  return esock_make_ok2(env, eflags);
}


static
BOOLEAN_T decode_ioctl_sockaddr(ErlNifEnv*       env,
				ESockDescriptor* descP,
				ERL_NIF_TERM     eaddr,
				ESockAddress*    addr)
{
    SOCKLEN_T addrLen;
    BOOLEAN_T result;

    result = esock_decode_sockaddr(env, eaddr, (ESockAddress*) addr, &addrLen);

    VOID(addrLen);

    SSDBG( descP,
           ("UNIX-ESSIO", "decode_ioctl_sockaddr {%d} -> decode result: %s"
            "\r\n", descP->sock, B2S(result)) );

    return result;
}


#if defined(SIOCSIFHWADDR)
static
BOOLEAN_T decode_ioctl_hwaddr(ErlNifEnv*       env,
                              ESockDescriptor* descP,
                              ERL_NIF_TERM     eaddr,
                              ESockAddress*    addr)
{
    SOCKLEN_T addrLen;
    BOOLEAN_T result;

    result = esock_decode_hwsockaddr(env, eaddr,
                                     (ESockAddress*) addr, &addrLen);

    VOID(addrLen);

    SSDBG( descP,
           ("UNIX-ESSIO", "decode_ioctl_hwaddr {%d} -> decode result: %s"
            "\r\n", descP->sock, B2S(result)) );

    return result;
}
#endif



#if defined(SIOCSIFMTU)
static
BOOLEAN_T decode_ioctl_mtu(ErlNifEnv*       env,
			   ESockDescriptor* descP,
			   ERL_NIF_TERM     emtu,
			   int*             mtu)
{
  BOOLEAN_T result;

  if (! GET_INT(env, emtu, mtu)) {
    result = FALSE;
  } else {
    result = TRUE;
  }

  SSDBG( descP,
	 ("UNIX-ESSIO", "decode_ioctl_mtu {%d} -> decode result: %s"
	  "\r\n", descP->sock, B2S(result)) );

  return result;
}
#endif
				 

#if defined(SIOCSIFTXQLEN)
static
BOOLEAN_T decode_ioctl_txqlen(ErlNifEnv*       env,
			      ESockDescriptor* descP,
			      ERL_NIF_TERM     etxqlen,
			      int*             txqlen)
{
  return decode_ioctl_ivalue(env, descP, etxqlen, txqlen);
}
#endif

/* All uses of the function should be added. For instance:
 * #if defined(SIOCGIFTXQLEN) || defined(FOOBAR) || defined(YXA)
 */
#if defined(SIOCGIFTXQLEN)
static
BOOLEAN_T decode_ioctl_ivalue(ErlNifEnv*       env,
			      ESockDescriptor* descP,
			      ERL_NIF_TERM     eivalue,
			      int*             ivalue)
{
  BOOLEAN_T result;

  if (! GET_INT(env, eivalue, ivalue)) {
    result = FALSE;
  } else {
    result = TRUE;
  }

  SSDBG( descP,
	 ("UNIX-ESSIO", "decode_ioctl_ivalue {%d} -> decode result: %s"
	  "\r\n", descP->sock, B2S(result)) );

  return result;
}
#endif
				 

static
BOOLEAN_T decode_ioctl_flags(ErlNifEnv*       env,
			     ESockDescriptor* descP,
			     ERL_NIF_TERM     eflags,
			     short*           flags)
{
  ERL_NIF_TERM      key, value;
  ErlNifMapIterator iter;
  int               tmpFlags = (int) *flags; // Current value
  int               flag;

  SSDBG( descP,
	 ("UNIX-ESSIO", "decode_ioctl_flags {%d} -> entry with"
	  "\r\n      flags: %d"
	  "\r\n",
	  descP->sock, tmpFlags) );

  enif_map_iterator_create(env, eflags, &iter, ERL_NIF_MAP_ITERATOR_FIRST);

  while (enif_map_iterator_get_pair(env, &iter, &key, &value)) {

    /* Convert key (eflag) to int */
    if (! GET_INT(env, key, &flag)) {
      enif_map_iterator_destroy(env, &iter);
      return FALSE;
    }

    // Update flag
    if (COMPARE(value, esock_atom_true) == 0) {
      SSDBG( descP,
	     ("UNIX-ESSIO", "decode_ioctl_flags {%d} -> set %d\r\n",
	      descP->sock, flag) );
      tmpFlags |= flag;
    } else {
      SSDBG( descP,
	     ("UNIX-ESSIO", "decode_ioctl_flags {%d} -> reset %d\r\n",
	      descP->sock, flag) );
      tmpFlags &= ~flag;
    }

    enif_map_iterator_next(env, &iter);
  }

  enif_map_iterator_destroy(env, &iter);

  SSDBG( descP,
	 ("UNIX-ESSIO", "decode_ioctl_flags {%d} -> done with"
	  "\r\n      (new) flags: %d"
	  "\r\n",
	  descP->sock, tmpFlags) );

  *flags = (short) tmpFlags;

  return TRUE;
}


static
ERL_NIF_TERM encode_ioctl_ivalue(ErlNifEnv*       env,
				 ESockDescriptor* descP,
				 int              ivalue)
{
    return esock_encode_ioctl_ivalue(env, descP, ivalue);
}

static
ERL_NIF_TERM encode_ioctl_bvalue(ErlNifEnv*       env,
				 ESockDescriptor* descP,
				 int              bvalue)
{
    return esock_encode_ioctl_bvalue(env, descP, bvalue);
}

static
ERL_NIF_TERM encode_ioctl_ifconf_ifreq(ErlNifEnv*       env,
				       ESockDescriptor* descP,
				       struct ifreq*    ifrP)
{
  ERL_NIF_TERM ename, eaddr;

  ESOCK_ASSERT( ifrP != NULL );

  SSDBG( descP,
         ("UNIX-ESSIO", "encode_ioctl_ifconf_ifreq -> encode name\r\n") );
  ename = encode_ioctl_ifreq_name(env,     ifrP->ifr_name);

  SSDBG( descP,
         ("UNIX-ESSIO", "encode_ioctl_ifconf_ifreq -> encode sockaddr\r\n") );
  eaddr = encode_ioctl_ifreq_sockaddr(env, &ifrP->ifr_addr);

  SSDBG( descP,
         ("UNIX-ESSIO", "encode_ioctl_ifconf_ifreq -> make ifreq map with"
          "\r\n    Name:      %T"
          "\r\n    Sock Addr: %T"
          "\r\n", ename, eaddr) );
  return make_ifreq(env, ename, esock_atom_addr, eaddr);
}

static
ERL_NIF_TERM encode_ioctl_ifreq_name(ErlNifEnv* env,
				     char*      name)
{
  return ((name == NULL) ? esock_atom_undefined : MKS(env, name));
}

static
ERL_NIF_TERM encode_ioctl_ifreq_sockaddr(ErlNifEnv* env, struct sockaddr* sa)
{
  ERL_NIF_TERM esa;

  if (sa != NULL) {

    esock_encode_sockaddr(env, (ESockAddress*) sa, -1, &esa);

  } else {

      esa = esock_atom_undefined;

  }

  return esa;
}


/* The ifreq structure *always* contain a name
 * and *one* other element. The second element
 * depend on the ioctl request. 
 */
static
ERL_NIF_TERM make_ifreq(ErlNifEnv*   env,
			ERL_NIF_TERM name,
			ERL_NIF_TERM key2,
			ERL_NIF_TERM val2)
{
  ERL_NIF_TERM keys[2];
  ERL_NIF_TERM vals[2];
  ERL_NIF_TERM res;

  keys[0] = esock_atom_name;
  vals[0] = name;

  keys[1] = key2;
  vals[1] = val2;

  ESOCK_ASSERT( MKMA(env, keys, vals, NUM(keys), &res) );

  return res;
}
	   



/* ----------------------------------------------------------------------
 *  U t i l i t y   F u n c t i o n s
 * ----------------------------------------------------------------------
 */

/* *** send_check_writer ***
 *
 * Checks if we have a current writer and if that is us.
 * If not (current writer), then we must be made to wait
 * for our turn. This is done by pushing us unto the writer queue.
 */
static
BOOLEAN_T send_check_writer(ErlNifEnv*       env,
                            ESockDescriptor* descP,
                            ERL_NIF_TERM     ref,
                            ERL_NIF_TERM*    checkResult)
{
    if (descP->currentWriterP != NULL) {
        ErlNifPid caller;
        
        ESOCK_ASSERT( enif_self(env, &caller) != NULL );

        if (COMPARE_PIDS(&descP->currentWriter.pid, &caller) != 0) {
            /* Not the "current writer", so (maybe) push onto queue */

            SSDBG( descP,
                   ("UNIX-ESSIO",
                    "send_check_writer {%d} -> not (current) writer"
                    "\r\n   ref: %T"
                    "\r\n", descP->sock, ref) );

            if (! esock_writer_search4pid(env, descP, &caller)) {
                esock_writer_push(env, descP, caller, ref, NULL);
                *checkResult = esock_atom_select;
            } else {
                /* Writer already in queue */
                *checkResult = esock_raise_invalid(env, esock_atom_state);
            }
            
            SSDBG( descP,
                   ("UNIX-ESSIO",
                    "send_check_writer {%d} -> queue (push) result: %T\r\n"
                    "\r\n   ref: %T"
                    "\r\n", descP->sock, *checkResult, ref) );
            
            return FALSE;
        }
    }

    // Does not actually matter in this case, but ...
    *checkResult = esock_atom_ok;

    return TRUE;
}


/* *** send_check_result ***
 *
 * Check the result of a socket send (send, sendto and sendmsg) call.
 * If a "complete" send has been made, the next (waiting) writer will be 
 * scheduled (if there is one).
 * If we did not manage to send the entire package, make another select,
 * so that we can be informed when we can make another try (to send the rest),
 * and return with the amount we actually managed to send (its up to the caller
 * (that is the erlang code) to figure out hust much is left to send).
 * If the write fail, we give up and return with the appropriate error code.
 *
 * What about the remaining writers!!
 *
 */
static
ERL_NIF_TERM send_check_result(ErlNifEnv*       env,
                               ESockDescriptor* descP,
                               ssize_t          send_result,
                               ssize_t          dataSize,
                               BOOLEAN_T        dataInTail,
                               ERL_NIF_TERM     sockRef,
                               ERL_NIF_TERM     sendRef)
{
    ERL_NIF_TERM res;
    BOOLEAN_T    send_error;
    int          err;

    send_error = ESOCK_IS_ERROR(send_result);
    err = send_error ? sock_errno() : 0;

    SSDBG( descP,
           ("UNIX-ESSIO", "send_check_result(%T) {%d} -> entry with"
            "\r\n   send_result:  %ld"
            "\r\n   dataSize:     %ld"
            "\r\n   err:          %d"
            "\r\n   sendRef:      %T"
            "\r\n", sockRef, descP->sock,
            (long) send_result, (long) dataSize, err, sendRef) );

    if (send_error) {
        /* Some kind of send failure - check what kind */
        if ((err != EAGAIN) && (err != EINTR)) {
            res = send_check_fail(env, descP, err, sockRef);
        } else {
            /* Ok, try again later */

            SSDBG( descP,
                   ("UNIX-ESSIO",
                    "send_check_result(%T) {%d} -> try again"
                    "\r\n", sockRef, descP->sock) );

            res = send_check_retry(env, descP, -1, sockRef, sendRef);
        }
    } else {
        ssize_t written = send_result;
        ESOCK_ASSERT( dataSize >= written );

        if (written < dataSize) {
            /* Not the entire package */
            SSDBG( descP,
                   ("UNIX-ESSIO",
                    "send_check_result(%T) {%d} -> "
                    "not entire package written (%d of %d)"
                    "\r\n", sockRef, descP->sock,
                    written, dataSize) );

            res = send_check_retry(env, descP, written, sockRef, sendRef);
        } else if (dataInTail) {
            /* We sent all we could, but not everything (data in tail) */
            SSDBG( descP,
                   ("UNIX-ESSIO",
                    "send_check_result(%T) {%d} -> "
                    "not entire package written (%d but data in tail)"
                    "\r\n", sockRef, descP->sock,
                    written) );

            res =
                send_check_retry(env, descP, written, sockRef,
                                 esock_atom_iov);
        } else {
            res = send_check_ok(env, descP, written, sockRef);
        }
    }

    SSDBG( descP,
           ("UNIX-ESSIO",
            "send_check_result(%T) {%d} -> done:"
            "\r\n   res: %T"
            "\r\n", sockRef, descP->sock,
            res) );

    return res;
}


/* *** send_check_ok ***
 *
 * Processing done upon successful send.
 */
static
ERL_NIF_TERM send_check_ok(ErlNifEnv*       env,
                           ESockDescriptor* descP,
                           ssize_t          written,
                           ERL_NIF_TERM     sockRef)
{
    ESOCK_CNT_INC(env, descP, sockRef,
                  esock_atom_write_pkg, &descP->writePkgCnt, 1);
    ESOCK_CNT_INC(env, descP, sockRef,
                  esock_atom_write_byte, &descP->writeByteCnt, written);
    descP->writePkgMaxCnt += written;
    if (descP->writePkgMaxCnt > descP->writePkgMax)
        descP->writePkgMax = descP->writePkgMaxCnt;
    descP->writePkgMaxCnt = 0;

    SSDBG( descP,
           ("UNIX-ESSIO", "send_check_ok(%T) {%d} -> "
            "everything written (%ld) - done\r\n",
            sockRef, descP->sock, written) );

    if (descP->currentWriterP != NULL) {
        ESOCK_ASSERT( DEMONP("send_check_ok -> current writer",
                             env, descP, &descP->currentWriter.mon) == 0);
    }
    /*
     * Ok, this write is done maybe activate the next (if any)
     */
    if (!esock_activate_next_writer(env, descP, sockRef)) {

        SSDBG( descP,
               ("UNIX-ESSIO", "send_check_ok(%T) {%d} -> no more writers\r\n",
                sockRef, descP->sock) );

        descP->currentWriterP = NULL;
    }

    return esock_atom_ok;
}


/* *** send_check_fail ***
 *
 * Processing done upon failed send.
 * An actual failure - we (and everyone waiting) give up.
 */
static
ERL_NIF_TERM send_check_fail(ErlNifEnv*       env,
                             ESockDescriptor* descP,
                             int              saveErrno,
                             ERL_NIF_TERM     sockRef)
{
    ERL_NIF_TERM reason;

    ESOCK_CNT_INC(env, descP, sockRef,
                  esock_atom_write_fails, &descP->writeFails, 1);

    reason = MKA(env, erl_errno_id(saveErrno));

    SSDBG( descP,
           ("UNIX-ESSIO", "send_check_fail(%T) {%d} -> error: %d (%T)\r\n",
            sockRef, descP->sock, saveErrno, reason) );

    if (saveErrno != EINVAL) {

        /*
         * We assume that anything other then einval (invalid input)
         * is basically fatal (=> all waiting sends are aborted)
         */

        if (descP->currentWriterP != NULL) {

            esock_requestor_release("send_check_fail",
                                    env, descP, &descP->currentWriter);

            send_error_waiting_writers(env, descP, sockRef, reason);

            descP->currentWriterP = NULL;
        }
    }

    return esock_make_error(env, reason);
}


/* *** send_error_waiting_writers ***
 *
 * Process all waiting writers when a fatal error has occurred.
 * All waiting writers will be "aborted", that is a
 * nif_abort message will be sent (with ref and reason).
 */
static
void send_error_waiting_writers(ErlNifEnv*       env,
                                ESockDescriptor* descP,
                                ERL_NIF_TERM     sockRef,
                                ERL_NIF_TERM     reason)
{
    ESockRequestor req;

    req.env = NULL; /* read by writer_pop before free */
    while (esock_writer_pop(env, descP, &req)) {
        SSDBG( descP,
               ("UNIX-ESSIO",
                "send_error_waiting_writers(%T) {%d} -> abort"
                "\r\n   pid:    %T"
                "\r\n   reason: %T"
                "\r\n",
                sockRef, descP->sock, &req.pid, reason) );

        esock_send_abort_msg(env, descP, sockRef, &req, reason);

        (void) DEMONP("send_error_waiting_writers -> pop'ed writer",
                      env, descP, &req.mon);
    }
}


/* *** send_check_retry ***
 *
 * Processing done upon incomplete or blocked send.
 *
 * We failed to write the *entire* packet (anything less
 * then size of the packet, which is 0 <= written < sizeof
 * packet, so schedule the rest for later.
 */
static
ERL_NIF_TERM send_check_retry(ErlNifEnv*       env,
                              ESockDescriptor* descP,
                              ssize_t          written,
                              ERL_NIF_TERM     sockRef,
                              ERL_NIF_TERM     sendRef)
{
    int          sres;
    ERL_NIF_TERM res;

    SSDBG( descP,
           ("UNIX-ESSIO",
            "send_check_retry(%T) {%d} -> %ld"
            "\r\n", sockRef, descP->sock, (long) written) );

    if (written >= 0) {
        descP->writePkgMaxCnt += written;

        if (descP->type != SOCK_STREAM) {
            /* Partial write for packet oriented socket
             * - done with packet
             */
            if (descP->writePkgMaxCnt > descP->writePkgMax)
                descP->writePkgMax = descP->writePkgMaxCnt;
            descP->writePkgMaxCnt = 0;

            ESOCK_CNT_INC(env, descP, sockRef,
                          esock_atom_write_pkg, &descP->writePkgCnt, 1);
            ESOCK_CNT_INC(env, descP, sockRef,
                          esock_atom_write_byte, &descP->writeByteCnt, written);

            if (descP->currentWriterP != NULL) {
                ESOCK_ASSERT( DEMONP("send_check_retry -> current writer",
                                     env, descP,
                                     &descP->currentWriter.mon) == 0);
            }
            /*
             * Ok, this write is done maybe activate the next (if any)
             */
            if (!esock_activate_next_writer(env, descP, sockRef)) {

                SSDBG( descP,
                       ("UNIX-ESSIO",
                        "send_check_retry(%T) {%d} -> no more writers\r\n",
                        sockRef, descP->sock) );

                descP->currentWriterP = NULL;
            }

            return esock_make_ok2(env, MKI64(env, written));
        } /* else partial write for stream socket */
    } /* else send would have blocked */

    /* Register this process as current writer */

    if (descP->currentWriterP == NULL) {
        /* Register writer as current */

        ESOCK_ASSERT( enif_self(env, &descP->currentWriter.pid) != NULL );
        ESOCK_ASSERT( MONP("send_check_retry -> current writer",
                           env, descP,
                           &descP->currentWriter.pid,
                           &descP->currentWriter.mon) == 0 );
        ESOCK_ASSERT( descP->currentWriter.env == NULL );

        descP->currentWriter.env = esock_alloc_env("current-writer");
        descP->currentWriter.ref =
            CP_TERM(descP->currentWriter.env, sendRef);
        descP->currentWriterP = &descP->currentWriter;
    } else {
        /* Overwrite current writer registration */
        enif_clear_env(descP->currentWriter.env);
        descP->currentWriter.ref = CP_TERM(descP->currentWriter.env, sendRef);
    }

    if (COMPARE(sendRef, esock_atom_iov) == 0) {
        ESOCK_ASSERT( written >= 0 );
        /* IOV iteration - do not select */
        return MKT2(env, esock_atom_iov, MKI64(env, written));
    }

    /* Select write for this process */

    sres = esock_select_write(env, descP->sock, descP, NULL, sockRef, sendRef);

    if (sres < 0) {
        ERL_NIF_TERM reason;

        /* Internal select error */
        ESOCK_ASSERT( DEMONP("send_check_retry - select error",
                             env, descP, &descP->currentWriter.mon) == 0);

        /* Fail all queued writers */
        reason = MKT2(env, esock_atom_select_write, MKI(env, sres));
        esock_requestor_release("send_check_retry - select error",
                                env, descP, &descP->currentWriter);
        send_error_waiting_writers(env, descP, sockRef, reason);
        descP->currentWriterP = NULL;

        res =
            enif_raise_exception(env,
                                 MKT2(env, esock_atom_select_write,
                                      MKI(env, sres)));

    } else {
        ESOCK_CNT_INC(env, descP, sockRef,
                      esock_atom_write_waits, &descP->writeWaits, 1);

        descP->writeState |= ESOCK_STATE_SELECTED;

        if (written >= 0) {
            /* Partial write success */
            res = MKT2(env, esock_atom_select, MKI64(env, written));
        } else {
            /* No write - try again */
            res = esock_atom_select;
        }
    }

    return res;
}


/* *** Control message utility functions *** */

/* +++ decode_cmsghdrs +++
 *
 * Decode a list of cmsg(). There can be 0 or more "blocks".
 *
 * Each element can either be a (erlang) map that needs to be decoded,
 * or a (erlang) binary that just needs to be appended to the control
 * buffer.
 *
 * Our "problem" is that we have no idea how much memory we actually need.
 *
 */

static
BOOLEAN_T decode_cmsghdrs(ErlNifEnv*       env,
                          ESockDescriptor* descP,
                          ERL_NIF_TERM     eCMsg,
                          char*            cmsgHdrBufP,
                          size_t           cmsgHdrBufLen,
                          size_t*          cmsgHdrBufUsed)
{
    ERL_NIF_TERM elem, tail, list;
    char*        bufP;
    size_t       rem, used, totUsed = 0;
    unsigned int len;
    int          i;

    SSDBG( descP, ("UNIX-ESSIO", "decode_cmsghdrs {%d} -> entry with"
                   "\r\n   eCMsg:      %T"
                   "\r\n   cmsgHdrBufP:   0x%lX"
                   "\r\n   cmsgHdrBufLen: %d"
                   "\r\n", descP->sock,
                   eCMsg, cmsgHdrBufP, cmsgHdrBufLen) );

    if (! GET_LIST_LEN(env, eCMsg, &len))
        return FALSE;

    SSDBG( descP,
           ("UNIX-ESSIO",
            "decode_cmsghdrs {%d} -> list length: %d\r\n",
            descP->sock, len) );

    for (i = 0, list = eCMsg, rem  = cmsgHdrBufLen, bufP = cmsgHdrBufP;
         i < len; i++) {
            
        SSDBG( descP, ("UNIX-ESSIO", "decode_cmsghdrs {%d} -> process elem %d:"
                       "\r\n   (buffer) rem:     %u"
                       "\r\n   (buffer) totUsed: %u"
                       "\r\n", descP->sock, i, rem, totUsed) );

        /* Extract the (current) head of the (cmsg hdr) list */
        if (! GET_LIST_ELEM(env, list, &elem, &tail))
            return FALSE;
            
        used = 0; // Just in case...
        if (! decode_cmsghdr(env, descP, elem, bufP, rem, &used))
            return FALSE;

        bufP     = CHARP( ULONG(bufP) + used );
        rem      = SZT( rem - used );
        list     = tail;
        totUsed += used;

    }

    *cmsgHdrBufUsed = totUsed;

    SSDBG( descP, ("UNIX-ESSIO", "decode_cmsghdrs {%d} -> done"
                   "\r\n   all %u ctrl headers processed"
                   "\r\n   totUsed = %lu\r\n",
                   descP->sock, len, (unsigned long) totUsed) );

    return TRUE;
}


/* +++ decode_cmsghdr +++
 *
 * Decode one cmsg(). Put the "result" into the buffer and advance the
 * pointer (of the buffer) afterwards. Also update 'rem' accordingly.
 * But before the actual decode, make sure that there is enough room in 
 * the buffer for the cmsg header (sizeof(*hdr) < rem).
 *
 * The eCMsg should be a map with three fields:
 *
 *     level :: socket | protocol() | integer()
 *     type  :: atom() | integer()
 *                                What values are valid depend on the level
 *     data  :: binary() | integer() | boolean()
 *                                The type of the data depends on
 *     or                         level and type, but can be a binary,
 *                                which means that the data is already coded.
 *     value :: term()            Which is a term matching the decode function
 */

static
BOOLEAN_T decode_cmsghdr(ErlNifEnv*       env,
                         ESockDescriptor* descP,
                         ERL_NIF_TERM     eCMsg,
                         char*            bufP,
                         size_t           rem,
                         size_t*          used)
{
    ERL_NIF_TERM eLevel, eType, eData, eValue;
    int          level;

    SSDBG( descP, ("UNIX-ESSIO", "decode_cmsghdr {%d} -> entry with"
                   "\r\n   eCMsg: %T"
                   "\r\n", descP->sock, eCMsg) );

    // Get 'level' field
    if (! GET_MAP_VAL(env, eCMsg, esock_atom_level, &eLevel))
        return FALSE;
    SSDBG( descP, ("UNIX-ESSIO", "decode_cmsghdr {%d} -> eLevel: %T"
                   "\r\n", descP->sock, eLevel) );

    // Get 'type' field
    if (! GET_MAP_VAL(env, eCMsg, esock_atom_type, &eType))
        return FALSE;
    SSDBG( descP, ("UNIX-ESSIO", "decode_cmsghdr {%d} -> eType:  %T"
                   "\r\n", descP->sock, eType) );

    // Decode Level
    if (! esock_decode_level(env, eLevel, &level))
        return FALSE;
    SSDBG( descP, ("UNIX-ESSIO", "decode_cmsghdr {%d}-> level:  %d\r\n",
                   descP->sock, level) );

    // Get 'data' field
    if (! GET_MAP_VAL(env, eCMsg, esock_atom_data, &eData)) {

        // Get 'value' field
        if (! GET_MAP_VAL(env, eCMsg, esock_atom_value, &eValue))
            return FALSE;
        SSDBG( descP, ("UNIX-ESSIO", "decode_cmsghdr {%d} -> eValue:  %T"
                   "\r\n", descP->sock, eValue) );

        // Decode Value
        if (! decode_cmsghdr_value(env, descP, level, eType, eValue,
                                   bufP, rem, used))
            return FALSE;

    } else {

        // Verify no 'value' field
        if (GET_MAP_VAL(env, eCMsg, esock_atom_value, &eValue))
            return FALSE;

        SSDBG( descP, ("UNIX-ESSIO", "decode_cmsghdr {%d} -> eData:  %T"
                   "\r\n", descP->sock, eData) );

        // Decode Data
        if (! decode_cmsghdr_data(env, descP, level, eType, eData,
                                  bufP, rem, used))
            return FALSE;
    }

    SSDBG( descP, ("UNIX-ESSIO", "decode_cmsghdr {%d}-> used:  %lu\r\n",
                   descP->sock, (unsigned long) *used) );

    return TRUE;
}


static
BOOLEAN_T decode_cmsghdr_value(ErlNifEnv*   env,
                               ESockDescriptor* descP,
                               int          level,
                               ERL_NIF_TERM eType,
                               ERL_NIF_TERM eValue,
                               char*        bufP,
                               size_t       rem,
                               size_t*      usedP)
{
    int type;
    struct cmsghdr* cmsgP     = (struct cmsghdr *) bufP;
    ESockCmsgSpec*  cmsgTable;
    ESockCmsgSpec*  cmsgSpecP = NULL;
    size_t          num       = 0;

    SSDBG( descP,
           ("UNIX-ESSIO",
            "decode_cmsghdr_value {%d} -> entry  \r\n"
            "   eType:  %T\r\n"
            "   eValue: %T\r\n",
            descP->sock, eType, eValue) );

    // We have decode functions only for symbolic (atom) types
    if (! IS_ATOM(env, eType)) {
        SSDBG( descP,
               ("UNIX-ESSIO",
                "decode_cmsghdr_value {%d} -> FALSE:\r\n"
                "   eType not an atom\r\n",
                descP->sock) );
        return FALSE;
    }

    /* Try to look up the symbolic type
     */
    if (((cmsgTable = esock_lookup_cmsg_table(level, &num)) == NULL) ||
        ((cmsgSpecP = esock_lookup_cmsg_spec(cmsgTable, num, eType)) == NULL) ||
        (cmsgSpecP->decode == NULL)) {
        /* We found no table for this level,
         * we found no symbolic type in the level table,
         * or no decode function for this type
         */

        SSDBG( descP,
               ("UNIX-ESSIO",
                "decode_cmsghdr_value {%d} -> FALSE:\r\n"
                "   cmsgTable:  %p\r\n"
                "   cmsgSpecP:  %p\r\n",
                descP->sock, cmsgTable, cmsgSpecP) );
        return FALSE;
    }

    if (! cmsgSpecP->decode(env, eValue, cmsgP, rem, usedP)) {
        // Decode function failed
        SSDBG( descP,
               ("UNIX-ESSIO",
                "decode_cmsghdr_value {%d} -> FALSE:\r\n"
                "   decode function failed\r\n",
                descP->sock) );
        return FALSE;
    }

    // Successful decode

    type = cmsgSpecP->type;

    SSDBG( descP,
           ("UNIX-ESSIO",
            "decode_cmsghdr_value {%d} -> TRUE:\r\n"
            "   level:   %d\r\n"
            "   type:    %d\r\n",
            "   *usedP:  %lu\r\n",
            descP->sock, level, type, (unsigned long) *usedP) );

    cmsgP->cmsg_level = level;
    cmsgP->cmsg_type = type;
    return TRUE;
}


static
BOOLEAN_T decode_cmsghdr_data(ErlNifEnv*       env,
                              ESockDescriptor* descP,
                              int              level,
                              ERL_NIF_TERM     eType,
                              ERL_NIF_TERM     eData,
                              char*            bufP,
                              size_t           rem,
                              size_t*          usedP)
{
    int             type;
    ErlNifBinary    bin;
    struct cmsghdr* cmsgP     = (struct cmsghdr *) bufP;
    ESockCmsgSpec*  cmsgSpecP = NULL;

    SSDBG( descP,
           ("UNIX-ESSIO",
            "decode_cmsghdr_data {%d} -> entry  \r\n"
            "   eType: %T\r\n"
            "   eData: %T\r\n",
            descP->sock, eType, eData) );

    // Decode Type
    if (! GET_INT(env, eType, &type)) {
        ESockCmsgSpec* cmsgTable = NULL;
        size_t         num       = 0;

        /* Try to look up the symbolic (atom) type
         */
        if ((! IS_ATOM(env, eType)) ||
            ((cmsgTable = esock_lookup_cmsg_table(level, &num)) == NULL) ||
            ((cmsgSpecP = esock_lookup_cmsg_spec(cmsgTable, num, eType)) == NULL)) {
            /* Type was not an atom,
             * we found no table for this level,
             * or we found no symbolic type in the level table
             */

            SSDBG( descP,
                   ("UNIX-ESSIO",
                    "decode_cmsghdr_data {%d} -> FALSE:\r\n"
                    "   cmsgTable:  %p\r\n"
                    "   cmsgSpecP:  %p\r\n",
                    descP->sock, cmsgTable, cmsgSpecP) );
            return FALSE;
        }

        type = cmsgSpecP->type;
    }

    // Decode Data
    if (GET_BIN(env, eData, &bin)) {
        void *p;

        p = esock_init_cmsghdr(cmsgP, rem, bin.size, usedP);
        if (p == NULL) {
            /* No room for the data
             */

            SSDBG( descP,
                   ("UNIX-ESSIO",
                    "decode_cmsghdr_data {%d} -> FALSE:\r\n"
                    "   rem:      %lu\r\n"
                    "   bin.size: %lu\r\n",
                    descP->sock,
                    (unsigned long) rem,
                    (unsigned long) bin.size) );
            return FALSE;
        }

        // Copy the binary data
        sys_memcpy(p, bin.data, bin.size);

    } else if ((! esock_cmsg_decode_int(env, eData, cmsgP, rem, usedP)) &&
               (! esock_cmsg_decode_bool(env, eData, cmsgP, rem, usedP))) {
        SSDBG( descP,
               ("UNIX-ESSIO",
                "decode_cmsghdr_data {%d} -> FALSE\r\n",
                descP->sock) );
        return FALSE;
    }

    // Successful decode

    SSDBG( descP,
           ("UNIX-ESSIO",
            "decode_cmsghdr_data {%d} -> TRUE:\r\n"
            "   level:   %d\r\n"
            "   type:    %d\r\n"
            "   *usedP:  %lu\r\n",
            descP->sock, level, type, (unsigned long) *usedP) );

    cmsgP->cmsg_level = level;
    cmsgP->cmsg_type = type;
    return TRUE;
}


/* +++ encode_msg +++
 *
 * Encode a msg() (recvmsg). In erlang its represented as
 * a map, which has a specific set of attributes:
 *
 *     addr (source address) - sockaddr()
 *     iov                   - [binary()]
 *     ctrl                  - [cmsg()]
 *     flags                 - msg_flags()
 */

static
void encode_msg(ErlNifEnv*       env,
                ESockDescriptor* descP,
                ssize_t          read,
                struct msghdr*   msgHdrP,
                ErlNifBinary*    dataBufP,
                ErlNifBinary*    ctrlBufP,
                ERL_NIF_TERM*    eMsg)
{
    ERL_NIF_TERM addr, iov, ctrl, flags;

    SSDBG( descP,
           ("UNIX-ESSIO", "encode_msg {%d} -> entry with"
            "\r\n   read: %ld"
            "\r\n", descP->sock, (long) read) );

    /* The address is not used if we are connected (unless, maybe,
     * family is 'local'), so check (length = 0) before we try to encodel
     */
    if (msgHdrP->msg_namelen != 0) {
        esock_encode_sockaddr(env,
                              (ESockAddress*) msgHdrP->msg_name,
                              msgHdrP->msg_namelen,
                              &addr);
    } else {
        addr = esock_atom_undefined;
    }

    SSDBG( descP,
           ("UNIX-ESSIO", "encode_msg {%d} -> encode iov"
            "\r\n   msg_iovlen: %lu"
            "\r\n",
            descP->sock,
            (unsigned long) msgHdrP->msg_iovlen) );

    esock_encode_iov(env, read,
                     msgHdrP->msg_iov, msgHdrP->msg_iovlen, dataBufP,
                     &iov);

    SSDBG( descP,
           ("UNIX-ESSIO",
            "encode_msg {%d} -> try encode cmsgs\r\n",
            descP->sock) );

    encode_cmsgs(env, descP, ctrlBufP, msgHdrP, &ctrl);

    SSDBG( descP,
           ("UNIX-ESSIO",
            "encode_msg {%d} -> try encode flags\r\n",
            descP->sock) );

    esock_encode_msg_flags(env, descP, msgHdrP->msg_flags, &flags);

    SSDBG( descP,
           ("UNIX-ESSIO", "encode_msg {%d} -> components encoded:"
            "\r\n   addr:  %T"
            "\r\n   ctrl:  %T"
            "\r\n   flags: %T"
            "\r\n", descP->sock, addr, ctrl, flags) );

    {
        ERL_NIF_TERM keys[]  = {esock_atom_iov,
                                esock_atom_ctrl,
                                esock_atom_flags,
                                esock_atom_addr};
        ERL_NIF_TERM vals[]  = {iov, ctrl, flags, addr};
        size_t       numKeys = NUM(keys);
        
        ESOCK_ASSERT( numKeys == NUM(vals) );
        
        SSDBG( descP,
               ("UNIX-ESSIO",
                "encode_msg {%d} -> create map\r\n",
                descP->sock) );

        if (msgHdrP->msg_namelen == 0)
            numKeys--; // No addr
        ESOCK_ASSERT( MKMA(env, keys, vals, numKeys, eMsg) );

        SSDBG( descP,
               ("UNIX-ESSIO",
                "encode_msg {%d}-> map encoded\r\n",
                descP->sock) );
    }

    SSDBG( descP,
           ("UNIX-ESSIO", "encode_msg {%d} -> done\r\n", descP->sock) );
}



/* +++ encode_cmsgs +++
 *
 * Encode a list of cmsg(). There can be 0 or more cmsghdr "blocks".
 *
 * Our "problem" is that we have no idea how many control messages
 * we have.
 *
 * The cmsgHdrP arguments points to the start of the control data buffer,
 * an actual binary. Its the only way to create sub-binaries. So, what we
 * need to continue processing this is to turn that into an binary erlang 
 * term (which can then in turn be turned into sub-binaries).
 *
 * We need the cmsgBufP (even though cmsgHdrP points to it) to be able
 * to create sub-binaries (one for each cmsg hdr).
 *
 * The TArray (term array) is created with the size of 128, which should
 * be enough. But if its not, then it will be automatically realloc'ed during
 * add. Once we are done adding hdr's to it, we convert the tarray to a list.
 */

static
void encode_cmsgs(ErlNifEnv*       env,
                  ESockDescriptor* descP,
                  ErlNifBinary*    cmsgBinP,
                  struct msghdr*   msgHdrP,
                  ERL_NIF_TERM*    eCMsg)
{
    ERL_NIF_TERM    ctrlBuf  = MKBIN(env, cmsgBinP); // The *entire* binary
    SocketTArray    cmsghdrs = TARRAY_CREATE(128);
    struct cmsghdr* firstP   = CMSG_FIRSTHDR(msgHdrP);
    struct cmsghdr* currentP;
    
    SSDBG( descP, ("UNIX-ESSIO", "encode_cmsgs {%d} -> entry when"
                   "\r\n   msg ctrl len:  %d"
                   "\r\n   (ctrl) firstP: 0x%lX"
                   "\r\n", descP->sock,
                   msgHdrP->msg_controllen, firstP) );

    for (currentP = firstP;
         /*
          * In *old* versions of darwin, the CMSG_FIRSTHDR does not
          * check the msg_controllen, so we do it here.
          * We should really test this stuff during configure,
          * but for now, this will have to do.
          */
#if defined(__DARWIN__)
         (msgHdrP->msg_controllen >= sizeof(struct cmsghdr)) &&
             (currentP != NULL);
#else
         (currentP != NULL);
#endif
         currentP = CMSG_NXTHDR(msgHdrP, currentP)) {

        SSDBG( descP,
               ("UNIX-ESSIO", "encode_cmsgs {%d} -> process cmsg header when"
                "\r\n   TArray Size: %d"
                "\r\n", descP->sock, TARRAY_SZ(cmsghdrs)) );

        /* MUST check this since on Linux the returned "cmsg" may actually
         * go too far!
         */
        if (((CHARP(currentP) + currentP->cmsg_len) - CHARP(firstP)) >
            msgHdrP->msg_controllen) {

            /* Ouch, fatal error - give up 
             * We assume we cannot trust any data if this is wrong.
             */

            SSDBG( descP,
                   ("UNIX-ESSIO", "encode_cmsgs {%d} -> check failed when: "
                    "\r\n   currentP:           0x%lX"
                    "\r\n   (current) cmsg_len: %d"
                    "\r\n   firstP:             0x%lX"
                    "\r\n   =>                  %d"
                    "\r\n   msg ctrl len:       %d"
                    "\r\n", descP->sock,
                    CHARP(currentP), currentP->cmsg_len, CHARP(firstP),
                    (CHARP(currentP) + currentP->cmsg_len) - CHARP(firstP),
                    msgHdrP->msg_controllen) );

            TARRAY_ADD(cmsghdrs, esock_atom_bad_data);
            break;
            
        } else {
            unsigned char* dataP   = UCHARP(CMSG_DATA(currentP));
            size_t         dataPos = dataP - cmsgBinP->data;
            size_t         dataLen =
                (UCHARP(currentP) + currentP->cmsg_len) - dataP;
            ERL_NIF_TERM
                cmsgHdr,
                keys[]  =
                {esock_atom_level,
                 esock_atom_type,
                 esock_atom_data,
                 esock_atom_value},
                vals[NUM(keys)];
            size_t numKeys = NUM(keys);
            BOOLEAN_T have_value;

            SSDBG( descP,
                   ("UNIX-ESSIO", "encode_cmsgs {%d} -> cmsg header data: "
                    "\r\n   dataPos: %d"
                    "\r\n   dataLen: %d"
                    "\r\n", descP->sock, dataPos, dataLen) );

            vals[0] = esock_encode_level(env, currentP->cmsg_level);
            vals[2] = MKSBIN(env, ctrlBuf, dataPos, dataLen);
            have_value = esock_encode_cmsg(env,
                                           currentP->cmsg_level,
                                           currentP->cmsg_type,
                                           dataP, dataLen, &vals[1], &vals[3]);

            SSDBG( descP,
                   ("UNIX-ESSIO", "encode_cmsgs {%d} -> "
                    "\r\n   %T: %T"
                    "\r\n   %T: %T"
                    "\r\n   %T: %T"
                    "\r\n", descP->sock,
                    keys[0], vals[0], keys[1], vals[1], keys[2], vals[2]) );
            if (have_value)
                SSDBG( descP,
                       ("UNIX-ESSIO", "encode_cmsgs {%d} -> "
                        "\r\n   %T: %T"
                        "\r\n", descP->sock, keys[3], vals[3]) );

            /* Guard against cut-and-paste errors */
            ESOCK_ASSERT( numKeys == NUM(vals) );
            ESOCK_ASSERT( MKMA(env, keys, vals,
                               numKeys - (have_value ? 0 : 1), &cmsgHdr) );

            /* And finally add it to the list... */
            TARRAY_ADD(cmsghdrs, cmsgHdr);
        }
    }

    SSDBG( descP,
           ("UNIX-ESSIO", "encode_cmsgs {%d} -> cmsg headers processed when"
            "\r\n   TArray Size: %d"
            "\r\n", descP->sock, TARRAY_SZ(cmsghdrs)) );

    /* The tarray is populated - convert it to a list */
    TARRAY_TOLIST(cmsghdrs, env, eCMsg);
}



/* *** Sendfile utility functions *** */

/* Platform independent sendfile() function
 *
 * Return < 0  for terminal error
 *        0    for done
 *        > 0  for retry with select
 */
#if defined(HAVE_SENDFILE)
static
int essio_sendfile(ErlNifEnv*       env,
                   ESockDescriptor* descP,
                   ERL_NIF_TERM     sockRef,
                   off_t            offset,
                   size_t*          countP,
                   int*             errP)
{
    size_t pkgSize = 0; // Total sent in this call

    SSDBG( descP, ("UNIX-ESSIO",
                   "essio_sendfile {%d,%d} -> entry"
                   "\r\n   sockRef: %T"
                   "\r\n",
                   descP->sock, descP->sendfileHandle, sockRef) );

    for (;;) {
        size_t  chunk_size = (size_t) 0x20000000UL; // 0.5 GB
        size_t  bytes_sent;
        ssize_t res;
        int     error;

        /* *countP == 0 means send the whole file - use chunk size */
        if ((*countP > 0) && (*countP < chunk_size))
            chunk_size = *countP;

        {
            /* Platform dependent code:
             *   update and check offset, set and check bytes_sent, and
             *       set res to >= 0 and error to 0, or
             *       set res to < 0 and error to sock_errno()
             */
#if defined (__linux__)

            off_t prev_offset;

            prev_offset = offset;
            res =
                sendfile(descP->sock, descP->sendfileHandle,
                         &offset, chunk_size);
            error = (res < 0) ? sock_errno() : 0;

            ESOCK_ASSERT( offset >= prev_offset );
            ESOCK_ASSERT( (off_t) chunk_size >= (offset - prev_offset) );
            bytes_sent = (size_t) (offset - prev_offset);

            SSDBG( descP,
                   ("UNIX-ESSIO",
                    "essio_sendfile(%T) {%d,%d}"
                    "\r\n   res:         %d"
                    "\r\n   bytes_sent:  %lu"
                    "\r\n   error:       %d"
                    "\r\n",
                    sockRef, descP->sock, descP->sendfileHandle,
                    res, (unsigned long) bytes_sent, error) );

#elif defined(__FreeBSD__) || defined(__DragonFly__) || defined(__DARWIN__)

            off_t sbytes;

#if defined(__DARWIN__)
            sbytes = (off_t) chunk_size;
            res = (ssize_t)
                sendfile(descP->sendfileHandle, descP->sock, offset,
                         &sbytes, NULL, 0);
#else
            sbytes = 0;
            res = (ssize_t)
                sendfile(descP->sendfileHandle, descP->sock, offset,
                         chunk_size, NULL, &sbytes, 0);
#endif
            error = (res < 0) ? sock_errno() : 0;

            /* For an error return, we do not dare trust that sbytes is set
             * unless the error is ERRNO_BLOCK or EINTR
             * - the man page is to vague
             */
            if ((res < 0) && (error != ERRNO_BLOCK) && (error != EINTR)) {
                sbytes = 0;
            } else {
                ESOCK_ASSERT( sbytes >= 0 );
                ESOCK_ASSERT( (off_t) chunk_size >= sbytes );
                ESOCK_ASSERT( offset + sbytes >= offset );
                offset += sbytes;
            }
            bytes_sent = (size_t) sbytes;

            SSDBG( descP,
                   ("UNIX-ESSIO",
                    "essio_sendfile(%T) {%d,%d}"
                    "\r\n   res:         %d"
                    "\r\n   bytes_sent:  %lu"
                    "\r\n   error:       %d"
                    "\r\n",
                    sockRef, descP->sock, descP->sendfileHandle,
                    res, (unsigned long) bytes_sent, error) );

#elif defined(__sun) && defined(__SVR4) && defined(HAVE_SENDFILEV)

            sendfilevec_t sfvec[1];

            sfvec[0].sfv_fd = descP->sendfileHandle;
            sfvec[0].sfv_flag = 0;
            sfvec[0].sfv_off = offset;
            sfvec[0].sfv_len = chunk_size;

            res = sendfilev(descP->sock, sfvec, NUM(sfvec), &bytes_sent);
            error = (res < 0) ? sock_errno() : 0;

            SSDBG( descP,
                   ("UNIX-ESSIO",
                    "essio_sendfile(%T) {%d,%d}"
                    "\r\n   res:         %d"
                    "\r\n   bytes_sent:  %lu"
                    "\r\n   error:       %d"
                    "\r\n",
                    sockRef, descP->sock, descP->sendfileHandle,
                    res, (unsigned long) bytes_sent, error) );

            if ((res < 0) && (error == EINVAL)) {
                /* On e.b SunOS 5.10 using sfv_len > file size
                 * lands here - we regard this as a successful send.
                 * All other causes for EINVAL are avoided,
                 * except for .sfv_fd not seekable, which would
                 * give bytes_sent == 0 that we would interpret
                 * as end of file, which is kind of true.
                 */
                res = 0;
            }
            ESOCK_ASSERT( chunk_size >= bytes_sent );
            ESOCK_ASSERT( offset + bytes_sent >= offset );
            offset += bytes_sent;

#else
#error "Unsupported sendfile syscall; update configure test."
#endif

            ESOCK_CNT_INC(env, descP, sockRef,
                          esock_atom_sendfile,
                          &descP->sendfileCountersP->cnt, 1);

            if (bytes_sent != 0) {

                pkgSize += bytes_sent;

                ESOCK_CNT_INC(env, descP, sockRef,
                              esock_atom_sendfile_pkg,
                              &descP->sendfileCountersP->pkg,
                              1);
                ESOCK_CNT_INC(env, descP, sockRef,
                              esock_atom_sendfile_byte,
                              &descP->sendfileCountersP->byteCnt,
                              bytes_sent);

                if (pkgSize > descP->sendfileCountersP->pkgMax)
                    descP->sendfileCountersP->pkgMax = pkgSize;
                if ((descP->sendfileCountersP->maxCnt += bytes_sent)
                    > descP->sendfileCountersP->max)
                    descP->sendfileCountersP->max =
                        descP->sendfileCountersP->maxCnt;
            }

            /* *countP == 0 means send whole file */
            if (*countP > 0) {

                *countP -= bytes_sent;

                if (*countP == 0) { // All sent
                    *countP = pkgSize;
                    return 0;
                }
            }

            if (res < 0) {
                if (error == ERRNO_BLOCK) {
                    *countP = pkgSize;
                    return 1;
                }
                if (error == EINTR)
                    continue;
                *errP = error;
                return -1;
            }

            if (bytes_sent == 0) { // End of input file
                *countP = pkgSize;
                return 0;
            }
        }
    } // for (;;)
}


static
ERL_NIF_TERM essio_sendfile_errno(ErlNifEnv*       env,
                                  ESockDescriptor* descP,
                                  ERL_NIF_TERM     sockRef,
                                  int              err)
{
    ERL_NIF_TERM reason = MKA(env, erl_errno_id(err));

    return essio_sendfile_error(env, descP, sockRef, reason);
}


static
ERL_NIF_TERM essio_sendfile_error(ErlNifEnv*       env,
                                  ESockDescriptor* descP,
                                  ERL_NIF_TERM     sockRef,
                                  ERL_NIF_TERM     reason)
{
    SSDBG( descP, ("UNIX-ESSIO",
                   "essio_sendfile_error {%d} -> entry"
                   "\r\n   sockRef: %T"
                   "\r\n   reason:  %T"
                   "\r\n", descP->sock, sockRef, reason) );

    if (descP->sendfileCountersP == NULL) {
        descP->sendfileCountersP = MALLOC(sizeof(ESockSendfileCounters));
        *descP->sendfileCountersP = initESockSendfileCounters;
    }

    ESOCK_CNT_INC(env, descP, sockRef,
                  esock_atom_sendfile_fails,
                  &descP->sendfileCountersP->fails, 1);

    /* XXX Should we have special treatment for EINVAL,
     * such as to only fail current operation and activate
     * the next from the queue?
     */

    if (descP->currentWriterP != NULL) {

        (void) DEMONP("essio_sendfile_error",
                      env, descP, &descP->currentWriter.mon);

        /* Fail all queued writers */
        esock_requestor_release("essio_sendfile_error",
                                env, descP, &descP->currentWriter);
        send_error_waiting_writers(env, descP, sockRef, reason);
        descP->currentWriterP = NULL;

    }

    return esock_make_error(env, reason);
}

static
ERL_NIF_TERM essio_sendfile_select(ErlNifEnv*       env,
                                   ESockDescriptor* descP,
                                   ERL_NIF_TERM     sockRef,
                                   ERL_NIF_TERM     sendRef,
                                   size_t           count)
{
    int sres;

    /* Select write for this process */
    sres = esock_select_write(env, descP->sock, descP, NULL, sockRef, sendRef);
    if (sres < 0) {
        ERL_NIF_TERM reason;

        /* Internal select error */
        (void) DEMONP("essio_sendfile_select - failed",
                      env, descP, &descP->currentWriter.mon);

        /* Fail all queued writers */
        reason = MKT2(env, esock_atom_select_write, MKI(env, sres));
        esock_requestor_release("essio_sendfile_select - failed",
                                env, descP, &descP->currentWriter);
        send_error_waiting_writers(env, descP, sockRef, reason);
        descP->currentWriterP = NULL;

        (void) close(descP->sendfileHandle);
        descP->sendfileHandle = INVALID_HANDLE;

        return enif_raise_exception(env, reason);

    } else {
        ErlNifUInt64 bytes_sent;

        SSDBG( descP,
               ("UNIX-ESSIO", "essio_sendfile_select {%d} -> selected"
                "\r\n   sockRef: %T"
                "\r\n   sendRef: %T"
                "\r\n   count:  %lu"
                "\r\n", descP->sock, sockRef, sendRef, (unsigned long) count) );

        ESOCK_CNT_INC(env, descP, sockRef,
                      esock_atom_sendfile_waits,
                      &descP->sendfileCountersP->waits,
                      1);

        descP->writeState |= ESOCK_STATE_SELECTED;
        bytes_sent = (ErlNifUInt64) count;

        return MKT2(env, esock_atom_select, MKUI64(env, bytes_sent));
    }
}


static
ERL_NIF_TERM essio_sendfile_ok(ErlNifEnv*       env,
                               ESockDescriptor* descP,
                               ERL_NIF_TERM     sockRef,
                               size_t           count)
{
    ErlNifUInt64 bytes_sent64u;

    SSDBG( descP,
           ("UNIX-ESSIO", "essio_sendfile_ok {%d} -> entry when done"
            "\r\n   sockRef: %T"
            "\r\n   written: %lu"
            "\r\n", descP->sock, sockRef, (unsigned long) count) );

    if (descP->currentWriterP != NULL) {

        (void) DEMONP("essio_sendfile_ok -> current writer",
                      env, descP, &descP->currentWriter.mon);

        /*
         * Ok, this write is done maybe activate the next (if any)
         */
        if (! esock_activate_next_writer(env, descP, sockRef)) {

            SSDBG( descP,
                   ("UNIX-ESSIO",
                    "essio_sendfile_ok {%d} -> no more writers"
                    "\r\n   sockRef: %T"
                    "\r\n",
                    descP->sock, sockRef) );

            descP->currentWriterP = NULL;
        }
    }

    descP->writePkgMaxCnt = 0;
    bytes_sent64u = (ErlNifUInt64) count;

    (void) close(descP->sendfileHandle);
    descP->sendfileHandle = INVALID_HANDLE;

    return esock_make_ok2(env, MKUI64(env, bytes_sent64u));
}

#endif // #ifdef HAVE_SENDFILE


/* ====================================================================
 *
 * NIF (I/O backend) Resource callback functions: dtor, stop and down
 *
 * ====================================================================
 */

extern
void essio_dtor(ErlNifEnv*       env,
                ESockDescriptor* descP)
{
    SGDBG( ("UNIX-ESSIO", "dtor -> entry\r\n") );

    if (IS_SELECTED(descP)) {
        /* We have used the socket in the select machinery,
         * so we must have closed it properly to get here
         */
        ESOCK_ASSERT( IS_CLOSED(descP->readState) );
        ESOCK_ASSERT( IS_CLOSED(descP->writeState) );
        ESOCK_ASSERT( descP->sock == INVALID_SOCKET );
    } else {
        /* The socket is only opened, should be safe to close nonblocking */
        (void) sock_close(descP->sock);
        descP->sock = INVALID_SOCKET;
    }

    SGDBG( ("UNIX-ESSIO", "dtor -> set state and pattern\r\n") );
    descP->readState  |= (ESOCK_STATE_DTOR | ESOCK_STATE_CLOSED);
    descP->writeState |= (ESOCK_STATE_DTOR | ESOCK_STATE_CLOSED);
    descP->pattern     = (ESOCK_DESC_PATTERN_DTOR | ESOCK_STATE_CLOSED);

    esock_free_env("dtor reader", descP->currentReader.env);
    descP->currentReader.env = NULL;

    esock_free_env("dtor writer", descP->currentWriter.env);
    descP->currentWriter.env = NULL;

    esock_free_env("dtor acceptor", descP->currentAcceptor.env);
    descP->currentAcceptor.env = NULL;

    SGDBG( ("UNIX-ESSIO", "dtor -> try free readers request queue\r\n") );
    esock_free_request_queue(&descP->readersQ);

    SGDBG( ("UNIX-ESSIO", "dtor -> try free writers request queue\r\n") );
    esock_free_request_queue(&descP->writersQ);

    SGDBG( ("UNIX-ESSIO", "dtor -> try free acceptors request queue\r\n") );
    esock_free_request_queue(&descP->acceptorsQ);

#ifdef HAVE_SENDFILE
    ESOCK_ASSERT( descP->sendfileHandle == INVALID_HANDLE );
    if (descP->sendfileCountersP != NULL) {
        FREE(descP->sendfileCountersP);
        descP->sendfileCountersP = NULL;
  }
#endif

    esock_free_env("dtor close env", descP->closeEnv);
    descP->closeEnv = NULL;

    esock_free_env("dtor meta env", descP->meta.env);
    descP->meta.env = NULL;

    SGDBG( ("UNIX-ESSIO", "dtor -> done\r\n") );
}


extern
void essio_stop(ErlNifEnv*       env,
                ESockDescriptor* descP)
{
#ifdef HAVE_SENDFILE
    if (descP->sendfileCountersP != NULL) {
        ESockSendfileCounters* cntP = descP->sendfileCountersP;

        SSDBG( descP, ("UNIX-ESSIO", "esock_stop(%d) ->  sendfileCounters:"
                       "\r\n   cnt:      %lu"
                       "\r\n   byteCnt:  %lu"
                       "\r\n   fails:    %lu"
                       "\r\n   max:      %lu"
                       "\r\n   pkg:      %lu"
                       "\r\n   pkgMax    %lu"
                       "\r\n   tries:    %lu"
                       "\r\n   waits:    %lu"
                       "\r\n",
                       descP->sock,
                       (unsigned long) cntP->cnt,
                       (unsigned long) cntP->byteCnt,
                       (unsigned long) cntP->fails,
                       (unsigned long) cntP->max,
                       (unsigned long) cntP->pkg,
                       (unsigned long) cntP->pkgMax,
                       (unsigned long) cntP->tries,
                       (unsigned long) cntP->waits) );
    }
#endif

    /* +++++++++++++++++++++++++++++++++++++++++++++++++++++++++++++++
     *
     *           Inform waiting Closer, or close socket
     *
     * +++++++++++++++++++++++++++++++++++++++++++++++++++++++++++++++
     */

    if (! enif_is_pid_undefined(&descP->closerPid)) {
        /* We have a waiting closer process after nif_close()
         * - send message to trigger nif_finalize_close()
         */

        SSDBG( descP,
               ("UNIX-ESSIO",
                "esock_stop(%d) -> send close msg to %T\r\n",
                descP->sock, MKPID(env, &descP->closerPid)) );

        esock_send_close_msg(env, descP, &descP->closerPid);
        /* Message send frees closeEnv */
        descP->closeEnv = NULL;
        descP->closeRef = esock_atom_undefined;

    } else {
        int err;

        /* We do not have a closer process
         * - have to do an unclean (non blocking) close */

#ifdef HAVE_SENDFILE
        if (descP->sendfileHandle != INVALID_HANDLE)
            esock_send_sendfile_deferred_close_msg(env, descP);
#endif

        err = esock_close_socket(env, descP, FALSE);

        if (err != 0)
            esock_warning_msg("[UNIX-ESSIO] Failed closing socket without "
                              "closer process: "
                              "\r\n   Controlling Process: %T"
                              "\r\n   Descriptor:          %d"
                              "\r\n   Errno:               %d (%T)"
                              "\r\n",
                              descP->ctrlPid, descP->sock,
                              err, MKA(env, erl_errno_id(err)));
    }

}


/* A 'down' has occured.
 * Check the possible processes we monitor in turn:
 * closer, controlling process (owner), connector, reader, acceptor and writer.
 *
 */
extern
void essio_down(ErlNifEnv*           env,
                ESockDescriptor*     descP,
                const ErlNifPid*     pidP,
                const ErlNifMonitor* monP)
{
    if (COMPARE_PIDS(&descP->closerPid, pidP) == 0) {

        /* The closer process went down
         * - it will not call nif_finalize_close
         */

        enif_set_pid_undefined(&descP->closerPid);

        if (MON_EQ(&descP->closerMon, monP)) {
            MON_INIT(&descP->closerMon);

            SSDBG( descP,
                   ("UNIX-ESSIO",
                    "essio_down {%d} -> closer process exit\r\n",
                    descP->sock) );

        } else {
            // The owner is the closer so we used its monitor

            ESOCK_ASSERT( MON_EQ(&descP->ctrlMon, monP) );
            MON_INIT(&descP->ctrlMon);
            enif_set_pid_undefined(&descP->ctrlPid);

            SSDBG( descP,
                   ("UNIX-ESSIO",
                    "essio_down {%d} -> closer controlling process exit\r\n",
                    descP->sock) );
        }

        /* Since the closer went down there was one,
         * hence esock_close() must have run or scheduled esock_stop(),
         * or the socket has never been "selected" upon.
         */

        if (descP->closeEnv == NULL) {
            int err;

            /* Since there is no closeEnv,
             * esock_close() did not schedule esock_stop()
             * and is about to call esock_finalize_close() but died,
             * or esock_stop() has run, sent close_msg to the closer
             * and cleared ->closeEnv but the closer died
             * - we have to do an unclean (non blocking) socket close here
             */

#ifdef HAVE_SENDFILE
            if (descP->sendfileHandle != INVALID_HANDLE)
                esock_send_sendfile_deferred_close_msg(env, descP);
#endif

            err = esock_close_socket(env, descP, FALSE);
            if (err != 0)
                esock_warning_msg("[UNIX-ESSIO] "
                                  "Failed closing socket for terminating "
                                  "closer process: "
                                  "\r\n   Closer Process: %T"
                                  "\r\n   Descriptor:     %d"
                                  "\r\n   Errno:          %d (%T)"
                                  "\r\n",
                                  MKPID(env, pidP), descP->sock,
                                  err, MKA(env, erl_errno_id(err)));
        } else {
            /* Since there is a closeEnv esock_stop() has not run yet
             * - when it finds that there is no closer process
             *   it will close the socket and ignore the close_msg
             */
            esock_clear_env("essio_down - close-env", descP->closeEnv);
            esock_free_env("essio_down - close-env", descP->closeEnv);
            descP->closeEnv = NULL;
            descP->closeRef = esock_atom_undefined;
        }

    } else if (MON_EQ(&descP->ctrlMon, monP)) {
        MON_INIT(&descP->ctrlMon);
        /* The owner went down */
        enif_set_pid_undefined(&descP->ctrlPid);

        if (IS_OPEN(descP->readState)) {
            SSDBG( descP,
                   ("UNIX-ESSIO",
                    "essio_down {%d} -> controller process exit"
                    "\r\n   initiate close\r\n",
                    descP->sock) );

            essio_down_ctrl(env, descP, pidP);

            descP->readState  |= ESOCK_STATE_CLOSING;
            descP->writeState |= ESOCK_STATE_CLOSING;

        } else {

            SSDBG( descP,
                   ("UNIX-ESSIO",
                    "essio_down {%d} -> controller process exit"
                    "\r\n   already closed or closing\r\n",
                    descP->sock) );

        }

    } else if (descP->connectorP != NULL &&
               MON_EQ(&descP->connector.mon, monP)) {
        MON_INIT(&descP->connector.mon);

        SSDBG( descP,
               ("UNIX-ESSIO",
                "essio_down {%d} -> connector process exit\r\n",
                descP->sock) );

        /* connectorP is only set during connection.
         * Forget all about the ongoing connection.
         * We might end up connected, but the process that initiated
         * the connection has died and will never know
         */

        esock_requestor_release("esock_down->connector",
                                env, descP, &descP->connector);
        descP->connectorP = NULL;
        descP->writeState &= ~ESOCK_STATE_CONNECTING;

    } else {
        ERL_NIF_TERM sockRef = enif_make_resource(env, descP);

        /* check all operation queue(s): acceptor, writer and reader.
         *
         * Is it really any point in doing this if the socket is closed?
         *
         */

        if (IS_CLOSED(descP->readState)) {
            SSDBG( descP,
                   ("UNIX-ESSIO",
                    "essio_down(%T) {%d} -> stray down: %T\r\n",
                    sockRef, descP->sock, pidP) );
        } else {

            SSDBG( descP,
                   ("UNIX-ESSIO",
                    "essio_down(%T) {%d} -> other process term\r\n",
                    sockRef, descP->sock) );

            if (descP->currentReaderP != NULL)
                essio_down_reader(env, descP, sockRef, pidP, monP);
            if (descP->currentAcceptorP != NULL)
                essio_down_acceptor(env, descP, sockRef, pidP, monP);
            if (descP->currentWriterP != NULL)
                essio_down_writer(env, descP, sockRef, pidP, monP);
        }
    }

}


/* ==================================================================== */

/* *** Recv/recvfrom/recvmsg utility functions *** */

static
BOOLEAN_T recv_check_entry(ErlNifEnv       *env,
                           ESockDescriptor *descP,
                           ERL_NIF_TERM     recvRef,
                           ERL_NIF_TERM    *retP)
{
    if (! IS_OPEN(descP->readState)) {
        *retP = esock_make_error_closed(env);
        return FALSE;
    }

    /* Accept and Read uses the same select flag
     * so they can not be simultaneous
     */
    if (descP->currentAcceptorP != NULL) {
        *retP = esock_make_error_invalid(env, esock_atom_state);
        return FALSE;
    }

    /* Check if we have a current reader and if that is us. If not,
     * then we must be made to wait for our turn. This is done by pushing
     * us unto the reader queue.
     * Note that we do *not* actually initiate the currentReader structure
     * here, since we do not actually know yet if we need to! We do that in
     * the [recv|recvfrom|recvmsg]_check_result function.
     */
    if (descP->currentReaderP != NULL) {
        ErlNifPid caller;

        ESOCK_ASSERT( enif_self(env, &caller) != NULL );

        if (COMPARE_PIDS(&descP->currentReader.pid, &caller) != 0) {
            /* Not the "current reader", so (maybe) push onto queue */

            SSDBG( descP,
                   ("UNIX-ESSIO",
                    "recv_check_reader {%d} -> not (current) reader"
                    "\r\n   recvRef: %T"
                    "\r\n", descP->sock, recvRef) );

            if (! esock_reader_search4pid(env, descP, &caller)) {
                if (COMPARE(recvRef, esock_atom_zero) == 0) {
                    *retP = esock_atom_timeout;
                }
                else {
                    esock_reader_push(env, descP, caller, recvRef, NULL);
                    *retP = esock_atom_select;
                }
            } else {
                /* Reader already in queue */
                *retP = esock_raise_invalid(env, esock_atom_state);
            }

            SSDBG( descP,
                   ("UNIX-ESSIO",
                    "recv_check_reader {%d} -> queue (push) result: %T\r\n",
                    descP->sock, *retP) );

            return FALSE;
        }
    }
    *retP = esock_atom_ok; /* Ignored */
    return TRUE;
}


/* *** recv_check_result ***
 *
 * Common for all recv* functions; check for end of stream
 * and recv error, set the result term and return TRUE.
 * If neither return FALSE and let the caller handle the message.
 */
static
BOOLEAN_T recv_check_result(ErlNifEnv       *env,
                            ESockDescriptor *descP,
                            ERL_NIF_TERM     sockRef,
                            ERL_NIF_TERM     recvRef,
                            ssize_t          readResult,
                            int              saveErrno,
                            ERL_NIF_TERM    *retP)
{
    if ((readResult == 0) && (descP->type == SOCK_STREAM)) {
        ERL_NIF_TERM reason = esock_atom_closed;

        /* Stream closed from other side
         *
         * When a stream socket peer has performed an orderly shutdown,
         * the return value will be 0 (the traditional "end-of-file" return).
         *
         * *We* do never actually try to read 0 bytes!
         *
         * We must also notify any waiting readers!
         */

        ESOCK_CNT_INC(env, descP, sockRef,
                      esock_atom_read_fails, &descP->readFails, 1);

        recv_error_current_reader(env, descP, sockRef, reason);
        /* Return {error, closed} */
        *retP = esock_make_error(env, reason);
        return FALSE;
    }
    else if (readResult < 0) {

        /* +++ Error handling +++ */

        /* 'timeout' | {error, SaveErrno} */
        *retP = recv_check_fail(env, descP, sockRef, recvRef, saveErrno);
        return FALSE;
    }

    return TRUE;
}


/* *** recv_check_full ***
 *
 * This function is called if we filled the allocated buffer.
 * But are we done yet?
 *
 * len = 0 means: Give me everything you have => maybe
 * len > 0 means: Yes
 *
 * Return {more|ok|select_read, Bin}
 */
static
ERL_NIF_TERM recv_check_full(ErlNifEnv*       env,
                             ESockDescriptor* descP,
                             ERL_NIF_TERM     sockRef,
                             ERL_NIF_TERM     recvRef,
                             ssize_t          len,
                             ErlNifBinary    *bufP)
{
    ERL_NIF_TERM res;

    if ((len == 0) &&
        (descP->type == SOCK_STREAM)) {

        /* +++ Give us everything you have got =>     *
         *     (maybe) needs to continue          +++ */

        SSDBG( descP,
               ("UNIX-ESSIO",
                "recv_check_full(%T) {%d} -> shall we continue reading?"
                "\r\n   bufSz:    %ld"
                "\r\n   rNum:     %u"
                "\r\n   rNumCnt:  %u"
                "\r\n", sockRef, descP->sock,
                (unsigned long) bufP->size, descP->rNum,
                descP->rNumCnt) );

        /* Res = {more|ok|select_read, Bin} */
        res = recv_check_full_maybe_done(env, descP, sockRef, recvRef, bufP);

    } else {

        /* +++ We got exactly as much as we requested => We are done +++ */

        SSDBG( descP,
               ("UNIX-ESSIO",
                "recv_check_full(%T) {%d} -> [%ld] "
                "we got exactly what we could fit\r\n",
                sockRef, descP->sock, (long) len) );

        /* Res = {ok|select_read, Bin} */
        res = recv_check_full_done(env, descP, sockRef, recvRef, bufP);
    }

    return res;

}


/* *** recv_check_full_maybe_done ***
 *
 * Increment and check rNumCnt.  If it hasn't reached its max
 * (rNum); return       {more, Bin},
 * then more reads should be done,
 * otherwise return     {ok|select_read, Bin}
 * depending on selectRead.
*/
static
ERL_NIF_TERM recv_check_full_maybe_done(ErlNifEnv*       env,
                                        ESockDescriptor* descP,
                                        ERL_NIF_TERM     sockRef,
                                        ERL_NIF_TERM     recvRef,
                                        ErlNifBinary    *bufP)
{
    ERL_NIF_TERM ret;

    ESOCK_CNT_INC(env, descP, sockRef,
                  esock_atom_read_byte, &descP->readByteCnt,
                  bufP->size);
    descP->readPkgMaxCnt += bufP->size;

    descP->rNumCnt++;
    if (descP->rNumCnt >= descP->rNum) {

        /* Ret = {ok|select_read, Bin} */
        ret = recv_check_full_done(env, descP, sockRef, recvRef, bufP);

    } else {

        /* Yes, we *do* need to continue reading */

        recv_init_current_reader(env, descP, recvRef);

        /* This transfers "ownership" of the *allocated* binary to an
         * erlang term (no need for an explicit free).
         */

        SSDBG( descP,
               ("UNIX-ESSIO",
                "recv_check_full_maybe_done(%T) {%d} -> [%lu] "
                "we are done for now - read more\r\n",
                sockRef, descP->sock, (unsigned long) bufP->size) );

        /* Ret =  {more, Bin} */
        ret = MKT2(env, esock_atom_more, MKBIN(env, bufP));
    }

    return ret;
}



/* *** recv_check_full_done ***
 *
 * A successful recv and we filled the buffer.
 * - return {ok|select_read, Bin}
 */
static
ERL_NIF_TERM recv_check_full_done(ErlNifEnv*       env,
                                  ESockDescriptor* descP,
                                  ERL_NIF_TERM     sockRef,
                                  ERL_NIF_TERM     recvRef,
                                  ErlNifBinary    *bufP)
{
    ERL_NIF_TERM res;

    descP->rNumCnt = 0;

    res = MKBIN(env, bufP);

    ESOCK_CNT_INC(env, descP, sockRef,
                  esock_atom_read_pkg, &descP->readPkgCnt, 1);
    ESOCK_CNT_INC(env, descP, sockRef,
                  esock_atom_read_byte, &descP->readByteCnt, bufP->size);

    descP->readPkgMaxCnt += bufP->size;
    if (descP->readPkgMaxCnt > descP->readPkgMax)
        descP->readPkgMax = descP->readPkgMaxCnt;
    descP->readPkgMaxCnt = 0;

    if (descP->selectRead && (COMPARE(recvRef, esock_atom_zero) != 0)) {
        /* {select_read, Bin} */
        res = MKT2(env, esock_atom_select_read, res);
        return recv_check_select(env, descP, sockRef, recvRef, res);
    }
    else {
        recv_update_current_reader(env, descP, sockRef);

        /* This transfers "ownership" of the *allocated* binary to an
         * erlang term (no need for an explicit free).
         */

        /* Return {ok, Bin} */
        return esock_make_ok2(env, res);
    }
}


/* *** recv_check_fail ***
 *
 * Handle recv failure.
 */
static
ERL_NIF_TERM recv_check_fail(ErlNifEnv*       env,
                             ESockDescriptor* descP,
                             ERL_NIF_TERM     sockRef,
                             ERL_NIF_TERM     recvRef,
                             int              saveErrno)
{
    ERL_NIF_TERM res;

    descP->rNumCnt = 0;

    if (saveErrno == ECONNRESET)  {

        /* +++ Oops - closed +++ */

        SSDBG( descP,
               ("UNIX-ESSIO",
                "recv_check_fail(%T) {%d} -> econnreset: closed"
                "\r\n   recvRef: %T"
                "\r\n", sockRef, descP->sock, recvRef) );

        // This is a bit overkill (to count here), but just in case...
        ESOCK_CNT_INC(env, descP, sockRef, esock_atom_read_fails,
                      &descP->readFails, 1);

        /* Res = {error, econnreset} */
        res = recv_check_fail_econnreset(env, descP, sockRef);

    } else if ((saveErrno == ERRNO_BLOCK) ||
               (saveErrno == EAGAIN)) {

        SSDBG( descP,
               ("UNIX-ESSIO",
                "recv_check_fail(%T) {%d} -> eagain"
                "\r\n   recvRef: %T"
                "\r\n", sockRef, descP->sock, recvRef) );

        if (COMPARE(recvRef, esock_atom_zero) == 0) {

            recv_update_current_reader(env, descP, sockRef);

            /* Would block and zero time-out - this is a time-out
             * Res = 'timeout'
             */
            res = esock_atom_timeout;
        }
        else {
            /* Res = 'select' */
            res = recv_check_select(env, descP, sockRef, recvRef,
                                    esock_atom_select);
        }

    } else {

        SSDBG( descP,
               ("UNIX-ESSIO",
                "recv_check_fail(%T) {%d} -> errno: %d\r\n"
                "\r\n   recvRef: %T"
                "\r\n", sockRef, descP->sock, saveErrno, recvRef) );

        ESOCK_CNT_INC(env, descP, sockRef, esock_atom_read_fails,
                      &descP->readFails, 1);

        /* Res = {error, SaveErrno} */
        res = recv_check_fail_gen(env, descP, sockRef, saveErrno);
    }

    return res;
}


/* *** recv_check_fail_gen ***
 *
 * The recv call had a "general" failure.
 */
static
ERL_NIF_TERM recv_check_fail_gen(ErlNifEnv*       env,
                                 ESockDescriptor* descP,
                                 ERL_NIF_TERM     sockRef,
                                 int              saveErrno)
{
    ERL_NIF_TERM reason = MKA(env, erl_errno_id(saveErrno));

    recv_error_current_reader(env, descP, sockRef, reason);

    /* Return {error, SaveErrno} */
    return esock_make_error(env, reason);
}


/* *** recv_check_fail_econnreset ***
 *
 * We detected that the socket was closed while reading.
 * Inform current and waiting readers.
 */
static
ERL_NIF_TERM recv_check_fail_econnreset(ErlNifEnv*       env,
                                        ESockDescriptor* descP,
                                        ERL_NIF_TERM     sockRef)
{
    ERL_NIF_TERM reason = MKA(env, erl_errno_id(ECONNRESET));
    ERL_NIF_TERM res = esock_make_error(env, reason);

    /* <KOLLA>
     *
     * IF THE CURRENT PROCESS IS *NOT* THE CONTROLLING
     * PROCESS, WE NEED TO INFORM IT!!!
     *
     * ALL WAITING PROCESSES MUST ALSO GET THE ERROR!!
     * HANDLED BY THE STOP (CALLBACK) FUNCTION?
     *
     * SINCE THIS IS A REMOTE CLOSE, WE DON'T NEED TO WAIT
     * FOR OUTPUT TO BE WRITTEN (NO ONE WILL READ), JUST
     * ABORT THE SOCKET REGARDLESS OF LINGER???
     *
     * </KOLLA>
     */

    recv_error_current_reader(env, descP, sockRef, reason);

    /* Return {error, econnreset} */
    return res;
}


/* *** recv_check_select ***
 *
 * The recv call should be retried
 * - initiate select read and return Msg or an exception
 */
static
ERL_NIF_TERM recv_check_select(ErlNifEnv*       env,
                               ESockDescriptor* descP,
                               ERL_NIF_TERM     sockRef,
                               ERL_NIF_TERM     recvRef,
                               ERL_NIF_TERM     msg)
{
    int          sres;

    /* SELECT for more data */

    if ((sres = esock_select_read(env, descP->sock, descP, NULL,
                                  sockRef, recvRef)) < 0) {
        /* Unlikely that any next reader will have better luck,
         * but why not give them a shot - the queue will be cleared
         */
        recv_update_current_reader(env, descP, sockRef);

        /* Return error({select_read, SRes}) */
        return enif_raise_exception(env,
                                    MKT2(env, esock_atom_select_read,
                                         MKI(env, sres)));
    } else {

        recv_init_current_reader(env, descP, recvRef);

        SSDBG( descP,
               ("UNIX-ESSIO",
                "recv_check_select(%T) {%d} -> SELECT for more"
                "\r\n   recvRef: %T"
                "\r\n   msg:     %T"
                "\r\n", sockRef, descP->sock, recvRef, msg) );

        descP->readState |= ESOCK_STATE_SELECTED;
        return msg;
    }
}


/* *** recv_check_partial ***
 *
 * Handle a successful recv which only partly filled the specified buffer.
 *
 * Return {ok|timeout|select|select_read, Bin}
 */
static
ERL_NIF_TERM recv_check_partial(ErlNifEnv*       env,
                                ESockDescriptor* descP,
                                ERL_NIF_TERM     sockRef,
                                ERL_NIF_TERM     recvRef,
                                ssize_t          len,
                                ErlNifBinary    *bufP)
{
    ERL_NIF_TERM res;

    /* Buffer not filled */

    descP->rNumCnt = 0;

    ESOCK_CNT_INC(env, descP, sockRef,
                  esock_atom_read_byte, &descP->readByteCnt, bufP->size);

    descP->readPkgMaxCnt += bufP->size;
    if (descP->readPkgMaxCnt > descP->readPkgMax)
        descP->readPkgMax = descP->readPkgMaxCnt;
    descP->readPkgMaxCnt = 0;

    res = MKBIN(env, bufP);

    if ((descP->type == SOCK_STREAM) && (len > 0)) {

        /* A stream socket with specified read size
         * - more data is needed
         */

        if (COMPARE(recvRef, esock_atom_zero) == 0) {

            /* Polling read */

            ESOCK_CNT_INC(env, descP, sockRef,
                          esock_atom_read_pkg, &descP->readPkgCnt, 1);
            SSDBG( descP,
                   ("UNIX-ESSIO",
                    "recv_check_partial(%T) {%d} -> [%ld] split buffer time-out"
                    "\r\n   recvRef: %T"
                    "\r\n", sockRef, descP->sock, (long) len,
                    recvRef) );

            recv_update_current_reader(env, descP, sockRef);
            /* Res = {timeout, Bin} */
            res = MKT2(env, esock_atom_timeout, res);
        } else {

            /* Incomplete data */

            SSDBG( descP,
                   ("UNIX-ESSIO",
                    "recv_check_partial(%T) {%d} -> [%ld]"
                    " only part of message - expect more"
                    "\r\n   recvRef: %T"
                    "\r\n", sockRef, descP->sock, (long) len,
                    recvRef) );


            /* Res = {select, Bin} */
            res = MKT2(env, esock_atom_select, res);
            res = recv_check_select(env, descP, sockRef, recvRef, res);

        }
    } else {

        /* No more data is needed */

        ESOCK_CNT_INC(env, descP, sockRef,
                      esock_atom_read_pkg, &descP->readPkgCnt, 1);

        SSDBG( descP,
               ("UNIX-ESSIO",
                "recv_check_partial(%T) {%d} -> [%ld] split buffer"
                "\r\n   recvRef: %T"
                "\r\n", sockRef, descP->sock, (long) len,
                recvRef) );

        if (descP->selectRead && (COMPARE(recvRef, esock_atom_zero) != 0)) {
            /* Res = {select_read, Bin} */
            res = MKT2(env, esock_atom_select_read, res);
            res = recv_check_select(env, descP, sockRef, recvRef, res);
        }
        else {
            /* Res = {ok, Bin} */
            recv_update_current_reader(env, descP, sockRef);
            res = esock_make_ok2(env, res);
        }
    }

    return res;
}


/* *** recv_init_current_reader ***
 *
 * Initiate (maybe) the currentReader structure of the descriptor.
 * Including monitoring the calling process.
 */
static
void recv_init_current_reader(ErlNifEnv*       env,
                              ESockDescriptor* descP,
                              ERL_NIF_TERM     recvRef)
{
    if (descP->currentReaderP == NULL) {

        ESOCK_ASSERT( enif_self(env, &descP->currentReader.pid) != NULL );

        ESOCK_ASSERT( MONP("recv_init_current_reader -> current reader",
                           env, descP,
                           &descP->currentReader.pid,
                           &descP->currentReader.mon) == 0);
        ESOCK_ASSERT(!descP->currentReader.env);

        descP->currentReader.env = esock_alloc_env("current-reader");
        descP->currentReader.ref =
            CP_TERM(descP->currentReader.env, recvRef);
        descP->currentReaderP = &descP->currentReader;
    } else {

        /*
         * This is a retry:
         * We have done, for instance, recv(Sock, X), but only received Y < X.
         * We then call recv again with size = X-Y. So, we then get a new ref.
         * 
         * Make use of the existing environment
         */

        enif_clear_env(descP->currentReader.env);
        descP->currentReader.ref = CP_TERM(descP->currentReader.env, recvRef);
    }
}


/* *** recv_update_current_reader ***
 *
 * Demonitors the current reader process and pop's the reader queue.
 * If there is a waiting (reader) process, then it will be assigned
 * as the new current reader and a new (read) select will be done.
 */

static
void recv_update_current_reader(ErlNifEnv*       env,
                                ESockDescriptor* descP,
                                ERL_NIF_TERM     sockRef)
{
    if (descP->currentReaderP != NULL) {
        
        ESOCK_ASSERT( DEMONP("recv_update_current_reader",
                             env, descP, &descP->currentReader.mon) == 0);

        if (! esock_activate_next_reader(env, descP, sockRef)) {

            SSDBG( descP,
                   ("UNIX-ESSIO",
                    "recv_update_current_reader(%T) {%d} -> no more readers\r\n",
                    sockRef, descP->sock) );

            descP->currentReaderP = NULL;
        }
    }
}


/* *** recv_error_current_reader ***
 *
 * Process the current reader and any waiting readers
 * when a read (fatal) error has occurred.
 * All waiting readers will be "aborted", that is a 
 * nif_abort message will be sent (with ref and reason).
 */

static
void recv_error_current_reader(ErlNifEnv*       env,
                               ESockDescriptor* descP,
                               ERL_NIF_TERM     sockRef,
                               ERL_NIF_TERM     reason)
{
    if (descP->currentReaderP != NULL) {
        ESockRequestor req;

        esock_requestor_release("recv_error_current_reader",
                                env, descP, &descP->currentReader);

        req.env = NULL; /* read by reader_pop before free */
        while (esock_reader_pop(env, descP, &req)) {

            SSDBG( descP,
                   ("UNIX-ESSIO", "recv_error_current_reader(%T) {%d} -> abort"
                    "\r\n   pid:   %T"
                    "\r\n   reason %T"
                    "\r\n", sockRef, descP->sock,
                    req.pid, reason) );

            esock_send_abort_msg(env, descP, sockRef, &req, reason);

            ESOCK_ASSERT( DEMONP("recv_error_current_reader -> pop'ed reader",
                                 env, descP, &req.mon) == 0);
        }

        descP->currentReaderP = NULL;
    }
}


/* *** essio_down_ctrl ***
 *
 * Stop after a downed controller (controlling process = owner process)
 *
 * This is 'extern' because its currently called from prim_socket_nif
 * (esock_setopt_otp_ctrl_proc).
 */
extern
void essio_down_ctrl(ErlNifEnv*           env,
                     ESockDescriptor*     descP,
                     const ErlNifPid*     pidP)
{
    SSDBG( descP,
           ("UNIX-ESSIO", "essio_down_ctrl {%d} ->"
            "\r\n   Pid: %T"
            "\r\n", descP->sock, MKPID(env, pidP)) );

    if (do_stop(env, descP)) {
        /* esock_stop() is scheduled
         * - it has to close the socket
         */
        SSDBG( descP,
               ("UNIX-ESSIO", "essio_down_ctrl {%d} -> stop was scheduled\r\n",
                descP->sock) );
    } else {
        int err;

        /* Socket is not in the select machinery
         * so esock_stop() will not be called
         * - we have to do an unclean (non blocking) socket close here
         */

#ifdef HAVE_SENDFILE
        if (descP->sendfileHandle != INVALID_HANDLE)
            esock_send_sendfile_deferred_close_msg(env, descP);
#endif

        err = esock_close_socket(env, descP, FALSE);
        if (err != 0)
            esock_warning_msg("[UNIX-ESSIO] "
                              "Failed closing socket for terminating "
                              "owner process: "
                              "\r\n   Owner Process:  %T"
                              "\r\n   Descriptor:     %d"
                              "\r\n   Errno:          %d (%T)"
                              "\r\n",
                              MKPID(env, pidP), descP->sock,
                              err, MKA(env, erl_errno_id(err)));
    }
}



/* *** essio_down_acceptor ***
 *
 * Check and then handle a downed acceptor process.
 *
 */
static
void essio_down_acceptor(ErlNifEnv*           env,
                         ESockDescriptor*     descP,
                         ERL_NIF_TERM         sockRef,
                         const ErlNifPid*     pidP,
                         const ErlNifMonitor* monP)
{
    if (MON_EQ(&descP->currentAcceptor.mon, monP)) {
        MON_INIT(&descP->currentAcceptor.mon);
        
        SSDBG( descP,
               ("UNIX-ESSIO",
                "essio_down_acceptor(%T) {%d} -> "
                "current acceptor - try activate next\r\n",
                sockRef, descP->sock) );
        
        if (!esock_activate_next_acceptor(env, descP, sockRef)) {

            SSDBG( descP,
                   ("UNIX-ESSIO",
                    "essio_down_acceptor(%T) {%d} -> no more writers\r\n",
                    sockRef, descP->sock) );

            descP->readState &= ~ESOCK_STATE_ACCEPTING;

            descP->currentAcceptorP = NULL;
        }

    } else {
        
        /* Maybe unqueue one of the waiting acceptors */
        
        SSDBG( descP,
               ("UNIX-ESSIO",
                "essio_down_acceptor(%T) {%d} -> "
                "not current acceptor - maybe a waiting acceptor\r\n",
                sockRef, descP->sock) );
        
        esock_acceptor_unqueue(env, descP, NULL, pidP);
    }
}


/* *** essio_down_writer ***
 *
 * Check and then handle a downed writer process.
 *
 */

static
void essio_down_writer(ErlNifEnv*           env,
                       ESockDescriptor*     descP,
                       ERL_NIF_TERM         sockRef,
                       const ErlNifPid*     pidP,
                       const ErlNifMonitor* monP)
{
    if (MON_EQ(&descP->currentWriter.mon, monP)) {
        MON_INIT(&descP->currentWriter.mon);
        
        SSDBG( descP,
               ("UNIX-ESSIO",
                "essio_down_writer(%T) {%d} -> "
                "current writer - try activate next\r\n",
                sockRef, descP->sock) );
        
        if (!esock_activate_next_writer(env, descP, sockRef)) {

            SSDBG( descP,
                   ("UNIX-ESSIO",
                    "essio_down_writer(%T) {%d} -> no active writer\r\n",
                    sockRef, descP->sock) );

            descP->currentWriterP = NULL;
        }
        
    } else {
        
        /* Maybe unqueue one of the waiting writer(s) */
        
        SSDBG( descP,
               ("UNIX-ESSIO",
                "essio_down_writer(%T) {%d} -> "
                "not current writer - maybe a waiting writer\r\n",
                sockRef, descP->sock) );
        
        esock_writer_unqueue(env, descP, NULL, pidP);
    }
}


/* *** essio_down_reader ***
 *
 * Check and then handle a downed reader process.
 *
 */

static
void essio_down_reader(ErlNifEnv*           env,
                       ESockDescriptor*     descP,
                       ERL_NIF_TERM         sockRef,
                       const ErlNifPid*     pidP,
                       const ErlNifMonitor* monP)
{
    if (MON_EQ(&descP->currentReader.mon, monP)) {
        MON_INIT(&descP->currentReader.mon);
        
        SSDBG( descP,
               ("UNIX-ESSIO",
                "essio_down_reader(%T) {%d} -> "
                "current reader - try activate next\r\n",
                sockRef, descP->sock) );
        
        if (! esock_activate_next_reader(env, descP, sockRef)) {

            SSDBG( descP,
                   ("UNIX-ESSIO",
                    "essio_down_reader(%T) {%d} -> no more readers\r\n",
                    sockRef, descP->sock) );

            descP->currentReaderP = NULL;
        }

    } else {
        
        /* Maybe unqueue one of the waiting reader(s) */
        
        SSDBG( descP,
               ("UNIX-ESSIO",
                "essio_down_reader(%T) {%d} -> "
                "not current reader - maybe a waiting reader\r\n",
                sockRef, descP->sock) );
        
        esock_reader_unqueue(env, descP, NULL, pidP);
    }
}


#endif<|MERGE_RESOLUTION|>--- conflicted
+++ resolved
@@ -2729,13 +2729,9 @@
     ERL_NIF_TERM ret;
 
     SSDBG( descP, ("UNIX-ESSIO", "essio_recv {%d} -> entry with"
-<<<<<<< HEAD
-                   "\r\n   bufSz: %lu x %u (%ld)"
-=======
                    "\r\n   bufSz: %lu"
                    "\r\n   count: %u"
                    "\r\n   len:   %ld"
->>>>>>> 86f1347f
                    "\r\n", descP->sock,
                    (unsigned long) bufSz, descP->rNumCnt, (long) len) );
 
@@ -2874,7 +2870,6 @@
     }
 
     descP->rNumCnt = 0;
-<<<<<<< HEAD
 
     ESOCK_CNT_INC(env, descP, sockRef, esock_atom_read_pkg,
                   &descP->readPkgCnt, 1);
@@ -2887,20 +2882,6 @@
                           &fromAddr, fromAddrLen,
                           &ret);
 
-=======
-
-    ESOCK_CNT_INC(env, descP, sockRef, esock_atom_read_pkg,
-                  &descP->readPkgCnt, 1);
-    ESOCK_CNT_INC(env, descP, sockRef, esock_atom_read_byte,
-                  &descP->readByteCnt, buf.size);
-    if (buf.size > descP->readPkgMax)
-        descP->readPkgMax = buf.size;
-
-    esock_encode_sockaddr(env,
-                          &fromAddr, fromAddrLen,
-                          &ret);
-
->>>>>>> 86f1347f
     /* MKBIN transfers "ownership" of the *allocated* binary to an
      * erlang term in env (no need to free; it will be GC:ed).
      */
