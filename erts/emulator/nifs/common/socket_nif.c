--- conflicted
+++ resolved
@@ -25,10 +25,7 @@
 
 #define STATIC_ERLANG_NIF 1
 
-<<<<<<< HEAD
-=======
-
->>>>>>> 0474c879
+
 #ifdef HAVE_CONFIG_H
 #include "config.h"
 #endif
@@ -7275,6 +7272,7 @@
     int                     res;
     size_t                  sz;
     unsigned int            tmp;
+    int32_t                 tmpAssocId;
 
     SSDBG( descP,
            ("SOCKET", "nsetopt_lvl_sctp_associnfo -> entry with"
@@ -7313,8 +7311,12 @@
     SSDBG( descP,
            ("SOCKET", "nsetopt_lvl_sctp_associnfo -> decode attributes\r\n") );
 
-    if (!GET_UINT(env, eAssocId, &assocParams.sasoc_assoc_id))
+    /* On some platforms the assoc id is typed as an unsigned integer (uint32)
+     * So, to avoid warnings there, we always make an explicit cast... 
+     */
+    if (!GET_INT(env, eAssocId, &tmpAssocId))
         return esock_make_error(env, esock_atom_einval);
+    assocParams.sasoc_assoc_id = (typeof(assocParams.sasoc_assoc_id)) tmpAssocId;
     
     /*
      * We should really make sure this is ok in erlang (to ensure that 
@@ -7609,6 +7611,7 @@
     struct sctp_rtoinfo rtoInfo;
     int                 res;
     size_t              sz;
+    int32_t             tmpAssocId;
 
     SSDBG( descP,
            ("SOCKET", "nsetopt_lvl_sctp_rtoinfo -> entry with"
@@ -7641,8 +7644,12 @@
     SSDBG( descP,
            ("SOCKET", "nsetopt_lvl_sctp_rtoinfo -> decode attributes\r\n") );
 
-    if (!GET_UINT(env, eAssocId, &rtoInfo.srto_assoc_id))
+    /* On some platforms the assoc id is typed as an unsigned integer (uint32)
+     * So, to avoid warnings there, we always make an explicit cast... 
+     */
+    if (!GET_INT(env, eAssocId, &tmpAssocId))
         return esock_make_error(env, esock_atom_einval);
+    rtoInfo.srto_assoc_id = (typeof(rtoInfo.srto_assoc_id)) tmpAssocId;
     
     if (!GET_UINT(env, eInitial, &rtoInfo.srto_initial))
         return esock_make_error(env, esock_atom_einval);
