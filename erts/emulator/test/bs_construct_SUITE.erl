%%
%% %CopyrightBegin%
%% 
%% Copyright Ericsson AB 1999-2022. All Rights Reserved.
%% 
%% Licensed under the Apache License, Version 2.0 (the "License");
%% you may not use this file except in compliance with the License.
%% You may obtain a copy of the License at
%%
%%     http://www.apache.org/licenses/LICENSE-2.0
%%
%% Unless required by applicable law or agreed to in writing, software
%% distributed under the License is distributed on an "AS IS" BASIS,
%% WITHOUT WARRANTIES OR CONDITIONS OF ANY KIND, either express or implied.
%% See the License for the specific language governing permissions and
%% limitations under the License.
%% 
%% %CopyrightEnd%
%% 

-module(bs_construct_SUITE).

-export([all/0, suite/0,
         init_per_suite/1, end_per_suite/1,
	 test1/1, test2/1, test3/1, test4/1, test5/1, testf/1,
	 not_used/1, in_guard/1,
	 mem_leak/1, coerce_to_float/1, bjorn/1, append_empty_is_same/1,
	 huge_float_field/1, system_limit/1, badarg/1,
	 copy_writable_binary/1, kostis/1, dynamic/1, bs_add/1,
	 otp_7422/1, zero_width/1, bad_append/1, bs_append_overflow/1,
<<<<<<< HEAD
         reductions/1, fp16/1, zero_init/1, error_info/1, little/1]).
=======
         bs_append_offheap/1,
         reductions/1, fp16/1, error_info/1]).
>>>>>>> 43ad41d6

-include_lib("common_test/include/ct.hrl").

suite() ->
    [{ct_hooks,[ts_install_cth]},
     {timetrap, {minutes, 1}}].

all() -> 
    [test1, test2, test3, test4, test5, testf, not_used,
     in_guard, mem_leak, coerce_to_float, bjorn, append_empty_is_same,
     huge_float_field, system_limit, badarg,
     copy_writable_binary, kostis, dynamic, bs_add, otp_7422, zero_width,
<<<<<<< HEAD
     bad_append, bs_append_overflow, reductions, fp16, zero_init,
     error_info, little].
=======
     bad_append, bs_append_overflow, bs_append_offheap,
     reductions, fp16, error_info].
>>>>>>> 43ad41d6

init_per_suite(Config) ->
    Config.

end_per_suite(_Config) ->
    application:stop(os_mon).

-define(T(B, L), {B, ??B, L}).
-define(N(B), {B, ??B, unknown}).

-define(FAIL(Expr), fail_check(catch Expr, ??Expr, [])).

-define(FAIL_VARS(Expr, Vars), fail_check(catch Expr, ??Expr, Vars)).

l(I_13, I_big1) ->
    [
     ?T(<<-43>>,
	[256-43]),
     ?T(<<56>>,
	[56]),
     ?T(<<1,2>>,
	[1, 2]),
     ?T(<<4:4, 7:4>>,
	[4*16+7]),
     ?T(<<777:16/big>>,
	[3, 9]),
     ?T(<<777:16/little>>,
	[9, 3]),
     ?T(<<0.0:32/float>>,
	[0,0,0,0]),
     ?T(<<0.125:32/float>>,
	[62,0,0,0]),
     ?T(<<0.125:32/little-float>>,
	[0,0,0,62]),
     ?T(<<I_big1:32>>,
	[138, 99, 0, 147]),
     ?T(<<57285702734876389752897684:32>>,
	[138, 99, 0, 148]),
     ?T(<<I_big1:32/little>>,
	lists:reverse([138, 99, 0, 147])),
     ?T(<<-1:17/unit:8>>,
	lists:duplicate(17, 255)),

     ?T(<<I_13>>,
	[13]),

     ?T(<<4:8/unit:2,5:2/unit:8>>,
	[0, 4, 0, 5]),

     ?T(<<1:1, 0:6, 1:1>>,
	[129]),
     ?T(<<1:1/little, 0:6/little, 1:1/little>>,
	[129]),

     ?T(<<<<1,2>>/binary>>,
	[1, 2]),
     ?T(<<<<1,2>>:1/binary>>,
	[1]),
     ?T(<<4,3,<<1,2>>:1/binary>>,
	[4,3,1]),

     ?T(<< <<153,27:5>>:I_13/bits, 1:3 >>,
        [153,217]),

     ?T(<<(256*45+47)>>,
	[47]),

     ?T(<<57:0>>,
	[]),

     ?T(<<"apa">>,
	"apa"),

     ?T(<<1:3,"string",9:5>>,
	[46,110,142,77,45,204,233]),

     ?T(<<>>,
	[]),

     ?T(<<37.98:64/native-float>>,
	native_3798()),

     ?T(<<32978297842987249827298387697777669766334937:128/native-integer>>,
	native_bignum()),

     ?T(<<$э/native-utf16,$т/native-utf16,$о/native-utf16," спутник"/native-utf16>>,
        native_utf16()),

     ?T(<<$в/native-utf32,"ода"/native-utf32>>,
	native_utf32()),

     %% Unit tests.
     ?T(<<<<5:3>>/bitstring>>, <<5:3>>),
     ?T(<<42,<<7:4>>/binary-unit:4>>, <<42,7:4>>),
     ?T(<<<<344:17>>/binary-unit:17>>, <<344:17>>),
     ?T(<<<<42,3,7656:16>>/binary-unit:16>>, <<42,3,7656:16>>),

     %% Different sizes and types. First without types.
     ?T(<<I_big1:8>>, [147]),
     ?T(<<I_big1:16>>, [0, 147]),
     ?T(<<I_big1:24>>, [99, 0, 147]),
     ?T(<<I_big1:32>>, [138, 99, 0, 147]),
     ?T(<<I_big1:40>>, [5, 138, 99, 0, 147]),
     ?T(<<I_big1:48>>, [229, 5, 138, 99, 0, 147]),
     ?T(<<I_big1:56>>, [249, 229, 5, 138, 99, 0, 147]),
     ?T(<<I_big1:64>>, [42, 249, 229, 5, 138, 99, 0, 147]),

     %% Known integer with range.
     ?T(<<(I_big1 band ((1 bsl 56) - 1)):8>>, [147]),
     ?T(<<(I_big1 band ((1 bsl 56) - 1)):16>>, [0, 147]),
     ?T(<<(I_big1 band ((1 bsl 56) - 1)):24>>, [99, 0, 147]),
     ?T(<<(I_big1 band ((1 bsl 56) - 1)):32>>, [138, 99, 0, 147]),
     ?T(<<(I_big1 band ((1 bsl 56) - 1)):40>>, [5, 138, 99, 0, 147]),
     ?T(<<(I_big1 band ((1 bsl 56) - 1)):48>>, [229, 5, 138, 99, 0, 147]),
     ?T(<<(I_big1 band ((1 bsl 56) - 1)):56>>, [249, 229, 5, 138, 99, 0, 147]),
     ?T(<<(I_big1 band ((1 bsl 64) - 1)):64>>, [42, 249, 229, 5, 138, 99, 0, 147]),

     %% Known integer with exact range.
     ?T(<<(I_big1 band ((1 bsl  8) - 1)):8>>, [147]),
     ?T(<<(I_big1 band ((1 bsl 16) - 1)):16>>, [0, 147]),
     ?T(<<(I_big1 band ((1 bsl 24) - 1)):24>>, [99, 0, 147]),
     ?T(<<(I_big1 band ((1 bsl 32) - 1)):32>>, [138, 99, 0, 147]),
     ?T(<<(I_big1 band ((1 bsl 40) - 1)):40>>, [5, 138, 99, 0, 147]),
     ?T(<<(I_big1 band ((1 bsl 48) - 1)):48>>, [229, 5, 138, 99, 0, 147]),

     %% Known integer without range.
     ?T(<<(I_big1 + 0):8>>, [147]),
     ?T(<<(I_big1 + 0):16>>, [0, 147]),
     ?T(<<(I_big1 + 0):24>>, [99, 0, 147]),
     ?T(<<(I_big1 + 0):32>>, [138, 99, 0, 147]),
     ?T(<<(I_big1 + 0):40>>, [5, 138, 99, 0, 147]),
     ?T(<<(I_big1 + 0):48>>, [229, 5, 138, 99, 0, 147]),
     ?T(<<(I_big1 + 0):56>>, [249, 229, 5, 138, 99, 0, 147]),
     ?T(<<(I_big1 + 0):64>>, [42, 249, 229, 5, 138, 99, 0, 147]),

     %% Known integer. Verify that the value does not bleed into the
     %% previous segment.
     ?T(<<1, (I_big1 + 0):8>>,  [1, 147]),
     ?T(<<2, (I_big1 + 0):16>>, [2, 0, 147]),
     ?T(<<3, (I_big1 + 0):24>>, [3, 99, 0, 147]),
     ?T(<<4, (I_big1 + 0):32>>, [4, 138, 99, 0, 147]),
     ?T(<<5, (I_big1 + 0):40>>, [5, 5, 138, 99, 0, 147]),
     ?T(<<6, (I_big1 + 0):48>>, [6, 229, 5, 138, 99, 0, 147]),
     ?T(<<7, (I_big1 + 0):56>>, [7, 249, 229, 5, 138, 99, 0, 147]),
     ?T(<<8, (I_big1 + 0):64>>, [8, 42, 249, 229, 5, 138, 99, 0, 147]),

     %% Test non-byte sizes.
     ?T(<<I_big1:33>>, <<197,49,128,73,1:1>>),
     ?T(<<I_big1:39>>, <<11,20,198,1,19:7>>),

     ?T(<<I_big1:57>>, <<124,242,130,197,49,128,73,1:1>>),
     ?T(<<I_big1:58>>, <<190,121,65,98,152,192,36,3:2>>),
     ?T(<<I_big1:59>>, <<95,60,160,177,76,96,18,3:3>>),
     ?T(<<I_big1:60>>, <<175,158,80,88,166,48,9,3:4>>),
     ?T(<<I_big1:61>>, <<87,207,40,44,83,24,4,19:5>>),
     ?T(<<I_big1:62>>, <<171,231,148,22,41,140,2,19:6>>),
     ?T(<<I_big1:63>>, <<85,243,202,11,20,198,1,19:7>>),

     %% Test non-byte sizes and also that the value does not bleed
     %% into the previous segment.
     ?T(<<17, I_big1:33>>, <<17, 197,49,128,73,1:1>>),
     ?T(<<19, I_big1:39>>, <<19, 11,20,198,1,19:7>>)
    ].

native_3798() ->
    case <<1:16/native>> of
	<<0,1>> -> [64,66,253,112,163,215,10,61];
	<<1,0>> -> [61,10,215,163,112,253,66,64]
    end.

native_bignum() ->
    case <<1:16/native>> of
	<<0,1>> -> [129,205,18,177,1,213,170,101,39,231,109,128,176,11,73,217];
	<<1,0>> -> [217,73,11,176,128,109,231,39,101,170,213,1,177,18,205,129]
    end.

native_utf16() ->
    case <<1:16/native>> of
	<<0,1>> -> [4,77,4,66,4,62,0,32,4,65,4,63,4,67,4,66,4,61,4,56,4,58];
        <<1,0>> -> [77,4,66,4,62,4,32,0,65,4,63,4,67,4,66,4,61,4,56,4,58,4]
    end.

native_utf32() ->
    case <<1:16/native>> of
	<<0,1>> -> [0,0,4,50,0,0,4,62,0,0,4,52,0,0,4,48];
        <<1,0>> -> [50,4,0,0,62,4,0,0,52,4,0,0,48,4,0,0]
    end.

evaluate(Str, Vars) ->
    {ok,Tokens,_} =
	erl_scan:string(Str ++ " . "),
    {ok, [Expr]} = erl_parse:parse_exprs(Tokens),
    case erl_eval:expr(Expr, Vars) of
	{value, Result, _} ->
	    Result
    end.

eval_list([], _Vars) ->
    [];
eval_list([{C_bin, Str, Bytes} | Rest], Vars) ->
    case catch evaluate(Str, Vars) of
	{'EXIT', Error} ->
	    io:format("Evaluation error: ~p, ~p, ~p~n", [Str, Vars, Error]),
	    exit(Error);
	E_bin ->
	    [{C_bin, E_bin, Str, Bytes} | eval_list(Rest, Vars)]
    end.

one_test({C_bin, E_bin, Str, Bytes}) when is_list(Bytes) ->
    io:format("  ~ts, ~p~n", [Str, Bytes]),
    Bin = list_to_binary(Bytes),
    if
	C_bin == Bin ->
	    ok;
	true ->
	    io:format("ERROR: Compiled: ~p.~nExpected ~p.~nGot ~p.~n",
		      [Str, Bytes, binary_to_list(C_bin)]),
	    ct:fail(comp)
    end,
    if
	E_bin == Bin ->
	    ok;
	true ->
	    io:format("ERROR: Interpreted: ~p.~nExpected ~p.~nGot ~p.~n",
		      [Str, Bytes, binary_to_list(E_bin)]),
	    ct:fail(comp)
    end;
one_test({C_bin, E_bin, Str, Result}) ->
    io:format("  ~ts ~p~n", [Str, C_bin]),
    if
	C_bin == E_bin ->
	    ok;
	true ->
	    Arbitrary = case Result of
			    unknown ->
				size(C_bin);
			    _ ->
				Result
			end,
	    case equal_lists(binary_to_list(C_bin),
			     binary_to_list(E_bin),
			     Arbitrary) of
		false ->
		    io:format("ERROR: Compiled not equal to interpreted:"
			      "~n ~p, ~p.~n",
			      [binary_to_list(C_bin), binary_to_list(E_bin)]),
		    ct:fail(comp);
		0 ->
		    ok;
		%% For situations where the final bits may not matter, like
		%% for floats:
		N when is_integer(N) ->
		    io:format("Info: compiled and interpreted differ in the"
			      " last bytes:~n ~p, ~p.~n",
			      [binary_to_list(C_bin), binary_to_list(E_bin)]),
		    ok
	    end
    end.

equal_lists([], [], _) ->
    0;
equal_lists([], _, _) ->
    false;
equal_lists(_, [], _) ->
    false;
equal_lists([A|AR], [A|BR], R) ->
    equal_lists(AR, BR, R);
equal_lists(A, B, R) ->
    if
	length(A) /= length(B) ->
	    false;
	length(A) =< R ->
	    R;
	true ->
	    false
    end.

fail_check({'EXIT',{badarg,_}}, Str, Vars) ->
    try	evaluate(Str, Vars) of
	Res ->
	    io:format("Interpreted result: ~p", [Res]),
	    ct:fail(did_not_fail_in_intepreted_code)
    catch
	error:badarg ->
	    ok
    end;
fail_check(Res, _, _) ->
    io:format("Compiled result: ~p", [Res]),
    ct:fail(did_not_fail_in_compiled_code).

%%% Simple working cases
test1(Config) when is_list(Config) ->
    I_13 = id(13),
    I_big1 = id(57285702734876389752897683),
    Vars = [{'I_13', I_13},
            {'I_big1', I_big1}],
    lists:foreach(fun one_test/1, eval_list(l(I_13, I_big1), Vars)).

%%% Misc

%%% <<A:S, A:(N-S)>>
comp(N, A, S) ->
    M1 = (1 bsl S) - 1,
    M2 = (1 bsl (N-S)) - 1,
    [((A band M1) bsl (N-S)) bor (A band M2)].

gen(N, S, A) ->
    [?T(<<A:S, A:(N-S)>>, comp(N, A, S))].

gen_l(N, S, A) ->
    [?T(<<A:S/little, A:(N-S)/little>>, comp(N, A, S))].

test2(Config) when is_list(Config) ->
    test2(0, 8, 2#10101010101010101),
    test2(0, 8, 2#1111111111).

test2(End, End, _) ->
    ok;
test2(I, End, A) ->
    test2(I, A),
    test2(I+1, End, A).

test2(S, A) ->
    N = 8,
    Vars = [{'A',A}, {'N',N}, {'S',S}],
    io:format("Vars: ~p\n", [Vars]),
    lists:foreach(fun one_test/1, eval_list(gen(N, S, A), Vars)),
    lists:foreach(fun one_test/1, eval_list(gen_l(N, S, A), Vars)).

%%% Tests without facit

t3() ->
    [?N(<<4711:13, 9876:13, 3:6>>),
     ?N(<<4.57:64/float>>),
     ?N(<<4.57:32/float>>),

     ?N(<<>>)
    ].

test3(Config) when is_list(Config) ->
    Vars = [],
    lists:foreach(fun one_test/1, eval_list(t3(), Vars)).

gen_u(N, S, A) ->
    [?N(<<A:S, A:(N-S)>>)].

gen_u_l(N, S, A) ->
    [?N(<<A:S/little, A:(N-S)/little>>)].

test4(Config) when is_list(Config) ->
    test4(0, 16, 2#10101010101010101),
    test4(0, 16, 2#1111111111).

test4(End, End, _) ->
    ok;
test4(I, End, A) ->
    test4(I, A),
    test4(I+1, End, A).

test4(S, A) ->
    N = 16,
    Vars = [{'A', A}, {'N', 16}, {'S', S}],
    lists:foreach(fun one_test/1, eval_list(gen_u(N, S, A), Vars)),
    lists:foreach(fun one_test/1, eval_list(gen_u_l(N, S, A), Vars)).

gen_b(N, S, A) ->
    [?T(<<A:S/binary-unit:1, A:(N-S)/binary-unit:1>>,
	binary_to_list(<<A:S/binary-unit:1, A:(N-S)/binary-unit:1>>))].

%% OTP-3995
test5(Config) when is_list(Config) ->
    test5(0, 8, <<73>>),
    test5(0, 8, <<68>>).

test5(End, End, _) ->
    ok;
test5(I, End, A) ->
    test5(I, A),
    test5(I+1, End, A).

test5(S, A) ->
    N = 8,
    Vars = [{'A', A}, {'N', 8}, {'S', S}],
    lists:foreach(fun one_test/1, eval_list(gen_b(N, S, A), Vars)).

%%% Failure cases
testf(Config) when is_list(Config) ->
    ?FAIL(<<3.14>>),
    ?FAIL(<<<<1,2>>>>),

    ?FAIL(<<2.71/binary>>),
    ?FAIL(<<24334/binary>>),
    ?FAIL(<<24334344294788947129487129487219847/binary>>),
    BigInt = id(24334344294788947129487129487219847),
    ?FAIL_VARS(<<BigInt/binary>>, [{'BigInt',BigInt}]),
    ?FAIL_VARS(<<42,BigInt/binary>>, [{'BigInt',BigInt}]),
    ?FAIL_VARS(<<BigInt:2/binary>>, [{'BigInt',BigInt}]),

    %% One negative field size, but the sum of field sizes will be 1 byte.
    %% Make sure that we reject that properly.
    I_minus_777 = id(-777),
    I_minus_2047 = id(-2047),
    ?FAIL_VARS(<<I_minus_777:2048/unit:8,57:I_minus_2047/unit:8>>,
		     ordsets:from_list([{'I_minus_777',I_minus_777},
					{'I_minus_2047',I_minus_2047}])),
    ?FAIL(<<<<1,2,3>>/float>>),

    %% Negative field widths.
    testf_1(-8, <<1,2,3,4,5>>),
    ?FAIL(<<0:(-(1 bsl 100))>>),

    ?FAIL(<<42:(-16)>>),
    ?FAIL(<<3.14:(-8)/float>>),
    ?FAIL(<<<<23,56,0,2>>:(-16)/binary>>),
    ?FAIL(<<<<23,56,0,2>>:(2.5)/binary>>),
    ?FAIL(<<<<23,56,0,2>>:(anka)>>),
    ?FAIL(<<<<23,56,0,2>>:(anka)>>),

    %% Unit failures.
    ?FAIL(<<<<1:1>>/binary>>),
    Sz = id(1),
    ?FAIL_VARS(<<<<1:Sz>>/binary>>, [{'Sz',Sz}]),
    {'EXIT',{badarg,_}} = (catch <<<<1:(id(1))>>/binary>>),
    ?FAIL(<<<<7,8,9>>/binary-unit:16>>),
    ?FAIL(<<<<7,8,9,3:7>>/binary-unit:16>>),
    ?FAIL(<<<<7,8,9,3:7>>/binary-unit:17>>),

    ok.

testf_1(W, B) ->
    Vars = [{'W',W}],
    ?FAIL_VARS(<<42:W>>, Vars),
    ?FAIL_VARS(<<3.14:W/float>>, Vars),
    ?FAIL_VARS(<<B:W/binary>>, [{'B',B}|Vars]).

%% Test that constructed binaries that are not used will still give an exception.
not_used(Config) when is_list(Config) ->
    ok = not_used1(3, <<"dum">>),
    {'EXIT',{badarg,_}} = (catch not_used1(3, "dum")),
    {'EXIT',{badarg,_}} = (catch not_used2(444, -2)),
    {'EXIT',{badarg,_}} = (catch not_used2(444, anka)),
    {'EXIT',{badarg,_}} = (catch not_used3(444)),
    ok.

not_used1(I, BinString) ->
    <<I:32,BinString/binary>>,
    ok.

not_used2(I, Sz) ->
    <<I:Sz>>,
    ok.

not_used3(I) ->
    <<I:(-8)>>,
    ok.

in_guard(Config) when is_list(Config) ->
    1 = in_guard(<<16#74ad:16>>, 16#e95, 5),
    2 = in_guard(<<16#3A,16#F7,"hello">>, 16#3AF7, <<"hello">>),
    3 = in_guard(<<16#FBCD:14,3.1415/float,3:2>>, 16#FBCD, 3.1415),
    3 = in_guard(<<16#FBCD:14,3/float,3:2>>, 16#FBCD, 3),
    3 = in_guard(<<16#FBCD:14,(2 bsl 226)/float,3:2>>, 16#FBCD, 2 bsl 226),
    nope = in_guard(<<1>>, 42, b),
    nope = in_guard(<<1>>, a, b),
    nope = in_guard(<<1,2>>, 1, 1),
    nope = in_guard(<<4,5>>, 1, 2.71),
    nope = in_guard(<<4,5>>, 1, <<12,13>>),
    ok.

in_guard(Bin, A, B) when <<A:13,B:3>> == Bin -> 1;
in_guard(Bin, A, B) when <<A:16,B/binary>> == Bin -> 2;
in_guard(Bin, A, B) when <<A:14,B/float,3:2>> == Bin -> 3;
in_guard(Bin, A, B) when {a,b,<<A:14,B/float,3:2>>} == Bin -> cant_happen;
in_guard(_, _, _) -> nope.

%% Make sure that construction has no memory leak
mem_leak(Config) when is_list(Config) ->
    B = make_bin(16, <<0>>),
    mem_leak(1024, B),
    ok.

mem_leak(0, _) -> ok;
mem_leak(N, B) ->
    big_bin(B, <<23>>),
    {'EXIT',{badarg,_}} = (catch big_bin(B, bad)),
    mem_leak(N-1, B).

big_bin(B1, B2) ->
    <<B1/binary,B1/binary,B1/binary,B1/binary,
      B1/binary,B1/binary,B1/binary,B1/binary,
      B1/binary,B1/binary,B1/binary,B1/binary,
      B1/binary,B1/binary,B1/binary,B1/binary,
      B2/binary>>.
    
make_bin(0, Acc) -> Acc;
make_bin(N, Acc) -> make_bin(N-1, <<Acc/binary,Acc/binary>>).

-define(COF(Int0),
	(fun(Int) ->
		 true = <<Int:16/float>> =:= <<(float(Int)):16/float>>,
		 true = <<Int:32/float>> =:= <<(float(Int)):32/float>>,
		 true = <<Int:64/float>> =:= <<(float(Int)):64/float>>
	 end)(nonliteral(Int0)),
	true = <<Int0:16/float>> =:= <<(float(Int0)):16/float>>,
	true = <<Int0:32/float>> =:= <<(float(Int0)):32/float>>,
	true = <<Int0:64/float>> =:= <<(float(Int0)):64/float>>).

-define(COF32(Int0),
	(fun(Int) ->
		 true = <<Int:32/float>> =:= <<(float(Int)):32/float>>,
		 true = <<Int:64/float>> =:= <<(float(Int)):64/float>>
	 end)(nonliteral(Int0)),
	true = <<Int0:32/float>> =:= <<(float(Int0)):32/float>>,
	true = <<Int0:64/float>> =:= <<(float(Int0)):64/float>>).

-define(COF64(Int0),
	(fun(Int) ->
		 true = <<Int:64/float>> =:= <<(float(Int)):64/float>>
	 end)(nonliteral(Int0)),
	true = <<Int0:64/float>> =:= <<(float(Int0)):64/float>>).

nonliteral(X) -> X.
    
coerce_to_float(Config) when is_list(Config) ->
    ?COF(0),
    ?COF(-1),
    ?COF(1),
    ?COF(42),
    ?COF(255),
    ?COF(-255),
    ?COF(38474),
    ?COF(65504),
    ?COF(-65504),
    ?COF32(387498738948729893849444444443),
    ?COF32(-37489378937773899999999999999993),
    ?COF64(298748888888888888888888888883478264866528467367364766666666666666663),
    ?COF64(-367546729879999999999947826486652846736736476555566666663),
    ok.

bjorn(Config) when is_list(Config) ->
    error = bjorn_1(),
    ok.

bjorn_1() ->
    Bitstr = <<7:13>>,
    try
	do_something()
    catch
	throw:blurf ->
	    ignore
    end,
    do_more(Bitstr, 13).

do_more(Bin, Sz) ->
    %% Previous bug in the bs_bits_to_bytes instruction: The exeption code
    %% was not set - the previous exception (throw:blurf) would be used,
    %% causing the catch to slip.
    try <<Bin:Sz/binary>> of
	_V -> ok
    catch
	error:_ ->
	    error
    end.

do_something() ->
    throw(blurf).

append_empty_is_same(Config) when is_list(Config) ->
    NonWritableBin = <<"123">>,
    true = erts_debug:same(NonWritableBin, append(NonWritableBin, <<>>)),
    WritableBin = <<(id(<<>>))/binary,0,1,2,3,4,5,6,7>>,
    true = erts_debug:same(WritableBin, append(WritableBin, <<>>)),
    ok.

append(A, B) ->
    <<A/binary, B/binary>>.

huge_float_field(Config) when is_list(Config) ->
    {'EXIT',{badarg,_}} = (catch <<0.0:9/float-unit:8>>),
    huge_float_check(catch <<0.0:67108865/float-unit:64>>),
    huge_float_check(catch <<0.0:((1 bsl 26)+1)/float-unit:64>>),
    huge_float_check(catch <<0.0:(id(67108865))/float-unit:64>>),
%%  huge_float_check(catch <<0.0:((1 bsl 60)+1)/float-unit:64>>),
    huge_float_check(catch <<3839739387439387383739387987347983:((1 bsl 26)+1)/float-unit:64>>),
%%  huge_float_check(catch <<3839739387439387383739387987347983:((1 bsl 60)+1)/float-unit:64>>),
    ok.

huge_float_check({'EXIT',{system_limit,_}}) -> ok;
huge_float_check({'EXIT',{badarg,_}}) -> ok.

system_limit(Config) when is_list(Config) ->
    WordSize = erlang:system_info(wordsize),
    BitsPerWord = WordSize * 8,
    {'EXIT',{system_limit,_}} =
	(catch <<0:(id(0)),42:(id(1 bsl BitsPerWord))>>),
    {'EXIT',{system_limit,_}} =
	(catch <<42:(id(1 bsl BitsPerWord)),0:(id(0))>>),
    {'EXIT',{system_limit,_}} =
	(catch <<(id(<<>>))/binary,0:(id(1 bsl 100))>>),

    %% Would fail to load.
    {'EXIT',{system_limit,_}} = (catch <<0:(1 bsl 67)>>),
    {'EXIT',{system_limit,_}} = (catch <<0:((1 bsl 64)+1)>>),

    case WordSize of
	4 ->
	    system_limit_32();
	8 ->
	    ok
    end.

system_limit_32() ->
    {'EXIT',{badarg,_}} = (catch <<42:(-1)>>),
    {'EXIT',{badarg,_}} = (catch <<42:(id(-1))>>),
    {'EXIT',{badarg,_}} = (catch <<42:(id(-389739873536870912))/unit:8>>),
    {'EXIT',{system_limit,_}} = (catch <<42:536870912/unit:8>>),
    {'EXIT',{system_limit,_}} = (catch <<42:(id(536870912))/unit:8>>),
    {'EXIT',{system_limit,_}} = (catch <<0:(id(8)),42:536870912/unit:8>>),
    {'EXIT',{system_limit,_}} = (catch <<0:(id(8)),42:(id(536870912))/unit:8>>),

    %% The size would be silently truncated, resulting in a crash.
    {'EXIT',{system_limit,_}} = (catch <<0:(1 bsl 35)>>),
    {'EXIT',{system_limit,_}} = (catch <<0:((1 bsl 32)+1)>>),

    %% Would fail to load.
    {'EXIT',{system_limit,_}} = (catch <<0:(1 bsl 43)>>),
    {'EXIT',{system_limit,_}} = (catch <<0:((1 bsl 40)+1)>>),
    ok.

badarg(Config) when is_list(Config) ->
    <<3:2>> = <<1:(id(1)),1:(id(1))>>,
    {'EXIT',{badarg,_}} = (catch <<0:(id(1)),0:(id(-1))>>),
    {'EXIT',{badarg,_}} = (catch <<0:(id(1)),0:(id(-(1 bsl 70)))>>),
    {'EXIT',{badarg,_}} = (catch <<0:(id(-(1 bsl 70))),0:(id(1))>>),
    {'EXIT',{badarg,_}} = (catch <<(id(<<>>))/binary,0:(id(-(1)))>>),
    ok.

copy_writable_binary(Config) when is_list(Config) ->
    [copy_writable_binary_1(I) || I <- lists:seq(0, 256)],
    ok.

copy_writable_binary_1(_) ->
    Bin0 = <<(id(<<>>))/binary,0,1,2,3,4,5,6,7>>,
    SubBin = make_sub_bin(Bin0),
    id(<<42,34,55,Bin0/binary>>),		%Make reallocation likelier.
    Pid = spawn(fun() ->
			      copy_writable_binary_holder(Bin0, SubBin)
		      end),
    Tab = ets:new(holder, []),
    ets:insert(Tab, {17,Bin0}),
    ets:insert(Tab, {42,SubBin}),
    id(<<Bin0/binary,0:(64*1024*8)>>),
    Pid ! self(),
    [{17,Bin0}] = ets:lookup(Tab, 17),
    [{42,Bin0}] = ets:lookup(Tab, 42),
    receive
	{Pid,Bin0,Bin0} -> ok;
	Other ->
	    ct:fail("Unexpected message: ~p", [Other])
    end,
    ok.

copy_writable_binary_holder(Bin, SubBin) ->
    receive
	Pid ->
	    Pid ! {self(),Bin,SubBin}
    end.

make_sub_bin(Bin0) ->
    N = bit_size(Bin0),
    <<_:17,Bin:N/bitstring,_:5>> = <<(-1):17,Bin0/bitstring,(-1):5>>,
    Bin = Bin0,					%Assertion.
    Bin.

%% Make sure that bit syntax expression with huge field size are
%% not constructed at compile time.

kostis(Config) when is_list(Config) ->
    case have_250_terabytes_of_ram() of
	true ->
	    Bin = <<0:800000000000>>,
	    EmbeddedBin = <<0,(<<0:99999999999>>)/bitstring,1>>,
	    Bin0 = list_to_binary([Bin,Bin,Bin,Bin,Bin]),
	    Bin1 = list_to_binary([Bin0,Bin0,Bin0,Bin0,Bin0,Bin0]),
	    Bin2 = list_to_binary([Bin1,Bin1]),
	    id({EmbeddedBin,Bin0,Bin1,Bin2});
	false ->
	    ok
    end.

%% I'm not even certain how much 250 TB really is...
%% but I'm sure I don't have it :-)

have_250_terabytes_of_ram() -> false.

%% Test that different ways of using bit syntax instructions
%% give the same result.

dynamic(Config) when is_list(Config) ->
    dynamic_1(fun dynamic_big/5),
    dynamic_1(fun dynamic_little/5),
    ok.
		      
dynamic_1(Dynamic) ->
    <<Lpad:128>> = erlang:md5([0]),
    <<Rpad:128>> = erlang:md5([1]),
    <<Int:128>> = erlang:md5([2]),
    8385 = dynamic_2(0, {Int,Lpad,Rpad,Dynamic}, 0).

dynamic_2(129, _, Count) -> Count;
dynamic_2(Bef, Data, Count0) ->
    Count = dynamic_3(Bef, 128-Bef, Data, Count0),
    dynamic_2(Bef+1, Data, Count).

dynamic_3(_, -1, _, Count) -> Count;
dynamic_3(Bef, N, {Int0,Lpad,Rpad,Dynamic}=Data, Count) ->
    Int1 = Int0 band ((1 bsl (N+3))-1),
    Dynamic(Bef, N, Int1, Lpad, Rpad),
    Dynamic(Bef, N, -Int1, Lpad, Rpad),

    %% OTP-7085: Test a small number in a wide field.
    Int2 = Int0 band 16#FFFFFF,
    Dynamic(Bef, N, Int2, Lpad, Rpad),
    Dynamic(Bef, N, -Int2, Lpad, Rpad),
    dynamic_3(Bef, N-1, Data, Count+1).

dynamic_big(Bef, N, Int, Lpad, Rpad) ->
    NumBin = id(<<Int:N>>),
    MaskedInt = Int band ((1 bsl N) - 1),
    <<MaskedInt:N>> = NumBin,

    %% Construct the binary in two different ways.
    Bin = id(<<Lpad:Bef,NumBin/bitstring,Rpad:(128-Bef-N)>>),
    Bin = <<Lpad:Bef,Int:N,Rpad:(128-Bef-N)>>,

    %% Units are seldom used with integer segments even in our test
    %% suites, and I have never seen non-power-of-two units in
    %% production code.
    if
        Bef rem 8 =:= 0 ->
            Bin = <<Lpad:(Bef div 8)/unit:8,Int:N,Rpad:(128-Bef-N)>>;
        Bef rem 7 =:= 0 ->
            Bin = <<Lpad:(Bef div 7)/unit:7,Int:N,Rpad:(128-Bef-N)>>;
        (128-Bef-N) rem 5 =:= 0 ->
            Aft = (128 - Bef - N) div 5,
            Bin = <<Lpad:Bef,Int:N,Rpad:Aft/unit:5>>;
        true ->
            ok
    end,

    %% Further verify the result by matching.
    LpadMasked = Lpad band ((1 bsl Bef) - 1),
    RpadMasked = Rpad band ((1 bsl (128-Bef-N)) - 1),
    Rbits = (128-Bef-N),
    <<LpadMasked:Bef,MaskedInt:N,RpadMasked:Rbits>> = id(Bin),
    ok.

dynamic_little(Bef, N, Int, Lpad, Rpad) ->
    NumBin = id(<<Int:N/little>>),
    MaskedInt = Int band ((1 bsl N) - 1),
    <<MaskedInt:N/little>> = NumBin,

    %% Construct the binary in two different ways.
    Bin = id(<<Lpad:Bef/little,NumBin/bitstring,Rpad:(128-Bef-N)/little>>),
    Bin = <<Lpad:Bef/little,Int:N/little,Rpad:(128-Bef-N)/little>>,

    if
        Bef rem 8 =:= 0 ->
            Bin = <<Lpad:(Bef div 8)/little-unit:8,
                    Int:N/little,Rpad:(128-Bef-N)/little>>;
        Bef rem 9 =:= 0 ->
            Bin = <<Lpad:(Bef div 9)/little-unit:9,
                    Int:N/little,Rpad:(128-Bef-N)/little>>;
        (128-Bef-N) rem 17 =:= 0 ->
            Aft = (128 - Bef - N) div 17,
            Bin = <<Lpad:Bef/little,Int:N/little,Rpad:Aft/little-unit:17>>;
        true ->
            ok
    end,

    %% Further verify the result by matching.
    LpadMasked = Lpad band ((1 bsl Bef) - 1),
    RpadMasked = Rpad band ((1 bsl (128-Bef-N)) - 1),
    Rbits = (128-Bef-N),
    <<LpadMasked:Bef/little,MaskedInt:N/little,RpadMasked:Rbits/little>> = id(Bin),
    ok.

%% Test that the bs_add/5 instruction handles big numbers correctly.
bs_add(Config) when is_list(Config) ->
    Mod = list_to_atom(atom_to_list(?MODULE) ++ "_" ++
                           atom_to_list(?FUNCTION_NAME)),
    N = 2000,
    Code = [{module, Mod},
	    {exports, [{bs_add,2}]},
	    {labels, 2},

	    %% bs_add(Number, -SmallestBig) -> Number + N
	    {function, bs_add, 2, 2},
	    {label,1},
	    {func_info,{atom,Mod},{atom,bs_add},2},

	    {label,2},
	    {move,{x,0},{x,2}}] ++
	lists:duplicate(N-1, {bs_add,{f,0},[{x,2},{integer,1},1],{x,2}}) ++
	[{gc_bif,abs,{f,0},3,[{x,1}],{x,4}},	%Force GC, ignore result.
	 {gc_bif,'+',{f,0},3,[{x,2},{integer,1}],{x,0}}, %Safe result in {x,0}
	 return],

    %% Write assembly file and assemble it.
    PrivDir = proplists:get_value(priv_dir, Config),
    RootName = filename:join(PrivDir, atom_to_list(Mod)),
    AsmFile = RootName ++ ".S",
    {ok,Fd} = file:open(AsmFile, [write]),
    [io:format(Fd, "~p. \n", [T]) || T <- Code],
    ok = file:close(Fd),
    {ok,Mod} = compile:file(AsmFile, [from_asm,report,{outdir,PrivDir}]),
    LoadRc = code:load_abs(RootName),
    {module,_Module} = LoadRc,

    %% Find smallest positive bignum.
    SmallestBig = smallest_big(),
    io:format("~p\n", [SmallestBig]),
    DoTest = fun() ->
		     exit(Mod:bs_add(SmallestBig, -SmallestBig))
	     end,
    {Pid,Mref} = spawn_monitor(DoTest),
    receive
	{'DOWN',Mref,process,Pid,Res} -> ok
    end,

    case erlang:system_info(wordsize) of
        8 ->
            %% bignum-sized binaries must system_limit on 64-bit platforms
            {system_limit, _} = Res;
        4 ->
            Res = SmallestBig + N
    end,

    %% Clean up.
    ok = file:delete(AsmFile),
    ok = file:delete(code:which(Mod)),
    _ = code:delete(Mod),
    _ = code:purge(Mod),

    ok.


smallest_big() ->
    smallest_big_1(1 bsl 24).

smallest_big_1(N) ->
    case erts_debug:flat_size(N) of
	0 -> smallest_big_1(N+N);
	_  -> N
    end.

otp_7422(Config) when is_list(Config) ->
    otp_7422_int(0),
    otp_7422_bin(0).

otp_7422_int(N) when N < 512 ->
    T = erlang:make_tuple(N, []),
    spawn_link(fun() ->
		       id(T),
		       %% A size of field 0 would write one byte beyond
		       %% the current position in the binary. It could
		       %% overwrite the continuation pointer stored on
		       %% the stack if HTOP was equal to E (the stack pointer).
		       id(<<0:(id(0))>>)
	       end),
    otp_7422_int(N+1);
otp_7422_int(_) -> ok.

otp_7422_bin(N) when N < 512 ->
    T = erlang:make_tuple(N, []),
    Z = id(<<>>),
    spawn_link(fun() ->
		       id(T),
		       id(<<Z:(id(0))/bits>>)
	       end),
    otp_7422_bin(N+1);
otp_7422_bin(_) -> ok.

zero_width(Config) when is_list(Config) ->
    Z = id(0),
    Small = id(42),
    Big = id(1 bsl 128),
    <<>> = <<Small:Z>>,
    <<>> = <<Small:0>>,
    <<>> = <<Big:Z>>,
    <<>> = <<Big:0>>,
    
    {'EXIT',{badarg,_}} = (catch <<not_a_number:0>>),
    {'EXIT',{badarg,_}} = (catch <<(id(not_a_number)):Z>>),
    {'EXIT',{badarg,_}} = (catch <<(id(not_a_number)):0>>),

    ok.

bad_append(_) ->
    do_bad_append(<<127:1>>, fun append_unit_3/1),
    do_bad_append(<<127:2>>, fun append_unit_3/1),
    do_bad_append(<<127:17>>, fun append_unit_3/1),

    do_bad_append(<<127:3>>, fun append_unit_4/1),
    do_bad_append(<<127:5>>, fun append_unit_4/1),
    do_bad_append(<<127:7>>, fun append_unit_4/1),
    do_bad_append(<<127:199>>, fun append_unit_4/1),

    do_bad_append(<<127:7>>, fun append_unit_8/1),
    do_bad_append(<<127:9>>, fun append_unit_8/1),

    do_bad_append(<<0:8>>, fun append_unit_16/1),
    do_bad_append(<<0:15>>, fun append_unit_16/1),
    do_bad_append(<<0:17>>, fun append_unit_16/1),
    ok.

do_bad_append(Bin0, Appender) ->
    {'EXIT',{badarg,_}} = (catch Appender(Bin0)),

    Bin1 = id(<<0:3,Bin0/bitstring>>),
    <<_:3,Bin2/bitstring>> = Bin1,
    {'EXIT',{badarg,_}} = (catch Appender(Bin2)),

    %% Create a writable binary.
    Empty = id(<<>>),
    Bin3 = <<Empty/bitstring,Bin0/bitstring>>,
    {'EXIT',{badarg,_}} = (catch Appender(Bin3)),
    ok.

append_unit_3(Bin) ->
    <<Bin/binary-unit:3,0:1>>.

append_unit_4(Bin) ->
    <<Bin/binary-unit:4,0:1>>.

append_unit_8(Bin) ->
    <<Bin/binary,0:1>>.

append_unit_16(Bin) ->
    <<Bin/binary-unit:16,0:1>>.

%% Test that the bs_append instruction will correctly check for
%% overflow by producing a binary whose total size would exceed the
%% maximum allowed size for a binary on a 32-bit computer.

bs_append_overflow(_Config) ->
    Memsize = memsize(),
    io:format("Memsize = ~w Bytes~n", [Memsize]),
    case erlang:system_info(wordsize) of
	8 ->
            %% Not possible to test on a 64-bit computer.
	    {skip, "64-bit architecture"};
        _ when Memsize < (2 bsl 30) ->
	    {skip, "Less than 2 GB of memory"};
	4 ->
            {'EXIT', {system_limit, _}} = (catch bs_append_overflow_signed()),
            erlang:garbage_collect(),
            {'EXIT', {system_limit, _}} = (catch bs_append_overflow_unsigned()),
            erlang:garbage_collect(),
	    ok
    end.

bs_append_overflow_signed() ->
    %% Produce a large binary that, if cast to signed int, would
    %% overflow into a negative number that fits a smallnum.
    Large = <<0:((1 bsl 30)-1)>>,
    <<Large/bits, Large/bits, Large/bits, Large/bits,
      Large/bits, Large/bits, Large/bits, Large/bits,
      Large/bits>>.

bs_append_overflow_unsigned() ->
    %% The following would succeed but would produce an incorrect result
    %% where B =:= C!
    A = <<0:((1 bsl 32)-8)>>,
    B = <<2, 3>>,
    C = <<A/binary,1,B/binary>>,
    true = byte_size(B) < byte_size(C).

bs_append_offheap(Config) when is_list(Config) ->
    %% test that erts_bs_private_append is reflected correctly in
    %%  process_info(Pid, binary()) report for off-heap binaries.
    {Pid, MRef} = erlang:spawn_monitor(fun bs_append_offheap_proc/0),
    receive
        {'DOWN', MRef, process, Pid, normal} ->
            ok;
        {'DOWN', MRef, process, Pid, {{badmatch,[{binary,[]}]}, _}} ->
            {fail, "missing binary in erts_bs_private_append"}
    end.

bs_append_offheap_proc() ->
    Self = self(),
    Len = 128,
    OffHeapBin = list_to_binary(lists:duplicate(Len, $b)),
    erlang:garbage_collect(Self),
    [{binary, [{_, Len, 1}]}] = erlang:process_info(Self, [binary]),
    Bin = <<OffHeapBin/binary, "a">>,
    erlang:garbage_collect(Self),
    %% expect a single binary (2 bytes longer than the original)
    [{binary, [{_, _, 1}]}] = erlang:process_info(Self, [binary]),
    Bin.

reductions(_Config) ->
    TwoMeg = <<0:(2_000*1024)/unit:8>>,
    reds_at_least(2000, fun() -> <<0:8,TwoMeg/binary>> end),
    reds_at_least(4000, fun() -> <<0:8,TwoMeg/binary,TwoMeg/binary>> end),
    reds_at_least(1000, fun() -> <<0:8,TwoMeg:(1000*1024)/binary>> end),

    %% Here we expect about 500 reductions in the bs_append
    %% instruction for setting up a writable binary and about 2000
    %% reductions in the bs_put_binary instruction for copying the
    %% binary data.
    reds_at_least(2500, fun() -> <<TwoMeg/binary,TwoMeg:(2000*1024)/binary>> end),
    ok.

reds_at_least(N, Fun) ->
    receive after 1 -> ok end,
    {reductions,Red0} = process_info(self(), reductions),
    _ = Fun(),
    {reductions,Red1} = process_info(self(), reductions),
    Diff = Red1 - Red0,
    io:format("Expected at least ~p; got ~p\n", [N,Diff]),
    if
        Diff >= N ->
            ok;
        Diff ->
            ct:fail({expected,N,got,Diff})
    end.
memsize() ->
    application:ensure_all_started(os_mon),
    case proplists:get_value(available_memory, memsup:get_system_memory_data()) of
        undefined ->
            {Tot,_Used,_}  = memsup:get_memory_data(),
            Tot;
        Available ->
            Available
    end.

-define(FP16(EncodedInt, Float),
        (fun(NlInt, NlFloat) ->
                 {0, true} = {0, <<NlInt:16>> =:= <<NlFloat:16/float>>},
                 {1, true} = {1, <<(NlInt+16#8000):16>> =:= <<-NlFloat:16/float>>},
                 {2, true} = {2, <<NlInt:16/little>> =:= <<NlFloat:16/float-little>>},
                 {3, true} = {3, <<(NlInt+16#8000):16/little>> =:= <<-NlFloat:16/float-little>>},
                 {4, true} = {4, <<NlInt:16/native>> =:= <<NlFloat:16/float-native>>},
                 {5, true} = {5, <<(NlInt+16#8000):16/native>> =:= <<-NlFloat:16/float-native>>}
         end)(nonliteral(EncodedInt), nonliteral(Float)),
        {a, true} = {a, <<EncodedInt:16>> =:= <<Float:16/float>>},
        {b, true} = {b, <<(EncodedInt+16#8000):16>> =:= <<-Float:16/float>>},
        {c, true} = {c, <<EncodedInt:16/little>> =:= <<Float:16/float-little>>},
        {d, true} = {d, <<(EncodedInt+16#8000):16/little>> =:= <<-Float:16/float-little>>},
        {e, true} = {e, <<EncodedInt:16/native>> =:= <<Float:16/float-native>>},
        {f, true} = {f, <<(EncodedInt+16#8000):16/native>> =:= <<-Float:16/float-native>>}).

fp16(_Config) ->
    %% smallest positive subnormal number
    ?FP16(16#0001, 0.000000059604645),
    %% largest positive subnormal number
    ?FP16(16#03ff, 0.000060975552),
    %% smallest positive normal number
    ?FP16(16#0400, 0.00006103515625),
    %% largest normal number
    ?FP16(16#7bff, 65504),
    ?FP16(16#7bff, 65504.0),
    %% largest number less than one
    ?FP16(16#3bff, 0.99951172),
    %% zero
    ?FP16(16#0000, 0.0),
    %% one
    ?FP16(16#3c00, 1),
    ?FP16(16#3c00, 1.0),
    %% smallest number larger than one
    ?FP16(16#3c01, 1.00097656),
    %% rounding of 1/3 to nearest
    ?FP16(16#3555, 0.33325195),
    %% others
    ?FP16(16#4000, 2),
    ?FP16(16#4000, 2.0),
    ok.

zero_init(_Config) ->
    <<LPad:64/bits,RPad:64/bits>> = id(erlang:md5([42])),
    Sizes = [511,512,513, 767,768,769, 1023,1024,1025,
             16#7fff,16#ffff,16#10000] ++ lists:seq(0, 257),
    _ = [do_zero_init(Size, LPad, RPad) || Size <- Sizes],
    ok.

do_zero_init(Size, LPad, RPad) ->
    try
        do_zero_init_1(Size, LPad, RPad)
    catch
        C:R:Stk ->
            io:format("Size = ~p, LPad = ~p, RPad = ~p\n", [Size, LPad, RPad]),
            erlang:raise(C, R, Stk)
    end.

do_zero_init_1(Size, LPad, RPad) ->
    Zeroes = id(<<0:Size>>),
    <<0:Size>> = Zeroes,
    Bin = id(<<LPad:64/bits, Zeroes/bits, RPad:64/bits>>),
    Bin = id(<<LPad:64/bits, 0:Size, RPad:64/bits>>),
    Bin = id(<<LPad:(id(64))/bits, 0:Size, RPad:64/bits>>),

    if
        Size rem 11 =:= 0 ->
            Bin = id(<<LPad:64/bits, 0:(Size div 11)/unit:11, RPad:64/bits>>);
        true ->
            ok
    end,

    case Size of
        0 ->
            Bin = id(<<LPad:64/bits, 0:Size, RPad:64/bits>>);
        1 ->
            Bin = id(<<LPad:64/bits, 0:Size, RPad:64/bits>>);
        2 ->
            Bin = id(<<LPad:64/bits, 0:Size, RPad:64/bits>>);
        3 ->
            Bin = id(<<LPad:64/bits, 0:Size, RPad:64/bits>>);
        4 ->
            Bin = id(<<LPad:64/bits, 0:Size, RPad:64/bits>>);
        5 ->
            Bin = id(<<LPad:64/bits, 0:Size, RPad:64/bits>>);
        6 ->
            Bin = id(<<LPad:64/bits, 0:Size, RPad:64/bits>>);
        7 ->
            Bin = id(<<LPad:64/bits, 0:Size, RPad:64/bits>>);
        8 ->
            Bin = id(<<LPad:64/bits, 0:Size, RPad:64/bits>>);
        9 ->
            Bin = id(<<LPad:64/bits, 0:Size, RPad:64/bits>>);
        10 ->
            Bin = id(<<LPad:64/bits, 0:Size, RPad:64/bits>>);
        11 ->
            Bin = id(<<LPad:64/bits, 0:Size, RPad:64/bits>>);
        12 ->
            Bin = id(<<LPad:64/bits, 0:Size, RPad:64/bits>>);
        13 ->
            Bin = id(<<LPad:64/bits, 0:Size, RPad:64/bits>>);
        14 ->
            Bin = id(<<LPad:64/bits, 0:Size, RPad:64/bits>>);
        15 ->
            Bin = id(<<LPad:64/bits, 0:Size, RPad:64/bits>>);
        16 ->
            Bin = id(<<LPad:64/bits, 0:Size, RPad:64/bits>>);

        31 ->
            Bin = id(<<LPad:64/bits, 0:Size, RPad:64/bits>>);
        32 ->
            Bin = id(<<LPad:64/bits, 0:Size, RPad:64/bits>>);
        33 ->
            Bin = id(<<LPad:64/bits, 0:Size, RPad:64/bits>>);

        47 ->
            Bin = id(<<LPad:64/bits, 0:Size, RPad:64/bits>>);
        48 ->
            Bin = id(<<LPad:64/bits, 0:Size, RPad:64/bits>>);
        49 ->
            Bin = id(<<LPad:64/bits, 0:Size, RPad:64/bits>>);

        63 ->
            Bin = id(<<LPad:64/bits, 0:Size, RPad:64/bits>>);
        64 ->
            Bin = id(<<LPad:64/bits, 0:Size, RPad:64/bits>>);
        65 ->
            Bin = id(<<LPad:64/bits, 0:Size, RPad:64/bits>>);

        79 ->
            Bin = id(<<LPad:64/bits, 0:Size, RPad:64/bits>>);
        80 ->
            Bin = id(<<LPad:64/bits, 0:Size, RPad:64/bits>>);
        81 ->
            Bin = id(<<LPad:64/bits, 0:Size, RPad:64/bits>>);

        90 ->
            Bin = id(<<LPad:64/bits, 0:Size, RPad:64/bits>>);
        91 ->
            Bin = id(<<LPad:64/bits, 0:Size, RPad:64/bits>>);
        92 ->
            Bin = id(<<LPad:64/bits, 0:Size, RPad:64/bits>>);
        93 ->
            Bin = id(<<LPad:64/bits, 0:Size, RPad:64/bits>>);
        94 ->
            Bin = id(<<LPad:64/bits, 0:Size, RPad:64/bits>>);
        95 ->
            Bin = id(<<LPad:64/bits, 0:Size, RPad:64/bits>>);
        96 ->
            Bin = id(<<LPad:64/bits, 0:Size, RPad:64/bits>>);
        97 ->
            Bin = id(<<LPad:64/bits, 0:Size, RPad:64/bits>>);
        98 ->
            Bin = id(<<LPad:64/bits, 0:Size, RPad:64/bits>>);
        99 ->
            Bin = id(<<LPad:64/bits, 0:Size, RPad:64/bits>>);
        100 ->
            Bin = id(<<LPad:64/bits, 0:Size, RPad:64/bits>>);
        101 ->
            Bin = id(<<LPad:64/bits, 0:Size, RPad:64/bits>>);
        102 ->
            Bin = id(<<LPad:64/bits, 0:Size, RPad:64/bits>>);
        103 ->
            Bin = id(<<LPad:64/bits, 0:Size, RPad:64/bits>>);
        104 ->
            Bin = id(<<LPad:64/bits, 0:Size, RPad:64/bits>>);
        105 ->
            Bin = id(<<LPad:64/bits, 0:Size, RPad:64/bits>>);
        106 ->
            Bin = id(<<LPad:64/bits, 0:Size, RPad:64/bits>>);
        107 ->
            Bin = id(<<LPad:64/bits, 0:Size, RPad:64/bits>>);
        108 ->
            Bin = id(<<LPad:64/bits, 0:Size, RPad:64/bits>>);
        109 ->
            Bin = id(<<LPad:64/bits, 0:Size, RPad:64/bits>>);

        127 ->
            Bin = id(<<LPad:64/bits, 0:Size, RPad:64/bits>>);
        128 ->
            Bin = id(<<LPad:64/bits, 0:Size, RPad:64/bits>>);
        129 ->
            Bin = id(<<LPad:64/bits, 0:Size, RPad:64/bits>>);
        130 ->
            Bin = id(<<LPad:64/bits, 0:Size, RPad:64/bits>>);
        131 ->
            Bin = id(<<LPad:64/bits, 0:Size, RPad:64/bits>>);
        132 ->
            Bin = id(<<LPad:64/bits, 0:Size, RPad:64/bits>>);
        133 ->
            Bin = id(<<LPad:64/bits, 0:Size, RPad:64/bits>>);
        134 ->
            Bin = id(<<LPad:64/bits, 0:Size, RPad:64/bits>>);
        135 ->
            Bin = id(<<LPad:64/bits, 0:Size, RPad:64/bits>>);
        136 ->
            Bin = id(<<LPad:64/bits, 0:Size, RPad:64/bits>>);
        137 ->
            Bin = id(<<LPad:64/bits, 0:Size, RPad:64/bits>>);
        138 ->
            Bin = id(<<LPad:64/bits, 0:Size, RPad:64/bits>>);
        139 ->
            Bin = id(<<LPad:64/bits, 0:Size, RPad:64/bits>>);
        140 ->
            Bin = id(<<LPad:64/bits, 0:Size, RPad:64/bits>>);
        141 ->
            Bin = id(<<LPad:64/bits, 0:Size, RPad:64/bits>>);
        142 ->
            Bin = id(<<LPad:64/bits, 0:Size, RPad:64/bits>>);
        143 ->
            Bin = id(<<LPad:64/bits, 0:Size, RPad:64/bits>>);
        144 ->
            Bin = id(<<LPad:64/bits, 0:Size, RPad:64/bits>>);
        145 ->
            Bin = id(<<LPad:64/bits, 0:Size, RPad:64/bits>>);

        159 ->
            Bin = id(<<LPad:64/bits, 0:Size, RPad:64/bits>>);
        160 ->
            Bin = id(<<LPad:64/bits, 0:Size, RPad:64/bits>>);
        161 ->
            Bin = id(<<LPad:64/bits, 0:Size, RPad:64/bits>>);

        191 ->
            Bin = id(<<LPad:64/bits, 0:Size, RPad:64/bits>>);
        192 ->
            Bin = id(<<LPad:64/bits, 0:Size, RPad:64/bits>>);
        193 ->
            Bin = id(<<LPad:64/bits, 0:Size, RPad:64/bits>>);

        255 ->
            Bin = id(<<LPad:64/bits, 0:Size, RPad:64/bits>>);
        256 ->
            Bin = id(<<LPad:64/bits, 0:Size, RPad:64/bits>>);
        257 ->
            Bin = id(<<LPad:64/bits, 0:Size, RPad:64/bits>>);

        511 ->
            Bin = id(<<LPad:64/bits, 0:Size, RPad:64/bits>>);
        512 ->
            Bin = id(<<LPad:64/bits, 0:Size, RPad:64/bits>>);
        513 ->
            Bin = id(<<LPad:64/bits, 0:Size, RPad:64/bits>>);

        767 ->
            Bin = id(<<LPad:64/bits, 0:Size, RPad:64/bits>>);
        768 ->
            Bin = id(<<LPad:64/bits, 0:Size, RPad:64/bits>>);
        769 ->
            Bin = id(<<LPad:64/bits, 0:Size, RPad:64/bits>>);

        1023 ->
            Bin = id(<<LPad:64/bits, 0:Size, RPad:64/bits>>);
        1024 ->
            Bin = id(<<LPad:64/bits, 0:Size, RPad:64/bits>>);
        1025 ->
            Bin = id(<<LPad:64/bits, 0:Size, RPad:64/bits>>);

        16#7fff ->
            Bin = id(<<LPad:64/bits, 0:Size, RPad:64/bits>>);
        16#ffff ->
            Bin = id(<<LPad:64/bits, 0:Size, RPad:64/bits>>);
        16#10000 ->
            Bin = id(<<LPad:64/bits, 0:Size, RPad:64/bits>>);
        _ ->
            ok
    end.


-define(ERROR_INFO(Expr),
        fun() ->
                try Expr of
                    _ ->
                        error(should_fail)
                catch
                    error:Reason:Stk ->
                        error_info_verify(Reason, Stk, ??Expr, #{})
                end
        end()).

-define(ERROR_INFO(Expr, Overrides),
        fun() ->
                try Expr of
                    _ ->
                        error(should_fail)
                catch
                    error:Reason:Stk ->
                        error_info_verify(Reason, Stk, ??Expr, Overrides)
                end
        end()).

error_info(_Config) ->
    Atom = id(some_atom),
    NegSize = id(-1),
    HugeNegSize = id(-1 bsl 64),
    Binary = id(<<"abc">>),
    HugeBig = id(1 bsl 1500),
    LongList = lists:seq(1, 100),

    {badarg, {1,binary,type,Atom}, _} = ?ERROR_INFO(<<Atom/binary, Binary/binary>>),
    {badarg, {2,binary,type,Atom}, _} = ?ERROR_INFO(<<Binary/binary, Atom/binary>>),
    {badarg, {3,binary,type,Atom}, _} = ?ERROR_INFO(<<1:32, Binary/binary, Atom/binary>>),
    {badarg, {4,binary,type,Atom}, _} = ?ERROR_INFO(<<1:32, "xyz", Binary/binary, Atom/binary>>),

    {badarg, {1,integer,type,Atom}, _} = ?ERROR_INFO(<<Atom:32>>),
    {badarg, {1,integer,type,Atom}, _} = ?ERROR_INFO(<<Atom:(id(32))>>),
    {badarg, {1,integer,type,LongList}, _} = ?ERROR_INFO(<<LongList:32>>),
    {badarg, {1,integer,size,Atom}, _} = ?ERROR_INFO(<<42:Atom>>),
    {badarg, {1,integer,type,Atom}, _} = ?ERROR_INFO(<<Atom:32>>),
    {badarg, {1,integer,size,NegSize}, _} = ?ERROR_INFO(<<42:NegSize>>),
    {badarg, {1,integer,size,HugeNegSize}, _} = ?ERROR_INFO(<<42:HugeNegSize>>),
    {system_limit, {1,integer,size,1 bsl 58}, _} = ?ERROR_INFO(<<42:(1 bsl 58)/unit:255>>),
    {system_limit, {1,integer,size,1 bsl 60}, _} = ?ERROR_INFO(<<42:(1 bsl 60)/unit:8>>),
    {system_limit, {1,integer,size,1 bsl 64}, _} = ?ERROR_INFO(<<42:(1 bsl 64)>>),

    {badarg, {1,binary,type,Atom}, _} = ?ERROR_INFO(<<Atom:10/binary>>),
    {badarg, {1,binary,type,Atom}, _} = ?ERROR_INFO(<<Atom:(id(10))/binary>>),
    {badarg, {1,binary,size,Atom}, _} = ?ERROR_INFO(<<Binary:Atom/binary>>),
    {badarg, {1,binary,size,NegSize}, _} = ?ERROR_INFO(<<Binary:NegSize/binary>>),
    {badarg, {1,binary,size,HugeNegSize}, _} = ?ERROR_INFO(<<Binary:HugeNegSize/binary>>),
    {badarg, {1,binary,short,Binary}, _} = ?ERROR_INFO(<<Binary:10/binary>>),
    {badarg, {1,binary,short,Binary}, _} = ?ERROR_INFO(<<Binary:(id(10))/binary>>),
    {badarg, {1,binary,type,Atom}, _} = ?ERROR_INFO(<<Atom/binary>>),
    {badarg, {1,binary,unit,<<1:1>>}, _} = ?ERROR_INFO(<<(id(<<1:1>>))/binary>>),
    {badarg, {1,binary,unit,<<0:1111>>}, _} = ?ERROR_INFO(<<(id(<<0:1111>>))/binary>>),
    {badarg, {2,binary,unit,<<1:1>>}, _} = ?ERROR_INFO(<<0, (id(<<1:1>>))/binary>>),
    {badarg, {2,binary,unit,<<0:1111>>}, _} = ?ERROR_INFO(<<0, (id(<<0:1111>>))/binary>>),
    {system_limit, {1,binary,size,1 bsl 64}, _} = ?ERROR_INFO(<<Binary:(1 bsl 64)/binary>>),
    {system_limit, {1,binary,size,1 bsl 64}, _} = ?ERROR_INFO(<<Binary:(id(1 bsl 64))/binary>>),

    {badarg, {1,float,type,Atom}, _} = ?ERROR_INFO(<<Atom:64/float>>),
    {badarg, {1,float,size,Atom}, _} = ?ERROR_INFO(<<Atom:Atom/float>>),
    {badarg, {1,float,size,NegSize}, _} = ?ERROR_INFO(<<42.0:NegSize/float>>),
    {badarg, {1,float,size,HugeNegSize}, _} = ?ERROR_INFO(<<42.0:HugeNegSize/float>>),
    {badarg, {1,float,invalid,1}, _} = ?ERROR_INFO(<<42.0:(id(1))/float>>),
    {badarg, {1,float,no_float,HugeBig}, _} = ?ERROR_INFO(<<HugeBig:(id(64))/float>>),
    {badarg, {1,float,no_float,HugeBig}, _} = ?ERROR_INFO(<<HugeBig:64/float>>),
    {system_limit, {1,float,size,1 bsl 64}, _} = ?ERROR_INFO(<<42.0:(id(1 bsl 64))/float>>),

    {badarg, {1,utf8,type,Atom}, _} = ?ERROR_INFO(<<Atom/utf8>>),
    {badarg, {1,utf16,type,Atom}, _} = ?ERROR_INFO(<<Atom/utf16>>),
    {badarg, {1,utf32,type,Atom}, _} = ?ERROR_INFO(<<Atom/utf32>>),

    Bin = id(<<>>),
    Float = id(42.0),
    MaxSmall = (1 bsl 59) - 1,                  %Max small for 64-bit architectures.

    %% Attempt constructing a binary with total size 1^64 + 32.

    {system_limit, {1,integer,size,MaxSmall}, _} = ?ERROR_INFO(<<0:(MaxSmall)/unit:32,0:64>>),
    {system_limit, {1,integer,size,MaxSmall}, _} = ?ERROR_INFO(<<0:(MaxSmall)/unit:32,(id(0)):64>>),
    {system_limit, {1,integer,size,MaxSmall}, _} = ?ERROR_INFO(<<0:(id(MaxSmall))/unit:32,0:64>>),
    {system_limit, {1,integer,size,MaxSmall}, _} = ?ERROR_INFO(<<0:(id(MaxSmall))/unit:32,(id(0)):64>>),

    {system_limit, {1,binary,size,MaxSmall}, _} = ?ERROR_INFO(<<Bin:(MaxSmall)/binary-unit:32,0:64>>),
    {system_limit, {1,binary,size,MaxSmall}, _} = ?ERROR_INFO(<<Bin:(MaxSmall)/binary-unit:32,(id(0)):64>>),
    {system_limit, {1,binary,size,MaxSmall}, _} = ?ERROR_INFO(<<Bin:(id(MaxSmall))/binary-unit:32,0:64>>),
    {system_limit, {1,binary,size,MaxSmall}, _} = ?ERROR_INFO(<<Bin:(id(MaxSmall))/binary-unit:32,(id(0)):64>>),

    {system_limit, {1,float,size,MaxSmall}, _} = ?ERROR_INFO(<<Float:(MaxSmall)/float-unit:32,0:64>>),
    {system_limit, {1,float,size,MaxSmall}, _} = ?ERROR_INFO(<<Float:(MaxSmall)/float-unit:32,(id(0)):64>>),
    {system_limit, {1,float,size,MaxSmall}, _} = ?ERROR_INFO(<<Float:(id(MaxSmall))/float-unit:32,0:64>>),
    {system_limit, {1,float,size,MaxSmall}, _} = ?ERROR_INFO(<<Float:(id(MaxSmall))/float-unit:32,(id(0)):64>>),

    %% Test a size exceeding 1^64, where the sign bit (bit 63) is not set.
    0 = (((MaxSmall) * 33) bsr 63) band 1, %Assertion: The sign bit is not set.

    {system_limit, {1,integer,size,MaxSmall}, _} = ?ERROR_INFO(<<0:(MaxSmall)/unit:33>>),
    {system_limit, {1,integer,size,MaxSmall}, _} = ?ERROR_INFO(<<0:(MaxSmall)/unit:33>>),
    {system_limit, {1,integer,size,MaxSmall}, _} = ?ERROR_INFO(<<0:(id(MaxSmall))/unit:33>>),
    {system_limit, {1,integer,size,MaxSmall}, _} = ?ERROR_INFO(<<0:(id(MaxSmall))/unit:33>>),

    {system_limit, {1,binary,size,MaxSmall}, _} = ?ERROR_INFO(<<Bin:(MaxSmall)/binary-unit:33>>),
    {system_limit, {1,binary,size,MaxSmall}, _} = ?ERROR_INFO(<<Bin:(MaxSmall)/binary-unit:33>>),
    {system_limit, {1,binary,size,MaxSmall}, _} = ?ERROR_INFO(<<Bin:(id(MaxSmall))/binary-unit:33>>),
    {system_limit, {1,binary,size,MaxSmall}, _} = ?ERROR_INFO(<<Bin:(id(MaxSmall))/binary-unit:33>>),

    {system_limit, {1,float,size,MaxSmall}, _} = ?ERROR_INFO(<<Float:(MaxSmall)/float-unit:33>>),
    {system_limit, {1,float,size,MaxSmall}, _} = ?ERROR_INFO(<<Float:(MaxSmall)/float-unit:33>>),
    {system_limit, {1,float,size,MaxSmall}, _} = ?ERROR_INFO(<<Float:(id(MaxSmall))/float-unit:33>>),
    {system_limit, {1,float,size,MaxSmall}, _} = ?ERROR_INFO(<<Float:(id(MaxSmall))/float-unit:33>>),

    %% error messages with options
    PP = fun(Term) -> <<"'", (erlang:atom_to_binary(Term))/binary, "'">> end,

    {_, _, <<"segment 1 of type 'float': expected a float or an integer but got: some_atom">>} =
        ?ERROR_INFO(<<Atom:64/float>>, #{}),

    {_, _, <<"segment 2 of type 'float': expected a float or an integer but got: some_atom">>} =
        ?ERROR_INFO(<<Atom:64/float>>, #{override_segment_position => 2}),

    {_, _, <<"segment 1 of type 'float': expected a float or an integer but got: 'some_atom'">>} =
        ?ERROR_INFO(<<Atom:64/float>>, #{pretty_printer => PP}),

    ok.

error_info_verify(Reason, Stk0, Expr, Overrides) ->
    [{?MODULE, Fun, Arity, Info0}|Rest] = Stk0,
    {value, {error_info, ErrorInfo}, Info1} = lists:keytake(error_info, 1, Info0),
    #{cause := Cause, module := Module, function := Function} = ErrorInfo,
    Info2 = maps:merge(ErrorInfo, Overrides),
    Stk1 = [{?MODULE, Fun, Arity, Info1 ++ [{error_info, Info2}]} | Rest],
    Result = Module:Function(Reason, Stk1),
    #{general := String} = Result,
    true = is_binary(String),
    io:format("~ts: ~ts\n", [Expr,String]),
    {Reason, Cause, String}.

little(_Config) ->
    _ = rand:uniform(),				%Seed generator
    io:format("Seed: ~p", [rand:export_seed()]),

    RandBytes = rand:bytes(10),
    _ = [do_little(RandBytes, N) || N <- lists:seq(0, 10*8)],

    ok.

do_little(Bin0, N) ->
    <<Bin1:N/bits,Bin2/bits>> = Bin0,
    Bin2Size = bit_size(Bin2),

    <<I1:N/little-integer>> = Bin1,
    <<I2:Bin2Size/little-integer>> = Bin2,

    Bin1 = <<I1:N/little-integer>>,
    Bin1 = do_little_1(N, id(I1)),

    Bin2 = <<I2:Bin2Size/little-integer>>,
    Bin2 = do_little_1(Bin2Size, id(I2)),

    ok.

do_little_1(0, I) -> <<I:0/little-integer>>;
do_little_1(1, I) -> <<I:1/little-integer>>;
do_little_1(2, I) -> <<I:2/little-integer>>;
do_little_1(3, I) -> <<I:3/little-integer>>;
do_little_1(4, I) -> <<I:4/little-integer>>;
do_little_1(5, I) -> <<I:5/little-integer>>;
do_little_1(6, I) -> <<I:6/little-integer>>;
do_little_1(7, I) -> <<I:7/little-integer>>;
do_little_1(8, I) -> <<I:8/little-integer>>;
do_little_1(9, I) -> <<I:9/little-integer>>;
do_little_1(10, I) -> <<I:10/little-integer>>;
do_little_1(11, I) -> <<I:11/little-integer>>;
do_little_1(12, I) -> <<I:12/little-integer>>;
do_little_1(13, I) -> <<I:13/little-integer>>;
do_little_1(14, I) -> <<I:14/little-integer>>;
do_little_1(15, I) -> <<I:15/little-integer>>;
do_little_1(16, I) -> <<I:16/little-integer>>;
do_little_1(17, I) -> <<I:17/little-integer>>;
do_little_1(18, I) -> <<I:18/little-integer>>;
do_little_1(19, I) -> <<I:19/little-integer>>;
do_little_1(20, I) -> <<I:20/little-integer>>;
do_little_1(21, I) -> <<I:21/little-integer>>;
do_little_1(22, I) -> <<I:22/little-integer>>;
do_little_1(23, I) -> <<I:23/little-integer>>;
do_little_1(24, I) -> <<I:24/little-integer>>;
do_little_1(25, I) -> <<I:25/little-integer>>;
do_little_1(26, I) -> <<I:26/little-integer>>;
do_little_1(27, I) -> <<I:27/little-integer>>;
do_little_1(28, I) -> <<I:28/little-integer>>;
do_little_1(29, I) -> <<I:29/little-integer>>;
do_little_1(30, I) -> <<I:30/little-integer>>;
do_little_1(31, I) -> <<I:31/little-integer>>;
do_little_1(32, I) -> <<I:32/little-integer>>;
do_little_1(33, I) -> <<I:33/little-integer>>;
do_little_1(34, I) -> <<I:34/little-integer>>;
do_little_1(35, I) -> <<I:35/little-integer>>;
do_little_1(36, I) -> <<I:36/little-integer>>;
do_little_1(37, I) -> <<I:37/little-integer>>;
do_little_1(38, I) -> <<I:38/little-integer>>;
do_little_1(39, I) -> <<I:39/little-integer>>;
do_little_1(40, I) -> <<I:40/little-integer>>;
do_little_1(41, I) -> <<I:41/little-integer>>;
do_little_1(42, I) -> <<I:42/little-integer>>;
do_little_1(43, I) -> <<I:43/little-integer>>;
do_little_1(44, I) -> <<I:44/little-integer>>;
do_little_1(45, I) -> <<I:45/little-integer>>;
do_little_1(46, I) -> <<I:46/little-integer>>;
do_little_1(47, I) -> <<I:47/little-integer>>;
do_little_1(48, I) -> <<I:48/little-integer>>;
do_little_1(49, I) -> <<I:49/little-integer>>;
do_little_1(50, I) -> <<I:50/little-integer>>;
do_little_1(51, I) -> <<I:51/little-integer>>;
do_little_1(52, I) -> <<I:52/little-integer>>;
do_little_1(53, I) -> <<I:53/little-integer>>;
do_little_1(54, I) -> <<I:54/little-integer>>;
do_little_1(55, I) -> <<I:55/little-integer>>;
do_little_1(56, I) -> <<I:56/little-integer>>;
do_little_1(57, I) -> <<I:57/little-integer>>;
do_little_1(58, I) -> <<I:58/little-integer>>;
do_little_1(59, I) -> <<I:59/little-integer>>;
do_little_1(60, I) -> <<I:60/little-integer>>;
do_little_1(61, I) -> <<I:61/little-integer>>;
do_little_1(62, I) -> <<I:62/little-integer>>;
do_little_1(63, I) -> <<I:63/little-integer>>;
do_little_1(64, I) -> <<I:64/little-integer>>;
do_little_1(65, I) -> <<I:65/little-integer>>;
do_little_1(66, I) -> <<I:66/little-integer>>;
do_little_1(67, I) -> <<I:67/little-integer>>;
do_little_1(68, I) -> <<I:68/little-integer>>;
do_little_1(69, I) -> <<I:69/little-integer>>;
do_little_1(70, I) -> <<I:70/little-integer>>;
do_little_1(71, I) -> <<I:71/little-integer>>;
do_little_1(72, I) -> <<I:72/little-integer>>;
do_little_1(73, I) -> <<I:73/little-integer>>;
do_little_1(74, I) -> <<I:74/little-integer>>;
do_little_1(75, I) -> <<I:75/little-integer>>;
do_little_1(76, I) -> <<I:76/little-integer>>;
do_little_1(77, I) -> <<I:77/little-integer>>;
do_little_1(78, I) -> <<I:78/little-integer>>;
do_little_1(79, I) -> <<I:79/little-integer>>;
do_little_1(80, I) -> <<I:80/little-integer>>;
do_little_1(81, I) -> <<I:81/little-integer>>;
do_little_1(82, I) -> <<I:82/little-integer>>;
do_little_1(83, I) -> <<I:83/little-integer>>;
do_little_1(84, I) -> <<I:84/little-integer>>;
do_little_1(85, I) -> <<I:85/little-integer>>;
do_little_1(86, I) -> <<I:86/little-integer>>;
do_little_1(87, I) -> <<I:87/little-integer>>;
do_little_1(88, I) -> <<I:88/little-integer>>;
do_little_1(89, I) -> <<I:89/little-integer>>;
do_little_1(90, I) -> <<I:90/little-integer>>;
do_little_1(91, I) -> <<I:91/little-integer>>;
do_little_1(92, I) -> <<I:92/little-integer>>;
do_little_1(93, I) -> <<I:93/little-integer>>;
do_little_1(94, I) -> <<I:94/little-integer>>;
do_little_1(95, I) -> <<I:95/little-integer>>;
do_little_1(96, I) -> <<I:96/little-integer>>;
do_little_1(97, I) -> <<I:97/little-integer>>;
do_little_1(98, I) -> <<I:98/little-integer>>;
do_little_1(99, I) -> <<I:99/little-integer>>;
do_little_1(100, I) -> <<I:100/little-integer>>;
do_little_1(101, I) -> <<I:101/little-integer>>;
do_little_1(102, I) -> <<I:102/little-integer>>;
do_little_1(103, I) -> <<I:103/little-integer>>;
do_little_1(104, I) -> <<I:104/little-integer>>;
do_little_1(105, I) -> <<I:105/little-integer>>;
do_little_1(106, I) -> <<I:106/little-integer>>;
do_little_1(107, I) -> <<I:107/little-integer>>;
do_little_1(108, I) -> <<I:108/little-integer>>;
do_little_1(109, I) -> <<I:109/little-integer>>;
do_little_1(110, I) -> <<I:110/little-integer>>;
do_little_1(111, I) -> <<I:111/little-integer>>;
do_little_1(112, I) -> <<I:112/little-integer>>;
do_little_1(113, I) -> <<I:113/little-integer>>;
do_little_1(114, I) -> <<I:114/little-integer>>;
do_little_1(115, I) -> <<I:115/little-integer>>;
do_little_1(116, I) -> <<I:116/little-integer>>;
do_little_1(117, I) -> <<I:117/little-integer>>;
do_little_1(118, I) -> <<I:118/little-integer>>;
do_little_1(119, I) -> <<I:119/little-integer>>;
do_little_1(120, I) -> <<I:120/little-integer>>;
do_little_1(121, I) -> <<I:121/little-integer>>;
do_little_1(122, I) -> <<I:122/little-integer>>;
do_little_1(123, I) -> <<I:123/little-integer>>;
do_little_1(124, I) -> <<I:124/little-integer>>;
do_little_1(125, I) -> <<I:125/little-integer>>;
do_little_1(126, I) -> <<I:126/little-integer>>;
do_little_1(127, I) -> <<I:127/little-integer>>;
do_little_1(128, I) -> <<I:128/little-integer>>.


%%%
%%% Common utilities.
%%%

id(I) -> I.<|MERGE_RESOLUTION|>--- conflicted
+++ resolved
@@ -28,12 +28,8 @@
 	 huge_float_field/1, system_limit/1, badarg/1,
 	 copy_writable_binary/1, kostis/1, dynamic/1, bs_add/1,
 	 otp_7422/1, zero_width/1, bad_append/1, bs_append_overflow/1,
-<<<<<<< HEAD
+         bs_append_offheap/1,
          reductions/1, fp16/1, zero_init/1, error_info/1, little/1]).
-=======
-         bs_append_offheap/1,
-         reductions/1, fp16/1, error_info/1]).
->>>>>>> 43ad41d6
 
 -include_lib("common_test/include/ct.hrl").
 
@@ -46,13 +42,9 @@
      in_guard, mem_leak, coerce_to_float, bjorn, append_empty_is_same,
      huge_float_field, system_limit, badarg,
      copy_writable_binary, kostis, dynamic, bs_add, otp_7422, zero_width,
-<<<<<<< HEAD
-     bad_append, bs_append_overflow, reductions, fp16, zero_init,
+     bad_append, bs_append_overflow, bs_append_offheap,
+     reductions, fp16, zero_init,
      error_info, little].
-=======
-     bad_append, bs_append_overflow, bs_append_offheap,
-     reductions, fp16, error_info].
->>>>>>> 43ad41d6
 
 init_per_suite(Config) ->
     Config.
