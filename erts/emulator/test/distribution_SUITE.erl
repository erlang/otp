%%
%% %CopyrightBegin%
%%
%% Copyright Ericsson AB 1997-2020. All Rights Reserved.
%%
%% Licensed under the Apache License, Version 2.0 (the "License");
%% you may not use this file except in compliance with the License.
%% You may obtain a copy of the License at
%%
%%     http://www.apache.org/licenses/LICENSE-2.0
%%
%% Unless required by applicable law or agreed to in writing, software
%% distributed under the License is distributed on an "AS IS" BASIS,
%% WITHOUT WARRANTIES OR CONDITIONS OF ANY KIND, either express or implied.
%% See the License for the specific language governing permissions and
%% limitations under the License.
%%
%% %CopyrightEnd%
%%

-module(distribution_SUITE).

-define(VERSION_MAGIC,       131).

-define(ATOM_EXT,            100).
-define(REFERENCE_EXT,       101).
-define(PORT_EXT,            102).
-define(PID_EXT,             103).
-define(NEW_REFERENCE_EXT,   114).
-define(ATOM_UTF8_EXT,       118).
-define(SMALL_ATOM_UTF8_EXT, 119).

%% Tests distribution and the tcp driver.

-include_lib("common_test/include/ct.hrl").

%-define(Line, erlang:display({line,?LINE}),).
-define(Line,).

-export([all/0, suite/0, groups/0,
         init_per_suite/1, end_per_suite/1,
         init_per_group/2, end_per_group/2,
         ping/1, bulk_send_small/1,
         group_leader/1,
         optimistic_dflags/1,
         bulk_send_big/1, bulk_send_bigbig/1,
         local_send_small/1, local_send_big/1,
         local_send_legal/1, link_to_busy/1, exit_to_busy/1,
         lost_exit/1, link_to_dead/1, link_to_dead_new_node/1,
         ref_port_roundtrip/1, nil_roundtrip/1,
         trap_bif_1/1, trap_bif_2/1, trap_bif_3/1,
         stop_dist/1,
         dist_auto_connect_never/1, dist_auto_connect_once/1,
         dist_parallel_send/1,
         atom_roundtrip/1,
         unicode_atom_roundtrip/1,
         contended_atom_cache_entry/1,
         contended_unicode_atom_cache_entry/1,
         bad_dist_structure/1,
         bad_dist_ext_receive/1,
         bad_dist_ext_process_info/1,
         bad_dist_ext_control/1,
         bad_dist_ext_connection_id/1,
         bad_dist_ext_size/1,
	 start_epmd_false/1, epmd_module/1,
         bad_dist_fragments/1,
         message_latency_large_message/1,
         message_latency_large_link_exit/1,
         message_latency_large_monitor_exit/1,
         message_latency_large_exit2/1,
<<<<<<< HEAD
         message_latency_large_message/0,
         message_latency_large_link_exit/0,
         message_latency_large_monitor_exit/0,
         message_latency_large_exit2/0,
         system_limit/1,
         hopefull_data_encoding/1,
         hopefull_export_fun_bug/1,
         huge_iovec/1]).
=======
         dist_entry_refc_race/1,
         system_limit/1]).
>>>>>>> fcd81a3c

%% Internal exports.
-export([sender/3, receiver2/2, dummy_waiter/0, dead_process/0,
         group_leader_1/1,
         optimistic_dflags_echo/0, optimistic_dflags_sender/1,
         roundtrip/1, bounce/1, do_dist_auto_connect/1, inet_rpc_server/1,
         dist_parallel_sender/3, dist_parallel_receiver/0,
         derr_run/1,
         dist_evil_parallel_receiver/0, make_busy/2]).

%% epmd_module exports
-export([start_link/0, register_node/2, register_node/3, port_please/2, address_please/3]).

suite() ->
    [{ct_hooks,[ts_install_cth]},
     {timetrap, {minutes, 4}}].

all() ->
    [ping, {group, bulk_send}, {group, local_send},
     group_leader,
     optimistic_dflags,
     link_to_busy, exit_to_busy, lost_exit, link_to_dead,
     link_to_dead_new_node,
     ref_port_roundtrip, nil_roundtrip, stop_dist,
     {group, trap_bif}, {group, dist_auto_connect},
     dist_parallel_send, atom_roundtrip, unicode_atom_roundtrip,
     contended_atom_cache_entry, contended_unicode_atom_cache_entry,
     {group, message_latency},
     {group, bad_dist}, {group, bad_dist_ext},
<<<<<<< HEAD
     start_epmd_false, epmd_module, system_limit,
     hopefull_data_encoding, hopefull_export_fun_bug,
     huge_iovec].
=======
     dist_entry_refc_race,
     start_epmd_false, epmd_module, system_limit].
>>>>>>> fcd81a3c

groups() ->
    [{bulk_send, [], [bulk_send_small, bulk_send_big, bulk_send_bigbig]},
     {local_send, [],
      [local_send_small, local_send_big, local_send_legal]},
     {trap_bif, [], [trap_bif_1, trap_bif_2, trap_bif_3]},
     {dist_auto_connect, [],
      [dist_auto_connect_never, dist_auto_connect_once]},
     {bad_dist, [],
      [bad_dist_structure, bad_dist_fragments]},
     {bad_dist_ext, [],
      [bad_dist_ext_receive, bad_dist_ext_process_info,
       bad_dist_ext_size,
       bad_dist_ext_control, bad_dist_ext_connection_id]},
     {message_latency, [],
      [message_latency_large_message,
       message_latency_large_link_exit,
       message_latency_large_monitor_exit,
       message_latency_large_exit2]}
    ].

init_per_suite(Config) ->
    {ok, Apps} = application:ensure_all_started(os_mon),
    [{started_apps, Apps} | Config].

end_per_suite(Config) ->
    Apps = proplists:get_value(started_apps, Config),
    [application:stop(App) || App <- lists:reverse(Apps)],
    Config.

init_per_group(message_latency, Config) ->
    Free = free_memory(),
    if Free < 2048 ->
            {skip, "Not enough memory"};
       true ->
            Config
    end;
init_per_group(_, Config) ->
    Config.

end_per_group(_, Config) ->
    Config.

%% Tests pinging a node in different ways.
ping(Config) when is_list(Config) ->
    Times = 1024,

    %% Ping a non-existing node many times.  This used to crash the emulator
    %% on Windows.

    Host = hostname(),
    BadName = list_to_atom("__pucko__@" ++ Host),
    io:format("Pinging ~s (assumed to not exist)", [BadName]),
    test_server:do_times(Times, fun() -> pang = net_adm:ping(BadName)
                                end),

    %% Pings another node.

    {ok, OtherNode} = start_node(distribution_SUITE_other),
    io:format("Pinging ~s (assumed to exist)", [OtherNode]),
    test_server:do_times(Times, fun() -> pong = net_adm:ping(OtherNode) end),
    stop_node(OtherNode),

    %% Pings our own node many times.

    Node = node(),
    io:format("Pinging ~s (the same node)", [Node]),
    test_server:do_times(Times, fun() -> pong = net_adm:ping(Node) end),

    ok.

%% Test erlang:group_leader(_, ExternalPid), i.e. DOP_GROUP_LEADER
group_leader(Config) when is_list(Config) ->
    ?Line Sock = start_relay_node(group_leader_1, []),
    ?Line Sock2 = start_relay_node(group_leader_2, []),
    try
        ?Line Node2 = inet_rpc_nodename(Sock2),
        ?Line {ok, ok} = do_inet_rpc(Sock, ?MODULE, group_leader_1, [Node2])
    after
        ?Line stop_relay_node(Sock),
        ?Line stop_relay_node(Sock2)
    end,
    ok.

group_leader_1(Node2) ->
    ?Line ExtPid = spawn(Node2, fun F() ->
                                        receive {From, group_leader} ->
                                                From ! {self(), group_leader, group_leader()}
                                        end,
                                        F()
                                end),
    ?Line GL1 = self(),
    ?Line group_leader(GL1, ExtPid),
    ?Line ExtPid ! {self(), group_leader},
    ?Line {ExtPid, group_leader, GL1} = receive_one(),

    %% Kill connection and repeat test when group_leader/2 triggers auto-connect
    ?Line net_kernel:monitor_nodes(true),
    ?Line net_kernel:disconnect(Node2),
    ?Line {nodedown, Node2} = receive_one(),
    ?Line GL2 = spawn(fun() -> dummy end),
    ?Line group_leader(GL2, ExtPid),
    ?Line {nodeup, Node2} = receive_one(),
    ?Line ExtPid ! {self(), group_leader},
    ?Line {ExtPid, group_leader, GL2} = receive_one(),
    ok.

%% Test optimistic distribution flags toward pending connections (DFLAG_DIST_HOPEFULLY)
optimistic_dflags(Config) when is_list(Config) ->
    ?Line Sender = start_relay_node(optimistic_dflags_sender, []),
    ?Line Echo = start_relay_node(optimistic_dflags_echo, []),
    try
        ?Line {ok, ok} = do_inet_rpc(Echo, ?MODULE, optimistic_dflags_echo, []),

        ?Line EchoNode = inet_rpc_nodename(Echo),
        ?Line {ok, ok} = do_inet_rpc(Sender, ?MODULE, optimistic_dflags_sender, [EchoNode])
    after
        ?Line stop_relay_node(Sender),
        ?Line stop_relay_node(Echo)
    end,
    ok.

optimistic_dflags_echo() ->
    P = spawn(fun F() ->
                      receive {From, Term} ->
                              From ! {self(), Term}
                      end,
                      F()
              end),
    register(optimistic_dflags_echo, P),
    optimistic_dflags_echo ! {self(), hello},
    {P, hello} = receive_one(),
    ok.

optimistic_dflags_sender(EchoNode) ->
    ?Line net_kernel:monitor_nodes(true),

    optimistic_dflags_do(EchoNode, <<1:1>>),
    optimistic_dflags_do(EchoNode, fun lists:map/2),
    ok.

optimistic_dflags_do(EchoNode, Term) ->
    ?Line {optimistic_dflags_echo, EchoNode} ! {self(), Term},
    ?Line {nodeup, EchoNode} = receive_one(),
    ?Line {EchoPid, Term} = receive_one(),
    %% repeat with pid destination
    ?Line net_kernel:disconnect(EchoNode),
    ?Line {nodedown, EchoNode} = receive_one(),
    ?Line EchoPid ! {self(), Term},
    ?Line {nodeup, EchoNode} = receive_one(),
    ?Line {EchoPid, Term} = receive_one(),

    ?Line net_kernel:disconnect(EchoNode),
    ?Line {nodedown, EchoNode} = receive_one(),
    ok.


receive_one() ->
    receive M -> M after 1000 -> timeout end.


bulk_send_small(Config) when is_list(Config) ->
    bulk_send(64, 32).

bulk_send_big(Config) when is_list(Config) ->
    bulk_send(32, 64).

bulk_send(Terms, BinSize) ->
    ct:timetrap({seconds, 30}),

    io:format("Sending ~w binaries, each of size ~w K", [Terms, BinSize]),
    {ok, Node} = start_node(bulk_receiver),
    Recv = spawn(Node, erlang, apply, [fun receiver/2, [0, 0]]),
    Bin = binary:copy(<<253>>, BinSize*1024),
    Size = Terms*size(Bin),
    {Elapsed, {Terms, Size}} = test_server:timecall(?MODULE, sender,
                                                    [Recv, Bin, Terms]),
    stop_node(Node),
    {comment, integer_to_list(round(Size/1024/max(1,Elapsed))) ++ " K/s"}.

sender(To, _Bin, 0) ->
    To ! {done, self()},
    receive
        Any ->
            Any
    end;
sender(To, Bin, Left) ->
    To ! {term, Bin},
    sender(To, Bin, Left-1).

bulk_send_bigbig(Config) when is_list(Config) ->
    Terms = 32*5,
    BinSize = 4,
    {Rate1, MonitorCount1} = bulk_sendsend2(Terms, BinSize,   5),
    {Rate2, MonitorCount2} = bulk_sendsend2(Terms, BinSize, 995),
    Ratio = if MonitorCount2 == 0 -> MonitorCount1 / 1.0;
               true               -> MonitorCount1 / MonitorCount2
            end,
    Comment0 = io_lib:format("~p K/s, ~p K/s, "
                             "~p monitor msgs, ~p monitor msgs, "
                             "~.1f monitor ratio",
                             [Rate1,Rate2,MonitorCount1,
                              MonitorCount2,Ratio]),
    Comment = lists:flatten(Comment0),
    {comment,Comment}.

bulk_sendsend2(Terms, BinSize, BusyBufSize) ->
    ct:timetrap({seconds, 30}),

    io:format("\nSending ~w binaries, each of size ~w K",
              [Terms, BinSize]),
    {ok, NodeRecv} = start_node(bulk_receiver),
    Recv = spawn(NodeRecv, erlang, apply, [fun receiver/2, [0, 0]]),
    Bin = binary:copy(<<253>>, BinSize*1024),

    %% SLF LEFT OFF HERE.
    %% When the caller uses small hunks, like 4k via
    %% bulk_sendsend(32*5, 4), then (on my laptop at least), we get
    %% zero monitor messages.  But if we use "+zdbbl 5", then we
    %% get a lot of monitor messages.  So, if we can count up the
    %% total number of monitor messages that we get when running both
    %% default busy size and "+zdbbl 5", and if the 5 case gets
    %% "many many more" monitor messages, then we know we're working.

    {ok, NodeSend} = start_node(bulk_sender, "+zdbbl " ++
                                    integer_to_list(BusyBufSize)),
    _Send = spawn(NodeSend, erlang, apply,
                  [fun sendersender/4, [self(), Recv, Bin, Terms]]),
    {Elapsed, {_TermsN, SizeN}, MonitorCount} =
        receive
            %% On some platforms (Windows), the time taken is 0 so we
            %% simulate that some little time has passed.
            {sendersender, {0.0,T,MC}} ->
                {0.0015, T, MC};
            {sendersender, BigRes} ->
                BigRes
        end,
    stop_node(NodeRecv),
    stop_node(NodeSend),
    {round(SizeN/1024/Elapsed), MonitorCount}.

%% Sender process to be run on a slave node

sendersender(Parent, To, Bin, Left) ->
    erlang:system_monitor(self(), [busy_dist_port]),
    _ = spawn(fun() ->
                      sendersender_send(To, Bin, Left),
                      exit(normal)
              end),
    {USec, {Res, MonitorCount}} =
        timer:tc(fun() ->
                         sendersender_send(To, Bin, Left),
                         To ! {done, self()},
                         count_monitors(0)
                 end),
    Parent ! {sendersender, {USec/1000000, Res, MonitorCount}}.

sendersender_send(_To, _Bin, 0) ->
    ok;
sendersender_send(To, Bin, Left) ->
    To ! {term, Bin},
    sendersender_send(To, Bin, Left-1).

count_monitors(MonitorCount) ->
    receive
        {monitor, _Pid, _Type, _Info} ->
            count_monitors(MonitorCount + 1)
    after 0 ->
            receive
                {_,_}=Any ->
                    {Any,MonitorCount}
            end
    end.

%% Receiver process to be run on a slave node.

receiver(Terms, Size) ->
    receive
        {term, Bin} ->
            receiver(Terms+1, Size+byte_size(Bin));
        {done, ReplyTo} ->
            ReplyTo ! {Terms, Size}
    end.



%% Sends several big message to an non-registered process on the local node.
local_send_big(Config) when is_list(Config) ->
    Data0= ["Tests sending small and big messages to a non-existing ",
            "local registered process."],
    Data1=[Data0,[Data0, Data0, [Data0], Data0],Data0],
    Data2=Data0++lists:flatten(Data1)++
    list_to_binary(lists:flatten(Data1)),
    Func=fun() -> Data2= {arbitrary_name, node()} ! Data2 end,
    test_server:do_times(4096, Func),
    ok.

%% Sends a small message to an non-registered process on the local node.
local_send_small(Config) when is_list(Config) ->
    Data={some_stupid, "arbitrary", 'Data'},
    Func=fun() -> Data= {unregistered_name, node()} ! Data end,
    test_server:do_times(4096, Func),
    ok.

%% Sends data to a registered process on the local node, as if it was on another node.
local_send_legal(Config) when is_list(Config) ->
    Times=16384,
    Txt = "Some Not so random Data",
    Data={[Txt,Txt,Txt], [Txt,Txt,Txt]},
    Pid=spawn(?MODULE,receiver2, [0, 0]) ,
    true=register(registered_process, Pid),

    Func=fun() -> Data={registered_process, node()} ! Data end,
    TotalSize=size(Data)*Times,
    test_server:do_times(Times, Func),

    % Check that all msgs really came through.
    Me=self(),
    {done, Me}=
    {registered_process, node()} ! {done, Me},
    receive
        {Times, TotalSize} ->
            ok;
        _ ->
            ct:fail("Wrong number of msgs received.")
    end,
    ok.

receiver2(Num, TotSize) ->
    receive
        {done, ReplyTo} ->
            ReplyTo ! {Num, TotSize};
        Stuff ->
            receiver2(Num+1, TotSize+size(Stuff))
    end.

%% Test that link/1 to a busy distribution port works.
link_to_busy(Config) when is_list(Config) ->
    ct:timetrap({seconds, 60}),
    {ok, Node} = start_node(link_to_busy),
    Recv = spawn(Node, erlang, apply, [fun sink/1, [link_to_busy_sink]]),

    Tracer = case os:getenv("TRACE_BUSY_DIST_PORT") of
                 "true" -> start_busy_dist_port_tracer();
                 _ -> false
             end,

    %% We will spawn off a process which will try to link to the other
    %% node.  The linker process will not actually run until this
    %% process is suspended due to the busy distribution port (because
    %% of the big send).  When the link/1 is run, the linker
    %% process will block, too, because of the because busy port,
    %% and will later be restarted.

    do_busy_test(Node, fun () -> linker(Recv) end),

    %% Same thing, but we apply link/1 instead of calling it directly.

    do_busy_test(Node, fun () -> applied_linker(Recv) end),

    %% Same thing again, but we apply link/1 in the tail of a function.

    do_busy_test(Node, fun () -> tail_applied_linker(Recv) end),

    %% Done.
    stop_node(Node),
    stop_busy_dist_port_tracer(Tracer),
    ok.

linker(Pid) ->
    true = link(Pid),
    {links, Links} = process_info(self(), links),
    true = lists:member(Pid, Links).

applied_linker(Pid) ->
    true = apply(erlang, link, [Pid]),
    {links, Links} = process_info(self(), links),
    true = lists:member(Pid, Links).

tail_applied_linker(Pid) ->
    apply(erlang, link, [Pid]).

%% Test that exit/2 to a busy distribution port works.
exit_to_busy(Config) when is_list(Config) ->
    ct:timetrap({seconds, 60}),
    {ok, Node} = start_node(exit_to_busy),

    Tracer = case os:getenv("TRACE_BUSY_DIST_PORT") of
                 "true" -> start_busy_dist_port_tracer();
                 _ -> false
             end,

    %% We will spawn off a process which will try to exit a process on
    %% the other node.  That process will not actually run until this
    %% process is suspended due to the busy distribution port
    %% The process executing exit/2 will block,
    %% too, because of the busy distribution port, and will be allowed
    %% to continue when the port becomes non-busy.

    Recv1 = spawn(Node, fun () -> sink(exit_to_busy_sink) end),
    M1 = erlang:monitor(process, Recv1),
    do_busy_test(Node, fun () -> joey_killer(Recv1) end),
    receive
        {'DOWN', M1, process, Recv1, R1} ->
            joey_said_die = R1
    end,

    %% Same thing, but tail call to exit/2.
    Recv2 = spawn(Node, fun () -> sink(exit_to_busy_sink) end),
    M2 = erlang:monitor(process, Recv2),
    do_busy_test(Node, fun () -> tail_joey_killer(Recv2) end),
    receive
        {'DOWN', M2, process, Recv2, R2} ->
            joey_said_die = R2
    end,

    %% Same thing, but we apply exit/2 instead of calling it directly.
    Recv3 = spawn(Node, fun () -> sink(exit_to_busy_sink) end),
    M3 = erlang:monitor(process, Recv3),
    do_busy_test(Node, fun () -> applied_joey_killer(Recv3) end),
    receive
        {'DOWN', M3, process, Recv3, R3} ->
            joey_said_die = R3
    end,

    %% Same thing again, but we apply exit/2 in the tail of a function.
    Recv4 = spawn(Node, fun () -> sink(exit_to_busy_sink) end),
    M4 = erlang:monitor(process, Recv4),
    do_busy_test(Node, fun () -> tail_applied_joey_killer(Recv4) end),
    receive
        {'DOWN', M4, process, Recv4, R4} ->
            joey_said_die = R4
    end,

    %% Done.
    stop_node(Node),
    stop_busy_dist_port_tracer(Tracer),
    ok.

make_busy_data() ->
    Size = 1024*1024,
    Key = '__busy__port__data__',
    case get(Key) of
        undefined ->
            Data = list_to_binary(lists:duplicate(Size, 253)),
            put(Key, Data),
            Data;
        Data ->
            true = is_binary(Data),
            true = size(Data) == Size,
            Data
    end.

make_busy(Node, Time) when is_integer(Time) ->
    Own = 500,
    freeze_node(Node, Time+Own),
    Data = make_busy_data(),
    DCtrl = dctrl(Node),
    %% first make port busy
    Pid = spawn_link(fun () ->
                             forever(fun () ->
                                             dctrl_dop_reg_send(Node,
                                                                '__noone__',
                                                                Data)
                                     end)
                     end),
    receive after Own -> ok end,
    until(fun () ->
                  case {DCtrl, process_info(Pid, status)} of
                      {DPrt, {status, suspended}} when is_port(DPrt) -> true;
                      {DPid, {status, waiting}} when is_pid(DPid) -> true;
                      _ -> false
                  end
          end),
    %% then dist entry
    make_busy(Node, [nosuspend], Data),
    Pid.

make_busy(Node, Opts, Data) ->
    case erlang:send({'__noone__', Node}, Data, Opts) of
        nosuspend -> nosuspend;
        _ -> make_busy(Node, Opts, Data)
    end.

unmake_busy(Pid) ->
    unlink(Pid),
    exit(Pid, bang).

do_busy_test(Node, Fun) ->
    Busy = make_busy(Node, 1000),
    {P, M} = spawn_monitor(Fun),
    receive after 100 -> ok end,
    Pinfo = process_info(P, [status, current_function]),
    unmake_busy(Busy),
    io:format("~p : ~p~n", [P, Pinfo]),
    case Pinfo of
        undefined ->
            receive
                {'DOWN', M, process, P, Reason} ->
                    io:format("~p died with exit reason ~p~n", [P, Reason])
            end,
            ct:fail(premature_death);
        _ ->
            %% Don't match arity; it is different in debug and
            %% optimized emulator
            [{status, suspended},
             {current_function, {Mod, Func, _}}] = Pinfo,
            if
                Mod =:= erlang andalso Func =:= bif_return_trap ->
                    true;
                Mod =:= erts_internal andalso Func =:= dsend_continue_trap ->
                    true;
                true ->
                    ct:fail({incorrect, pinfo, Pinfo})
            end,
            receive
                {'DOWN', M, process, P, Reason} ->
                    io:format("~p died with exit reason ~p~n", [P, Reason]),
                    verify_nc(node()),
                    verify_nc(Node),
                    normal = Reason
            end
    end.

remote_is_process_alive(Pid) ->
    rpc:call(node(Pid), erlang, is_process_alive,
             [Pid]).

joey_killer(Pid) ->
    exit(Pid, joey_said_die),
    until(fun () -> false == remote_is_process_alive(Pid) end).

tail_joey_killer(Pid) ->
    exit(Pid, joey_said_die).

applied_joey_killer(Pid) ->
    apply(erlang, exit, [Pid, joey_said_die]),
    until(fun () -> false == remote_is_process_alive(Pid) end).

tail_applied_joey_killer(Pid) ->
    apply(erlang, exit, [Pid, joey_said_die]).

sink(Name) ->
    register(Name, self()),
    sink1().

sink1() ->
    receive
        _Any -> sink1()
    end.

%% Test that EXIT and DOWN messages send to another node are not lost if
%% the distribution port is busy.
lost_exit(Config) when is_list(Config) ->
    {ok, Node} = start_node(lost_exit),

    Tracer = case os:getenv("TRACE_BUSY_DIST_PORT") of
                 "true" -> start_busy_dist_port_tracer();
                 _ -> false
             end,

    Self = self(),
    Die = make_ref(),
    R1 = spawn(fun () -> receive after infinity -> ok end end),
    MR1 = erlang:monitor(process, R1),

    {L1, ML1} = spawn_monitor(fun() ->
                                      link(R1),
                                      Self ! {self(), linked},
                                      receive
                                          Die ->
                                              exit(controlled_suicide)
                                      end
                              end),

    R2 = spawn(fun () ->
                       M = erlang:monitor(process, L1),
                       receive
                           {'DOWN', M, process, L1, R} ->
                               Self ! {self(), got_down_message, L1, R}
                       end
               end),

    receive {L1, linked} -> ok end,

    Busy = make_busy(Node, 2000),
    receive after 100 -> ok end,
    L1 ! Die,
    receive
        {'DOWN', ML1, process, L1, RL1} ->
            controlled_suicide = RL1
    end,
    receive after 500 -> ok end,
    unmake_busy(Busy),

    receive
        {'DOWN', MR1, process, R1, RR1} ->
            controlled_suicide = RR1
    end,

    receive
        {R2, got_down_message, L1, RR2} ->
            controlled_suicide = RR2
    end,

    %% Done.
    stop_busy_dist_port_tracer(Tracer),
    stop_node(Node),
    ok.

dummy_waiter() ->
    receive
    after infinity ->
              ok
    end.

%% Test that linking to a dead remote process gives an EXIT message
%% AND that the link is teared down.
link_to_dead(Config) when is_list(Config) ->
    process_flag(trap_exit, true),
    {ok, Node} = start_node(link_to_dead),
    %    monitor_node(Node, true),
    net_adm:ping(Node), %% Ts_cross_server workaround.
    Pid = spawn(Node, ?MODULE, dead_process, []),
    receive
    after 5000 -> ok
    end,
    link(Pid),
    receive
        {'EXIT', Pid, noproc} ->
            ok;
        Other ->
            ct:fail({unexpected_message, Other})
    after 5000 ->
              ct:fail(nothing_received)
    end,
    {links, Links} = process_info(self(), links),
    io:format("Pid=~p, links=~p", [Pid, Links]),
    false = lists:member(Pid, Links),
    stop_node(Node),
    receive
        Message ->
            ct:fail({unexpected_message, Message})
    after 3000 ->
              ok
    end,
    ok.

dead_process() ->
    erlang:error(die).

%% Test that linking to a pid on node that has gone and restarted gives
%% the correct EXIT message (OTP-2304).
link_to_dead_new_node(Config) when is_list(Config) ->
    process_flag(trap_exit, true),

    %% Start the node, get a Pid and stop the node again.
    {ok, Node} = start_node(link_to_dead_new_node),
    Pid = spawn(Node, ?MODULE, dead_process, []),
    stop_node(Node),

    %% Start a new node with the same name.
    {ok, Node} = start_node(link_to_dead_new_node),
    link(Pid),
    receive
        {'EXIT', Pid, noproc} ->
            ok;
        Other ->
            stop_node(Node),
            ct:fail({unexpected_message, Other})
    after 5000 ->
              ct:fail(nothing_received)
    end,

    %% Make sure that the link wasn't created.
    {links, Links} = process_info(self(), links),
    io:format("Pid=~p, links=~p", [Pid, Links]),
    false = lists:member(Pid, Links),
    stop_node(Node),
    receive
        Message ->
            ct:fail({unexpected_message, Message})
    after 3000 ->
              ok
    end,
    ok.

%% Test that sending a port or reference to another node and back again
%% doesn't correct them in any way.
ref_port_roundtrip(Config) when is_list(Config) ->
    process_flag(trap_exit, true),
    Port = make_port(),
    Ref = make_ref(),
    {ok, Node} = start_node(ref_port_roundtrip),
    net_adm:ping(Node),
    Term = {Port, Ref},
    io:format("Term before: ~p", [show_term(Term)]),
    Pid = spawn_link(Node, ?MODULE, roundtrip, [Term]),
    receive after 5000 -> ok end,
    stop_node(Node),
    receive
        {'EXIT', Pid, {Port, Ref}} ->
            io:format("Term after: ~p", [show_term(Term)]),
            ok;
        Other ->
            io:format("Term after: ~p", [show_term(Term)]),
            ct:fail({unexpected, Other})
    after 10000 ->
              ct:fail(timeout)
    end,
    ok.

make_port() ->
    hd(erlang:ports()).

roundtrip(Term) ->
    exit(Term).

%% Test that the smallest external term [] aka NIL can be sent to
%% another node node and back again.
nil_roundtrip(Config) when is_list(Config) ->
    process_flag(trap_exit, true),
    {ok, Node} = start_node(nil_roundtrip),
    net_adm:ping(Node),
    Pid = spawn_link(Node, ?MODULE, bounce, [self()]),
    Pid ! [],
    receive
        [] ->
            receive
                {'EXIT', Pid, []} ->
                    stop_node(Node),
                    ok
            end
    end.

bounce(Dest) ->
    receive Msg ->
                Dest ! Msg,
                exit(Msg)
    end.

show_term(Term) ->
    binary_to_list(term_to_binary(Term)).

%% Tests behaviour after net_kernel:stop (OTP-2586).
stop_dist(Config) when is_list(Config) ->
    Str = os:cmd(ct:get_progname()
                 ++ " -noshell -pa "
                 ++ proplists:get_value(data_dir, Config)
                 ++ " -s run"),
    %% The "true" may be followed by an error report, so ignore anything that
    %% follows it.
    "true\n"++_ = Str,

    %% "May fail on FreeBSD due to differently configured name lookup - ask Arndt",
    %% if you can find him.

    ok.


trap_bif_1(Config) when is_list(Config) ->
    {true} = tr1(),
    ok.

trap_bif_2(Config) when is_list(Config) ->
    {true} = tr2(),
    ok.

trap_bif_3(Config) when is_list(Config) ->
    {hoo} = tr3(),
    ok.

tr1() ->
    NonExisting = 'abc@boromir',
    X = erlang:monitor_node(NonExisting, true),
    {X}.

tr2() ->
    NonExisting = 'abc@boromir',
    X = apply(erlang, monitor_node, [NonExisting, true]),
    {X}.

tr3() ->
    NonExisting = 'abc@boromir',
    X = {NonExisting, glirp} ! hoo,
    {X}.




% This has to be done by nodes with differrent cookies, otherwise global
% will connect nodes, which is correct, but makes it hard to test.
% * Start two nodes, n1 and n2. n2 with the dist_auto_connect once parameter
% * n2 pings n1 -> connection
% * check that they now know each other
% * Kill n1
% * Make sure n2 gets pang when pinging n1
% * restart n1
% * Make sure n2 *still gets pang*!
% * Ping n2 from n1 -> pong
% * n2 now also gets pong when pinging n1
% * disconnect n2 from n1
% * n2 gets pang when pinging n1
% * n2 forces connection by using net_kernel:connect_node (ovverrides)
% * n2 gets pong when pinging n1.

%% Test the dist_auto_connect once kernel parameter
dist_auto_connect_once(Config) when is_list(Config) ->
    Sock = start_relay_node(dist_auto_connect_relay_node,[]),
    NN = inet_rpc_nodename(Sock),
    Sock2 = start_relay_node(dist_auto_connect_once_node,
                             "-kernel dist_auto_connect once"),
    NN2 = inet_rpc_nodename(Sock2),
    {ok,[]} = do_inet_rpc(Sock,erlang,nodes,[]),
    {ok, pong} = do_inet_rpc(Sock2,net_adm,ping,[NN]),
    {ok,[NN2]} = do_inet_rpc(Sock,erlang,nodes,[]),
    {ok,[NN]} = do_inet_rpc(Sock2,erlang,nodes,[]),
    [_,HostPartPeer] = string:lexemes(atom_to_list(NN),"@"),
    [_,MyHostPart] = string:lexemes(atom_to_list(node()),"@"),
    % Give net_kernel a chance to change the state of the node to up to.
    receive after 1000 -> ok end,
    case HostPartPeer of
        MyHostPart ->
            ok = stop_relay_node(Sock),
            {ok,pang} = do_inet_rpc(Sock2,net_adm,ping,[NN]);
        _ ->
            {ok, true} = do_inet_rpc(Sock,net_kernel,disconnect,[NN2]),
            receive
            after 500 -> ok
            end
    end,
    {ok, []} = do_inet_rpc(Sock2,erlang,nodes,[]),
    Sock3 = case HostPartPeer of
                MyHostPart ->
                    start_relay_node(dist_auto_connect_relay_node,[]);
                _ ->
                    Sock
            end,
    TS1 = timestamp(),
    {ok, pang} = do_inet_rpc(Sock2,net_adm,ping,[NN]),
    TS2 = timestamp(),
    RefT = net_kernel:connecttime() - 1000,
    true = ((TS2 - TS1) < RefT),
    TS3 = timestamp(),
    {ok, true} = do_inet_rpc(Sock2,erlang,monitor_node,
                             [NN,true,[allow_passive_connect]]),
    TS4 = timestamp(),
    true = ((TS4 - TS3) > RefT),
    {ok, pong} = do_inet_rpc(Sock3,net_adm,ping,[NN2]),
    {ok, pong} = do_inet_rpc(Sock2,net_adm,ping,[NN]),
    {ok, true} = do_inet_rpc(Sock3,net_kernel,disconnect,[NN2]),
    receive
    after 500 -> ok
    end,
    {ok, pang} = do_inet_rpc(Sock2,net_adm,ping,[NN]),
    {ok, true} = do_inet_rpc(Sock2,net_kernel,connect_node,[NN]),
    {ok, pong} = do_inet_rpc(Sock2,net_adm,ping,[NN]),
    stop_relay_node(Sock3),
    stop_relay_node(Sock2).



%% Start a relay node and a lonely (dist_auto_connect never) node.
%% Lonely node pings relay node. That should fail. 
%% Lonely node connects to relay node with net_kernel:connect_node/1.
%% Result is sent here through relay node.
dist_auto_connect_never(Config) when is_list(Config) ->
    Self = self(),
    {ok, RelayNode} = start_node(dist_auto_connect_relay),
    spawn(RelayNode,
          fun() ->
                  register(dist_auto_connect_relay, self()),
                  dist_auto_connect_relay(Self)
          end),
    {ok, Handle} = dist_auto_connect_start(dist_auto_connect, never),
    Result = receive
                 {do_dist_auto_connect, ok} ->
                     ok;
                 {do_dist_auto_connect, Error} ->
                     {error, Error};
                 %% The io:formats in dos_dist_auto_connect will
                 %% generate port output messages that are ok
                 Other when not is_port(element(1, Other))->
                     {error, Other}
             after 32000 ->
                       timeout
             end,
    stop_node(RelayNode),
    Stopped = dist_auto_connect_stop(Handle),
    Junk = receive
               {do_dist_auto_connect, _} = J -> J
           after 0 -> ok
           end,
    {ok, ok, ok} = {Result, Stopped, Junk},
    ok.


do_dist_auto_connect([never]) ->
    Node = list_to_atom("dist_auto_connect_relay@" ++ hostname()),
    io:format("~p:do_dist_auto_connect([false]) Node=~p~n", [?MODULE, Node]),
    Ping = net_adm:ping(Node),
    io:format("~p:do_dist_auto_connect([false]) Ping=~p~n", [?MODULE, Ping]),
    Result = case Ping of
                 pang -> ok;
                 _ -> {error, Ping}
             end,
    io:format("~p:do_dist_auto_connect([false]) Result=~p~n", [?MODULE, Result]),
    net_kernel:connect_node(Node),
    catch {dist_auto_connect_relay, Node} ! {do_dist_auto_connect, Result};
%    receive after 1000 -> ok end,
%    halt();

do_dist_auto_connect(Arg) ->
    io:format("~p:do_dist_auto_connect(~p)~n", [?MODULE, Arg]),
    receive after 10000 -> ok end,
    halt().


dist_auto_connect_start(Name, Value) when is_atom(Name) ->
    dist_auto_connect_start(atom_to_list(Name), Value);
dist_auto_connect_start(Name, Value) when is_list(Name), is_atom(Value) ->
    Node = list_to_atom(lists:append([Name, "@", hostname()])),
    ModuleDir = filename:dirname(code:which(?MODULE)),
    ValueStr = atom_to_list(Value),
    Cookie = atom_to_list(erlang:get_cookie()),
    Cmd = lists:append(
            [%"xterm -e ",
             ct:get_progname(),
             %	     " -noinput ",
             " -detached ",
             long_or_short(), " ", Name,
             " -setcookie ", Cookie,
             " -pa ", ModuleDir,
             " -s ", atom_to_list(?MODULE),
             " do_dist_auto_connect ", ValueStr,
             " -kernel dist_auto_connect ", ValueStr]),
    io:format("~p:dist_auto_connect_start() cmd: ~p~n", [?MODULE, Cmd]),
    Port = open_port({spawn, Cmd}, [stream]),
    {ok, {Port, Node}}.


dist_auto_connect_stop({Port, Node}) ->
    Pid = spawn_link(fun() -> rpc:call(Node, erlang, halt, []) end),
    dist_auto_connect_stop(Port, Node, Pid, 5000).

dist_auto_connect_stop(Port, _Node, Pid, N) when is_integer(N), N =< 0 ->
    exit(Pid, normal),
    catch erlang:port_close(Port),
    Result = {error, node_not_down},
    io:format("~p:dist_auto_connect_stop() ~p~n", [?MODULE, Result]),
    Result;
dist_auto_connect_stop(Port, Node, Pid, N) when is_integer(N) ->
    case net_adm:ping(Node) of
        pong ->
            receive after 100 -> ok end,
            dist_auto_connect_stop(Port, Node, Pid, N-100);
        pang ->
            exit(Pid, normal),
            catch erlang:port_close(Port),
            io:format("~p:dist_auto_connect_stop() ok~n", [?MODULE]),
            ok
    end.


dist_auto_connect_relay(Parent) ->
    receive X ->
                catch Parent ! X
    end,
    dist_auto_connect_relay(Parent).


dist_parallel_send(Config) when is_list(Config) ->
    {ok, RNode} = start_node(dist_parallel_receiver),
    {ok, SNode} = start_node(dist_parallel_sender),
    WatchDog = spawn_link(
                 fun () ->
                         TRef = erlang:start_timer((2*60*1000), self(), oops),
                         receive
                             {timeout, TRef, _ } ->
                                 spawn(SNode, fun () -> abort(timeout) end),
                                 spawn(RNode, fun () -> abort(timeout) end)
                                 %%       rpc:cast(SNode, erlang, halt,
                                 %%		["Timetrap (sender)"]),
                                 %%       rpc:cast(RNode, erlang, halt,
                                 %%		["Timetrap (receiver)"])
                         end
                 end),
    MkSndrs = fun (Receiver) ->
                      lists:map(fun (_) ->
                                        spawn_link(SNode,
                                                   ?MODULE,
                                                   dist_parallel_sender,
                                                   [self(), Receiver, 1000])
                                end, lists:seq(1, 64))
              end,
    SndrsStart = fun (Sndrs) ->
                         Parent = self(),
                         spawn_link(SNode,
                           fun () ->
                                   lists:foreach(fun (P) ->
                                                         P ! {go, Parent}
                                                 end, Sndrs)
                           end)
                 end,
    SndrsWait = fun (Sndrs) ->
                        lists:foreach(fun (P) ->
                                              receive {P, done} -> ok end
                                      end, Sndrs)
                end,
    DPR = spawn_link(RNode, ?MODULE, dist_parallel_receiver, []),
    Sndrs1 = MkSndrs(DPR),
    SndrsStart(Sndrs1),
    SndrsWait(Sndrs1),
    unlink(DPR),
    exit(DPR, bang),

    DEPR = spawn_link(RNode, ?MODULE, dist_evil_parallel_receiver, []),
    Sndrs2 = MkSndrs(DEPR),
    SndrsStart(Sndrs2),
    SndrsWait(Sndrs2),
    unlink(DEPR),
    exit(DEPR, bang),

    unlink(WatchDog),
    exit(WatchDog, bang),

    stop_node(RNode),
    stop_node(SNode),

    ok.

do_dist_parallel_sender(Parent, _Receiver, 0) ->
    Parent ! {self(), done};
do_dist_parallel_sender(Parent, Receiver, N) ->
    Receiver ! {self(), "Some data"},
    do_dist_parallel_sender(Parent, Receiver, N-1).

dist_parallel_sender(Parent, Receiver, N) ->
    receive {go, Parent} -> ok end,
    do_dist_parallel_sender(Parent, Receiver, N).

dist_parallel_receiver() ->
    receive {_Sender, _Data} -> ok end,
    dist_parallel_receiver().

dist_evil_parallel_receiver() ->
    receive {Sender, _Data} -> ok end,
    net_kernel:disconnect(node(Sender)),
    dist_evil_parallel_receiver().

atom_roundtrip(Config) when is_list(Config) ->
    AtomData = atom_data(),
    verify_atom_data(AtomData),
    {ok, Node} = start_node(Config),
    do_atom_roundtrip(Node, AtomData),
    stop_node(Node),
    ok.

unicode_atom_roundtrip(Config) when is_list(Config) ->
    AtomData = unicode_atom_data(),
    verify_atom_data(AtomData),
    {ok, Node} = start_node(Config),
    do_atom_roundtrip(Node, AtomData),
    stop_node(Node),
    ok.

do_atom_roundtrip(Node, AtomData) ->
    Parent = self(),
    Proc = spawn_link(Node, fun () -> verify_atom_data_loop(Parent) end),
    Proc ! {self(), AtomData},
    receive {Proc, AD1} -> AtomData = AD1 end,
    Proc ! {self(), AtomData},
    receive {Proc, AD2} -> AtomData = AD2 end,
    RevAtomData = lists:reverse(AtomData),
    Proc ! {self(), RevAtomData},
    receive {Proc, RAD1} -> RevAtomData = RAD1 end,
    unlink(Proc),
    exit(Proc, bang),
    ok.

verify_atom_data_loop(From) ->
    receive
        {From, AtomData} ->
            verify_atom_data(AtomData),
            From ! {self(), AtomData},
            verify_atom_data_loop(From)
    end.

atom_data() ->
    lists:map(fun (N) ->
                      ATxt = "a"++integer_to_list(N),
                      {list_to_atom(ATxt), ATxt}
              end,
              lists:seq(1, 2000)).

verify_atom_data(AtomData) ->
    lists:foreach(fun ({Atom, AtomTxt}) when is_atom(Atom) ->
                          AtomTxt = atom_to_list(Atom);
                      ({PPR, AtomTxt}) ->
                          % Pid, Port, or Ref
                          AtomTxt = atom_to_list(node(PPR))
                  end,
                  AtomData).

uc_atom_tup(ATxt) ->
    Atom = string_to_atom(ATxt),
    ATxt = atom_to_list(Atom),
    {Atom, ATxt}.

uc_pid_tup(ATxt) ->
    ATxtExt = string_to_atom_ext(ATxt),
    Pid = mk_pid({ATxtExt, 1}, 4711,17),
    true = is_pid(Pid),
    Atom = node(Pid),
    true = is_atom(Atom),
    ATxt = atom_to_list(Atom),
    {Pid, ATxt}.

uc_port_tup(ATxt) ->
    ATxtExt = string_to_atom_ext(ATxt),
    Port = mk_port({ATxtExt, 2}, 4711),
    true = is_port(Port),
    Atom = node(Port),
    true = is_atom(Atom),
    ATxt = atom_to_list(Atom),
    {Port, ATxt}.

uc_ref_tup(ATxt) ->
    ATxtExt = string_to_atom_ext(ATxt),
    Ref = mk_ref({ATxtExt, 3}, [4711,17, 4711]),
    true = is_reference(Ref),
    Atom = node(Ref),
    true = is_atom(Atom),
    ATxt = atom_to_list(Atom),
    {Ref, ATxt}.


unicode_atom_data() ->
    [uc_pid_tup(lists:seq(16#1f600, 16#1f600+249) ++ "@host"),
     uc_pid_tup(lists:seq(16#1f600, 16#1f600+30) ++ "@host"),
     uc_port_tup(lists:seq(16#1f600, 16#1f600+249) ++ "@host"),
     uc_port_tup(lists:seq(16#1f600, 16#1f600+30) ++ "@host"),
     uc_ref_tup(lists:seq(16#1f600, 16#1f600+249) ++ "@host"),
     uc_ref_tup(lists:seq(16#1f600, 16#1f600+30) ++ "@host"),
     uc_atom_tup(lists:seq(16#1f600, 16#1f600+254)),
     uc_atom_tup(lists:seq(16#1f600, 16#1f600+63)),
     uc_atom_tup(lists:seq(0, 254)),
     uc_atom_tup(lists:seq(100, 163)),
     uc_atom_tup(lists:seq(200, 354)),
     uc_atom_tup(lists:seq(200, 263)),
     uc_atom_tup(lists:seq(2000, 2254)),
     uc_atom_tup(lists:seq(2000, 2063)),
     uc_atom_tup(lists:seq(65500, 65754)),
     uc_atom_tup(lists:seq(65500, 65563))
     | lists:map(fun (N) ->
                         uc_atom_tup(lists:seq(64000+N, 64254+N))
                 end, lists:seq(1, 2000))].

contended_atom_cache_entry(Config) when is_list(Config) ->
    contended_atom_cache_entry_test(Config, latin1).

contended_unicode_atom_cache_entry(Config) when is_list(Config) ->
    contended_atom_cache_entry_test(Config, unicode).

contended_atom_cache_entry_test(Config, Type) ->
    TestServer = self(),
    ProcessPairs = 10,
    Msgs = 100000,
    {ok, SNode} = start_node(Config),
    {ok, RNode} = start_node(Config),
    Success = make_ref(),
    spawn_link(
      SNode,
      fun () ->
              Master = self(),
              CIX = get_cix(),
              TestAtoms = case Type of
                              latin1 ->
                                  get_conflicting_atoms(CIX,
                                                        ProcessPairs);
                              unicode ->
                                  get_conflicting_unicode_atoms(CIX,
                                                                ProcessPairs)
                          end,
              io:format("Testing with the following atoms all using "
                        "cache index ~p:~n ~w~n",
                        [CIX, TestAtoms]),
              Ps = lists:map(
                     fun (A) ->
                             Ref = make_ref(),
                             R = spawn_link(RNode,
                                   fun () ->
                                           Atom = receive
                                                      {Ref, txt, ATxt} ->
                                                          case Type of
                                                              latin1 ->
                                                                  list_to_atom(ATxt);
                                                              unicode ->
                                                                  string_to_atom(ATxt)
                                                          end
                                                  end,
                                           receive_ref_atom(Ref,
                                                            Atom,
                                                            Msgs),
                                           Master ! {self(), success}
                                   end),
                             S = spawn_link(SNode,
                                   fun () ->
                                           receive go -> ok end,
                                           R ! {Ref,
                                                txt,
                                                atom_to_list(A)},
                                           send_ref_atom(R, Ref, A, Msgs)
                                   end),
                             {S, R}
                     end,
                     TestAtoms),
              lists:foreach(fun ({S, _}) ->
                                    S ! go
                            end,
                            Ps),
              lists:foreach(fun ({_, R}) ->
                                    receive {R, success} -> ok end
                            end,
                            Ps),
              TestServer ! Success
      end),
    receive
        Success ->
            ok
    end,
    stop_node(SNode),
    stop_node(RNode),
    ok.

send_ref_atom(_To, _Ref, _Atom, 0) ->
    ok;
send_ref_atom(To, Ref, Atom, N) ->
    To ! {Ref, Atom},
    send_ref_atom(To, Ref, Atom, N-1).

receive_ref_atom(_Ref, _Atom, 0) ->
    ok;
receive_ref_atom(Ref, Atom, N) ->
    receive
        {Ref, Value} ->
            Atom = Value
    end,
    receive_ref_atom(Ref, Atom, N-1).

get_cix() ->
    get_cix(1000).

get_cix(CIX) when is_integer(CIX), CIX < 0 ->
    get_cix(0);
get_cix(CIX) when is_integer(CIX) ->
    get_cix(CIX,
            unwanted_cixs(),
            get_internal_state(max_atom_out_cache_index)).

get_cix(CIX, Unwanted, MaxCIX) when CIX > MaxCIX ->
    get_cix(0, Unwanted, MaxCIX);
get_cix(CIX, Unwanted, MaxCIX) ->
    case lists:member(CIX, Unwanted) of
        true -> get_cix(CIX+1, Unwanted, MaxCIX);
        false -> CIX
    end.

unwanted_cixs() ->
    lists:map(fun (Node) ->
                      get_internal_state({atom_out_cache_index,
                                          Node})
              end,
              nodes()).


get_conflicting_atoms(_CIX, 0) ->
    [];
get_conflicting_atoms(CIX, N) ->
    Atom = list_to_atom("atom" ++ integer_to_list(erlang:unique_integer([positive]))),
    case get_internal_state({atom_out_cache_index, Atom}) of
        CIX ->
            [Atom|get_conflicting_atoms(CIX, N-1)];
        _ ->
            get_conflicting_atoms(CIX, N)
    end.

get_conflicting_unicode_atoms(_CIX, 0) ->
    [];
get_conflicting_unicode_atoms(CIX, N) ->
    Atom = string_to_atom([16#1f608] ++ "atom" ++ integer_to_list(erlang:unique_integer([positive]))),
    case get_internal_state({atom_out_cache_index, Atom}) of
        CIX ->
            [Atom|get_conflicting_unicode_atoms(CIX, N-1)];
        _ ->
            get_conflicting_unicode_atoms(CIX, N)
    end.


%% The message_latency_large tests that small distribution messages are
%% not blocked by other large distribution messages. Basically it tests
%% that fragmentation of distribution messages works.
%%
%% Because of large problems to get reliable values from these testcases
%% they no longer fail when the latency is incorrect. However, they are
%% kept as they continue to find bugs in the distribution implementation.
message_latency_large_message(Config) when is_list(Config) ->
    measure_latency_large_message(?FUNCTION_NAME, fun(Dropper, Payload) -> Dropper ! Payload end).
message_latency_large_exit2(Config) when is_list(Config) ->
    measure_latency_large_message(?FUNCTION_NAME, fun erlang:exit/2).

message_latency_large_link_exit(Config) when is_list(Config) ->
    message_latency_large_exit(?FUNCTION_NAME, fun erlang:link/1).

message_latency_large_monitor_exit(Config) when is_list(Config) ->
    message_latency_large_exit(?FUNCTION_NAME,
                               fun(Dropper) ->
                                       Dropper ! {monitor, self()},
                                       receive ok -> ok end
                               end).

message_latency_large_message() ->
    [{timetrap, {minutes, 6}}].
message_latency_large_exit2() ->
    message_latency_large_message().
message_latency_large_link_exit() ->
    message_latency_large_message().
message_latency_large_monitor_exit() ->
    message_latency_large_message().

message_latency_large_exit(Nodename, ReasonFun) ->
    measure_latency_large_message(
      Nodename,
      fun(Dropper, Payload) ->
              Pid  = spawn(fun() ->
                                   receive go -> ok end,
                                   ReasonFun(Dropper),
                                   exit(Payload)
                           end),

              FlushTrace = fun F() ->
                                   receive
                                       {trace, Pid, _, _} ->
                                           F()
                                   after 0 ->
                                           ok
                                   end
                           end,

              erlang:trace(Pid, true, [exiting]),
              Pid ! go,
              receive
                  {trace, Pid, out_exited, 0} ->
                      FlushTrace()
              end
      end).

measure_latency_large_message(Nodename, DataFun) ->

    erlang:system_monitor(self(), [busy_dist_port]),

    {ok, N} = start_node(Nodename),

    Dropper = spawn(N, fun F() ->
                               process_flag(trap_exit, true),
                               receive
                                   {monitor,Pid} ->
                                       erlang:monitor(process, Pid),
                                       Pid ! ok;
                                   _ -> ok
                               end,
                               F()
                       end),

    Echo = spawn(N, fun F() -> receive {From, Msg} -> From ! Msg, F() end end),

    BuildType = erlang:system_info(build_type),
    WordSize = erlang:system_info(wordsize),

    if
        BuildType =/= opt; WordSize =:= 4 ->
            %% Test 3.2 MB and 32 MB and test the latency difference of sent messages
            Payloads = [{I, <<0:(I * 32 * 1024 * 8)>>} || I <- [1,10]];
        true ->
            %% Test 32 MB and 320 MB and test the latency difference of sent messages
            Payloads = [{I, <<0:(I * 32 * 1024 * 1024 * 8)>>} || I <- [1,10]]
    end,

    IndexTimes = [{I, measure_latency(DataFun, Dropper, Echo, P)}
                  || {I, P} <- Payloads],

    Times = [ Time || {_I, Time} <- IndexTimes],

    ct:pal("~p",[IndexTimes]),

    stop_node(N),

    case {lists:max(Times), lists:min(Times)} of
        {Max, Min} when Max * 0.25 > Min, BuildType =:= opt ->
            %% We only issue a comment for this failure as the
            %% testcases proved very difficult to run successfully
            %% on many platforms.
            ct:comment({incorrect_latency, IndexTimes}),
            ok;
        _ ->
            ok
    end.

measure_latency(DataFun, Dropper, Echo, Payload) ->

    TCProc = self(),

    flush(),

    Senders = [spawn_monitor(
                 fun F() ->
                         DataFun(Dropper, Payload),
                         F()
                 end) || _ <- lists:seq(1,2)],

    %% Link in order to cleanup properly if TC crashes
    [link(Sender) || {Sender,_} <- Senders],

    wait_for_busy_dist(2 * 60 * 1000, 10),

    {TS, Times} =
        timer:tc(fun() ->
                         [begin
                              T0 = erlang:monotonic_time(),
                              Echo ! {self(), hello},
                              receive hello -> ok end,
                              (erlang:monotonic_time() - T0) / 1000000
                          end || _ <- lists:seq(1,100)]
                 end),
    Avg = lists:sum(Times) / length(Times),
    StdDev = math:sqrt(lists:sum([math:pow(V - Avg,2) || V <- Times]) / length(Times)),
    ct:pal("Times: Avg: ~p Max: ~p Min: ~p Var: ~p",
           [Avg, lists:max(Times), lists:min(Times), StdDev]),
    [begin
         unlink(Sender),
         exit(Sender,die),
         receive
             {'DOWN', Ref, process, _, _} ->
                 ok
         end
     end || {Sender, Ref} <- Senders],
    TS.

wait_for_busy_dist(_Tmo, 0) ->
    ok;
wait_for_busy_dist(Tmo, N) ->
    T0 = erlang:monotonic_time(millisecond),
    receive
         {monitor, _Sender, busy_dist_port, _Info} ->
             wait_for_busy_dist(Tmo - (erlang:monotonic_time(millisecond) - T0), N - 1)
    after Tmo ->
            ct:log("Timed out waiting for busy_dist, ~p left",[N]),
            timeout
    end.

flush() ->
    receive
        _ ->
            flush()
    after 0 ->
            ok
    end.

system_limit(Config) when is_list(Config) ->
    case erlang:system_info(wordsize) of
        8 ->
            case proplists:get_value(system_total_memory,
                                     memsup:get_system_memory_data()) of
                Memory when is_integer(Memory),
                            Memory > 6*1024*1024*1024 ->
                    test_system_limit(Config),
                    garbage_collect(),
                    ok;
                _ ->
                    {skipped, "Not enough memory on this machine"}
            end;
        4 ->
            {skipped, "Only interesting on 64-bit builds"}
    end.

test_system_limit(Config) when is_list(Config) ->
    Bits = ((1 bsl 32)+1)*8,
    HugeBin = <<0:Bits>>,
    HugeListBin = [lists:duplicate(2000000,2000000), HugeBin],
    {ok, N1} = start_node(Config),
    monitor_node(N1, true),
    receive
        {nodedown, N1} ->
            ct:fail({unexpected_nodedown, N1})
    after 0 ->
            ok
    end,
    P1 = spawn(N1,
               fun () ->
                       receive after infinity -> ok end
               end),

    io:format("~n** distributed send **~n~n", []),
    try
        P1 ! HugeBin,
        exit(oops1)
    catch
        error:system_limit -> ok
    end,
    try
        P1 ! HugeListBin,
        exit(oops2)
    catch
        error:system_limit -> ok
    end,

    io:format("~n** distributed exit **~n~n", []),
    try
        exit(P1, HugeBin),
        exit(oops3)
    catch
        error:system_limit -> ok
    end,
    try
        exit(P1, HugeListBin),
        exit(oops4)
    catch
        error:system_limit -> ok
    end,

    io:format("~n** distributed registered send **~n~n", []),
    try
        {missing_proc, N1} ! HugeBin,
        exit(oops5)
    catch
        error:system_limit -> ok
    end,
    try
        {missing_proc, N1} ! HugeListBin,
        exit(oops6)
    catch
        error:system_limit -> ok
    end,
    receive
        {nodedown, N1} ->
            ct:fail({unexpected_nodedown, N1})
    after 0 ->
            ok
    end,

    %%
    %% system_limit in exit reasons brings the
    %% connection down...
    %%

    io:format("~n** distributed link exit **~n~n", []),
    spawn(fun () ->
                  link(P1),
                  exit(HugeBin)
          end),
    receive {nodedown, N1} -> ok end,

    {ok, N2} = start_node(Config),
    monitor_node(N2, true),
    P2 = spawn(N2,
               fun () ->
                       receive after infinity -> ok end
               end),
    spawn(fun () ->
                  link(P2),
                  exit(HugeListBin)
          end),
    receive {nodedown, N2} -> ok end,

    io:format("~n** distributed monitor down **~n~n", []),
    {ok, N3} = start_node(Config),
    monitor_node(N3, true),
    Go1 = make_ref(),
    LP1 = spawn(fun () ->
                        receive Go1 -> ok end,
                        exit(HugeBin)
                end),
    _ = spawn(N3,
               fun () ->
                       _ = erlang:monitor(process, LP1),
                       LP1 ! Go1,
                       receive after infinity -> ok end
               end),
    receive {nodedown, N3} -> ok end,

    {ok, N4} = start_node(Config),
    monitor_node(N4, true),
    Go2 = make_ref(),
    LP2 = spawn(fun () ->
                        receive Go2 -> ok end,
                        exit(HugeListBin)
                end),
    _ = spawn(N4,
              fun () ->
                      _ = erlang:monitor(process, LP2),
                      LP2 ! Go2,
                      receive after infinity -> ok end
              end),
    receive {nodedown, N4} -> ok end,
    ok.

-define(COOKIE, '').
-define(DOP_LINK,		1).
-define(DOP_SEND,		2).
-define(DOP_EXIT,		3).
-define(DOP_UNLINK,		4).
-define(DOP_REG_SEND,		6).
-define(DOP_GROUP_LEADER,	7).
-define(DOP_EXIT2,		8).

-define(DOP_SEND_TT,		12).
-define(DOP_EXIT_TT,		13).
-define(DOP_REG_SEND_TT,	16).
-define(DOP_EXIT2_TT,		18).

-define(DOP_MONITOR_P,		19).
-define(DOP_DEMONITOR_P,	20).
-define(DOP_MONITOR_P_EXIT,	21).

-define(DOP_SEND_SENDER, 22).
-define(DOP_SEND_SENDER_TT, 23).

-define(DOP_PAYLOAD_EXIT, 24).
-define(DOP_PAYLOAD_EXIT_TT, 25).
-define(DOP_PAYLOAD_EXIT2, 26).
-define(DOP_PAYLOAD_EXIT2_TT, 27).
-define(DOP_PAYLOAD_MONITOR_P_EXIT, 28).

start_monitor(Offender,P) ->
    Parent = self(),
    Q = spawn(Offender,
              fun () ->
                      Ref = erlang:monitor(process,P),
                      Parent ! {self(),ref,Ref},
                      receive
                          just_stay_alive -> ok
                      end
              end),
    Res = receive
              {Q,ref,R} ->
                  {Q, R}
          after  5000 ->
                     error
          end,
    io:format("Res is ~p~n",[Res]),
    Res.
start_link(Offender,P) ->
    Parent = self(),
    Q = spawn(Offender,
              fun () ->
                      process_flag(trap_exit,true),
                      link(P),
                      Parent ! {self(),ref,P},
                      receive
                          just_stay_alive -> ok
                      end
              end),
    Res = receive
              {Q,ref,R} ->
                  R
          after  5000 ->
                     error
          end,
    io:format("Res is ~p~n",[Res]),
    Res.

%% Test dist messages with valid structure (binary to term ok) but malformed control content
bad_dist_structure(Config) when is_list(Config) ->
    ct:timetrap({seconds, 15}),

    {ok, Offender} = start_node(bad_dist_structure_offender),
    {ok, Victim} = start_node(bad_dist_structure_victim),
    start_node_monitors([Offender,Victim]),
    Parent = self(),
    P = spawn(Victim,
              fun () ->
                      process_flag(trap_exit,true),
                      Parent ! {self(), started},
                      receive check_msgs -> ok end,
                      bad_dist_struct_check_msgs([one,
                                                  two]),
                      Parent ! {self(), messages_checked},
                      receive done -> ok end
              end),
    receive {P, started} -> ok end,
    pong = rpc:call(Victim, net_adm, ping, [Offender]),
    verify_up(Offender, Victim),
    true = lists:member(Offender, rpc:call(Victim, erlang, nodes, [])),
    start_monitor(Offender,P),
    P ! one,
    send_bad_structure(Offender, P,{?DOP_MONITOR_P_EXIT,'replace',P,normal},2),

    start_monitor(Offender,P),
    send_bad_structure(Offender, P,{?DOP_MONITOR_P_EXIT,'replace',P,normal,normal},2),

    start_link(Offender,P),
    send_bad_structure(Offender, P,{?DOP_LINK},0),

    start_link(Offender,P),
    send_bad_structure(Offender, P,{?DOP_UNLINK,'replace'},2),

    start_link(Offender,P),
    send_bad_structure(Offender, P,{?DOP_UNLINK,'replace',make_ref()},2),

    start_link(Offender,P),
    send_bad_structure(Offender, P,{?DOP_UNLINK,make_ref(),P},0),

    start_link(Offender,P),
    send_bad_structure(Offender, P,{?DOP_UNLINK,normal,normal},0),

    start_monitor(Offender,P),
    send_bad_structure(Offender, P,{?DOP_MONITOR_P,'replace',P},2),

    start_monitor(Offender,P),
    send_bad_structure(Offender, P,{?DOP_MONITOR_P,'replace',P,normal},2),

    start_monitor(Offender,P),
    send_bad_structure(Offender, P,{?DOP_DEMONITOR_P,'replace',P},2),

    start_monitor(Offender,P),
    send_bad_structure(Offender, P,{?DOP_DEMONITOR_P,'replace',P,normal},2),

    send_bad_structure(Offender, P,{?DOP_EXIT,'replace',P},2),
    send_bad_structure(Offender, P,{?DOP_EXIT,make_ref(),normal,normal},0),
    send_bad_structure(Offender, P,{?DOP_EXIT_TT,'replace',token,P},2),
    send_bad_structure(Offender, P,{?DOP_EXIT_TT,make_ref(),token,normal,normal},0),
    send_bad_structure(Offender, P,{?DOP_EXIT2,'replace',P},2),
    send_bad_structure(Offender, P,{?DOP_EXIT2,make_ref(),normal,normal},0),
    send_bad_structure(Offender, P,{?DOP_EXIT2_TT,'replace',token,P},2),
    send_bad_structure(Offender, P,{?DOP_EXIT2_TT,make_ref(),token,normal,normal},0),
    send_bad_structure(Offender, P,{?DOP_GROUP_LEADER,'replace'},2),
    send_bad_structure(Offender, P,{?DOP_GROUP_LEADER,'replace','atomic'},2),
    send_bad_structure(Offender, P,{?DOP_GROUP_LEADER,'replace',P},0),
    send_bad_structure(Offender, P,{?DOP_REG_SEND_TT,'replace','',name},2,{message}),
    send_bad_structure(Offender, P,{?DOP_REG_SEND_TT,'replace','',name,token},0,{message}),
    send_bad_structure(Offender, P,{?DOP_REG_SEND,'replace',''},2,{message}),
    send_bad_structure(Offender, P,{?DOP_REG_SEND,'replace','',P},0,{message}),
    send_bad_structure(Offender, P,{?DOP_REG_SEND,'replace','',name},0,{message}),
    send_bad_structure(Offender, P,{?DOP_REG_SEND,'replace','',name,{token}},2,{message}),
    send_bad_structure(Offender, P,{?DOP_SEND_TT,'',P},0,{message}),
    send_bad_structure(Offender, P,{?DOP_SEND_TT,'',name,token},0,{message}),
    send_bad_structure(Offender, P,{?DOP_SEND,''},0,{message}),
    send_bad_structure(Offender, P,{?DOP_SEND,'',name},0,{message}),
    send_bad_structure(Offender, P,{?DOP_SEND,'',P,{token}},0,{message}),
    P ! two,
    P ! check_msgs,
    receive
        {P, messages_checked} -> ok
    after 5000 ->
              exit(victim_is_dead)
    end,

    {message_queue_len, 0}
    = rpc:call(Victim, erlang, process_info, [P, message_queue_len]),

    unlink(P),
    P ! done,
    stop_node(Offender),
    stop_node(Victim),
    ok.

%% Test various dist fragmentation errors
bad_dist_fragments(Config) when is_list(Config) ->
    ct:timetrap({seconds, 15}),

    {ok, Offender} = start_node(bad_dist_fragment_offender),
    {ok, Victim} = start_node(bad_dist_fragment_victim),

    Msg = iolist_to_binary(dmsg_ext(lists:duplicate(255,255))),

    start_node_monitors([Offender,Victim]),
    Parent = self(),
    P = spawn(Victim,
              fun () ->
                      process_flag(trap_exit,true),
                      Parent ! {self(), started},
                      receive check_msgs -> ok end,
                      bad_dist_struct_check_msgs([one,
                                                  two]),
                      Parent ! {self(), messages_checked},
                      receive done -> ok end
              end),
    receive {P, started} -> ok end,
    pong = rpc:call(Victim, net_adm, ping, [Offender]),
    verify_up(Offender, Victim),
    true = lists:member(Offender, rpc:call(Victim, erlang, nodes, [])),
    start_monitor(Offender,P),
    P ! one,

    start_monitor(Offender,P),
    send_bad_fragments(Offender, Victim, P,{?DOP_SEND,?COOKIE,P},3,
                      [{frg, 1, binary:part(Msg, 10,byte_size(Msg)-10)}]),

    start_monitor(Offender,P),
    send_bad_fragments(Offender, Victim, P,{?DOP_SEND,?COOKIE,P},3,
                      [{hdr, 3, binary:part(Msg, 0,10)},
                       {frg, 1, binary:part(Msg, 10,byte_size(Msg)-10)}]),

    start_monitor(Offender,P),
    send_bad_fragments(Offender, Victim, P,{?DOP_SEND,?COOKIE,P},3,
                      [{hdr, 3, binary:part(Msg, 0,10)},
                       {hdr, 3, binary:part(Msg, 0,10)}]),

    start_monitor(Offender,P),
    send_bad_fragments(Offender, Victim, P,{?DOP_SEND,?COOKIE,P,broken},3,
                      [{hdr, 1, binary:part(Msg, 10,byte_size(Msg)-10)}]),

    start_monitor(Offender,P),
    send_bad_fragments(Offender, Victim, P,{?DOP_SEND,?COOKIE,P},3,
                      [{hdr, 3, binary:part(Msg, 10,byte_size(Msg)-10)},
                       close]),

    ExitVictim = spawn(Victim, fun() ->
                                       receive
                                           {link, Proc} ->
                                               link(Proc),
                                               Parent ! {self(), linked}
                                       end,
                                       receive ok -> ok end
                               end),
    OP1 = start_link(Offender,ExitVictim),
    ExitVictim ! {link, OP1},
    receive {ExitVictim, linked} -> ok end,
    send_bad_fragments(Offender, Victim, ExitVictim,{?DOP_PAYLOAD_EXIT,OP1,ExitVictim},0,
                      [{hdr, 1, [131]}]),

    Exit2Victim = spawn(Victim, fun() -> receive ok -> ok end end),
    {OP2, _} = start_monitor(Offender,Exit2Victim),
    send_bad_fragments(Offender, Victim, Exit2Victim,{?DOP_PAYLOAD_EXIT2,OP2,Exit2Victim},0,
                      [{hdr, 1, [132]}]),

    DownVictim = spawn(Victim, fun() ->
                                       receive
                                           {monitor, Proc} ->
                                               DR = erlang:monitor(process, Proc),
                                               Parent ! {self(), DR}
                                       end,
                                       Parent ! {self, DR},
                                       receive ok -> ok end
                               end),
    {OP3, _} = start_monitor(Offender,DownVictim),
    DownVictim ! {monitor, OP3},
    DownRef = receive {DownVictim, DR} -> DR end,
    send_bad_fragments(Offender, Victim, DownVictim,{?DOP_PAYLOAD_MONITOR_P_EXIT,OP3,DownVictim,DownRef},0,
                      [{hdr, 1, [133]}]),

    P ! two,
    P ! check_msgs,
    receive
        {P, messages_checked} -> ok
    after 5000 ->
              exit(victim_is_dead)
    end,

    {message_queue_len, 0}
    = rpc:call(Victim, erlang, process_info, [P, message_queue_len]),

    unlink(P),
    P ! done,
    stop_node(Offender),
    stop_node(Victim),
    ok.

dmsg_frag_hdr(Frag) ->
    dmsg_frag_hdr(erlang:phash2(self()), Frag).
dmsg_frag_hdr(Seq, Frag) ->
    [131, $E, uint64_be(Seq), uint64_be(Frag), 0].

dmsg_frag(Frag) ->
    dmsg_frag(erlang:phash2(self()), Frag).
dmsg_frag(Seq, Frag) ->
    [131, $F, uint64_be(Seq), uint64_be(Frag)].

send_bad_fragments(Offender,VictimNode,Victim,Ctrl,WhereToPutSelf,Fragments) ->
    Parent = self(),
    Done = make_ref(),
    ct:pal("Send: ~p",[Fragments]),
    spawn_link(Offender,
          fun () ->
                  Node = node(Victim),
                  pong = net_adm:ping(Node),
                  erlang:monitor_node(Node, true),
                  DCtrl = dctrl(Node),
                  Ctrl1 = case WhereToPutSelf of
                             0 ->
                                 Ctrl;
                             N when N > 0 ->
                                 setelement(N,Ctrl,self())
                         end,

                  FragData = [case Type of
                                  hdr ->
                                      [dmsg_frag_hdr(FragId),
                                       dmsg_ext(Ctrl1), FragPayload];
                                  frg ->
                                      [dmsg_frag(FragId), FragPayload]
                              end || {Type, FragId, FragPayload} <- Fragments],

                  receive {nodedown, Node} -> exit("premature nodedown")
                  after 10 -> ok
                  end,

                  [ dctrl_send(DCtrl, D) || D <- FragData ],
                  [ erlang:port_close(DCtrl) || close <- Fragments],

                  receive {nodedown, Node} -> ok
                  after 5000 -> exit("missing nodedown")
                  end,
                  Parent ! {FragData,Done}
          end),
    receive
        {WhatSent,Done} ->
            io:format("Offender sent ~p~n",[WhatSent]),
            verify_nc(VictimNode),
            ok
    after 7000 ->
              exit(unable_to_send)
    end.

bad_dist_ext_receive(Config) when is_list(Config) ->
    {ok, Offender} = start_node(bad_dist_ext_receive_offender),
    {ok, Victim} = start_node(bad_dist_ext_receive_victim),
    start_node_monitors([Offender,Victim]),

    Parent = self(),

    P = spawn_link(Victim,
                   fun () ->
                           Parent ! {self(), started},
                           receive check_msgs -> ok end,
                           bad_dist_ext_check_msgs([one,
                                                    two,
                                                    three]),
                           Parent ! {self(), messages_checked},
                           receive done -> ok end
                   end),

    receive {P, started} -> ok end,
    pong = rpc:call(Victim, net_adm, ping, [Offender]),
    verify_up(Offender, Victim),
    true = lists:member(Offender, rpc:call(Victim, erlang, nodes, [])),
    P ! one,
    send_bad_msg(Offender, P),
    P ! two,
    verify_down(Offender, connection_closed, Victim, killed),
    {message_queue_len, 2}
    = rpc:call(Victim, erlang, process_info, [P, message_queue_len]),

    Suspended = make_ref(),
    S = spawn(Victim,
              fun () ->
                      erlang:suspend_process(P),
                      Parent ! Suspended,
                      receive after infinity -> ok end
              end),
    MS = erlang:monitor(process, S),
    receive Suspended -> ok end,
    pong = rpc:call(Victim, net_adm, ping, [Offender]),
    verify_up(Offender, Victim),
    true = lists:member(Offender, rpc:call(Victim, erlang, nodes, [])),
    send_bad_msgs(Offender, P, 5),
    true = lists:member(Offender, rpc:call(Victim, erlang, nodes, [])),
    P ! three,
    send_bad_msgs(Offender, P, 5),

    %% Make sure bad msgs has reached Victim
    rpc:call(Offender, rpc, call, [Victim, erlang, node, []]),

    verify_still_up(Offender, Victim),
    {message_queue_len, 13}
    = rpc:call(Victim, erlang, process_info, [P, message_queue_len]),

    exit(S, bang),
    receive {'DOWN', MS, process, S, bang} -> ok end,
    verify_down(Offender, connection_closed, Victim, killed),
    {message_queue_len, 3}
    = rpc:call(Victim, erlang, process_info, [P, message_queue_len]),

    P ! check_msgs,
    receive {P, messages_checked} -> ok end,

    {message_queue_len, 0}
    = rpc:call(Victim, erlang, process_info, [P, message_queue_len]),

    P ! done,
    unlink(P),
    verify_no_down(Offender, Victim),
    stop_node(Offender),
    stop_node(Victim).


bad_dist_ext_process_info(Config) when is_list(Config) ->
    {ok, Offender} = start_node(bad_dist_ext_process_info_offender),
    {ok, Victim} = start_node(bad_dist_ext_process_info_victim),
    start_node_monitors([Offender,Victim]),

    Parent = self(),
    P = spawn_link(Victim,
                   fun () ->
                           Parent ! {self(), started},
                           receive check_msgs -> ok end,
                           bad_dist_ext_check_msgs([one, two]),
                           Parent ! {self(), messages_checked},
                           receive done -> ok end
                   end),

    receive {P, started} -> ok end,
    P ! one,

    Suspended = make_ref(),
    S = spawn(Victim,
              fun () ->
                      erlang:suspend_process(P),
                      Parent ! Suspended,
                      receive after infinity -> ok end
              end),

    receive Suspended -> ok end,
    pong = rpc:call(Victim, net_adm, ping, [Offender]),
    verify_up(Offender, Victim),
    send_bad_msgs(Offender, P, 5),

    P ! two,
    send_bad_msgs(Offender, P, 5),

    %% Make sure bad msgs has reached Victim
    rpc:call(Offender, rpc, call, [Victim, erlang, node, []]),

    verify_still_up(Offender, Victim),
    {message_queue_len, 12}
    = rpc:call(Victim, erlang, process_info, [P, message_queue_len]),
    verify_still_up(Offender, Victim),
    [{message_queue_len, 2},
     {messages, [one, two]}]
    = rpc:call(Victim, erlang, process_info, [P, [message_queue_len,
                                                  messages]]),
    verify_down(Offender, connection_closed, Victim, killed),

    P ! check_msgs,
    exit(S, bang),
    receive {P, messages_checked} -> ok end,

    {message_queue_len, 0}
    = rpc:call(Victim, erlang, process_info, [P, message_queue_len]),

    P ! done,
    unlink(P),
    verify_no_down(Offender, Victim),
    stop_node(Offender),
    stop_node(Victim).

bad_dist_ext_control(Config) when is_list(Config) ->
    {ok, Offender} = start_node(bad_dist_ext_control_offender),
    {ok, Victim} = start_node(bad_dist_ext_control_victim),
    start_node_monitors([Offender,Victim]),

    pong = rpc:call(Victim, net_adm, ping, [Offender]),
    verify_up(Offender, Victim),
    send_bad_dhdr(Offender, Victim),
    verify_down(Offender, connection_closed, Victim, killed),

    pong = rpc:call(Victim, net_adm, ping, [Offender]),
    verify_up(Offender, Victim),
    send_bad_ctl(Offender, Victim),
    verify_down(Offender, connection_closed, Victim, killed),

    verify_no_down(Offender, Victim),
    stop_node(Offender),
    stop_node(Victim).

bad_dist_ext_connection_id(Config) when is_list(Config) ->
    {ok, Offender} = start_node(bad_dist_ext_connection_id_offender),
    {ok, Victim} = start_node(bad_dist_ext_connection_id_victim),
    start_node_monitors([Offender,Victim]),

    Parent = self(),
    P = spawn_link(Victim,
                   fun () ->
                           Parent ! {self(), started},
                           receive check_msgs -> ok end,
                           bad_dist_ext_check_msgs([]),
                           Parent ! {self(), messages_checked},
                           receive done -> ok end
                   end),

    receive {P, started} -> ok end,
    Suspended = make_ref(),
    S = spawn(Victim,
              fun () ->
                      erlang:suspend_process(P),
                      Parent ! Suspended,
                      receive after infinity -> ok end
              end),
    MS = erlang:monitor(process, S),
    receive Suspended -> ok end,
    pong = rpc:call(Victim, net_adm, ping, [Offender]),
    verify_up(Offender, Victim),
    send_bad_msg(Offender, P),

    %% Make sure bad msg has reached Victim
    rpc:call(Offender, rpc, call, [Victim, erlang, node, []]),

    {message_queue_len, 1}
    = rpc:call(Victim, erlang, process_info, [P, message_queue_len]),

    true = rpc:call(Offender, net_kernel, disconnect, [Victim]),
    verify_down(Offender, disconnect, Victim, connection_closed),
    pong = rpc:call(Offender, net_adm, ping, [Victim]),

    verify_up(Offender, Victim),
    %% We have a new connection between Offender and Victim, bad message
    %% should not bring it down.

    {message_queue_len, 1}
    = rpc:call(Victim, erlang, process_info, [P, message_queue_len]),

    exit(S, bang),
    receive {'DOWN', MS, process, S, bang} -> ok end,
    %% Wait for a while (if the connection is taken down it might take a
    %% while).
    receive after 2000 -> ok end,
    verify_still_up(Offender, Victim),

    P ! check_msgs,
    receive {P, messages_checked} -> ok end,

    {message_queue_len, 0}
    = rpc:call(Victim, erlang, process_info, [P, message_queue_len]),

    verify_still_up(Offender, Victim),
    P ! done,
    unlink(P),
    verify_no_down(Offender, Victim),
    stop_node(Offender),
    stop_node(Victim).

%% OTP-14661: Bad message is discovered by erts_msg_attached_data_size
bad_dist_ext_size(Config) when is_list(Config) ->
    {ok, Offender} = start_node(bad_dist_ext_process_info_offender),
    %%Prog = "Prog=/home/uabseri/src/otp_new3/bin/cerl -rr -debug",
    Prog = [],
    {ok, Victim} = start_node(bad_dist_ext_process_info_victim, [], Prog),
    start_node_monitors([Offender,Victim]),

    Parent = self(),
    P = spawn_opt(Victim,
                   fun () ->
                           Parent ! {self(), started},
                           receive check_msgs -> ok end,  %% DID CRASH HERE
                           bad_dist_ext_check_msgs([one]),
                           Parent ! {self(), messages_checked}
                   end,
                 [link,
                  %% on_heap to force total_heap_size to inspect msg queue
                  {message_queue_data, on_heap}]),

    receive {P, started} -> ok end,
    P ! one,

    Suspended = make_ref(),
    S = spawn(Victim,
              fun () ->
                      erlang:suspend_process(P),
                      Parent ! Suspended,
                      receive after infinity -> ok end
              end),

    receive Suspended -> ok end,
    pong = rpc:call(Victim, net_adm, ping, [Offender]),
    verify_up(Offender, Victim),
    send_bad_msgs(Offender, P, 1, dmsg_bad_tag()),

    %% Make sure bad msgs has reached Victim
    rpc:call(Offender, rpc, call, [Victim, erlang, node, []]),

    verify_still_up(Offender, Victim),

    %% Let process_info(P, total_heap_size) find bad msg and disconnect
    rpc:call(Victim, erlang, process_info, [P, total_heap_size]),

    verify_down(Offender, connection_closed, Victim, killed),

    P ! check_msgs,
    exit(S, bang),  % resume Victim
    receive {P, messages_checked} -> ok end,

    unlink(P),
    verify_no_down(Offender, Victim),
    stop_node(Offender),
    stop_node(Victim).


bad_dist_struct_check_msgs([]) ->
    receive
        Msg ->
            exit({unexpected_message, Msg})
    after 0 ->
              ok
    end;
bad_dist_struct_check_msgs([M|Ms]) ->
    receive
        {'EXIT',_,_} = EM ->
            io:format("Ignoring exit message: ~p~n",[EM]),
            bad_dist_struct_check_msgs([M|Ms]);
        Msg ->
            M = Msg,
            bad_dist_struct_check_msgs(Ms)
    end.
bad_dist_ext_check_msgs([]) ->
    receive
        Msg ->
            exit({unexpected_message, Msg})
    after 0 ->
              ok
    end;
bad_dist_ext_check_msgs([M|Ms]) ->
    receive
        Msg ->
            M = Msg,
            bad_dist_ext_check_msgs(Ms)
    end.

ensure_dctrl(Node) ->
    case dctrl(Node) of
        undefined ->
            pong = net_adm:ping(Node),
            dctrl(Node);
        DCtrl ->
            DCtrl
    end.

dctrl_send(DPrt, Data) when is_port(DPrt) ->
    port_command(DPrt, Data);
dctrl_send(DPid, Data) when is_pid(DPid) ->
    Ref = make_ref(),
    DPid ! {send, self(), Ref, Data},
    receive {Ref, Res} -> Res end.

dctrl_dop_reg_send(Node, Name, Msg) ->
    dctrl_send(ensure_dctrl(Node),
               [dmsg_hdr(),
                dmsg_ext({?DOP_REG_SEND,
                          self(),
                          ?COOKIE,
                          Name}),
                dmsg_ext(Msg)]).

dctrl_dop_send(To, Msg) ->
    Node = node(To),
    dctrl_send(ensure_dctrl(Node),
               [dmsg_hdr(),
                dmsg_ext({?DOP_SEND, ?COOKIE, To}),
                dmsg_ext(Msg)]).

send_bad_structure(Offender,Victim,Bad,WhereToPutSelf) ->
    send_bad_structure(Offender,Victim,Bad,WhereToPutSelf,[]).
send_bad_structure(Offender,Victim,Bad,WhereToPutSelf,PayLoad) ->
    Parent = self(),
    Done = make_ref(),
    spawn_link(Offender,
          fun () ->
                  Node = node(Victim),
                  pong = net_adm:ping(Node),
                  erlang:monitor_node(Node, true),
                  DCtrl = dctrl(Node),
                  Bad1 = case WhereToPutSelf of
                             0 ->
                                 Bad;
                             N when N > 0 ->
                                 setelement(N,Bad,self())
                         end,
                  DData = [dmsg_hdr(),
                           dmsg_ext(Bad1)] ++
                  case PayLoad of
                      [] -> [];
                      _Other -> [dmsg_ext(PayLoad)]
                  end,

                  receive {nodedown, Node} -> exit("premature nodedown")
                  after 10 -> ok
                  end,

                  dctrl_send(DCtrl, DData),

                  receive {nodedown, Node} -> ok
                  after 5000 -> exit("missing nodedown")
                  end,
                  Parent ! {DData,Done}
          end),
    receive
        {WhatSent,Done} ->
            io:format("Offender sent ~p~n",[WhatSent]),
            ok
    after 5000 ->
              exit(unable_to_send)
    end.


%% send_bad_msgs():
%% Send a valid distribution header and control message
%% but an invalid message. This invalid message will be
%% enqueued in the receivers message queue.
send_bad_msg(BadNode, To) ->
    send_bad_msgs(BadNode, To, 1).

send_bad_msgs(BadNode, To, Repeat) ->
    send_bad_msgs(BadNode, To, Repeat, dmsg_bad_atom_cache_ref()).

send_bad_msgs(BadNode, To, Repeat, BadTerm) when is_atom(BadNode),
                                                 is_pid(To),
                                                 is_integer(Repeat) ->
    Parent = self(),
    Done = make_ref(),
    spawn_link(BadNode,
               fun () ->
                       Node = node(To),
                       pong = net_adm:ping(Node),
                       DCtrl = dctrl(Node),
                       DData = [dmsg_hdr(),
                                dmsg_ext({?DOP_SEND, ?COOKIE, To}),
                                BadTerm],
		       repeat(fun () -> dctrl_send(DCtrl, DData) end, Repeat),
                       Parent ! Done
               end),
    receive Done -> ok end.

%% send_bad_ctl():
%% Send a valid distribution header but an invalid control message.
send_bad_ctl(BadNode, ToNode) when is_atom(BadNode), is_atom(ToNode) ->
    Parent = self(),
    Done = make_ref(),
    spawn_link(BadNode,
               fun () ->
                       pong = net_adm:ping(ToNode),
                       %% We creat a valid ctl msg and replace an
                       %% atom with an invalid atom cache reference
                       <<131,Replace/binary>> = term_to_binary(replace),
                       Ctl = dmsg_ext({?DOP_REG_SEND,
                                       self(),
                                       ?COOKIE,
                                       replace}),
                       CtlBeginSize = size(Ctl) - size(Replace),
                       <<CtlBegin:CtlBeginSize/binary, Replace/binary>> = Ctl,
                       DCtrl = dctrl(ToNode),
                       Data = [dmsg_fake_hdr2(),
                               CtlBegin,
                               dmsg_bad_atom_cache_ref(),
                               dmsg_ext({a, message})],
                       dctrl_send(DCtrl, Data),
                       Parent ! Done
               end),
    receive Done -> ok end.

%% send_bad_dhr():
%% Send an invalid distribution header
send_bad_dhdr(BadNode, ToNode) when is_atom(BadNode), is_atom(ToNode) ->
    Parent = self(),
    Done = make_ref(),
    spawn_link(BadNode,
               fun () ->
                       pong = net_adm:ping(ToNode),
                       dctrl_send(dctrl(ToNode), dmsg_bad_hdr()),
                       Parent ! Done
               end),
    receive Done -> ok end.

dctrl(Node) when is_atom(Node) ->
    get_internal_state({dist_ctrl, Node}).

get_internal_state(Op) ->
    try erts_debug:get_internal_state(Op) of
        R -> R
    catch
        error:undef ->
            erts_debug:set_internal_state(available_internal_state, true),
            erts_debug:get_internal_state(Op)
    end.

set_internal_state(Op, Val) ->
    try erts_debug:set_internal_state(Op, Val) of
        R -> R
    catch
        error:undef ->
            erts_debug:set_internal_state(available_internal_state, true),
            erts_debug:set_internal_state(Op, Val)
    end.


dmsg_hdr() ->
    [131, % Version Magic
     $D,  % Dist header
     0].  % No atom cache referenses

dmsg_bad_hdr() ->
    [131, % Version Magic
     $D,  % Dist header
     255].  % 255 atom references


%% dmsg_fake_hdr1() ->
%%     A = <<"fake header atom 1">>,
%%     [131, % Version Magic
%%      $D, 1, 16#8, 0, size(A), A]. % Fake header

dmsg_fake_hdr2() ->
    A1 = <<"fake header atom 1">>,
    A2 = <<"atom 2">>,
    A3 = <<"atom 3">>,
    [131, % Version Magic
     $D,
     3,
     16#88, 16#08, % Flags
     0, size(A1), A1,
     1, size(A2), A2,
     2, size(A3), A3].

dmsg_ext(Term) ->
    <<131, Res/binary>> = term_to_binary(Term),
    Res.

dmsg_bad_atom_cache_ref() ->
    [$R, 137].

dmsg_bad_tag() ->  %% Will fail early at heap size calculation
    [$?, 66].

start_epmd_false(Config) when is_list(Config) ->
    %% Start a node with the option -start_epmd false.
    {ok, OtherNode} = start_node(start_epmd_false, "-start_epmd false"),
    %% We should be able to ping it, as epmd was started by us:
    pong = net_adm:ping(OtherNode),
    stop_node(OtherNode),

    ok.

epmd_module(Config) when is_list(Config) ->
    %% We need a relay node to test this, since the test node uses the
    %% standard epmd module.
    Sock1 = start_relay_node(epmd_module_node1, "-epmd_module " ++ ?MODULE_STRING),
    Node1 = inet_rpc_nodename(Sock1),
    %% Ask what port it's listening on - it won't have registered with
    %% epmd.
    {ok, {ok, Port1}} = do_inet_rpc(Sock1, application, get_env, [kernel, dist_listen_port]),

    %% Start a second node, passing the port number as a secret
    %% argument.
    Sock2 = start_relay_node(epmd_module_node2, "-epmd_module " ++ ?MODULE_STRING
			     ++ " -other_node_port " ++ integer_to_list(Port1)),
    Node2 = inet_rpc_nodename(Sock2),
    %% Node 1 can't ping node 2
    {ok, pang} = do_inet_rpc(Sock1, net_adm, ping, [Node2]),
    {ok, []} = do_inet_rpc(Sock1, erlang, nodes, []),
    {ok, []} = do_inet_rpc(Sock2, erlang, nodes, []),
    %% But node 2 can ping node 1
    {ok, pong} = do_inet_rpc(Sock2, net_adm, ping, [Node1]),
    {ok, [Node2]} = do_inet_rpc(Sock1, erlang, nodes, []),
    {ok, [Node1]} = do_inet_rpc(Sock2, erlang, nodes, []),

    stop_relay_node(Sock2),
    stop_relay_node(Sock1).

%% epmd_module functions:

start_link() ->
    ignore.

register_node(Name, Port) ->
    register_node(Name, Port, inet_tcp).
register_node(_Name, Port, _Driver) ->
    %% Save the port number we're listening on.
    application:set_env(kernel, dist_listen_port, Port),
    Creation = rand:uniform(3),
    {ok, Creation}.

port_please(_Name, _Ip) ->
    case init:get_argument(other_node_port) of
	error ->
	    %% None specified.  Default to 42.
	    Port = 42,
	    Version = 5,
	    {port, Port, Version};
	{ok, [[PortS]]} ->
	    %% Port number given on command line.
	    Port = list_to_integer(PortS),
	    Version = 5,
	    {port, Port, Version}
    end.

address_please(_Name, _Address, _AddressFamily) ->
    %% Use localhost.
    IP = {127,0,0,1},
    {ok, IP}.

<<<<<<< HEAD
hopefull_data_encoding(Config) when is_list(Config) ->
    test_hopefull_data_encoding(Config, true),
    test_hopefull_data_encoding(Config, false).

test_hopefull_data_encoding(Config, Fallback) when is_list(Config) ->
    {ok, ProxyNode} = start_node(hopefull_data_normal),
    {ok, BouncerNode} = start_node(hopefull_data_bouncer, "-hidden"),
    case Fallback of
        false ->
            ok;
        true ->
            rpc:call(BouncerNode, erts_debug, set_internal_state,
                     [available_internal_state, true]),
            false = rpc:call(BouncerNode, erts_debug, set_internal_state,
                            [remove_hopefull_dflags, true])
    end,
    Tester = self(),
    R1 = make_ref(),
    R2 = make_ref(),
    R3 = make_ref(),
    Bouncer = spawn_link(BouncerNode, fun () -> bounce_loop() end),
    Proxy = spawn_link(ProxyNode,
                       fun () ->
                               register(bouncer, self()),
                               %% We create the data on the proxy node in order
                               %% to create the correct sub binaries
                               HData = mk_hopefull_data(R1, Tester),
                               %% Verify same result between this node and tester
                               Tester ! [R1, HData],
                               %% Test when connection has not been setup yet
                               Bouncer ! {Tester, [R2, HData]},
                               Sync = make_ref(),
                               Bouncer ! {self(), Sync},
                               receive Sync -> ok end,
                               %% Test when connection is already up
                               Bouncer ! {Tester, [R3, HData]},
                               receive after infinity -> ok end
                       end),
    HData =
        receive
            [R1, HData1] ->
                HData1
        end,
    receive
        [R2, HData2] ->
            case Fallback of
                false ->
                    HData = HData2;
                true ->
                    check_hopefull_fallback_data(HData, HData2)
            end
    end,
    receive
        [R3, HData3] ->
            case Fallback of
                false ->
                    HData = HData3;
                true ->
                    check_hopefull_fallback_data(HData, HData3)
            end
    end,
    unlink(Proxy),
    exit(Proxy, bye),
    unlink(Bouncer),
    exit(Bouncer, bye),
    stop_node(ProxyNode),
    stop_node(BouncerNode),
    ok.

bounce_loop() ->
    receive
        {SendTo, Data} ->
            SendTo ! Data
    end,
    bounce_loop().

mk_hopefull_data(RemoteRef, RemotePid) ->
    HugeBs = list_to_bitstring([lists:duplicate(12*1024*1024, 85), <<6:6>>]),
    <<_:1/bitstring,HugeBs2/bitstring>> = HugeBs,
    mk_hopefull_data(list_to_binary(lists:seq(1,255))) ++
        [1234567890, HugeBs, fun gurka:banan/3, fun erlang:node/1,
         RemotePid, self(), fun erlang:self/0] ++
        mk_hopefull_data(list_to_binary(lists:seq(1,32))) ++
        [an_atom,
         fun lists:reverse/1, RemoteRef, make_ref(), HugeBs2,
         fun blipp:blapp/7].

mk_hopefull_data(BS) ->
    BSsz = bit_size(BS),
    lists:concat(
      [lists:map(fun (Offset) ->
                         <<NewBs:Offset/bitstring, _/bitstring>> = BS,
                         NewBs
                 end, lists:seq(1, 16)),
       lists:map(fun (Offset) ->
                         <<_:Offset/bitstring, NewBs/bitstring>> = BS,
                         NewBs
                 end, lists:seq(1, 16)),
       lists:map(fun (Offset) ->
                         <<NewBs:Offset/bitstring, _/bitstring>> = BS,
                         NewBs
                 end, lists:seq(BSsz-16, BSsz-1)),
       lists:map(fun (Offset) ->
                         PreOffset = Offset rem 16,
                         <<_:PreOffset/bitstring, NewBs:Offset/bitstring, _/bitstring>> = BS,
                         NewBs
                 end, lists:seq(BSsz-32, BSsz-17)),
       lists:map(fun (Offset) ->
                         <<NewBs:Offset/bitstring, _/bitstring>> = BS,
                         [NewBs]
                 end, lists:seq(1, 16)),
       lists:map(fun (Offset) ->
                         <<_:Offset/bitstring, NewBs/bitstring>> = BS,
                         [NewBs]
                 end, lists:seq(1, 16)),
       lists:map(fun (Offset) ->
                         <<NewBs:Offset/bitstring, _/bitstring>> = BS,
                         [NewBs]
                 end, lists:seq(BSsz-16, BSsz-1)),
       lists:map(fun (Offset) ->
                         PreOffset = Offset rem 16,
                         <<_:PreOffset/bitstring, NewBs:Offset/bitstring, _/bitstring>> = BS,
                         [NewBs]
                 end, lists:seq(BSsz-32, BSsz-17))]).

check_hopefull_fallback_data([], []) ->
    ok;
check_hopefull_fallback_data([X|Xs],[Y|Ys]) ->
    chk_hopefull_fallback(X, Y),
    check_hopefull_fallback_data(Xs,Ys).

chk_hopefull_fallback(Binary, FallbackBinary) when is_binary(Binary) ->
    Binary = FallbackBinary;
chk_hopefull_fallback([BitStr], [{Bin, BitSize}]) when is_bitstring(BitStr) ->
    chk_hopefull_fallback(BitStr, {Bin, BitSize});
chk_hopefull_fallback(BitStr, {Bin, BitSize}) when is_bitstring(BitStr) ->
    true = is_binary(Bin),
    true = is_integer(BitSize),
    true = BitSize > 0,
    true = BitSize < 8,
    Hsz = size(Bin) - 1,
    <<Head:Hsz/binary, I/integer>> = Bin,
    IBits = I bsr (8 - BitSize),
    FallbackBitStr = list_to_bitstring([Head,<<IBits:BitSize>>]),
    BitStr = FallbackBitStr,
    ok;
chk_hopefull_fallback(Func, {ModName, FuncName}) when is_function(Func) ->
    {M, F, _} = erlang:fun_info_mfa(Func),
    M = ModName,
    F = FuncName,
    ok;
chk_hopefull_fallback(Other, SameOther) ->
    Other = SameOther,
    ok.

%% ERL-1254
hopefull_export_fun_bug(Config) when is_list(Config) ->
    Msg = [1, fun blipp:blapp/7,
           2, fun blipp:blapp/7],
    {dummy, dummy@dummy} ! Msg.  % Would crash on debug VM

huge_iovec(Config) ->
    %% Make sure that we can pass a term that will produce
    %% an io-vector larger than IOV_MAX over the distribution...
    %% IOV_MAX is typically 1024. Currently we produce an
    %% element in the io-vector for all off heap binaries...
    NoBinaries = 1 bsl 14,
    BinarySize = 65,
    {ok, Node} = start_node(huge_iovec),
    P = spawn_link(Node,
                   fun () ->
                           receive {From, Data} ->
                                   From ! {self(), Data}
                           end
                   end),
    RBL = mk_rand_bin_list(BinarySize, NoBinaries),
    %% Check that it actually will produce a huge iovec...
    %% If we set a limit on the size of the binaries
    %% that will produce an element in the io-vector
    %% we need to adjust this testcase...
    true = length(term_to_iovec(RBL)) >= NoBinaries,
    P ! {self(), RBL},
    receive
        {P, EchoedRBL} ->
            stop_node(Node),
            RBL = EchoedRBL
    end,
    ok.

mk_rand_bin_list(Bytes, Binaries) ->
    mk_rand_bin_list(Bytes, Binaries, []).

mk_rand_bin_list(_Bytes, 0, Acc) ->
    Acc;
mk_rand_bin_list(Bytes, Binaries, Acc) ->
    mk_rand_bin_list(Bytes, Binaries-1, [mk_rand_bin(Bytes) | Acc]).

mk_rand_bin(Bytes) ->
    mk_rand_bin(Bytes, []).

mk_rand_bin(0, Data) ->
    list_to_binary(Data);
mk_rand_bin(N, Data) ->
    mk_rand_bin(N-1, [rand:uniform(256) - 1 | Data]).
=======
%% Try provoke DistEntry refc bugs (OTP-17513).
dist_entry_refc_race(_Config) ->
    {ok, Node} = start_node(dist_entry_refc_race, "+zdntgc 1"),
    Pid = spawn_link(Node, ?MODULE, derr_run, [self()]),
    {Pid, done} = receive M -> M end,
    stop_node(Node),
    ok.

derr_run(Papa) ->
    inet_db:set_lookup([file]), % make connection attempt fail fast
    NScheds = erlang:system_info(schedulers_online),
    SeqList = lists:seq(1, 25 * NScheds),
    Nodes = [list_to_atom("none@host" ++ integer_to_list(Seq))
             || Seq <- SeqList],
    Self = self(),
    Pids = [spawn_link(fun () -> derr_sender(Self, Nodes) end)
            || _ <- SeqList],
    derr_count(1, 8000),
    [begin unlink(P), exit(P,kill) end || P <- Pids],
    Papa ! {self(), done},
    ok.

derr_count(Max, Max) ->
    done;
derr_count(N, Max) ->
    receive
        count -> ok
    end,
    case N rem 1000 of
        0 ->
            io:format("Total attempts: ~bk~n", [N div 1000]);
        _ -> ok
    end,
    derr_count(N+1, Max).


derr_sender(Main, Nodes) ->
    [{none, Node} ! msg || Node <- Nodes],
    Main ! count,
    derr_sender(Main, Nodes).
>>>>>>> fcd81a3c


%%% Utilities

timestamp() ->
    erlang:monotonic_time(millisecond).

start_node(X) ->
    start_node(X, [], []).

start_node(X, Y) ->
    start_node(X, Y, []).

start_node(Name, Args, Rel) when is_atom(Name), is_list(Rel) ->
    Pa = filename:dirname(code:which(?MODULE)),
    Cookie = atom_to_list(erlang:get_cookie()),
    RelArg = case Rel of
                 [] -> [];
                 _ -> [{erl,[{release,Rel}]}]
             end,
    test_server:start_node(Name, slave,
                           [{args,
                             Args++" -setcookie "++Cookie++" -pa \""++Pa++"\""}
                            | RelArg]);
start_node(Config, Args, Rel) when is_list(Config), is_list(Rel) ->
    Name = list_to_atom((atom_to_list(?MODULE)
                         ++ "-"
                         ++ atom_to_list(proplists:get_value(testcase, Config))
                         ++ "-"
                         ++ integer_to_list(erlang:system_time(second))
                         ++ "-"
                         ++ integer_to_list(erlang:unique_integer([positive])))),
    start_node(Name, Args, Rel).

stop_node(Node) ->
    verify_nc(Node),
    test_server:stop_node(Node).

verify_nc(Node) ->
    P = self(),
    Ref = make_ref(),
    Pid = spawn(Node,
                fun() ->
                        R = erts_test_utils:check_node_dist(fun(E) -> E end),
                        P ! {Ref, R}
                end),
    MonRef = monitor(process, Pid),
    receive
        {Ref, ok} ->
            demonitor(MonRef,[flush]),
            ok;
        {Ref, Error} ->
            ct:log("~s",[Error]),
            ct:fail(failed_nc_refc_check);
        {'DOWN', MonRef, _, _, _} = Down ->
            ct:log("~p",[Down]),
            ct:fail(crashed_nc_refc_check)
    end.

freeze_node(Node, MS) ->
    Own = 300,
    DoingIt = make_ref(),
    Freezer = self(),
    spawn_link(Node,
               fun () ->
                       dctrl_dop_send(Freezer, DoingIt),
                       receive after Own -> ok end,
                       set_internal_state(block, MS+Own)
               end),
    receive DoingIt -> ok end,
    receive after Own -> ok end.

inet_rpc_nodename({N,H,_Sock}) ->
    list_to_atom(N++"@"++H).

do_inet_rpc({_,_,Sock},M,F,A) ->
    Bin = term_to_binary({M,F,A}),
    gen_tcp:send(Sock,Bin),
    case gen_tcp:recv(Sock,0) of
        {ok, Bin2} ->
            T = binary_to_term(Bin2),
            {ok,T};
        Else ->
            {error, Else}
    end.

inet_rpc_server([Host, PortList]) ->
    Port = list_to_integer(PortList),
    {ok, Sock} = gen_tcp:connect(Host, Port,[binary, {packet, 4}, 
                                             {active, false}]),
    inet_rpc_server_loop(Sock).

inet_rpc_server_loop(Sock) ->
    case gen_tcp:recv(Sock,0) of
        {ok, Bin} ->
            {M,F,A} = binary_to_term(Bin),
            Res = (catch apply(M,F,A)),
            RB = term_to_binary(Res),
            gen_tcp:send(Sock,RB),
            inet_rpc_server_loop(Sock);
        _ ->
            erlang:halt()
    end.


start_relay_node(Node, Args) ->
    Pa = filename:dirname(code:which(?MODULE)),
    Cookie = "NOT"++atom_to_list(erlang:get_cookie()),
    {ok, LSock} = gen_tcp:listen(0, [binary, {packet, 4}, {active, false}]),
    {ok, Port} = inet:port(LSock),
    {ok, Host} = inet:gethostname(),
    RunArg = "-run " ++ atom_to_list(?MODULE) ++ " inet_rpc_server " ++
    Host ++ " " ++ integer_to_list(Port),
    {ok, NN} = test_server:start_node(Node, peer,
                                      [{args, Args ++
                                        " -setcookie "++Cookie++" -pa "++Pa++" "++
                                        RunArg}]),
    [N,H] = string:lexemes(atom_to_list(NN),"@"),
    {ok, Sock} = gen_tcp:accept(LSock),
    pang = net_adm:ping(NN),
    {N,H,Sock}.

stop_relay_node({N,H,Sock}) ->
    catch do_inet_rpc(Sock,erlang,halt,[]),
    catch gen_tcp:close(Sock),
    wait_dead(N,H,10).

wait_dead(N,H,0) ->
    {error,{not_dead,N,H}};
wait_dead(N,H,X) ->
    case erl_epmd:port_please(N,H) of
        {port,_,_} ->
            receive
            after 1000 ->
                      ok
            end,
            wait_dead(N,H,X-1);
        noport ->
            ok;
        Else ->
            {error, {unexpected, Else}}
    end.


start_node_monitors(Nodes) ->
    Master = self(),
    lists:foreach(fun (Node) ->
                          spawn(Node,
                                fun () ->
                                        node_monitor(Master)
                                end)
                  end,
                  Nodes),
    ok.

node_monitor(Master) ->
    Opts = [nodedown_reason,{node_type,all}],
    Nodes0 = nodes(connected),
    net_kernel:monitor_nodes(true, Opts),
    Nodes1 = nodes(connected),
    case lists:sort(Nodes0) == lists:sort(Nodes1) of
        true ->
            lists:foreach(fun (Node) ->
                                  Master ! {nodeup, node(), Node}
                          end,
                          Nodes0),
            io:format("~p ~p: ~p~n", [node(), erlang:system_time(microsecond), Nodes0]),
            node_monitor_loop(Master);
        false ->
            net_kernel:monitor_nodes(false, Opts),
            flush_node_changes(),
            node_monitor(Master)
    end.

flush_node_changes() ->
    receive
        {NodeChange, _Node, _InfoList} when NodeChange == nodeup;
                                            NodeChange == nodedown ->
            flush_node_changes()
    after 0 ->
              ok
    end.

node_monitor_loop(Master) ->
    receive
        {nodeup, Node, _InfoList} = Msg ->
            Master ! {nodeup, node(), Node},
            io:format("~p ~p: ~p~n", [node(), erlang:system_time(microsecond), Msg]),
            node_monitor_loop(Master);
        {nodedown, Node, InfoList} = Msg ->
            Reason = case lists:keysearch(nodedown_reason, 1, InfoList) of
                         {value, {nodedown_reason, R}} -> R;
                         _ -> undefined
                     end,
            Master ! {nodedown, node(), Node, Reason},
            io:format("~p ~p: ~p~n", [node(), erlang:system_time(microsecond), Msg]),
            node_monitor_loop(Master)
    end.

verify_up(A, B) ->
    receive {nodeup, A, B} -> ok end,
    receive {nodeup, B, A} -> ok end.

verify_still_up(A, B) ->
    true = lists:member(B, rpc:call(A, erlang, nodes, [connected])),
    true = lists:member(A, rpc:call(B, erlang, nodes, [connected])),
    verify_no_down(A, B).

verify_no_down(A, B) ->
    receive
        {nodedown, A, B, _} = Msg0 ->
            ct:fail(Msg0)
    after 0 ->
              ok
    end,
    receive
        {nodedown, B, A, _} = Msg1 ->
            ct:fail(Msg1)
    after 0 ->
              ok
    end.

%% verify_down(A, B) ->
%%     receive {nodedown, A, B, _} -> ok end,
%%     receive {nodedown, B, A, _} -> ok end.

verify_down(A, ReasonA, B, ReasonB) ->
    receive
        {nodedown, A, B, _} = Msg0 ->
            {nodedown, A, B, ReasonA} = Msg0
    end,
    receive
        {nodedown, B, A, _} = Msg1 ->
            {nodedown, B, A, ReasonB} = Msg1
    end,
    ok.

hostname() ->
    from($@, atom_to_list(node())).

from(H, [H | T]) -> T;
from(H, [_ | T]) -> from(H, T);
from(_, []) -> [].

%% fun_spawn(Fun) ->
%%     fun_spawn(Fun, []).

%% fun_spawn(Fun, Args) ->
%%     spawn_link(erlang, apply, [Fun, Args]).


long_or_short() -> 
    case net_kernel:longnames() of
        true -> " -name ";
        false -> " -sname "
    end.

until(Fun) ->
    case Fun() of
        true ->
            ok;
        false ->
            receive after 10 -> ok end,
            until(Fun)
    end.

forever(Fun) ->
    Fun(),
    forever(Fun).

abort(Why) ->
    set_internal_state(abort, Why).


start_busy_dist_port_tracer() ->
    Tracer = spawn_link(fun () -> busy_dist_port_tracer() end),
    erlang:system_monitor(Tracer, [busy_dist_port]),
    Tracer.

stop_busy_dist_port_tracer(Tracer) when is_pid(Tracer) ->
    unlink(Tracer),
    exit(Tracer, bye);
stop_busy_dist_port_tracer(_) ->
    true.

busy_dist_port_tracer() ->
    receive
        {monitor, _SuspendedProcess, busy_dist_port, _Port} = M ->
            erlang:display(M),
            busy_dist_port_tracer()
    end.

repeat(_Fun, 0) ->
    ok;
repeat(Fun, N) ->
    Fun(),
    repeat(Fun, N-1).

string_to_atom_ext(String) ->
    Utf8List = string_to_utf8_list(String),
    Len = length(Utf8List),
    case Len < 256 of
        true ->
            [?SMALL_ATOM_UTF8_EXT, Len | Utf8List];
        false ->
            [?ATOM_UTF8_EXT, Len bsr 8, Len band 16#ff | Utf8List]
    end.

string_to_atom(String) ->
    binary_to_term(list_to_binary([?VERSION_MAGIC
                                   | string_to_atom_ext(String)])).

string_to_utf8_list([]) ->
    [];
string_to_utf8_list([CP|CPs]) when is_integer(CP),
                                   0 =< CP,
                                   CP =< 16#7F ->
    [CP | string_to_utf8_list(CPs)];
string_to_utf8_list([CP|CPs]) when is_integer(CP),
                                   16#80 =< CP,
                                   CP =< 16#7FF ->
    [16#C0 bor (CP bsr 6),
     16#80 bor (16#3F band CP)
     | string_to_utf8_list(CPs)];
string_to_utf8_list([CP|CPs]) when is_integer(CP),
                                   16#800 =< CP,
                                   CP =< 16#FFFF ->
    [16#E0 bor (CP bsr 12),
     16#80 bor (16#3F band (CP bsr 6)),
     16#80 bor (16#3F band CP)
     | string_to_utf8_list(CPs)];
string_to_utf8_list([CP|CPs]) when is_integer(CP),
                                   16#10000 =< CP,
                                   CP =< 16#10FFFF ->
    [16#F0 bor (CP bsr 18),
     16#80 bor (16#3F band (CP bsr 12)),
     16#80 bor (16#3F band (CP bsr 6)),
     16#80 bor (16#3F band CP)
     | string_to_utf8_list(CPs)].

mk_pid({NodeName, Creation}, Number, Serial) when is_atom(NodeName) ->
    <<?VERSION_MAGIC, NodeNameExt/binary>> = term_to_binary(NodeName),
    mk_pid({NodeNameExt, Creation}, Number, Serial);
mk_pid({NodeNameExt, Creation}, Number, Serial) ->
    case catch binary_to_term(list_to_binary([?VERSION_MAGIC,
                                              ?PID_EXT,
                                              NodeNameExt,
                                              uint32_be(Number),
                                              uint32_be(Serial),
                                              uint8(Creation)])) of
        Pid when is_pid(Pid) ->
            Pid;
        {'EXIT', {badarg, _}} ->
            exit({badarg, mk_pid, [{NodeNameExt, Creation}, Number, Serial]});
        Other ->
            exit({unexpected_binary_to_term_result, Other})
    end.

mk_port({NodeName, Creation}, Number) when is_atom(NodeName) ->
    <<?VERSION_MAGIC, NodeNameExt/binary>> = term_to_binary(NodeName),
    mk_port({NodeNameExt, Creation}, Number);
mk_port({NodeNameExt, Creation}, Number) ->
    case catch binary_to_term(list_to_binary([?VERSION_MAGIC,
                                              ?PORT_EXT,
                                              NodeNameExt,
                                              uint32_be(Number),
                                              uint8(Creation)])) of
        Port when is_port(Port) ->
            Port;
        {'EXIT', {badarg, _}} ->
            exit({badarg, mk_port, [{NodeNameExt, Creation}, Number]});
        Other ->
            exit({unexpected_binary_to_term_result, Other})
    end.

mk_ref({NodeName, Creation}, [Number] = NL) when is_atom(NodeName),
                                                 is_integer(Creation),
                                                 is_integer(Number) ->
    <<?VERSION_MAGIC, NodeNameExt/binary>> = term_to_binary(NodeName),
    mk_ref({NodeNameExt, Creation}, NL);
mk_ref({NodeNameExt, Creation}, [Number]) when is_integer(Creation),
                                               is_integer(Number) ->
    case catch binary_to_term(list_to_binary([?VERSION_MAGIC,
                                              ?REFERENCE_EXT,
                                              NodeNameExt,
                                              uint32_be(Number),
                                              uint8(Creation)])) of
        Ref when is_reference(Ref) ->
            Ref;
        {'EXIT', {badarg, _}} ->
            exit({badarg, mk_ref, [{NodeNameExt, Creation}, [Number]]});
        Other ->
            exit({unexpected_binary_to_term_result, Other})
    end;
mk_ref({NodeName, Creation}, Numbers) when is_atom(NodeName),
                                           is_integer(Creation),
                                           is_list(Numbers) ->
    <<?VERSION_MAGIC, NodeNameExt/binary>> = term_to_binary(NodeName),
    mk_ref({NodeNameExt, Creation}, Numbers);
mk_ref({NodeNameExt, Creation}, Numbers) when is_integer(Creation),
                                              is_list(Numbers) ->
    case catch binary_to_term(list_to_binary([?VERSION_MAGIC,
                                              ?NEW_REFERENCE_EXT,
                                              uint16_be(length(Numbers)),
                                              NodeNameExt,
                                              uint8(Creation),
                                              lists:map(fun (N) ->
                                                                uint32_be(N)
                                                        end,
                                                        Numbers)])) of
        Ref when is_reference(Ref) ->
            Ref;
        {'EXIT', {badarg, _}} ->
            exit({badarg, mk_ref, [{NodeNameExt, Creation}, Numbers]});
        Other ->
            exit({unexpected_binary_to_term_result, Other})
    end.

uint64_be(Uint) when is_integer(Uint), 0 =< Uint, Uint < 1 bsl 64 ->
    [(Uint bsr 56) band 16#ff,
     (Uint bsr 48) band 16#ff,
     (Uint bsr 40) band 16#ff,
     (Uint bsr 32) band 16#ff,
     (Uint bsr 24) band 16#ff,
     (Uint bsr 16) band 16#ff,
     (Uint bsr 8) band 16#ff,
     Uint band 16#ff];
uint64_be(Uint) ->
    exit({badarg, uint64_be, [Uint]}).

uint32_be(Uint) when is_integer(Uint), 0 =< Uint, Uint < 1 bsl 32 ->
    [(Uint bsr 24) band 16#ff,
     (Uint bsr 16) band 16#ff,
     (Uint bsr 8) band 16#ff,
     Uint band 16#ff];
uint32_be(Uint) ->
    exit({badarg, uint32_be, [Uint]}).


uint16_be(Uint) when is_integer(Uint), 0 =< Uint, Uint < 1 bsl 16 ->
    [(Uint bsr 8) band 16#ff,
     Uint band 16#ff];
uint16_be(Uint) ->
    exit({badarg, uint16_be, [Uint]}).

uint8(Uint) when is_integer(Uint), 0 =< Uint, Uint < 1 bsl 8 ->
    Uint band 16#ff;
uint8(Uint) ->
    exit({badarg, uint8, [Uint]}).

free_memory() ->
    %% Free memory in MB.
    try
	SMD = memsup:get_system_memory_data(),
	{value, {free_memory, Free}} = lists:keysearch(free_memory, 1, SMD),
	TotFree = (Free +
		   case lists:keysearch(cached_memory, 1, SMD) of
		       {value, {cached_memory, Cached}} -> Cached;
		       false -> 0
		   end +
		   case lists:keysearch(buffered_memory, 1, SMD) of
		       {value, {buffered_memory, Buffed}} -> Buffed;
		       false -> 0
		   end),
	TotFree div (1024*1024)
    catch
	error : undef ->
	    ct:fail({"os_mon not built"})
    end.

<|MERGE_RESOLUTION|>--- conflicted
+++ resolved
@@ -68,19 +68,15 @@
          message_latency_large_link_exit/1,
          message_latency_large_monitor_exit/1,
          message_latency_large_exit2/1,
-<<<<<<< HEAD
          message_latency_large_message/0,
          message_latency_large_link_exit/0,
          message_latency_large_monitor_exit/0,
          message_latency_large_exit2/0,
+         dist_entry_refc_race/1,
          system_limit/1,
          hopefull_data_encoding/1,
          hopefull_export_fun_bug/1,
          huge_iovec/1]).
-=======
-         dist_entry_refc_race/1,
-         system_limit/1]).
->>>>>>> fcd81a3c
 
 %% Internal exports.
 -export([sender/3, receiver2/2, dummy_waiter/0, dead_process/0,
@@ -110,14 +106,10 @@
      contended_atom_cache_entry, contended_unicode_atom_cache_entry,
      {group, message_latency},
      {group, bad_dist}, {group, bad_dist_ext},
-<<<<<<< HEAD
+     dist_entry_refc_race,
      start_epmd_false, epmd_module, system_limit,
      hopefull_data_encoding, hopefull_export_fun_bug,
      huge_iovec].
-=======
-     dist_entry_refc_race,
-     start_epmd_false, epmd_module, system_limit].
->>>>>>> fcd81a3c
 
 groups() ->
     [{bulk_send, [], [bulk_send_small, bulk_send_big, bulk_send_bigbig]},
@@ -2616,7 +2608,6 @@
     IP = {127,0,0,1},
     {ok, IP}.
 
-<<<<<<< HEAD
 hopefull_data_encoding(Config) when is_list(Config) ->
     test_hopefull_data_encoding(Config, true),
     test_hopefull_data_encoding(Config, false).
@@ -2821,7 +2812,8 @@
     list_to_binary(Data);
 mk_rand_bin(N, Data) ->
     mk_rand_bin(N-1, [rand:uniform(256) - 1 | Data]).
-=======
+
+
 %% Try provoke DistEntry refc bugs (OTP-17513).
 dist_entry_refc_race(_Config) ->
     {ok, Node} = start_node(dist_entry_refc_race, "+zdntgc 1"),
@@ -2862,7 +2854,6 @@
     [{none, Node} ! msg || Node <- Nodes],
     Main ! count,
     derr_sender(Main, Nodes).
->>>>>>> fcd81a3c
 
 
 %%% Utilities
