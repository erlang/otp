--- conflicted
+++ resolved
@@ -28,13 +28,9 @@
 	 call_with_huge_message_queue/1,receive_in_between/1,
          receive_opt_exception/1,receive_opt_recursion/1,
          receive_opt_deferred_save/1,
-<<<<<<< HEAD
          erl_1199/1, multi_recv_opt/1,
-	 multi_recv_opt_clear/1]).
-=======
-         erl_1199/1,
+	 multi_recv_opt_clear/1,
          gh_5235_missing_save_reset/1]).
->>>>>>> 2be04f53
 
 suite() ->
     [{ct_hooks,[ts_install_cth]},
@@ -46,13 +42,9 @@
      receive_opt_exception,
      receive_opt_recursion,
      receive_opt_deferred_save,
-<<<<<<< HEAD
      erl_1199, multi_recv_opt,
-     multi_recv_opt_clear].
-=======
-     erl_1199,
+     multi_recv_opt_clear,
      gh_5235_missing_save_reset].
->>>>>>> 2be04f53
 
 init_per_testcase(receive_opt_deferred_save, Config) ->
     case erlang:system_info(schedulers_online) of
@@ -412,7 +404,6 @@
 	    ok
     end.
 
-<<<<<<< HEAD
 multi_recv_opt(Config) when is_list(Config) ->
     HugeMsgQ = 500000,
     Srv = spawn_link(fun multi_echoer/0),
@@ -536,9 +527,7 @@
 		   multi_call(Srv, 1, two9, 2, true, NoOp)
 	   end,
     multi_call(Srv, 1000, one, 100, true, Fun2).
-
-    
-=======
+  
 gh_5235_missing_save_reset(Config) when is_list(Config) ->
     %%
     %% Used to hang in the second receive due to save
@@ -562,13 +551,13 @@
             ok
     end,
     receive init2 -> ok end.
->>>>>>> 2be04f53
 
 %%%
 %%% Common helpers.
 %%%
 
-<<<<<<< HEAD
+id(X) -> X.
+
 flush_msgq() ->
     flush_msgq(0).
 flush_msgq(N) ->
@@ -578,9 +567,6 @@
     after 0 ->
 	    N
     end.
-=======
-id(X) -> X.
->>>>>>> 2be04f53
 
 echo_loop() ->
     receive
