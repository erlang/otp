%%
%% %CopyrightBegin%
%%
%% SPDX-License-Identifier: Apache-2.0
%%
%% Copyright Ericsson AB 2023-2025. All Rights Reserved.
%%
%% Licensed under the Apache License, Version 2.0 (the "License");
%% you may not use this file except in compliance with the License.
%% You may obtain a copy of the License at
%%
%%     http://www.apache.org/licenses/LICENSE-2.0
%%
%% Unless required by applicable law or agreed to in writing, software
%% distributed under the License is distributed on an "AS IS" BASIS,
%% WITHOUT WARRANTIES OR CONDITIONS OF ANY KIND, either express or implied.
%% See the License for the specific language governing permissions and
%% limitations under the License.
%%
%% %CopyrightEnd%
%%

-module(trace_session_SUITE).

-export([all/0, suite/0, init_per_suite/1, end_per_suite/1]).

-export([test_set_on_spawn/1,
         test_set_on_first_spawn/1,
         test_set_on_link/1,
         test_set_on_first_link/1,
         on_load/1,
         trace_info_on_load/1,
         procs/1,
         basic/1,
         call/1,
         meta/1,
         ms_enable_flags/1,
         return_to/1,
         system_monitor_info/1,
         system_monitor_long_msgq/1,
         destroy/1,
         negative/1,
         error_info/1,
<<<<<<< HEAD
         timem_basic/1,
=======
         is_bif_traced/1,

>>>>>>> 8dc1ce88
         end_of_list/1]).

-include_lib("common_test/include/ct.hrl").


-undef(line).
-ifdef(debug).
-define(line,io:format("line ~p\n",[?LINE]),erlang:display(?LINE)).
-else.
-define(line,void).
-endif.

-export([foo/0, exported/1, middle/1, bottom/1]).

suite() ->
    [{ct_hooks,[ts_install_cth]},
     {timetrap, {minutes, 1}}].

all() ->
    [
     basic,
     call,
     meta,
     ms_enable_flags,
     on_load,
     trace_info_on_load,
     procs,
     test_set_on_spawn,
     test_set_on_first_spawn,
     test_set_on_link,
     test_set_on_first_link,
     return_to,
     system_monitor_info,
     system_monitor_long_msgq,
     destroy,
     negative,
     error_info,
<<<<<<< HEAD
     timem_basic,
=======
     is_bif_traced,

>>>>>>> 8dc1ce88
     end_of_list].

init_per_suite(Config) ->
    Was = erts_debug:set_internal_state(available_internal_state, true),
    [{available_internal_state, Was} | Config].

end_per_suite(Config) ->
    case proplists:get_value(available_internal_state, Config) of
        false ->
            erts_debug:set_internal_state(available_internal_state, false);
        true ->
            ignore
    end.

erlang_trace(legacy, Pid, How, FlagList) ->
    erlang:trace(Pid, How, FlagList);
erlang_trace(Session, Pid, How, FlagList) when is_pid(Pid) ->
    trace:process(Session, Pid, How, FlagList).

erlang_trace_pattern(legacy, MFA, MS, FlagList) ->
    erlang:trace_pattern(MFA, MS, FlagList);
erlang_trace_pattern(Session, MFA, MS, FlagList0) ->
    FlagList1 = lists:keydelete(tracer, 1, FlagList0),
    FlagList3 = case lists:keytake(meta, 1, FlagList1) of
                    {value, {meta,_Tracer}, FlagList2} ->
                        [meta | FlagList2];
                    false ->
                        FlagList1
                end,
    trace:function(Session, MFA, MS, FlagList3).


on_load(_Config) ->
    Tester= self(),
    Tracer0 = spawn_link(fun() -> tracer("Tracer0", Tester) end),
    Tracer1 = spawn_link(fun() -> tracer("Tracer1", Tester) end),
    Tracer2 = spawn_link(fun() -> tracer("Tracer2", Tester) end),
    S0 = trace:session_create(session0, undefined, []),
    S1 = trace:session_create(session1, Tracer1, []),
    S2 = trace:session_create(session2, Tracer2, []),

    catch erlang:purge_module(dummy),
    erlang:delete_module(dummy),
    catch erlang:purge_module(dummy),

    on_load1(S1, Tracer1),
    on_load2(S1, Tracer1, [],
             S2, Tracer2, []),
    on_load2(legacy, Tracer0, [{tracer,Tracer0}],
             S2, Tracer2, []),
    on_load2(S2, Tracer2, [],
             legacy, Tracer0, [{tracer,Tracer0}]),

    on_load2(S1, Tracer1, [],
             S0, Tracer0, [{tracer,Tracer0}]),
    on_load2(S0, Tracer0, [{tracer,Tracer0}],
             S1, Tracer1, []),

    ok.

trace_info_on_load(_Config) ->
    Tester = self(),
    Tracer = spawn_link(fun() -> tracer("Tracer", Tester) end),
    S = trace:session_create(?MODULE, Tracer, []),
    1 = trace:process(S, self(), true, [call]),
    0 = trace:function(S, on_load, true, []),
    {all,[{traced,global},
      {match_spec,[]},
      {meta,false},
      {meta_match_spec,false},
      {call_count,false}]} = trace:info(S, on_load, all),
    ok.

on_load1(Session, Tracer) ->
    Tracee = self(),
    1 = trace:process(Session, self(), true, [call]),
    0 = trace:function(Session, on_load, true, []),
    dummy:module_info(),
    erlang:delete_module(dummy),
    erlang:purge_module(dummy),
    ?line,
    {Tracer, {trace,Tracee,call,{dummy,module_info,[]}}} = receive_any(),
    1 = trace:process(Session, self(), false, [call]),
    dummy:module_info(),
    erlang:delete_module(dummy),
    erlang:purge_module(dummy),
    ?line,
    timeout = receive_nothing(),
    0 = trace:function(Session, on_load, false, []),
    ok.
on_load2(S1, Tracer1, Opts1, S2, Tracer2, Opts2) ->
    Tracee = self(),
    1 = erlang_trace(S1, self(), true, [call|Opts1]),
    1 = erlang_trace(S2, self(), true, [call|Opts2]),
    Opts1_1 = proplists:delete(tracer, Opts1),
    Opts2_1 = proplists:delete(tracer, Opts2),
    0 = erlang_trace_pattern(S1, on_load, true, Opts1_1),
    0 = erlang_trace_pattern(S2, on_load, true, Opts2_1),
    dummy:module_info(),
    erlang:delete_module(dummy),
    erlang:purge_module(dummy),
    ?line,
    receive_unsorted(
        [{Tracer1,{trace,Tracee,call,{dummy,module_info,[]}}},
         {Tracer2,{trace,Tracee,call,{dummy,module_info,[]}}}]),
    1 = erlang_trace(S1, self(), false, [call|Opts1]),
    dummy:module_info(),
    erlang:delete_module(dummy),
    erlang:purge_module(dummy),
    ?line,
    {Tracer2, {trace,Tracee,call,{dummy,module_info,[]}}} = receive_any(),
    1 = erlang_trace(S2, self(), false, [call|Opts2]),
    dummy:module_info(),
    erlang:delete_module(dummy),
    erlang:purge_module(dummy),
    ?line,
    timeout = receive_nothing(),

    0 = erlang_trace_pattern(S1, on_load, false, Opts1_1),
    0 = erlang_trace_pattern(S2, on_load, false, Opts2_1),
    ok.

test_set_on_spawn(_Config) ->
    Tester= self(),
    Tracer0 = spawn_link(fun() -> tracer("Tracer0", Tester) end),
    Tracer1 = spawn_link(fun() -> tracer("Tracer1", Tester) end),
    Tracer2 = spawn_link(fun() -> tracer("Tracer2", Tester) end),
    S0 = trace:session_create(session0, undefined, []),
    S1 = trace:session_create(session1, Tracer1, []),
    S2 = trace:session_create(session2, Tracer2, []),

    set_on_spawn(S1, Tracer1),
    set_on_spawn2(S1, Tracer1, [],
                  S2, Tracer2, []),
    set_on_spawn2(legacy, Tracer0, [{tracer,Tracer0}],
                  S2, Tracer2, []),
    set_on_spawn2(S2, Tracer2, [],
                  legacy, Tracer0, [{tracer,Tracer0}]),

    set_on_spawn2(S1, Tracer1, [],
                  S0, Tracer0, [{tracer,Tracer0}]),
    set_on_spawn2(S0, Tracer0, [{tracer,Tracer0}],
                  S1, Tracer1, []),

    true = trace:session_destroy(S0),
    true = trace:session_destroy(S1),
    true = trace:session_destroy(S2),

    unlink(Tracer0),
    exit(Tracer0, die),
    unlink(Tracer1),
    exit(Tracer1, die),
    unlink(Tracer2),
    exit(Tracer2, die),
    ok.
test_set_on_first_spawn(_Config) ->
    Tester= self(),
    Tracer0 = spawn_link(fun() -> tracer("Tracer0", Tester) end),
    Tracer1 = spawn_link(fun() -> tracer("Tracer1", Tester) end),
    Tracer2 = spawn_link(fun() -> tracer("Tracer2", Tester) end),
    S0 = trace:session_create(session0, undefined, []),
    S1 = trace:session_create(session1, Tracer1, []),
    S2 = trace:session_create(session2, Tracer2, []),

    set_on_first_spawn(S1, Tracer1),
    set_on_first_spawn2(S1, Tracer1, [],
                        S2, Tracer2, []),
    set_on_first_spawn2(legacy, Tracer0, [{tracer,Tracer0}],
                        S2, Tracer2, []),
    set_on_first_spawn2(S2, Tracer2, [],
                        legacy, Tracer0, [{tracer,Tracer0}]),

    set_on_first_spawn2(S1, Tracer1, [],
                        S0, Tracer0, [{tracer,Tracer0}]),
    set_on_first_spawn2(S0, Tracer0, [{tracer,Tracer0}],
                        S1, Tracer1, []),

    true = trace:session_destroy(S0),
    true = trace:session_destroy(S1),
    true = trace:session_destroy(S2),

    unlink(Tracer0),
    exit(Tracer0, die),
    unlink(Tracer1),
    exit(Tracer1, die),
    unlink(Tracer2),
    exit(Tracer2, die),
    ok.
test_set_on_link(_Config) ->
    Tester= self(),
    Tracer0 = spawn_link(fun() -> tracer("Tracer0", Tester) end),
    Tracer1 = spawn_link(fun() -> tracer("Tracer1", Tester) end),
    Tracer2 = spawn_link(fun() -> tracer("Tracer2", Tester) end),
    S0 = trace:session_create(session0, undefined, []),
    S1 = trace:session_create(session1, Tracer1, []),
    S2 = trace:session_create(session2, Tracer2, []),

    set_on_link(S1, Tracer1),
    set_on_link2(S1, Tracer1, [],
                 S2, Tracer2, []),
    set_on_link2(legacy, Tracer0, [{tracer,Tracer0}],
                 S2, Tracer2, []),
    set_on_link2(S2, Tracer2, [],
                 legacy, Tracer0, [{tracer,Tracer0}]),

    set_on_link2(S1, Tracer1, [],
                 S0, Tracer0, [{tracer,Tracer0}]),
    set_on_link2(S0, Tracer0, [{tracer,Tracer0}],
                 S1, Tracer1, []),
    true = trace:session_destroy(S0),
    true = trace:session_destroy(S1),
    true = trace:session_destroy(S2),

    unlink(Tracer0),
    exit(Tracer0, die),
    unlink(Tracer1),
    exit(Tracer1, die),
    unlink(Tracer2),
    exit(Tracer2, die),
    ok.

test_set_on_first_link(_Config) ->
    Tester= self(),
    Tracer0 = spawn_link(fun() -> tracer("Tracer0", Tester) end),
    Tracer1 = spawn_link(fun() -> tracer("Tracer1", Tester) end),
    Tracer2 = spawn_link(fun() -> tracer("Tracer2", Tester) end),
    S0 = trace:session_create(session0, undefined, []),
    S1 = trace:session_create(session1, Tracer1, []),
    S2 = trace:session_create(session2, Tracer2, []),

    set_on_first_link(S1, Tracer1),
    set_on_first_link2(S1, Tracer1, [],
                       S2, Tracer2, []),
    set_on_first_link2(legacy, Tracer0, [{tracer,Tracer0}],
                       S2, Tracer2, []),
    set_on_first_link2(S2, Tracer2, [],
                       legacy, Tracer0, [{tracer,Tracer0}]),

    set_on_first_link2(S1, Tracer1, [],
                       S0, Tracer0, [{tracer,Tracer0}]),
    set_on_first_link2(S0, Tracer0, [{tracer,Tracer0}],
                       S1, Tracer1, []),
    true = trace:session_destroy(S0),
    true = trace:session_destroy(S1),
    true = trace:session_destroy(S2),

    unlink(Tracer0),
    exit(Tracer0, die),
    unlink(Tracer1),
    exit(Tracer1, die),
    unlink(Tracer2),
    exit(Tracer2, die),
    ok.
set_on_spawn(Session, Tracer) ->
    1 = trace:process(Session, self(), true, [procs, set_on_spawn]),
    Tracee = self(),
    Child = spawn(fun F() ->
                          receive hej ->
                                  Pid = spawn(fun() -> receive M -> M end end),
                                  exit(Pid, die),
                                  Tracee ! {done, Pid},
                                  F()
                          end
                  end),
    Child ! hej,
    receive {done, GrandChild} -> ok end,
    exit(Child, die),
    receive_parallel(
      {[{Tracer,{trace, Tracee, spawn, Child,'_'}}],

       [{Tracer,{trace, Child, spawned, Tracee,'_'}},
        {Tracer,{trace, Child, spawn, GrandChild, '_'}},
        {Tracer,{trace, Child, exit, die}}],

       [{Tracer,{trace, GrandChild, spawned, Child,'_'}},
        {Tracer,{trace, GrandChild, exit, die}}]
      }),
    1 = trace:process(Session, self(), false, [procs, set_on_spawn]),
    ok.

set_on_spawn2(S1, Tracer1, Opts1, S2, Tracer2, Opts2) ->
    1 = erlang_trace(S1, self(), true, [procs, set_on_spawn | Opts1]),
    1 = erlang_trace(S2, self(), true, [procs, set_on_spawn | Opts2]),
    Tracee = self(),
    Child = spawn(fun F() ->
                          receive hej ->
                                  Pid = spawn(fun() -> receive M -> M end end),
                                  exit(Pid, die),
                                  Tracee ! {done, Pid},
                                  F()
                          end
                  end),
    Child ! hej,
    receive {done, GrandChild} -> ok end,
    exit(Child, die),
    receive_parallel(
      {[{Tracer1, {trace, Tracee, spawn, Child,'_'}}],

       [{Tracer2, {trace, Tracee, spawn, Child,'_'}}],

       [{Tracer1, {trace, Child, spawned, Tracee, '_'}},
        {Tracer1, {trace, Child, spawn, GrandChild, '_'}},
        {Tracer1, {trace, Child, exit, die}}],

       [{Tracer2, {trace, Child, spawned, Tracee,'_'}},
        {Tracer2, {trace, Child, spawn, GrandChild, '_'}},
        {Tracer2, {trace, Child, exit, die}}],

       [{Tracer1, {trace, GrandChild, spawned, Child, '_'}},
        {Tracer1, {trace, GrandChild, exit, die}}],

       [{Tracer2, {trace, GrandChild, spawned, Child, '_'}},
        {Tracer2, {trace, GrandChild, exit, die}}]
      }),

    1 = erlang_trace(S1, self(), false, [procs, set_on_spawn | Opts1]),

    Child1 = spawn(fun F() ->
                           receive hej ->
                                   Pid = spawn(fun() -> receive M -> M end end),
                                   exit(Pid, die),
                                   Tracee ! {done, Pid},
                                   F()
                           end
                   end),
    Child1 ! hej,
    receive {done, GrandChild1} -> ok end,
    exit(Child1, die),
    receive_parallel(
      {[{Tracer2, {trace, Tracee, spawn, Child1,'_'}}],

       [{Tracer2, {trace, Child1, spawned, Tracee, '_'}},
        {Tracer2, {trace, Child1, spawn, GrandChild1, '_'}},
        {Tracer2, {trace, Child1, exit, die}}],

       [{Tracer2,{trace, GrandChild1, spawned, Child1,'_'}},
        {Tracer2,{trace, GrandChild1, exit, die}}]
      }),

    1 = erlang_trace(S2, self(), false, [procs, set_on_spawn | Opts2]),
    ok.

set_on_first_spawn(Session, Tracer) ->
    1 = trace:process(Session, self(), true, [procs, set_on_first_spawn]),
    Tracee = self(),
    TraceeChild = spawn(fun F() ->
                                receive hej ->
                                        Pid = spawn(fun() -> receive M -> M end end),
                                        Tracee ! spawned,
                                        exit(Pid, die),
                                        F()
                                end
                        end),
    TraceeChild ! hej,
    receive spawned -> ok end,
    exit(TraceeChild, die),
    TraceeChild1 = spawn(fun() -> receive M -> M end end),
    exit(TraceeChild1, die),
    receive_parallel(
      {[{Tracer,{trace, Tracee, spawn,TraceeChild,'_'}},
        {Tracer,{trace, Tracee, spawn,TraceeChild1,'_'}}],

       [{Tracer,{trace, TraceeChild, spawned,Tracee,'_'}},
        {Tracer,{trace, TraceeChild, spawn,'_','_'}},
        {Tracer,{trace, TraceeChild, exit, die}}]}),

    1 = trace:process(Session, self(), false, [procs, set_on_first_spawn]),
    ok.
set_on_first_spawn2(S1, Tracer1, Opts1, S2, Tracer2, Opts2) ->
    1 = erlang_trace(S1, self(), true, [procs, set_on_first_spawn | Opts1]),
    1 = erlang_trace(S2, self(), true, [procs, set_on_first_spawn | Opts2]),
    Tracee = self(),
    TraceeChild = spawn(fun F() ->
                                receive hej ->
                                        Pid = spawn(fun() -> receive M -> M end end),
                                        exit(Pid, die),
                                        Tracee ! done,
                                        F()
                                end
                        end),
    TraceeChild ! hej,
    receive done -> ok end,
    exit(TraceeChild, die),
    TraceeChild1 = spawn(fun() -> receive M -> M end end),
    exit(TraceeChild1, die),
    receive_parallel(
      {[{Tracer1,{trace, Tracee, spawn,TraceeChild,'_'}},
        {Tracer1,{trace, Tracee, spawn,TraceeChild1,'_'}}],

       [{Tracer2,{trace, Tracee, spawn,TraceeChild,'_'}},
        {Tracer2,{trace, Tracee, spawn,TraceeChild1,'_'}}],

       [{Tracer1,{trace, TraceeChild, spawned,Tracee,'_'}},
        {Tracer1,{trace, TraceeChild, spawn,'_','_'}},
        {Tracer1,{trace, TraceeChild, exit, die}}],

       [{Tracer2,{trace, TraceeChild, spawned,Tracee,'_'}},
        {Tracer2,{trace, TraceeChild, spawn,'_','_'}},
        {Tracer2,{trace, TraceeChild, exit, die}}]
      }),

    1 = erlang_trace(S1, self(), false, [procs, set_on_first_spawn | Opts1]),
    TraceeChild2 = spawn(fun F() ->
                                 receive hej ->
                                         Pid = spawn(fun() -> receive M -> M end end),
                                         exit(Pid, die),
                                         F()
                                 end
                         end),
    TraceeChild2 ! hej,
    exit(TraceeChild2, die),
    TraceeChild21 = spawn(fun() -> receive M -> M end end),
    exit(TraceeChild21, die),

    {Tracer2,{trace, Tracee, spawn,TraceeChild2,_}} = receive_any(),
    {Tracer2,{trace, Tracee, spawn,TraceeChild21,_}} = receive_any(),
    1 = erlang_trace(S2, self(), false, [procs, set_on_first_spawn | Opts2]),
    ok.

set_on_link(Session, Tracer) ->
    %% Test set_on_link via spawn_link/1
    1 = trace:process(Session, self(), true, [procs, set_on_link]),
    Tracee = self(),
    Child = spawn_link(fun() -> receive M -> M end end),
    unlink(Child),
    exit(Child, die),
    receive_parallel(
      {[{Tracer, {trace, Tracee, spawn, Child,'_'}},
        {Tracer, {trace, Tracee, link, Child}},
        {Tracer, {trace, Tracee, unlink, Child}}],

       [{Tracer, {trace, Child, spawned,Tracee,'_'}},
        {Tracer, {trace, Child, getting_linked, Tracee}},
        {Tracer, {trace, Child, getting_unlinked, Tracee}},
        {Tracer, {trace, Child, exit, die}}]
      }),

    %% Test set_on_link via link/1
    Child2 = spawn(fun() -> receive M -> M end end),
    link(Child2),
    unlink(Child2),
    exit(Child2, die),
    receive_parallel(
      {[{Tracer,{trace, Tracee, spawn,Child2,'_'}},
        {Tracer,{trace, Tracee, link, Child2}},
        {Tracer,{trace, Tracee, unlink, Child2}}],

       [{Tracer,{trace, Child2, getting_linked, Tracee}},
        {Tracer,{trace, Child2, getting_unlinked, Tracee}},
        {Tracer,{trace, Child2, exit, die}}]
       }),

    %% Test that you can disable the tracer but still get traces
    %% from child process
    Child3 = spawn(fun() -> receive M -> M end end),
    link(Child3),
    1 = trace:process(Session, self(), false, [procs, set_on_link]),
    unlink(Child3),
    exit(Child3, die),
    receive_parallel(
      {[{Tracer,{trace, Tracee, spawn, Child3,'_'}},
        {Tracer,{trace, Tracee, link, Child3}}],

       [{Tracer,{trace, Child3, getting_linked, Tracee}},
        {Tracer,{trace, Child3, getting_unlinked, Tracee}},
        {Tracer,{trace, Child3, exit, die}}]
      }),

    %% Test that you can disable the tracer for the child process
    %% and get messages from the parent
    1 = trace:process(Session, self(), true, [procs, set_on_link]),
    Child4 = spawn(fun() -> receive M -> M end end),
    link(Child4),
    receive_parallel(
      {[{Tracer,{trace, Tracee, spawn,Child4,'_'}},
        {Tracer,{trace, Tracee, link, Child4}}],

       [{Tracer,{trace, Child4, getting_linked, Tracee}}]
      }),
    1 = trace:process(Session, Child4, false, [procs, set_on_link]),
    unlink(Child4),
    exit(Child4, die),
    {Tracer,{trace, Tracee, unlink, Child4}} = receive_any(),

    1 = trace:process(Session, self(), false, [procs, set_on_link]),
    spawn_link(fun() -> receive M -> M end end),
    timeout = receive_nothing(),
    ok.
set_on_link2(S1, Tracer1, Opts1, S2, Tracer2, Opts2) ->
    %% Test multiple tracers with set_on_link via spawn_link/1
    1 = erlang_trace(S1, self(), true, [procs, set_on_link | Opts1]),
    1 = erlang_trace(S2, self(), true, [procs, set_on_link | Opts2]),
    Tracee = self(),
    Child = spawn_link(fun() -> receive M -> M end end),
    unlink(Child),
    exit(Child, die),

    receive_parallel(
      {[{Tracer1,{trace, Tracee, spawn,Child,'_'}},
        {Tracer1,{trace, Tracee, link, Child}},
        {Tracer1,{trace, Tracee, unlink, Child}}],

       [{Tracer2,{trace, Tracee, spawn,Child,'_'}},
        {Tracer2,{trace, Tracee, link, Child}},
        {Tracer2,{trace, Tracee, unlink, Child}}],

       [{Tracer1,{trace, Child, spawned,Tracee,'_'}},
        {Tracer1,{trace, Child, getting_linked, Tracee}},
        {Tracer1,{trace, Child, getting_unlinked, Tracee}},
        {Tracer1,{trace, Child, exit, die}}],

       [{Tracer2,{trace, Child, spawned,Tracee,'_'}},
        {Tracer2,{trace, Child, getting_linked, Tracee}},
        {Tracer2,{trace, Child, getting_unlinked, Tracee}},
        {Tracer2,{trace, Child, exit, die}}]
      }),

    %% Test multiple tracers with set_on_link via link/1
    Child1 = spawn(fun() -> receive M -> M end end),
    ?line,
    link(Child1),
    unlink(Child1),
    exit(Child1, die),

    receive_parallel(
      {[{Tracer1,{trace, Tracee, spawn,Child1,'_'}},
        {Tracer1,{trace, Tracee, link, Child1}},
        {Tracer1,{trace, Tracee, unlink, Child1}}],

       [{Tracer2,{trace, Tracee, spawn,Child1,'_'}},
        {Tracer2,{trace, Tracee, link, Child1}},
        {Tracer2,{trace, Tracee, unlink, Child1}}],

       [{Tracer1,{trace, Child1, getting_linked, Tracee}},
        {Tracer1,{trace, Child1, getting_unlinked, Tracee}},
        {Tracer1,{trace, Child1, exit, die}}],

       [{Tracer2,{trace, Child1, getting_linked, Tracee}},
        {Tracer2,{trace, Child1, getting_unlinked, Tracee}},
        {Tracer2,{trace, Child1, exit, die}}]
      }),

    %% Disable one tracer and test that set_on_link still works for the other tracer
    %% via spawn_link/1
    1 = erlang_trace(S1, self(), false, [procs, set_on_link | Opts1]),
    Child2 = spawn_link(fun() -> receive M -> M end end),
    unlink(Child2),
    exit(Child2, die),
    receive_parallel(
      {[{Tracer2,{trace, Tracee, spawn,Child2,'_'}},
        {Tracer2,{trace, Tracee, link, Child2}},
        {Tracer2,{trace, Tracee, unlink, Child2}}],

       [{Tracer2,{trace, Child2, spawned,Tracee,'_'}},
        {Tracer2,{trace, Child2, getting_linked, Tracee}},
        {Tracer2,{trace, Child2, getting_unlinked, Tracee}},
        {Tracer2,{trace, Child2, exit, die}}]
      }),
    %% Test with link/1
    Child21 = spawn(fun() -> receive M -> M end end),
    link(Child21),
    unlink(Child21),
    exit(Child21, die),
    receive_parallel(
      {[{Tracer2,{trace, Tracee, spawn,Child21,'_'}},
        {Tracer2,{trace, Tracee, link, Child21}},
        {Tracer2,{trace, Tracee, unlink, Child21}}],

       [{Tracer2,{trace, Child21, getting_linked, Tracee}},
        {Tracer2,{trace, Child21, getting_unlinked, Tracee}},
        {Tracer2,{trace, Child21, exit, die}}]
      }),
    %% Test that you can disable one of the tracers on the child process
    1 = erlang_trace(S1, self(), true, [procs, set_on_link | Opts1]),
    Child11 = spawn(fun() -> receive M -> M end end),
    link(Child11),
    1 = erlang_trace(S1, Child11, false, [procs, set_on_link | Opts1]),
    receive_parallel(
      {[{Tracer1,{trace, Tracee, spawn,Child11,'_'}},
        {Tracer1,{trace, Tracee, link, Child11}}],

       [{Tracer2,{trace, Tracee, spawn,Child11,'_'}},
        {Tracer2,{trace, Tracee, link, Child11}}],

       [{Tracer1,{trace, Child11, getting_linked, Tracee}}],

       [{Tracer2,{trace, Child11, getting_linked, Tracee}}]
      }),
    1 = erlang_trace(S1, Child11, false, [procs, set_on_link | Opts1]),
    unlink(Child11),
    exit(Child11, die),
    receive_parallel(
      {[{Tracer1,{trace, Tracee, unlink, Child11}}],

       [{Tracer2,{trace, Tracee, unlink, Child11}}],

       [{Tracer2,{trace, Child11, getting_unlinked, Tracee}},
        {Tracer2,{trace, Child11, exit, die}}]
      }),

    1 = erlang_trace(S1, self(), false, [procs, set_on_link | Opts1]),
    1 = erlang_trace(S2, self(), false, [procs, set_on_link | Opts2]),
    ok.

set_on_first_link(Session, Tracer) ->
    1 = trace:process(Session, self(), true, [procs, set_on_first_link]),
    Tracee = self(),
    Child = spawn_link(fun() -> receive M -> M end end),
    Child1 = spawn_link(fun() -> receive M -> M end end),
    unlink(Child),
    exit(Child, die),
    unlink(Child1),
    exit(Child1, die),
    receive_parallel(
      {[{Tracer,{trace, Tracee, spawn,Child,'_'}},
        {Tracer,{trace, Tracee, link, Child}},
        {Tracer,{trace, Tracee, spawn,Child1,'_'}},
        {Tracer,{trace, Tracee, link, Child1}},
        {Tracer,{trace, Tracee, unlink, Child}},
        {Tracer,{trace, Tracee, unlink, Child1}}],

       [{Tracer,{trace, Child, spawned,Tracee,'_'}},
        {Tracer,{trace, Child, getting_linked, Tracee}},
        {Tracer,{trace, Child, getting_unlinked, Tracee}},
        {Tracer,{trace, Child, exit, die}}]
      }),
    %% Test that spawn on first link works with link/1
    1 = trace:process(Session, Tracee, true, [set_on_first_link]),
    Child2 = spawn(fun() -> receive M -> M end end),
    Child21 = spawn(fun() -> receive M -> M end end),
    link(Child2),
    link(Child21),
    unlink(Child2),
    unlink(Child21),
    exit(Child2, die),
    exit(Child21,die),
    receive_parallel(
      {[{Tracer,{trace, Tracee, spawn,Child2,'_'}},
        {Tracer,{trace, Tracee, spawn,Child21,'_'}},
        {Tracer,{trace, Tracee, link, Child2}},
        {Tracer,{trace, Tracee, link, Child21}},
        {Tracer,{trace, Tracee, unlink, Child2}},
        {Tracer,{trace, Tracee, unlink, Child21}}],

       [{Tracer,{trace, Child2, getting_linked, Tracee}},
        {Tracer,{trace, Child2, getting_unlinked, Tracee}},
        {Tracer,{trace, Child2, exit, die}}]
      }),
    %% Test that spawn on first link flag is not on the child
    1 = trace:process(Session, Tracee, true, [set_on_first_link]),
    Child3 = spawn(fun F() -> receive hej ->
                                      spawn_link(fun()-> receive M -> M end end),
                                      Tracee ! done,
                                      F()
                              end
                   end),
    link(Child3),
    Child3 ! hej,
    receive done -> ok end,
    unlink(Child3),
    exit(Child3, die),
    receive_parallel(
      {[{Tracer,{trace, Tracee, spawn,Child3,'_'}},
        {Tracer,{trace, Tracee, link, Child3}},
        {Tracer,{trace, Tracee, unlink, Child3}}],

       [{Tracer,{trace, Child3, getting_linked, Tracee}},
        {Tracer,{trace, Child3, spawn,'_','_'}},
        {Tracer,{trace, Child3, link, '_'}},
        {Tracer,{trace, Child3, getting_unlinked, Tracee}},
        {Tracer,{trace, Child3, exit, die}}]
      }),
    1 = trace:process(Session, self(), false, [procs, set_on_first_link]),
    ok.

set_on_first_link2(S1, Tracer1, Opts1, S2, Tracer2, Opts2) ->
    1 = erlang_trace(S1, self(), true, [procs, set_on_first_link | Opts1]),
    1 = erlang_trace(S2, self(), true, [procs, set_on_first_link | Opts2]),
    Tracee = self(),
    Child = spawn_link(fun() -> receive M -> M end end),
    Child1 = spawn_link(fun() -> receive M -> M end end),
    receive_parallel(
      {[{Tracer1,{trace, Tracee, spawn,Child,'_'}},
        {Tracer1,{trace, Tracee, link, Child}},
        {Tracer1,{trace, Tracee, spawn,Child1,'_'}},
        {Tracer1,{trace, Tracee, link, Child1}}],

       [{Tracer2,{trace, Tracee, spawn,Child,'_'}},
        {Tracer2,{trace, Tracee, link, Child}},
        {Tracer2,{trace, Tracee, spawn,Child1,'_'}},
        {Tracer2,{trace, Tracee, link, Child1}}],

       [{Tracer1,{trace, Child, spawned,Tracee,'_'}},
        {Tracer1,{trace, Child, getting_linked, Tracee}}],

       [{Tracer2,{trace, Child, spawned,Tracee,'_'}},
        {Tracer2,{trace, Child, getting_linked, Tracee}}]
       }),

    unlink(Child),
    exit(Child, die),
    unlink(Child1),
    exit(Child1, die),
    receive_parallel(
      {[{Tracer1,{trace, Tracee, unlink, Child}},
        {Tracer1,{trace, Tracee, unlink, Child1}}],

       [{Tracer2,{trace, Tracee, unlink, Child}},
        {Tracer2,{trace, Tracee, unlink, Child1}}],

       [{Tracer1,{trace, Child, getting_unlinked, Tracee}},
        {Tracer1,{trace, Child, exit, die}}],

       [{Tracer2,{trace, Child, getting_unlinked, Tracee}},
        {Tracer2,{trace, Child, exit, die}}]
      }),

    1 = erlang_trace(S1, self(), false, [procs, set_on_first_link | Opts1]),
    Child2 = spawn_link(fun() -> receive M -> M end end),
    Child21 = spawn_link(fun() -> receive M -> M end end),
    unlink(Child2),
    exit(Child2, die),
    unlink(Child21),
    exit(Child21, die),
    {Tracer2,{trace, Tracee, spawn,Child2,_}} = receive_any(),
    {Tracer2,{trace, Tracee, link, Child2}} = receive_any(),
    {Tracer2,{trace, Tracee, spawn,Child21,_}} = receive_any(),
    {Tracer2,{trace, Tracee, link, Child21}} = receive_any(),
    {Tracer2,{trace, Tracee, unlink, Child2}} = receive_any(),
    {Tracer2,{trace, Tracee, unlink, Child21}} = receive_any(),
    1 = erlang_trace(S2, self(), false, [procs, set_on_first_link | Opts2]),
    ok.
procs(_Config) ->
    Tester= self(),
    Tracer0 = spawn_link(fun() -> tracer("Tracer0", Tester) end),
    Tracer1 = spawn_link(fun() -> tracer("Tracer1", Tester) end),
    Tracer2 = spawn_link(fun() -> tracer("Tracer2", Tester) end),

    procs_do1(Tracer0, [{tracer, Tracer0}]),

    S0 = trace:session_create(session0, undefined, []),
    S1 = trace:session_create(session1, Tracer1, []),
    S2 = trace:session_create(session2, Tracer2, []),

    procs_do2(S1, Tracer1, [],
              S2, Tracer2, []),
    procs_do2(legacy, Tracer0, [{tracer,Tracer0}],
              S2, Tracer2, []),
    procs_do2(S2, Tracer2, [],
              legacy, Tracer0, [{tracer,Tracer0}]),

    procs_do2(S1, Tracer1, [],
              S0, Tracer0, [{tracer,Tracer0}]),
    procs_do2(S0, Tracer0, [{tracer,Tracer0}],
              S1, Tracer1, []),

    true = trace:session_destroy(S0),
    true = trace:session_destroy(S1),
    true = trace:session_destroy(S2),

    unlink(Tracer0),
    exit(Tracer0, die),
    unlink(Tracer1),
    exit(Tracer1, die),
    unlink(Tracer2),
    exit(Tracer2, die),
    ok.

procs_do1(Tracer, Opts) ->
    1 = erlang:trace(self(), true, [procs, set_on_spawn | Opts]),

    Tracee = self(),
    RegName = ?MODULE,
    register(RegName, Tracee),
    unregister(RegName),
    Child = spawn(fun() -> receive M -> M end end),
    link(Child),
    unlink(Child),
    exit(Child, die),
    receive_parallel(
      {[{Tracer, {trace, Tracee, register, RegName}},
        {Tracer, {trace, Tracee, unregister, RegName}},
        {Tracer, {trace, Tracee, spawn, Child, '_'}},
        {Tracer, {trace, Tracee, link, Child}},
        {Tracer, {trace, Tracee, unlink, Child}}],

       [{Tracer, {trace, Child, spawned, Tracee, '_'}},
        {Tracer, {trace, Child, getting_linked, Tracee}},
        {Tracer, {trace, Child, getting_unlinked, Tracee}},
        {Tracer, {trace, Child, exit, '_'}}]}),
    1 = erlang:trace(self(), false, [procs, set_on_spawn | Opts]),

    register(RegName, Tracee),
    unregister(RegName),
    Child1 = spawn(fun() -> receive M -> M end end),
    link(Child1),
    unlink(Child1),
    exit(Child1, die),

    timeout = receive_nothing(),

    ok.
procs_do2(S1, Tracer1, Opts1, S2, Tracer2, Opts2) ->
    1 = erlang_trace(S1, self(), true, [procs, set_on_spawn | Opts1]),
    1 = erlang_trace(S2, self(), true, [procs, set_on_spawn | Opts2]),

    Tracee = self(),
    RegName = ?MODULE,
    register(RegName, Tracee),
    unregister(RegName),
    Child = spawn(fun() -> receive M -> M end end),
    link(Child),
    unlink(Child),
    exit(Child, die),
    receive_parallel(
      {[{Tracer1, {trace, Tracee, register, RegName}},
        {Tracer1, {trace, Tracee, unregister, RegName}},
        {Tracer1, {trace, Tracee, spawn, Child, '_'}},
        {Tracer1, {trace, Tracee, link, Child}},
        {Tracer1, {trace, Tracee, unlink, Child}}],

       [{Tracer2, {trace, Tracee, register, RegName}},
        {Tracer2, {trace, Tracee, unregister, RegName}},
        {Tracer2, {trace, Tracee, spawn, Child, '_'}},
        {Tracer2, {trace, Tracee, link, Child}},
        {Tracer2, {trace, Tracee, unlink, Child}}],

       [{Tracer1, {trace, Child, spawned, Tracee, '_'}},
        {Tracer1, {trace, Child, getting_linked, Tracee}},
        {Tracer1, {trace, Child, getting_unlinked, Tracee}},
        {Tracer1, {trace, Child, exit, '_'}}],

       [{Tracer2, {trace, Child, spawned, Tracee, '_'}},
        {Tracer2, {trace, Child, getting_linked, Tracee}},
        {Tracer2, {trace, Child, getting_unlinked, Tracee}},
        {Tracer2, {trace, Child, exit, '_'}}]
      }),

    1 = erlang_trace(S1, self(), false, [procs, set_on_spawn | Opts1]),
    register(RegName, Tracee),
    unregister(RegName),
    Child1 = spawn(fun() -> receive M -> M end end),
    link(Child1),
    unlink(Child1),
    exit(Child1, die),
    receive_parallel(
      {[{Tracer2, {trace, Tracee, register, RegName}},
        {Tracer2, {trace, Tracee, unregister, RegName}},
        {Tracer2, {trace, Tracee, spawn, Child1, '_'}},
        {Tracer2, {trace, Tracee, link, Child1}},
        {Tracer2, {trace, Tracee, unlink, Child1}}],

       [{Tracer2, {trace, Child1, spawned, Tracee, '_'}},
        {Tracer2, {trace, Child1, getting_linked, Tracee}},
        {Tracer2, {trace, Child1, getting_unlinked, Tracee}},
        {Tracer2, {trace, Child1, exit, '_'}}]
      }),

    1 = erlang_trace(S2, self(), false, [procs, set_on_spawn | Opts2]),
    register(RegName, Tracee),
    unregister(RegName),
    Child2 = spawn(fun() -> receive M -> M end end),
    link(Child2),
    unlink(Child2),
    exit(Child2, die),
    timeout = receive_nothing(),
    ok.

basic(_Config) ->
    Tester = self(),
    Tracer0 = spawn_link(fun() -> tracer("Tracer0",Tester) end),
    Tracer1 = spawn_link(fun() -> tracer("Tracer1",Tester) end),
    Tracer2 = spawn_link(fun() -> tracer("Tracer2",Tester) end),

    basic_do1(Tracer0, [{tracer, Tracer0}]),

    S0 = trace:session_create(session0, undefined, []),
    S1 = trace:session_create(session1, Tracer1, []),
    S2 = trace:session_create(session2, Tracer2, []),

    basic_do2(S1, Tracer1, [],
              S2, Tracer2, []),
    basic_do2(legacy, Tracer0, [{tracer,Tracer0}],
              S2, Tracer2, []),
    basic_do2(S2, Tracer2, [],
              legacy, Tracer0, [{tracer,Tracer0}]),

    basic_do2(S1, Tracer1, [],
              S0, Tracer0, [{tracer,Tracer0}]),
    basic_do2(S0, Tracer0, [{tracer,Tracer0}],
              S1, Tracer1, []),

    true = trace:session_destroy(S0),
    true = trace:session_destroy(S1),
    true = trace:session_destroy(S2),

    unlink(Tracer0),
    exit(Tracer0, die),
    unlink(Tracer1),
    exit(Tracer1, die),
    unlink(Tracer2),
    exit(Tracer2, die),

    ok.

basic_do1(Tracer, Opts) ->
    1 = erlang:trace(self(), true, [procs | Opts]),

    Tracee = self(),
    RegName = ?MODULE,
    register(RegName, Tracee),
    unregister(RegName),

    {Tracer, {trace, Tracee, register, RegName}} = receive_any(),
    {Tracer, {trace, Tracee, unregister, RegName}} = receive_any(),

    1 = erlang:trace(self(), false, [procs | Opts]),

    register(RegName, Tracee),
    unregister(RegName),

    timeout = receive_nothing(),

    ok.

basic_do2(S1, Tracer1, Opts1, S2, Tracer2, Opts2) ->
    1 = erlang_trace(S1, self(), true, [procs | Opts1]),
    1 = erlang_trace(S2, self(), true, [procs | Opts2]),

    Tracee = self(),
    RegName = ?MODULE,
    register(RegName, Tracee),
    unregister(RegName),

    receive_parallel({[{Tracer1, {trace, Tracee, register, RegName}},
                       {Tracer1, {trace, Tracee, unregister, RegName}}],

                      [{Tracer2, {trace, Tracee, register, RegName}},
                       {Tracer2, {trace, Tracee, unregister, RegName}}]}),

    1 = erlang_trace(S1, self(), false, [procs | Opts1]),

    register(RegName, Tracee),
    unregister(RegName),

    {Tracer2, {trace, Tracee, register, RegName}} = receive_any(),
    {Tracer2, {trace, Tracee, unregister, RegName}} = receive_any(),

    1 = erlang_trace(S2, self(), false, [procs | Opts2]),

    register(RegName, Tracee),
    unregister(RegName),

    timeout = receive_nothing(),

    ok.


call(_Config) ->
    Tester = self(),
    Tracer0 = spawn_link(fun() -> tracer("Tracer0",Tester) end),
    Tracer1 = spawn_link(fun() -> tracer("Tracer1",Tester) end),
    Tracer2 = spawn_link(fun() -> tracer("Tracer2",Tester) end),

    call_do1(Tracer0, [{tracer, Tracer0}]),

    S0 = trace:session_create(session0, undefined, []),
    S1 = trace:session_create(session1, Tracer1, []),
    S2 = trace:session_create(session2, Tracer2, []),

    [begin
         io:format("CallType = ~p\n", [CallType]),
         call_do2(S1, Tracer1, [],
                  S2, Tracer2, [], CallType),
         call_do2(legacy, Tracer0, [{tracer,Tracer0}],
                  S2, Tracer2, [], CallType),
         call_do2(S2, Tracer2, [],
                  legacy, Tracer0, [{tracer,Tracer0}], CallType),

         call_do2(S1, Tracer1, [],
                  S0, Tracer0, [{tracer,Tracer0}], CallType),
         call_do2(S0, Tracer0, [{tracer,Tracer0}],
                  S1, Tracer1, [], CallType)
     end
     || CallType <- [
                     {[local], fun() -> foo() end},
                     {[global], fun() -> ?MODULE:foo() end},
                     {[local], fun() -> ?MODULE:foo() end}]
    ],

    true = trace:session_destroy(S0),
    true = trace:session_destroy(S1),
    true = trace:session_destroy(S2),

    unlink(Tracer0),
    exit(Tracer0, die),
    unlink(Tracer1),
    exit(Tracer1, die),
    unlink(Tracer2),
    exit(Tracer2, die),

    ok.

call_do1(Tracer, Opts) ->
    MFArity = {?MODULE,foo,0},
    MFArgs = {?MODULE,foo,[]},
    Tracee = self(),
    1 = erlang:trace(Tracee, true, [call | Opts]),
    1 = erlang:trace_pattern(MFArity, true, [local]),

    foo(),

    {Tracer, {trace, Tracee, call, MFArgs}} = receive_any(),

    1 = erlang:trace(self(), false, [call | Opts]),

    foo(),
    timeout = receive_nothing(),

    ok.

call_do2(S1, Tracer1, Opts1, S2, Tracer2, Opts2, {TPopt, Call}) ->
    MFArity = {?MODULE,foo,0},
    MFArgs = {?MODULE,foo,[]},
    Tracee = self(),
    1 = erlang_trace(S1, Tracee, true, [call | Opts1]),
    1 = erlang_trace(S2, Tracee, true, [call | Opts2]),

    ?line,
    1 = erlang_trace_pattern(S1, MFArity, true, TPopt),
    Call(),
    {Tracer1, {trace, Tracee, call, MFArgs}} = receive_any(),
    timeout = receive_nothing(),

    ?line,
    1 = erlang_trace_pattern(S2, MFArity, true, TPopt),
    Call(),
    receive_unsorted([{Tracer1, {trace, Tracee, call, MFArgs}},
                      {Tracer2, {trace, Tracee, call, MFArgs}}]),
    timeout = receive_nothing(),

    ?line,
    1 = erlang_trace_pattern(S2, MFArity, false, TPopt),
    Call(),
    {Tracer1, {trace, Tracee, call, MFArgs}} = receive_any(),
    timeout = receive_nothing(),

    ?line,
    1 = erlang_trace_pattern(S2, MFArity, true, TPopt),
    Call(),
    receive_unsorted([{Tracer1, {trace, Tracee, call, MFArgs}},
                      {Tracer2, {trace, Tracee, call, MFArgs}}]),
    timeout = receive_nothing(),

    ?line,
    1 = erlang_trace_pattern(S1, MFArity, false, TPopt),
    Call(),
    {Tracer2, {trace, Tracee, call, MFArgs}} = receive_any(),
    timeout = receive_nothing(),

    ?line,
    1 = erlang_trace_pattern(S1, MFArity, true, TPopt),
    Call(),
    receive_unsorted([{Tracer1, {trace, Tracee, call, MFArgs}},
                      {Tracer2, {trace, Tracee, call, MFArgs}}]),
    timeout = receive_nothing(),

    ?line,
    1 = erlang_trace(S1, self(), false, [call | Opts1]),
    Call(),
    {Tracer2, {trace, Tracee, call, MFArgs}} = receive_any(),
    timeout = receive_nothing(),

    ?line,
    1 = erlang_trace_pattern(S2, MFArity, false, TPopt),
    Call(),
    timeout = receive_nothing(),

    ?line,
    1 = erlang_trace_pattern(S1, MFArity, false, TPopt),
    1 = erlang_trace(S2, self(), false, [call | Opts2]),
    Call(),
    timeout = receive_nothing(),

    ok.

meta(_Config) ->
    Tester = self(),
    Tracer0 = spawn_link(fun() -> tracer("Tracer0",Tester) end),
    Tracer1 = spawn_link(fun() -> tracer("Tracer1",Tester) end),
    S1 = trace:session_create(session1, Tracer1, []),

    meta_do(legacy, Tracer0, S1, Tracer1),
    meta_do(S1, Tracer1, legacy, Tracer0),

    unlink(Tracer0),
    exit(Tracer0, die),
    unlink(Tracer1),
    exit(Tracer1, die),
    ok.

meta_do(S1, Tracer1, S2, Tracer2) ->
    Tester = self(),
    MFArity = {?MODULE,foo,0},
    MFArgs = {?MODULE,foo,[]},

    1 = erlang_trace_pattern(S1, MFArity, true, [{meta,Tracer1}]),
    1 = erlang_trace_pattern(S2, MFArity, true, [{meta,Tracer2}]),

    ?line,
    foo(),
    receive_parallel({[{Tracer1, {trace_ts,Tester,call,MFArgs,{'_','_','_'}}}],
                      [{Tracer2, {trace_ts,Tester,call,MFArgs,{'_','_','_'}}}]}),

    ?line,
    ?MODULE:foo(),
    receive_parallel({[{Tracer1, {trace_ts,Tester,call,MFArgs,{'_','_','_'}}}],
                      [{Tracer2, {trace_ts,Tester,call,MFArgs,{'_','_','_'}}}]}),

    1 = erlang_trace_pattern(S1, MFArity, false, [meta]),

    ?line,
    foo(),
    {Tracer2, {trace_ts,Tester,call,MFArgs,{_,_,_}}} = receive_any(),

    1 = erlang_trace_pattern(S2, MFArity, false, [meta]),
    timeout = receive_nothing(),

    ok.

%% Test that enable trace flags with match spec on untraced process
%% uses session tracer and not tracer of current process.
ms_enable_flags(_Config) ->
    Tester = self(),
    Dummy = spawn_link(fun() -> receive die -> ok end end),
    Tracer1 = spawn_link(fun() -> tracer("Tracer1",Tester) end),
    S1 = trace:session_create(session1, Tracer1, []),

    %% Test enable trace flag on current process
    Fun = fun(EnableSend, DisableSend) ->
                  trace:function(S1, {?MODULE,foo,0},
                                 [{'_', [], [EnableSend]}],
                                 [meta]),

                  foo(),
                  {Tracer1, {trace_ts, Tester, call, {?MODULE,foo,[]}, {_,_,_}}}
                      = receive_any(),

                  {flags, [send]} = trace:info(S1, Tester, flags),
                  Dummy ! message,
                  {Tracer1, {trace, Tester, send, message, Dummy}} = receive_any(),

                  trace:function(S1, {?MODULE,foo,0},
                                 [{'_', [], [DisableSend]}],
                                 [meta]),
                  Dummy ! message,
                  {Tracer1, {trace, Tester, send, message, Dummy}} = receive_any(),
                  foo(),
                  {Tracer1, {trace_ts, Tester, call, {?MODULE,foo,[]}, {_,_,_}}}
                      = receive_any(),
                  {flags, []} = trace:info(S1, Tester, flags),
                  timeout = receive_nothing(),
                  ok
          end,
    Fun({trace, [], [send]}, {trace, [send], []}),
    Fun({enable_trace, send}, {disable_trace, send}),

    %% Test enable trace flag on other process
    Other = spawn_link(fun() -> receive die -> ok end end),
    Fun2 = fun(EnableRecv, DisableRecv) ->
                   trace:function(S1, {?MODULE,foo,0},
                                  [{'_', [], [EnableRecv]}],
                                  [meta]),

                  foo(),
                  {Tracer1, {trace_ts, Tester, call, {?MODULE,foo,[]}, {_,_,_}}}
                       = receive_any(),

                  {flags, ['receive']} = trace:info(S1, Other, flags),
                  Other ! message,
                  {Tracer1, {trace, Other, 'receive', message}} = receive_any(),

                  trace:function(S1, {?MODULE,foo,0},
                                 [{'_', [], [DisableRecv]}],
                                 [meta]),
                  Other ! message,
                  {Tracer1, {trace, Other, 'receive', message}} = receive_any(),
                  foo(),
                  {Tracer1, {trace_ts, Tester, call, {?MODULE,foo,[]}, {_,_,_}}}
                       = receive_any(),
                  {flags, []} = trace:info(S1, Other, flags),
                  timeout = receive_nothing(),

                  ok
          end,
    Fun2({trace, Other, [], ['receive']}, {trace, Other, ['receive'], []}),
    Fun2({enable_trace, Other, 'receive'}, {disable_trace, Other, 'receive'}),

    ok.


return_to(_Config) ->
    %%put(display, true),  %% To get some usable debug printouts

    Tester = self(),
    Tracer1 = spawn_link(fun() -> tracer("Tracer1",Tester,get(display)) end),
    Tracer2 = spawn_link(fun() -> tracer("Tracer2",Tester,get(display)) end),

    Tracee = self(),
    S1 = trace:session_create(session1, Tracer1, []),
    S2 = trace:session_create(session2, Tracer2, []),

    1 = trace:process(S1, Tracee, true, [call, return_to, arity]),
    1 = trace:process(S2, Tracee, true, [call, return_to, arity]),

    [begin
         Traced = [{S1, Tracer1, Funcs1},
                   {S2, Tracer2, Funcs2}],

         %% Set up tracing for all sessions
         [begin
              trace:function(Session, {?MODULE,'_','_'}, false, [local]),
              [begin
                   io_format("trace:function(~p) for tracer ~p\n", [Func, Tracer]),
                   1 = trace:function(Session, {?MODULE,Func,'_'}, true, [local])
               end
               || Func <- TracedFuncs]
          end
          || {Session, Tracer, TracedFuncs} <- Traced],

         %% Execute test with both local and external calls
         [return_to_do(MiddleCall, BottomCall, Traced)
          || MiddleCall <- [local, extern],
             BottomCall <- [local, extern]]
     end
     || Funcs1 <- [[bottom], [middle], [middle,bottom]],
        Funcs2 <- [[bottom], [middle], [middle,bottom]]
    ],

    true = trace:session_destroy(S1),
    ok.

return_to_do(MiddleCall, BottomCall, Traced) ->
    Tracee = self(),
    Script = [{[{'catch',MiddleCall}, {body,BottomCall}, exception],
               #{[bottom] => [{call, bottom}, {return_to, top}],
                 [middle] => [{call, middle}, {return_to, top}],
                 [middle,bottom] => [{call, middle}, {call, bottom}, {return_to,top}]
                }},

              {[{'catch',MiddleCall}, {'catch',BottomCall}, exception],
               #{[bottom] => [{call, bottom}, {return_to, middle}],
                 [middle] => [{call, middle}, {return_to, top}],
                 [middle,bottom] => [{call, middle}, {call, bottom}, {return_to,middle}, {return_to,top}]
                }},

              {[{'catch',MiddleCall}, {tail,BottomCall}, exception],
               #{[bottom] => [{call, bottom}, {return_to, top}],
                 [middle] => [{call, middle}, {return_to, top}],
                 [middle,bottom] => [{call, middle}, {call, bottom}, {return_to,top}]
                }},

              {[{'catch',MiddleCall},  {body,BottomCall}, return],
               #{[bottom] => [{call, bottom}, {return_to, middle}],
                 [middle] => [{call, middle}, {return_to, top}],
                 [middle,bottom] => [{call, middle}, {call, bottom}, {return_to,middle}, {return_to,top}]
                }},

              {[{'catch',MiddleCall}, {'catch',BottomCall}, return],
               #{[bottom] => [{call,bottom}, {return_to,middle}],
                 [middle] => [{call, middle}, {return_to, top}],
                 [middle,bottom] => [{call, middle}, {call, bottom}, {return_to,middle}, {return_to,top}]
                }},

              {[{'catch',MiddleCall}, {tail,BottomCall}, return],
               #{[bottom] => [{call,bottom}, {return_to,top}],
                 [middle] => [{call, middle}, {return_to, top}],
                 [middle,bottom] => [{call, middle}, {call, bottom}, {return_to,top}]
                }}
             ],

    [begin
         %% Make the call sequence
         io_format("CallSequence = ~p\n", [CallSequence]),
         top(CallSequence),

         %% Construct expected trace messages
         Exp = [[{Tracer, {trace, Tracee, CallOrReturnTo, {?MODULE, Func, 1}}}
                 || {CallOrReturnTo, Func} <- maps:get(TracedFuncs, TraceMap, [])]
                || {_Session, Tracer, TracedFuncs} <- Traced],


         io_format("Exp = ~p\n", [Exp]),
         receive_parallel_list(Exp)
     end
     || {CallSequence, TraceMap} <- Script],
    ok.

top([{'catch',local} | T]) ->
    display("top(catch local)"),
    [(catch middle(T)) | 1];
top([{'catch',extern} | T]) ->
    display("top(catch extern)"),
    [(catch ?MODULE:middle(T)) | 1].

middle([{body,local} | T]) ->
    display("middle(local)"),
    [bottom(T) | 1];
middle([{body,extern} | T]) ->
    display("middle(extern)"),
    [?MODULE:bottom(T) | 1];
middle([{'catch',local} | T]) ->
    display("middle(catch local)"),
    [(catch bottom(T)) | 1];
middle([{'catch',extern} | T]) ->
    display("middle(catch extern)"),
    [(catch ?MODULE:bottom(T)) | 1];
middle([{tail,local} | T]) ->
    display("middle(tail local)"),
    bottom(T);
middle([{tail,extern} | T]) ->
    display("middle(tail extern)"),
    ?MODULE:bottom(T).

bottom([return | T]) ->
    display("bottom(return)"),
    T;
bottom([exception]) ->
    display("bottom(exception)"),
    error(exception).

display(Term) ->
    case get(display) of
        true ->
            erlang:display(Term);
        _ ->
            true
    end.

io_format(Frmt, List) ->
    case get(display) of
        true ->
            io:format(Frmt, List);
        _ ->
            ok
    end.


system_monitor_info(_Config) ->
    undefined = erlang:system_monitor(),

    S = trace:session_create(system_monitor, self(), []),

    ok = trace:system(S, large_heap, 1_234_567),
    {system, [{large_heap,1_234_567}]} = trace:info(S, system, all),

    ok = trace:system(S, long_gc, 2_345),
    {system, L1} = trace:info(S, system, all),
    [{large_heap,1_234_567}, {long_gc,2_345}] = lists:sort(L1),

    ok = trace:system(S, long_message_queue, {22,33}),
    {system, L2} = trace:info(S, system, all),
    [{large_heap,1_234_567}, {long_gc,2_345}, {long_message_queue,{22,33}}] = lists:sort(L2),

    ok = trace:system(S, long_schedule, 3_456),
    {system, L3} = trace:info(S, system, all),
    [{large_heap,1_234_567}, {long_gc,2_345},
     {long_message_queue,{22,33}},
     {long_schedule,3_456}] = lists:sort(L3),

    ok = trace:system(S, busy_port, true),
    {system, L4} = trace:info(S, system, all),
    [busy_port,
     {large_heap,1_234_567}, {long_gc,2_345},
     {long_message_queue,{22,33}},
     {long_schedule,3_456}] = lists:sort(L4),

    ok = trace:system(S, busy_dist_port, true),
    {system, L5} = trace:info(S, system, all),
    L5s = lists:sort(L5),
    [busy_dist_port,
     busy_port,
     {large_heap,1_234_567},
     {long_gc,2_345},
     {long_message_queue,{22,33}},
     {long_schedule,3_456}] = L5s,

    undefined = erlang:system_monitor(),

    ok = trace:system(S, large_heap, false),
    {system, L6} = trace:info(S, system, all),
    L6exp = lists:keydelete(large_heap, 1, L5s),
    L6exp = lists:sort(L6),

    ok = trace:system(S, long_message_queue, false),
    {system, L7} = trace:info(S, system, all),
    L7exp = lists:keydelete(long_message_queue, 1, L6exp),
    L7exp = lists:sort(L7),

    ok = trace:system(S, busy_port, false),
    {system, L8} = trace:info(S, system, all),
    L8exp = lists:delete(busy_port, L7exp),
    L8exp = lists:sort(L8),

    ok = trace:system(S, long_schedule, false),
    {system, L9} = trace:info(S, system, all),
    L9exp = lists:keydelete(long_schedule, 1, L8exp),
    L9exp = lists:sort(L9),

    ok = trace:system(S, busy_dist_port, false),
    {system, L10} = trace:info(S, system, all),
    L10exp = lists:delete(busy_dist_port, L9exp),
    L10exp = lists:sort(L10),

    ok = trace:system(S, long_gc, false),
    {system, []} = trace:info(S, system, all),

    undefined = erlang:system_monitor(),
    ok.


system_monitor_long_msgq(_Config) ->
    Tester = self(),
    Receiver = spawn_link(fun () -> message_receiver() end),

    Tracer1 = spawn_link(fun() -> tracer("Tracer1", Tester) end),
    Tracer2 = spawn_link(fun() -> tracer("Tracer2", Tester) end),
    S1 = trace:session_create(system_monitor_long_msgq, Tracer1, []),
    S2 = trace:session_create(system_monitor_long_msgq, Tracer2, []),

    sysmon_long_msgq(S1, Tracer1, S2, Tracer2, Receiver),
    sysmon_long_msgq(S2, Tracer2, S1, Tracer1, Receiver),

    trace:session_destroy(S1),
    trace:session_destroy(S2),

    unlink(Receiver),
    exit(Receiver, die),
    unlink(Tracer1),
    exit(Tracer1, die),
    unlink(Tracer2),
    exit(Tracer2, die),
    ok.

sysmon_long_msgq(S1, Tracer1, S2, Tracer2, Receiver) ->
    trace:system(S1, long_message_queue, {50,70}),
    trace:system(S2, long_message_queue, {60,80}),

    [Receiver ! message || _ <- lists:seq(1,50)],   % 50
    receive_nothing(),

    [begin
         [begin
              [Receiver ! message || _ <- lists:seq(1,10)],   % 60
              receive_nothing(),

              [Receiver ! message || _ <- lists:seq(1,10)],   % 70
              {Tracer1, {monitor,Receiver,long_message_queue,true}} = receive_any(),
              receive_nothing(),

              [Receiver ! message || _ <- lists:seq(1,10)],   % 80
              {Tracer2, {monitor,Receiver,long_message_queue,true}} = receive_any(),
              receive_nothing(),

              message_receive_order(Receiver, 10),            % 70
              receive_nothing(),

              [Receiver ! message || _ <- lists:seq(1,10)],   % 80
              receive_nothing(),

              message_receive_order(Receiver, 20),            % 60
              {Tracer2, {monitor,Receiver,long_message_queue,false}} = receive_any(),
              receive_nothing(),

              [Receiver ! message || _ <- lists:seq(1,10)],   % 70
              receive_nothing(),

              message_receive_order(Receiver, 20),            % 50
              {Tracer1, {monitor,Receiver,long_message_queue,false}} = receive_any(),
              receive_nothing()
          end
          || _ <- [1,2]
         ],

         trace:system(S1, long_message_queue, false),

         [Receiver ! message || _ <- lists:seq(1,20)],   % 70
         receive_nothing(),

         [Receiver ! message || _ <- lists:seq(1,10)],   % 80
         {Tracer2, {monitor,Receiver,long_message_queue,true}} = receive_any(),
         receive_nothing(),

         message_receive_order(Receiver, 10),            % 70
         receive_nothing(),

         message_receive_order(Receiver, 10),            % 60
         {Tracer2, {monitor,Receiver,long_message_queue,false}} = receive_any(),
         receive_nothing(),

         message_receive_order(Receiver, 10),            % 50
         receive_nothing(),

         trace:system(S1, long_message_queue, {50,70})
     end
     || _ <- [1,2]],

    %% Set same limits as S2
    %% and test that we can produce more than one message at a time
    trace:system(S1, long_message_queue, {60,80}),

    [Receiver ! message || _ <- lists:seq(1,29)],   % 79
    receive_nothing(),

    [Receiver ! message || _ <- lists:seq(1,1)],   % 80
    receive_parallel(
      {[{Tracer1, {monitor,Receiver,long_message_queue,true}}],
       [{Tracer2, {monitor,Receiver,long_message_queue,true}}]}),
    receive_nothing(),

    message_receive_order(Receiver, 19),            % 61
    receive_nothing(),

    message_receive_order(Receiver, 1),             % 60
    receive_parallel(
      {[{Tracer1, {monitor,Receiver,long_message_queue,false}}],
       [{Tracer2, {monitor,Receiver,long_message_queue,false}}]}),
    receive_nothing(),

    message_receive_order(Receiver, 60),            % 0
    receive_nothing(),

    ok.

message_receiver() ->
    receive
        {'receive', N, From} ->
            [receive_any() || _ <- lists:seq(1,N)],
            From ! {done, N, self()}
    end,
    message_receiver().

message_receive_order(Receiver, N) ->
    Receiver ! {'receive', N, self()},
    receive
        {done, N, Receiver} -> ok
    end.


destroy(_Config) ->
    Name = ?MODULE,
    {_,SName1}=S1 = trace:session_create(Name, self(), []),

    %% Destroy session with trace_session_destroy
    destroy_do(SName1, fun() -> trace:session_destroy(S1) end),

    {_,SName2}=S2 = trace:session_create(Name, self(), []),

    %% Destroy session with GC (magic bin destructor)
    put(session, S2),
    destroy_do(SName2, fun() -> erase(session),
                               erlang:garbage_collect(),
                               wait_bp_finish(),
                               ok
                      end),

    ok.

destroy_do(SName, Destroyer) ->
    Exp = {?MODULE, exported, 1},
    Loc = {?MODULE, local, 1},
    CallMS = [{[arg],[],[]}],
    SendMS = [{[self(), message],[],[]}],
    RecvMS = [{[node(), self(), message],[],[]}],
    [Port|_] = erlang:ports(),

    1 = trace:function(SName, Exp, CallMS, [global]),
    1 = trace:function(SName, Loc, CallMS, [local]),
    0 = trace:function(SName, on_load, CallMS, [local]),
    1 = trace:send(SName, SendMS, []),
    1 = trace:recv(SName, RecvMS, []),
    0 = trace:process(SName, new_processes, true, [all]),
    0 = trace:port(SName, new_ports, true, [all]),
    1 = trace:process(SName, self(), true, [procs]),
    1 = trace:port(SName, Port, true, [ports]),

    [SName] = trace:session_info(Exp),
    [SName] = trace:session_info(Loc),
    [SName] = trace:session_info(on_load),
    SendSessions1 = trace:session_info(send),
    true = lists:member(SName, SendSessions1),
    RecvSessions1 = trace:session_info('receive'),
    true = lists:member(SName, RecvSessions1),
    [SName] = trace:session_info(new_processes),
    [SName] = trace:session_info(new_ports),
    [SName] = trace:session_info(self()),
    [SName] = trace:session_info(Port),

    {traced, global} = trace:info(SName, Exp, traced),
    {traced, local} = trace:info(SName, Loc, traced),
    {traced, local} = trace:info(SName, on_load, traced),
    {match_spec, SendMS} = trace:info(SName, send, match_spec),
    {match_spec, RecvMS} = trace:info(SName, 'receive', match_spec),
    {flags, [_|_]} = trace:info(SName, new_processes, flags),
    {flags, [_|_]} = trace:info(SName, new_ports, flags),
    {flags, [procs]} = trace:info(SName, self(), flags),
    {flags, [ports]} = trace:info(SName, Port, flags),

    Destroyer(),

    [] = trace:session_info(Exp),
    [] = trace:session_info(Loc),
    [] = trace:session_info(on_load),
    SendSessions2 = trace:session_info(send),
    false = lists:member(SName, SendSessions2),
    RecvSessions2 = trace:session_info('receive'),
    false = lists:member(SName, RecvSessions2),
    [] = trace:session_info(new_processes),
    [] = trace:session_info(new_ports),
    [] = trace:session_info(self()),
    [] = trace:session_info(Port),

    {'EXIT',{badarg,_}} = (catch trace:info(SName, Exp, traced)),
    {'EXIT',{badarg,_}} = (catch trace:info(SName, Loc, traced)),
    {'EXIT',{badarg,_}} = (catch trace:info(SName, on_load, traced)),
    {'EXIT',{badarg,_}} = (catch trace:info(SName, send, match_spec)),
    {'EXIT',{badarg,_}} = (catch trace:info(SName, 'receive', match_spec)),
    {'EXIT',{badarg,_}} = (catch trace:info(SName, new_processes, flags)),
    {'EXIT',{badarg,_}} = (catch trace:info(SName, new_ports, flags)),
    {'EXIT',{badarg,_}} = (catch trace:info(SName, self(), flags)),
    {'EXIT',{badarg,_}} = (catch trace:info(SName, Port, flags)),
    true.

negative(_Config) ->
    Tracee = spawn_link(fun() -> receive done -> ok end end),
    SessionTracer = spawn_link(fun() -> receive done -> ok end end),
    OtherTracer = spawn_link(fun() -> receive done -> ok end end),
    MFA = {?MODULE, foo, 0},
    S = trace:session_create(?MODULE, SessionTracer, []),

    %% Specified tracer not allowed
    {'EXIT',{badarg,_}} = (catch trace:process(S, Tracee, true, [call, {tracer,OtherTracer}])),
    1 = catch trace:process(S, Tracee, true, [call]),
    1 = catch trace:process(S, Tracee, false, [call]),

    %% Specified meta tracer not allowed
    {'EXIT',{badarg,_}} = (catch trace:function(S, MFA, true, [{meta,OtherTracer}])),
    {'EXIT',{badarg,_}} = (catch trace:function(S, MFA, true, [{meta,erl_tracer,OtherTracer}])),
    1 = trace:function(S, MFA, true, [meta]),
    1 = trace:function(S, MFA, false, [meta]),

    FuncInfoItems = [all, traced, match_spec, meta, meta_match_spec,
                     call_count, call_time, call_memory],
    [{Item,undefined} = trace:info(S, {?MODULE, false, 77}, Item)
     || Item <- FuncInfoItems],
    [{Item,false} = trace:info(S, MFA, Item)
     || Item <- FuncInfoItems],

    trace:session_destroy(S),
    ok.

%% Test error reporting of module 'trace'.
error_info(_Config) ->
    %% Pick up external pid and port.
    {ok, Peer, ExternalNode} = ?CT_PEER(),
    ExternalPid = rpc:call(ExternalNode, erlang, whereis, [code_server]),
    ExternalPort = hd(rpc:call(ExternalNode, erlang, ports, [])),
    Tracer = spawn(fun() -> receive never -> false end end),
    TraceSession = trace:session_create(?MODULE, Tracer, []),

    L = [
         {process, [TraceSession, a, true, []]},
         {process, [TraceSession, ExternalPid, true, []]},
         {process, [TraceSession, self(), not_boolean, []]},
         {process, [TraceSession, self(), true, bad_flags]},
         {process, [TraceSession, self(), true, [bad_flag]]},
         {process, [TraceSession, self(), true, [call|send]]},

         {port, [TraceSession, a, true, []]},
         {port, [TraceSession, ExternalPort, true, []]},
         {port, [TraceSession, self(), not_boolean, []]},
         {port, [TraceSession, self(), true, bad_flags]},
         {port, [TraceSession, self(), true, [bad_flag]]},
         {port, [TraceSession, self(), true, [send|'receive']]},


         {function, [TraceSession, a, true, []]},
         {function, [TraceSession, {?MODULE,'_','_'}, not_boolean, []]},
         {function, [TraceSession, {?MODULE,'_','_'}, true, bad_flags]},
         {function, [TraceSession, {?MODULE,'_','_'}, true, [bad_flag]]},
         {function, [TraceSession, {?MODULE,'_','_'}, true, [local|meta]]},
         {function, [TraceSession, {?MODULE,'_','_'}, [{[self(), '_'],[],[]}], [call_count]]},

         {send, [TraceSession, a, []]},
         {send, [TraceSession, true, bad_flags]},
         {send, [TraceSession, true, [bad_flag]]},

         {recv, [TraceSession, a, []]},
         {recv, [TraceSession, true, bad_flags]},
         {recv, [TraceSession, true, [bad_flag]]},

         {info, [bad_session, self(), flags]},
         {info, [make_ref(), self(), flags]},
         {info, [atomics:new(1,[]), self(), flags]},
         {info, [TraceSession, ExternalPid, flags]},
         {info, [TraceSession, self(), bad_item]},

         {session_create, ["bad name", self(), []]},
         {session_create, [name, bad_tracer, []]},
         {session_create, [name, self(), bad_option]},
         {session_create, [name, self(), [bad_option]]},

         {session_destroy, [bad_session]},
         {session_destroy, [make_ref()]},
         {session_destroy, [atomics:new(1,[])]},

         {session_info, [ExternalPid]},

         {delivered, 2} %% Cannot fail
        ],

    try
        error_info_lib:test_error_info(trace, L, [allow_nyi])
    after
        peer:stop(Peer)
    end.


%% Some basic testing of call_time and call_memory
timem_basic(_Config) ->
    Tracer = spawn(fun F() -> receive M -> io:format("~p~n",[M]), F() end end),
    Session = trace:session_create(my_session, Tracer, []),

    Pid = self(),
    1 = trace:process(Session, Pid, true, [call]),
    1 = trace:function(Session, {lists,seq,2}, [], [call_time]),
    {call_time, []} =  trace:info(Session, {lists,seq,2}, call_time),
    {call_memory, false} = trace:info(Session, {lists,seq,2}, call_memory),


    lists:seq(1,10),
    {call_time, [{Pid, 1, 0, T1}]}=CT1 =  trace:info(Session, {lists,seq,2}, call_time),
    {call_memory, false}=CMF =  trace:info(Session, {lists,seq,2}, call_memory),
    CT1 =  trace:info(Session, {lists,seq,2}, call_time),
    CMF =  trace:info(Session, {lists,seq,2}, call_memory),

    lists:seq(1,10),
    {call_time, [{Pid, 2, 0, T2}]}=CT2 = trace:info(Session, {lists,seq,2}, call_time),
    true = (T2 >= T1),
    CMF = trace:info(Session, {lists,seq,2}, call_memory),
    CT2 = trace:info(Session, {lists,seq,2}, call_time),

    1 = trace:function(Session, {lists,seq,2}, [], [call_memory]),
    CT2 = trace:info(Session, {lists,seq,2}, call_time),
    {call_memory, []} = trace:info(Session, {lists,seq,2}, call_memory),

    lists:seq(1,10),
    {call_time, [{Pid, 3, 0, T3}]}=CT3 = trace:info(Session, {lists,seq,2}, call_time),
    true = (T3 >= T2),
    {call_memory, [{Pid, 1, M1}]}=CM1 = trace:info(Session, {lists,seq,2}, call_memory),
    CT3 = trace:info(Session, {lists,seq,2}, call_time),
    CM1 = trace:info(Session, {lists,seq,2}, call_memory),

    lists:seq(1,10),
    {call_time, [{Pid, 4, 0, T4}]}=CT4 = trace:info(Session, {lists,seq,2}, call_time),
    true = (T4 >= T3),
    {call_memory, [{Pid, 2, M2}]}=CM2 = trace:info(Session, {lists,seq,2}, call_memory),
    true = (M2 > M1),
    CT4 = trace:info(Session, {lists,seq,2}, call_time),
    CM2 = trace:info(Session, {lists,seq,2}, call_memory),

    %% Turn off call_time
    1 = trace:function(Session, {lists,seq,2}, false, [call_time]),
    {call_time, false} = trace:info(Session, {lists,seq,2}, call_time),
    CM2 = trace:info(Session, {lists,seq,2}, call_memory),

    lists:seq(1,10),
    {call_time, false} = trace:info(Session, {lists,seq,2}, call_time),
    {call_memory, [{Pid, 3, M3}]} = trace:info(Session, {lists,seq,2}, call_memory),
    true = (M3 > M2),

    true = trace:session_destroy(Session),
    ok.

wait_bp_finish() ->
    wait_thread_progress(5).

wait_thread_progress(0) -> ok;
wait_thread_progress(N) ->
    ok = erts_debug:set_internal_state(wait, thread_progress),
    wait_thread_progress(N-1).

foo() ->
    ok.

exported(X) ->
    local(X).

local(_) ->
    ok.

tracer(Name, Tester) ->
    tracer(Name, Tester, true).

tracer(Name, Tester, Display) ->
    case Display of
        true -> put(display,true);
        _ -> ok
    end,
    tracer_loop(Name, Tester).


tracer_loop(Name, Tester) ->
    receive M ->
            io_format("~p ~p got message: ~p\n", [Name, self(), M]),
            Tester ! {self(), M}
    end,
    tracer_loop(Name, Tester).


%% OTP-19840: Verify setting/clearing of 'is_bif_traced' in export entry
%% works correctly for multiple sessions.
is_bif_traced(_Config) ->
    CallTypes = [global, local],
    [is_bif_traced_do(CT1, CT2, CT3)
     || CT1 <- CallTypes, CT2 <- CallTypes, CT3 <- CallTypes],
    ok.

is_bif_traced_do(CT1, CT2, CT3) ->
    io:format("CT1=~w, CT2=~w, CT3=~w\n", [CT1, CT2, CT3]),

    Tester = self(),
    TracerFun = fun F() -> receive M -> Tester ! {self(), M} end, F() end,
    T1 = spawn_link(TracerFun),
    S1 = trace:session_create(one, T1, []),

    %% A benign BIF call that does not get optimized away
    BIF = {erlang,phash2,1},
    {M,F,A} = BIF,
    true = erlang:is_builtin(M,F,A),

    trace:function(S1, BIF, true, [CT1]),
    trace:process(S1, self(), true, [call]),

    M:F("S1"),
    {T1, {trace,Tester,call,{M,F,["S1"]}}} = receive_any(),

    T2 = spawn_link(TracerFun),
    S2 = trace:session_create(two, T2, []),
    trace:function(S2, BIF, true, [CT2]),
    trace:process(S2, self(), true, [call]),

    M:F("S1 & S2"),
    receive_parallel_list(
      [[{T1, {trace,Tester,call,{M,F,["S1 & S2"]}}}],
       [{T2, {trace,Tester,call,{M,F,["S1 & S2"]}}}]]),

    T3 = spawn_link(TracerFun),
    S3 = trace:session_create(three, T3, []),
    trace:function(S3, BIF, true, [CT3]),
    trace:process(S3, self(), true, [call]),

    M:F("S1 & S2 & S3"),
    receive_parallel_list(
      [[{T1, {trace,Tester,call,{M,F,["S1 & S2 & S3"]}}}],
       [{T2, {trace,Tester,call,{M,F,["S1 & S2 & S3"]}}}],
       [{T3, {trace,Tester,call,{M,F,["S1 & S2 & S3"]}}}]]),

    %% Remove not last BIF trace nicely
    trace:function(S1, BIF, false, [CT1]),
    M:F("S2 & S3"),
    receive_parallel_list(
      [[{T2, {trace,Tester,call,{M,F,["S2 & S3"]}}}],
       [{T3, {trace,Tester,call,{M,F,["S2 & S3"]}}}]]),

    %% Remove not last BIF trace by session destruction
    trace:session_destroy(S2),
    M:F("S3"),
    receive_parallel_list(
      [[{T3, {trace,Tester,call,{M,F,["S3"]}}}]]),

    %% Remove last BIF trace nicely
    trace:function(S3, BIF, false, [CT3]),
    M:F("no trace"),
    receive_nothing(),

    trace:function(S1, BIF, true, [CT1]),
    M:F("S1"),
    receive_parallel_list(
      [[{T1, {trace,Tester,call,{M,F,["S1"]}}}]]),

    %% Remove last BIF trace by session destruction
    trace:session_destroy(S1),
    M:F("no trace"),
    receive_nothing(),

    trace:session_destroy(S3),
    ok.


receive_any() ->
    receive_any(1000).

receive_any(Timeout) ->
    receive M -> M
    after Timeout -> timeout
    end.

receive_nothing() ->
    timeout = receive_any(10).

%% Argument is a tuple of lists with expected messages to receive.
%% Each list is internally ordered according to expected reception.
%% The different lists in the tuple are mutually unordered.
%% '_' can be used as wildcard in message terms.
receive_parallel({}) ->
    ok;
receive_parallel(Tuple) ->
    M = receive_any(),
    receive_parallel(M, Tuple, tuple_size(Tuple)).

receive_parallel(M, Tuple, I) when I > 0 ->
    [Pattern|Tail] = element(I, Tuple),
    case {match(Pattern, M), Tail} of
        {true, []} ->
            receive_parallel(erlang:delete_element(I, Tuple));
        {true, _} ->
            receive_parallel(setelement(I, Tuple, Tail));
        {false, _} ->
            receive_parallel(M, Tuple, I-1)
    end;
receive_parallel(M, Tuple, 0) ->
    Failed = [H || [H|_] <- tuple_to_list(Tuple)],
    io:format("Expected any of:\n~p\n", [Failed]),
    io:format("Got message:\n~p\n", [M]),
    ct:fail("Unexpected messages: ~p", [M]).

%% Same as receive_parallel/1 but accepts a *list* of message lists
%% and the message lists are allowed to be empty meaning no expected messages.
receive_parallel_list(List0) ->
    List1 = lists:filter(fun(E) -> E =/= [] end, List0),
    receive_parallel(list_to_tuple(List1)).

receive_unsorted(Expect) ->
    receive_unsorted(Expect, length(Expect)).

receive_unsorted(Expect0, Cnt) when Cnt > 0 ->
    M = receive_any(),
    Expect1 = match_and_delete(M, Expect0, []),
    receive_unsorted(Expect1, Cnt-1);
receive_unsorted(_, 0) ->
    ok.

match_and_delete(M, [Pattern | Tail], Failed) ->
    case match(Pattern, M) of
        true -> Failed ++ Tail;
        false ->
            match_and_delete(M, Tail, [Pattern | Failed])
    end;
match_and_delete(M, [], Failed) ->
    io:format("Expected any of:\n~p\n", [Failed]),
    io:format("Got message:\n~p\n", [M]),
    ct:fail("Unexpected messages: ~p", [M]).



match(A, A) -> true;
match('_', _) -> true;
match([Ah|At], [Bh|Bt]) ->
    match(Ah, Bh) andalso match(At, Bt);
match(A, B) when tuple_size(A) =:= tuple_size(B) ->
    match(tuple_to_list(A), tuple_to_list(B));
match(_A, _B) ->
    false.


end_of_list(_Config) ->
    ok.<|MERGE_RESOLUTION|>--- conflicted
+++ resolved
@@ -41,12 +41,9 @@
          destroy/1,
          negative/1,
          error_info/1,
-<<<<<<< HEAD
          timem_basic/1,
-=======
          is_bif_traced/1,
 
->>>>>>> 8dc1ce88
          end_of_list/1]).
 
 -include_lib("common_test/include/ct.hrl").
@@ -84,12 +81,9 @@
      destroy,
      negative,
      error_info,
-<<<<<<< HEAD
      timem_basic,
-=======
      is_bif_traced,
 
->>>>>>> 8dc1ce88
      end_of_list].
 
 init_per_suite(Config) ->
