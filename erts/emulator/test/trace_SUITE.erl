%%
%% %CopyrightBegin%
%%
%% Copyright Ericsson AB 1997-2024. All Rights Reserved.
%%
%% Licensed under the Apache License, Version 2.0 (the "License");
%% you may not use this file except in compliance with the License.
%% You may obtain a copy of the License at
%%
%%     http://www.apache.org/licenses/LICENSE-2.0
%%
%% Unless required by applicable law or agreed to in writing, software
%% distributed under the License is distributed on an "AS IS" BASIS,
%% WITHOUT WARRANTIES OR CONDITIONS OF ANY KIND, either express or implied.
%% See the License for the specific language governing permissions and
%% limitations under the License.
%%
%% %CopyrightEnd%
%%

-module(trace_SUITE).

%%%
%%% Tests the trace BIF.
%%%

-export([all/0, suite/0, groups/0,
         init_per_suite/1, end_per_suite/1,
         init_per_group/2, end_per_group/2,
         init_per_testcase/2, end_per_testcase/2,
         link_receive_call_correlation/0,
         receive_trace/1, receive_trace_non_fetching_receiver/1,
         link_receive_call_correlation/1, self_send/1,
	 timeout_trace/1, send_trace/1,
	 procs_trace/1, dist_procs_trace/1, procs_new_trace/1,
	 suspend/1, suspend_exit/1, suspender_exit/1,
	 suspend_system_limit/1, suspend_opts/1, suspend_waiting/1,
	 new_clear/1, existing_clear/1, tracer_die/1,
	 set_on_spawn/1, set_on_first_spawn/1, cpu_timestamp/1,
	 set_on_link/1, set_on_first_link/1,
	 system_monitor_args/1, more_system_monitor_args/1,
	 system_monitor_long_gc_1/1, system_monitor_long_gc_2/1, 
	 system_monitor_large_heap_1/1, system_monitor_large_heap_2/1,
	 system_monitor_long_schedule/1, system_monitor_long_message_queue/1,
         system_monitor_long_message_queue_ignore/1,
	 bad_flag/1, trace_delivered/1, trap_exit_self_receive/1,
         trace_info_badarg/1, erl_704/1, ms_excessive_nesting/1]).

-nifs([slow_nif/0]).

-include_lib("common_test/include/ct.hrl").

%%% Internal exports
-export([process/1]).

-undef(line).
-define(line, erlang:display(?LINE)).

suite() ->
    [{ct_hooks,[ts_install_cth]},
     {timetrap, {minutes, 1}}].

<<<<<<< HEAD
all() ->
    trace_sessions:all().

groups() ->
    trace_sessions:groups(testcases()).

testcases() ->
    [cpu_timestamp, receive_trace, link_receive_call_correlation,
     self_send, timeout_trace,
=======
all() -> 
    [cpu_timestamp, receive_trace, receive_trace_non_fetching_receiver,
     link_receive_call_correlation, self_send, timeout_trace,
>>>>>>> 4769a8f1
     send_trace, procs_trace, dist_procs_trace, suspend,
     suspend_exit, suspender_exit,
     suspend_system_limit, suspend_opts, suspend_waiting,
     new_clear, existing_clear, tracer_die, set_on_spawn,
     set_on_first_spawn, set_on_link, set_on_first_link,
     system_monitor_args,
     more_system_monitor_args, system_monitor_long_gc_1,
     system_monitor_long_gc_2, system_monitor_large_heap_1,
     system_monitor_long_schedule,
     system_monitor_large_heap_2, system_monitor_long_message_queue,
     system_monitor_long_message_queue_ignore,
     bad_flag, trace_delivered,
     trap_exit_self_receive, trace_info_badarg, erl_704,
     ms_excessive_nesting].

init_per_suite(Config) ->
    trace_sessions:init_per_suite(Config, ?MODULE).

end_per_suite(Config) ->
    trace_sessions:end_per_suite(Config).


init_per_group(Group, Config) ->
    trace_sessions:init_per_group(Group, Config).

end_per_group(Group, Config) ->
    trace_sessions:end_per_group(Group, Config).

init_per_testcase(_Case, Config0) ->
    Config1 = [{receiver,spawn(fun receiver/0)}|Config0],
    trace_sessions:init_per_testcase(Config1).

end_per_testcase(_Case, Config) ->
    Receiver = proplists:get_value(receiver, Config),
    unlink(Receiver),
    exit(Receiver, die),

    (erts_test_utils:ept_check_leaked_nodes(Config)
     andalso
     trace_sessions:end_per_testcase(Config)).

erlang_trace(A,B,C) ->
    trace_sessions:erlang_trace(A,B,C).

erlang_trace_pattern(A,B,C) ->
    trace_sessions:erlang_trace_pattern(A,B,C).

erlang_trace_info(A,B) ->
    trace_sessions:erlang_trace_info(A,B).

%% No longer testing anything, just reporting whether cpu_timestamp
%% is enabled or not.
cpu_timestamp(Config) when is_list(Config) ->
    %% Test whether cpu_timestamp is implemented on this platform.
    Works = try erlang_trace(all, true, [cpu_timestamp]) of
                _ ->
                    erlang_trace(all, false, [cpu_timestamp]),
                    true
            catch
                error:badarg -> false
            end,
    {comment,case Works of
                 false -> "cpu_timestamp is NOT implemented/does not work";
                 true -> "cpu_timestamp works"
             end}.


%% Tests that trace(Pid, How, ['receive']) works.

receive_trace(Config) when is_list(Config) ->
    Receiver = proplists:get_value(receiver, Config),

    %% Trace the process; make sure that we receive the trace messages.
    1 = erlang_trace(Receiver, true, ['receive']),
    Hello = {hello, world},
    Receiver ! Hello,
    {trace, Receiver, 'receive', Hello} = receive_first_trace(),
    Hello2 = {hello, again, world},
    Receiver ! Hello2,
    {trace, Receiver, 'receive', Hello2} = receive_first_trace(),
    receive_nothing(),

    %% Test 'receive' with matchspec
    F1 = fun ({Pat, IsMatching}) ->
		 set_trace_pattern('receive', Pat, []),
		 Receiver ! Hello,
		 case IsMatching of
		     true ->
			 {trace, Receiver, 'receive', Hello} = receive_first_trace();
		     false ->
			 ok
		 end,
		 receive_nothing()
	 end,
    From = self(),
    Node = node(),
    lists:foreach(F1, [{no, true},
		       {[{[Node, undefined,"Unexpected"],[],[]}], false},
		       {[{[Node, From,'_'],[],[]}], true},
		       {[{[Node, '$1','_'],[{'=/=','$1',From}],[]}], false},
		       {[{['$1', '_','_'],[{'=:=','$1',Node}],[]}], true},
		       {false, false},
		       {true, true}]),

    %% Remote messages
    {ok, Peer, OtherNode} = ?CT_PEER(),
    RemoteProc = spawn_link(OtherNode, ?MODULE, process, [self()]),
    io:format("RemoteProc = ~p ~n", [RemoteProc]),

    RemoteProc ! {send_please, Receiver, Hello},
    {trace, Receiver, 'receive', Hello} = receive_first_trace(),
    RemoteProc ! {send_please, Receiver, 99},
    {trace, Receiver, 'receive', 99} = receive_first_trace(),

    %% Remote with matchspec
    F2 = fun (To, {Pat, IsMatching}) ->
		 set_trace_pattern('receive', Pat, []),
		 RemoteProc ! {send_please, To, Hello},
		 case IsMatching of
		     true ->
			 {trace, Receiver, 'receive', Hello} = receive_first_trace();
		     false ->
			 ok
		 end,
		 receive_nothing()
	 end,
    F2(Receiver, {no, true}),
    F2(Receiver, {[{[OtherNode, undefined,"Unexpected"],[],[]}], false}),
    F2(Receiver, {[{[OtherNode, RemoteProc,'_'],[],[]},
		   {[OtherNode, undefined,'_'],[],[]}], true}),
    F2(Receiver, {[{[OtherNode, '$1','_'],
		    [{'orelse',{'=:=','$1',undefined},{'=/=',{node,'$1'},{node}}}],
		    []}], true}),
    F2(Receiver, {[{['$1', '_','_'], [{'=:=','$1',OtherNode}], []}], true}),
    F2(Receiver, {false, false}),
    F2(Receiver, {true, true}),

    %% Remote to named with matchspec
    Name = trace_SUITE_receiver,
    register(Name, Receiver),
    NN = {Name, node()},
    F2(NN, {no, true}),
    F2(NN, {[{[OtherNode, undefined,"Unexpected"],[],[]}], false}),
    F2(NN, {[{[OtherNode, RemoteProc,'_'],[],[]},
	     {[OtherNode, undefined,'_'],[],[]}], true}),
    F2(NN, {[{[OtherNode, '$1','_'],
	      [{'orelse',{'=:=','$1',undefined},{'=/=',{node,'$1'},{node}}}],
	      []}], true}),
    F2(NN, {[{['$1', '_','_'], [{'==','$1',OtherNode}], []}], true}),
    F2(NN, {false, false}),
    F2(NN, {true, true}),

    unlink(RemoteProc),
    peer:stop(Peer),

    %% Timeout
    Receiver ! {set_timeout, 10},
    {trace, Receiver, 'receive', {set_timeout, 10}} = receive_first_trace(),
    {trace, Receiver, 'receive', timeout} = receive_first_trace(),
    erlang_trace_pattern('receive', [{[clock_service,undefined,timeout], [], []}], []),
    Receiver ! {set_timeout, 7},
    {trace, Receiver, 'receive', timeout} = receive_first_trace(),
    erlang_trace_pattern('receive', true, []),

    %% Another process should not be able to trace Receiver.
    process_flag(trap_exit, true),
    Intruder = fun_spawn(fun() -> erlang_trace(Receiver, true, ['receive']) end),
    {'EXIT', Intruder, {badarg, _}} = receive_first(),

    %% Untrace the process; we should not receive anything.
    1 = erlang_trace(Receiver, false, ['receive']),
    Receiver ! {hello, there},
    Receiver ! any_garbage,
    receive_nothing(),

    %% Verify restrictions in matchspec for 'receive'
    F3 = fun (Pat) -> {'EXIT', {badarg,_}} = (catch erlang_trace_pattern('receive', Pat, [])) end,
    WC = ['_','_','_'],
    F3([{WC,[],[{message, {process_dump}}]}]),
    F3([{WC,[{is_seq_trace}],[]}]),
    F3([{WC,[],[{set_seq_token,label,4711}]}]),
    F3([{WC,[],[{get_seq_token}]}]),
    F3([{WC,[],[{enable_trace,call}]}]),
    F3([{WC,[],[{enable_trace,self(),call}]}]),
    F3([{WC,[],[{disable_trace,call}]}]),
    F3([{WC,[],[{disable_trace,self(),call}]}]),
    F3([{WC,[],[{trace,[call],[]}]}]),
    F3([{WC,[],[{trace,self(),[],[call]}]}]),
    F3([{WC,[],[{caller}]}]),
    F3([{WC,[],[{silent,true}]}]),

    ok.

receive_trace_non_fetching_receiver(Config) when is_list(Config) ->
    receive_trace_non_fetching_receiver_test(node()),
    {ok, Peer, Node} = ?CT_PEER(),
    receive_trace_non_fetching_receiver_test(Node),
    peer:stop(Peer),
    ok.

receive_trace_non_fetching_receiver_test(Node) ->
    Msgs = lists:map(fun (N) -> {msg, N} end, lists:seq(1, 20)),

    Receiver = spawn_link(fun () -> receive after infinity -> ok end end),
    Sender = spawn_link(Node, fun Sender() ->
                                      receive Msg -> Receiver ! Msg end,
                                      Sender()
                              end),

    1 = erlang:trace(Receiver, true, ['receive']),

    lists:foreach(fun (Msg) ->
                          Tmo = rand:uniform(101) - 1,
                          receive after Tmo -> ok end,
                          Sender ! Msg
                  end, Msgs),

    lists:foreach(fun (Msg) ->
                          {trace, Receiver, 'receive', Msg}
                              = receive_first_trace()
                        end, Msgs),

    {messages, Msgs} = process_info(Receiver, messages),

    TrapExit = process_flag(trap_exit, true),
    exit(Receiver, kill),
    exit(Sender, kill),
    receive {'EXIT', Receiver, _} -> ok end,
    receive {'EXIT', Sender, _} -> ok end,
    _ = process_flag(trap_exit, TrapExit),
    ok.

%% Tests that receive of a message always happens before a call with
%% that message and that links/unlinks are ordered together with the
%% 'receive'.
link_receive_call_correlation() ->
    [{timetrap, {minutes, 5}}].
link_receive_call_correlation(Config) when is_list(Config) ->
    Receiver = fun_spawn(fun F() ->
                                 receive
                                     stop -> ok;
                                     M -> receive_msg(M), F()
                                 end
                         end),
    process_flag(trap_exit, true),

    %% Trace the process; make sure that we receive the trace messages.
    1 = erlang_trace(Receiver, true, ['receive', procs, call, timestamp, scheduler_id]),
    1 = erlang_trace_pattern({?MODULE, receive_msg, '_'}, [], [local]),

    Num = 100,

    (fun F(0) -> [];
         F(N) ->
             if N rem 2 == 0 ->
                     link(Receiver);
                true ->
                     unlink(Receiver)
             end,
             [Receiver ! N | F(N-1)]
     end)(Num),

    Receiver ! stop,
    MonRef = erlang:monitor(process, Receiver),
    receive {'DOWN', MonRef, _, _, _} -> ok end,
    Ref = erlang:trace_delivered(Receiver),
    receive {trace_delivered, _, Ref} -> ok end,

    Msgs = (fun F() -> receive M -> [M | F()] after 1 -> [] end end)(),

    case check_consistent(Receiver, Num, Num, Num, Msgs, false, undefined) of
        ok ->
            ok;
        {error, Reason} ->
            ct:log("~p", [Msgs]),
            ct:fail({error, Reason})
    end.

-define(schedid, , _).

check_consistent(_Pid, Recv, Call, _LU, [Msg | _], _Received, _LinkedN) when Recv > Call ->
    {error, Msg};
check_consistent(Pid, Recv, Call, LU, [Msg | Msgs], false, undefined) ->

    case Msg of
        {trace, Pid, 'receive', Recv ?schedid} ->
            check_consistent(Pid,Recv - 1, Call, LU, Msgs, true, undefined);
        {trace_ts, Pid, 'receive', Recv ?schedid, _} ->
            check_consistent(Pid,Recv - 1, Call, LU, Msgs, true, undefined);

        {trace, Pid, call, {?MODULE, receive_msg, [Call]} ?schedid} ->
            check_consistent(Pid,Recv, Call - 1, LU, Msgs, false, undefined);
        {trace_ts, Pid, call, {?MODULE, receive_msg, [Call]} ?schedid, _} ->
            check_consistent(Pid,Recv, Call - 1, LU, Msgs, false, undefined);

        {trace, Pid, _, _Self ?schedid} ->
            check_consistent(Pid, Recv, Call, LU, Msgs, false, undefined);
        {trace_ts, Pid, _, _Self ?schedid, _} ->
            check_consistent(Pid, Recv, Call, LU, Msgs, false, undefined);

        Msg ->
            {error, Msg}
    end;
check_consistent(Pid, Recv, Call, LU, [Msg | Msgs], true, undefined) ->

    case Msg of
        {trace, Pid, call, {?MODULE, receive_msg, [Call]} ?schedid} ->
            check_consistent(Pid,Recv, Call - 1, LU, Msgs, true, undefined);
        {trace_ts, Pid, call, {?MODULE, receive_msg, [Call]} ?schedid, _} ->
            check_consistent(Pid,Recv, Call - 1, LU, Msgs, true, undefined);

        {trace, Pid, getting_linked, _Self ?schedid} ->
            check_consistent(Pid, Recv, Call, LU - 1, Msgs, true, Recv rem 2);
        {trace_ts, Pid, getting_linked, _Self ?schedid, _} ->
            check_consistent(Pid, Recv, Call, LU - 1, Msgs, true, Recv rem 2);

        {trace, Pid, getting_unlinked, _Self ?schedid} ->
            check_consistent(Pid, Recv, Call, LU - 1, Msgs, true, (Recv+1) rem 2);
        {trace_ts, Pid, getting_unlinked, _Self ?schedid, _} ->
            check_consistent(Pid, Recv, Call, LU - 1, Msgs, true, (Recv+1) rem 2);

        Msg ->
            {error, Msg}
    end;
check_consistent(Pid, Recv, Call, LU, [Msg | Msgs], true, LinkedN) ->
    UnlinkedN = (LinkedN + 1) rem 2,

    case Msg of
        {trace, Pid, 'receive', Recv ?schedid} when Recv == LU ->
            check_consistent(Pid,Recv - 1, Call, LU, Msgs, true, LinkedN);
        {trace_ts, Pid, 'receive', Recv ?schedid, _} when Recv == LU ->
            check_consistent(Pid,Recv - 1, Call, LU, Msgs, true, LinkedN);

        {trace, Pid, call, {?MODULE, receive_msg, [Call]} ?schedid} ->
            check_consistent(Pid,Recv, Call - 1, LU, Msgs, true, LinkedN);
        {trace_ts, Pid, call, {?MODULE, receive_msg, [Call]} ?schedid, _} ->
            check_consistent(Pid,Recv, Call - 1, LU, Msgs, true, LinkedN);

        %% We check that for each receive we have gotten a
        %% getting_linked or getting_unlinked message. Also
        %% if we receive a getting_linked, then the next
        %% message we expect to receive is an even number
        %% and odd number for getting_unlinked.
        {trace, Pid, getting_linked, _Self ?schedid}
          when Recv rem 2 == LinkedN ->
            check_consistent(Pid, Recv, Call, LU - 1, Msgs, true, LinkedN);
        {trace_ts, Pid, getting_linked, _Self ?schedid, _}
          when Recv rem 2 == LinkedN ->
            check_consistent(Pid, Recv, Call, LU - 1, Msgs, true, LinkedN);

        {trace, Pid, getting_unlinked, _Self ?schedid}
          when Recv rem 2 == UnlinkedN ->
            check_consistent(Pid, Recv, Call, LU - 1, Msgs, true, LinkedN);
        {trace_ts, Pid, getting_unlinked, _Self ?schedid, _}
          when Recv rem 2 == UnlinkedN ->
            check_consistent(Pid, Recv, Call, LU - 1, Msgs, true, LinkedN);

        {trace,Pid,'receive',Ignore ?schedid}
          when Ignore == stop; Ignore == timeout ->
            check_consistent(Pid, Recv, Call, LU, Msgs, true, LinkedN);
        {trace_ts,Pid,'receive',Ignore ?schedid,_}
          when Ignore == stop; Ignore == timeout ->
            check_consistent(Pid, Recv, Call, LU, Msgs, true, LinkedN);

        {trace, Pid, exit, normal ?schedid} ->
            check_consistent(Pid, Recv, Call, LU, Msgs, true, LinkedN);
        {trace_ts, Pid, exit, normal  ?schedid, _} ->
            check_consistent(Pid, Recv, Call, LU, Msgs, true, LinkedN);
        {'EXIT', Pid, normal} ->
            check_consistent(Pid, Recv, Call, LU, Msgs, true, LinkedN);
        Msg ->
            {error, Msg}
    end;
check_consistent(_, 0, 0, 1, [], true, _) ->
    ok;
check_consistent(_, Recv, Call, LU, [], _, _) ->
    {error,{Recv, Call, LU}}.

receive_msg(M) ->
    M.

%% Test that traces are generated for messages sent
%% and received to/from self().
self_send(Config) when is_list(Config) ->
    Fun =
    fun(Self, Parent) -> receive
                             go_ahead ->
                                 self() ! from_myself,
                                 Self(Self, Parent);
                             from_myself ->
                                 Parent ! done
                         end
    end,
    Self = self(),
    SelfSender = fun_spawn(Fun, [Fun, Self]),
    erlang_trace(SelfSender, true, ['receive', 'send']),
    SelfSender ! go_ahead,
    receive {trace, SelfSender, 'receive', go_ahead} -> ok end,
    receive {trace, SelfSender, 'receive', from_myself} -> ok end,
    receive
        {trace,SelfSender,send,from_myself,SelfSender} -> ok
    end,
    receive {trace,SelfSender,send,done,Self} -> ok end,
    receive done -> ok end,
    ok.

%% Test that we can receive timeout traces.
timeout_trace(Config) when is_list(Config) ->
    Process = fun_spawn(fun process/0),
    1 = erlang_trace(Process, true, ['receive']),
    Process ! timeout_please,
    {trace, Process, 'receive', timeout_please} = receive_first_trace(),
    {trace, Process, 'receive', timeout} = receive_first_trace(),
    receive_nothing(),
    ok.

%% Tests that trace(Pid, How, [send]) works.

send_trace(Config) when is_list(Config) ->
    process_flag(trap_exit, true),
    Sender = fun_spawn(fun sender/0),
    Receiver = proplists:get_value(receiver, Config),

    %% Check that a message sent to another process is traced.
    1 = erlang_trace(Sender, true, [send]),
    F1 = fun (Pat) ->
		 set_trace_pattern(send, Pat, []),
		 Sender ! {send_please, Receiver, to_receiver},
		 {trace, Sender, send, to_receiver, Receiver} = receive_first_trace(),
		 receive_nothing()
	 end,
    lists:foreach(F1, [no,
		       [{[Receiver,to_receiver],[],[]}],
		       [{['_','_'],[],[]}],
		       [{['$1','_'],[{is_pid,'$1'}],[]}],
		       [{['_','$1'],[{is_atom,'$1'}],[]}],
		       true]),

    %% Test {message, Msg}
    F1m = fun ({Pat, Msg}) ->
		 set_trace_pattern(send, Pat, []),
		 Sender ! {send_please, Receiver, to_receiver},
		 {trace, Sender, send, to_receiver, Receiver, Msg} = receive_first_trace(),
		 receive_nothing()
	 end,
    lists:foreach(F1m, [{[{['_','_'],[],[{message, 4711}]}], 4711},
			{[{['_','_'],[],[{message, "4711"}]}], "4711"}
		       ]),

    %% Test {message, {process_dump}}
    set_trace_pattern(send, [{['_','_'],[],[{message, {process_dump}}]}], []),
    Sender ! {send_please, Receiver, to_receiver},
    {trace, Sender, send, to_receiver, Receiver, ProcDump} = receive_first_trace(),
    true = is_binary(ProcDump),
    receive_nothing(),

    %% Same test with false match spec
    F2 = fun (Pat) ->
		 set_trace_pattern(send, Pat, []),
		 Sender ! {send_please, Receiver, to_receiver},
		 receive_nothing()
	 end,
    lists:foreach(F2, [[{[Sender,to_receiver],[],[]}],
		       [{[Receiver,nomatch],[],[]}],
		       [{['$1','_'],[{is_atom,'$1'}],[]}],
		       [{['_','$1'],[{is_pid,'$1'}],[]}],
		       false,
		       [{['_','_'],[],[{message,false}]}],
		       [{['_','_'],[],[{silent,true}]}]]),
    erlang_trace_pattern(send, true, []),
    erlang_trace(Sender, false, [silent]),

    %% Check that a message sent to another registered process is traced.
    register(?MODULE,Receiver),
    F3 = fun (Pat) ->
		 set_trace_pattern(send, Pat, []),
		 Sender ! {send_please, ?MODULE, to_receiver},
		 {trace, Sender, send, to_receiver, ?MODULE} = receive_first_trace(),
		 receive_nothing()
	 end,
    lists:foreach(F3, [no,
		       [{[?MODULE,to_receiver],[],[]}],
		       [{['_','_'],[],[]}],
		       [{['$1','_'],[{is_atom,'$1'}],[]}],
		       [{['_','$1'],[{is_atom,'$1'}],[]}],
		       true]),
    %% Again with false match spec
    F4 = fun (Pat) ->
		 set_trace_pattern(send, Pat, []),
		 Sender ! {send_please, ?MODULE, to_receiver},
		 receive_nothing()
	 end,
    lists:foreach(F4, [[{[nomatch,to_receiver],[],[]}],
		       [{[?MODULE,nomatch],[],[]}],
		       [{['$1','_'],[{is_pid,'$1'}],[]}],
		       [{['_','$1'],[{is_pid,'$1'}],[]}],
		       [{['_','_'],[],[{message,false}]}],
		       [{['_','_'],[],[{silent,true}]}]
		      ]),
    unregister(?MODULE),
    erlang_trace_pattern(send, true, []),
    erlang_trace(Sender, false, [silent]),

    %% Check that a message sent to this process is traced.
    F5 = fun (Pat) ->
		 set_trace_pattern(send, Pat, []),
		 Sender ! {send_please, self(), to_myself},
		 receive to_myself -> ok end,
		 Self = self(),
		 {trace, Sender, send, to_myself, Self} = receive_first_trace(),
		 receive_nothing()
	 end,
    lists:foreach(F5, [no,
		       [{[self(),to_myself],[],[]}],
		       [{['_','_'],[],[]}],
		       true]),

    %% Check that a message sent to dead process is traced.
    {Pid,Ref} = spawn_monitor(fun() -> ok end),
    receive {'DOWN',Ref,_,_,_} -> ok end,
    F6 = fun (Pat) ->
		 set_trace_pattern(send, Pat, []),
		 Sender ! {send_please, Pid, to_dead},
		 {trace, Sender, send_to_non_existing_process, to_dead, Pid} = receive_first_trace(),
		 receive_nothing()
	 end,
    lists:foreach(F6, [no,
		       [{[Pid,to_dead],[],[]}],
		       [{['_','_'],[],[]}],
		       true]),

    %% Check that a message sent to unknown registrated process is traced.
    BadargSender = fun_spawn(fun sender/0),
    1 = erlang_trace(BadargSender, true, [send]),
    unlink(BadargSender),
    BadargSender ! {send_please, not_registered, to_unknown},
    {trace, BadargSender, send, to_unknown, not_registered} = receive_first_trace(),
    receive_nothing(),

    %% Another process should not be able to trace Sender.
    Intruder = fun_spawn(fun() -> erlang_trace(Sender, true, [send]) end),
    {'EXIT', Intruder, {badarg, _}} = receive_first(),

    %% Untrace the sender process and make sure that we receive no more
    %% trace messages.
    1 = erlang_trace(Sender, false, [send]),
    Sender ! {send_please, Receiver, to_receiver},
    Sender ! {send_please, self(), to_myself_again},
    receive to_myself_again -> ok end,
    receive_nothing(),
    
    {'EXIT',{badarg,_}} = (catch erlang_trace_pattern(send, true, [global])),
    {'EXIT',{badarg,_}} = (catch erlang_trace_pattern(send, true, [local])),
    {'EXIT',{badarg,_}} = (catch erlang_trace_pattern(send, true, [meta])),
    {'EXIT',{badarg,_}} = (catch erlang_trace_pattern(send, true, [{meta,self()}])),
    {'EXIT',{badarg,_}} = (catch erlang_trace_pattern(send, true, [call_count])),
    {'EXIT',{badarg,_}} = (catch erlang_trace_pattern(send, true, [call_time])),
    {'EXIT',{badarg,_}} = (catch erlang_trace_pattern(send, restart, [])),
    {'EXIT',{badarg,_}} = (catch erlang_trace_pattern(send, pause, [])),
    {'EXIT',{badarg,_}} = (catch erlang_trace_pattern(send, [{['_','_'],[],[{caller}]}], [])),

    %% Done.
    ok.

set_trace_pattern(_, no, _) -> 0;
set_trace_pattern(MFA, Pat, Flg) ->
    R = erlang_trace_pattern(MFA, Pat, Flg),
    {match_spec, Pat} = erlang_trace_info(MFA, match_spec),
    R.

%% Test trace(Pid, How, [procs]).
procs_trace(Config) when is_list(Config) ->
    Name = list_to_atom(atom_to_list(?MODULE)++"_procs_trace"),
    Self = self(),
    process_flag(trap_exit, true),
    %%
    Proc1 = spawn_link(?MODULE, process, [Self]),
    io:format("Proc1 = ~p ~n", [Proc1]),
    Proc2 = spawn(?MODULE, process, [Self]),
    io:format("Proc2 = ~p ~n", [Proc2]),
    %%
    1 = erlang_trace(Proc1, true, [procs, set_on_first_spawn]),
    MFA = {?MODULE, process, [Self]},
    %%
    %% spawn, link
    Proc1 ! {spawn_link_please, Self, MFA},
    Proc3 = receive {spawned, Proc1, P3} -> P3 end,
    receive {trace, Proc3, spawned, Proc1, MFA} -> ok end,
    receive {trace, Proc3, getting_linked, Proc1} -> ok end,
    {trace, Proc1, spawn, Proc3, MFA} = receive_first_trace(),
    io:format("Proc3 = ~p ~n", [Proc3]),
    {trace, Proc1, link, Proc3} = receive_first_trace(),
    receive_nothing(),
    %%
    %% getting_unlinked by exit()
    Proc1 ! {trap_exit_please, true},
    Reason3 = make_ref(),
    Proc1 ! {send_please, Proc3, {exit_please, Reason3}},
    receive {Proc1, {'EXIT', Proc3, Reason3}} -> ok end,
    receive {trace, Proc3, exit, Reason3} -> ok end,
    {trace, Proc1, getting_unlinked, Proc3} = receive_first_trace(),
    Proc1 ! {trap_exit_please, false},
    receive_nothing(),
    %%
    %% link
    Proc1 ! {link_please, Proc2},
    {trace, Proc1, link, Proc2} = receive_first_trace(),
    receive_nothing(),
    %%
    %% unlink
    Proc1 ! {unlink_please, Proc2},
    {trace, Proc1, unlink, Proc2} = receive_first_trace(),
    receive_nothing(),
    %%
    %% getting_linked
    Proc2 ! {link_please, Proc1},
    {trace, Proc1, getting_linked, Proc2} = receive_first_trace(),
    receive_nothing(),
    %%
    %% getting_unlinked
    Proc2 ! {unlink_please, Proc1},
    {trace, Proc1, getting_unlinked, Proc2} = receive_first_trace(),
    receive_nothing(),
    %%
    %% register
    true = register(Name, Proc1),
    {trace, Proc1, register, Name} = receive_first_trace(),
    receive_nothing(),
    %%
    %% unregister
    true = unregister(Name),
    {trace, Proc1, unregister, Name} = receive_first_trace(),
    receive_nothing(),
    %%
    %% exit (with registered name, due to link)
    Reason4 = make_ref(),
    Proc1 ! {spawn_link_please, Self, MFA},
    Proc4 = receive {spawned, Proc1, P4} -> P4 end,
    {trace, Proc1, spawn, Proc4, MFA} = receive_first_trace(),
    io:format("Proc4 = ~p ~n", [Proc4]),
    {trace, Proc1, link, Proc4} = receive_first_trace(),
    Proc1 ! {register_please, Name, Proc1},
    {trace, Proc1, register, Name} = receive_first_trace(),
    Proc4 ! {exit_please, Reason4},
    receive {'EXIT', Proc1, Reason4} -> ok end,
    {trace, Proc1, exit, Reason4} = receive_first_trace(),
    {trace, Proc1, unregister, Name} = receive_first_trace(),
    receive_nothing(),
    %%
    %% exit (not linked to tracing process)
    1 = erlang_trace(Proc2, true, [procs]),
    Reason2 = make_ref(),
    Proc2 ! {exit_please, Reason2},
    {trace, Proc2, exit, Reason2} = receive_first_trace(),
    receive_nothing(),
    ok.


dist_procs_trace(Config) when is_list(Config) ->
    ct:timetrap({seconds, 15}),
    {ok, Peer, OtherNode} = ?CT_PEER(),
    Self = self(),
    process_flag(trap_exit, true),
    %%
    Proc1 = spawn_link(?MODULE, process, [Self]),
    io:format("Proc1 = ~p ~n", [Proc1]),
    Proc2 = spawn(OtherNode, ?MODULE, process, [Self]),
    io:format("Proc2 = ~p ~n", [Proc2]),
    %%
    1 = erlang_trace(Proc1, true, [procs]),
    MFA = {?MODULE, process, [Self]},
    %%
    %% getting_unlinked by exit()
    Proc1 ! {spawn_link_please, Self, OtherNode, MFA},
    Proc1 ! {trap_exit_please, true},
    Proc3 = receive {spawned, Proc1, P3} -> P3 end,
    io:format("Proc3 = ~p ~n", [Proc3]),
    {trace, Proc1, link, Proc3} = receive_first_trace(),
    Reason3 = make_ref(),
    Proc1 ! {send_please, Proc3, {exit_please, Reason3}},
    receive {Proc1, {'EXIT', Proc3, Reason3}} -> ok end,
    {trace, Proc1, getting_unlinked, Proc3} = receive_first_trace(),
    Proc1 ! {trap_exit_please, false},
    receive_nothing(),
    %%
    %% link
    Proc1 ! {link_please, Proc2},
    {trace, Proc1, link, Proc2} = receive_first_trace(),
    receive_nothing(),
    %%
    %% unlink
    Proc1 ! {unlink_please, Proc2},
    {trace, Proc1, unlink, Proc2} = receive_first_trace(),
    receive_nothing(),
    %%
    %% getting_linked
    Proc2 ! {link_please, Proc1},
    {trace, Proc1, getting_linked, Proc2} = receive_first_trace(),
    receive_nothing(),
    %%
    %% getting_unlinked
    Proc2 ! {unlink_please, Proc1},
    {trace, Proc1, getting_unlinked, Proc2} = receive_first_trace(),
    receive_nothing(),

    %%
    %% exit (with registered name, due to link)
    Name = list_to_atom(hd(string:lexemes(atom_to_list(OtherNode), "@"))),
    Reason2 = make_ref(),
    Proc1 ! {link_please, Proc2},
    {trace, Proc1, link, Proc2} = receive_first_trace(),
    Proc1 ! {register_please, Name, Proc1},
    {trace, Proc1, register, Name} = receive_first_trace(),
    Proc2 ! {exit_please, Reason2},
    receive {'EXIT', Proc1, Reason2} -> ok end,
    {trace, Proc1, exit, Reason2} = receive_first_trace(),
    {trace, Proc1, unregister, Name} = receive_first_trace(),
    receive_nothing(),
    %%
    %% Done.
    peer:stop(Peer).

%% Test trace(new, How, [procs]).
procs_new_trace(Config) when is_list(Config) ->
    Self = self(),
    process_flag(trap_exit, true),
    %%
    Proc1 = spawn_link(?MODULE, process, [Self]),
    io:format("Proc1 = ~p ~n", [Proc1]),
    %%
    0 = erlang_trace(new, true, [procs]),

    MFA = {?MODULE, process, [Self]},
    %%
    %% spawn, link
    Proc1 ! {spawn_link_please, Self, MFA},
    Proc3 = receive {spawned, Proc1, P3} -> P3 end,
    receive {trace, Proc3, spawned, Proc1, MFA} -> ok end,
    receive {trace, Proc3, getting_linked, Proc1} -> ok end,
    io:format("Proc3 = ~p ~n", [Proc3]),
    receive_nothing(),
    %%
    %%
    %% exit (not linked to tracing process)
    Reason1 = make_ref(),
    Proc1 ! {exit_please, Reason1},
    receive {'EXIT', Proc1, Reason1} -> ok end,
    {trace, Proc3, exit, Reason1} = receive_first_trace(),
    receive_nothing(),
    ok.



%% Tests trace(Pid, How, [set_on_spawn]).

set_on_spawn(Config) when is_list(Config) ->
    Listener = fun_spawn(fun process/0),

    %% Create and trace a process with the set_on_spawn flag.
    %% Make sure it is traced.
    Father_SOS = fun_spawn(fun process/0),
    1 = erlang_trace(Father_SOS, true, [send, set_on_spawn]),
    true = is_send_traced(Father_SOS, Listener, sos_father),

    %% Have the process spawn of two children and test that they
    %% are traced.
    [Child1, Child2] = spawn_children(Father_SOS, 2),
    true = is_send_traced(Child1, Listener, child1),
    true = is_send_traced(Child2, Listener, child2),

    %% Second generation.
    [Child11, Child12] = spawn_children(Child1, 2),
    true = is_send_traced(Child11, Listener, child11),
    true = is_send_traced(Child12, Listener, child12),
    ok.

%% Tests trace(Pid, How, [set_on_first_spawn]).

set_on_first_spawn(Config) when is_list(Config) ->
    ct:timetrap({seconds, 10}),
    Listener = fun_spawn(fun process/0),

    %% Create and trace a process with the set_on_first_spawn flag.
    %% Make sure it is traced.
    Parent = fun_spawn(fun process/0),
    1 = erlang_trace(Parent, true, [send, set_on_first_spawn]),
    is_send_traced(Parent, Listener, sos_father),

    %% Have the process spawn off three children and test that the
    %% first is traced.
    [Child1, Child2, Child3] = spawn_children(Parent, 3),
    true = is_send_traced(Child1, Listener, child1),
    false = is_send_traced(Child2, Listener, child2),
    false = is_send_traced(Child3, Listener, child3),
    receive_nothing(),
    ok.

%% Tests trace(Pid, How, [set_on_link]).

set_on_link(_Config) ->
    Listener = fun_spawn(fun process/0),

    %% Create and trace a process with the set_on_link flag.
    %% Make sure it is traced.
    Father_SOL = fun_spawn(fun process/0),
    1 = erlang_trace(Father_SOL, true, [send, set_on_link]),
    true = is_send_traced(Father_SOL, Listener, sol_father),

    %% Have the process spawn of two children and test that they
    %% are traced.
    [Child1, Child2] = spawn_children(Father_SOL, 2),
    true = is_send_traced(Child1, Listener, child1),
    true = is_send_traced(Child2, Listener, child2),

    %% Second generation.
    [Child11, Child12] = spawn_children(Child1, 2),
    true = is_send_traced(Child11, Listener, child11),
    true = is_send_traced(Child12, Listener, child12),
    ok.

%% Tests trace(Pid, How, [set_on_first_spawn]).

set_on_first_link(_Config) ->
    ct:timetrap({seconds, 10}),
    Listener = fun_spawn(fun process/0),

    %% Create and trace a process with the set_on_first_spawn flag.
    %% Make sure it is traced.
    Parent = fun_spawn(fun process/0),
    1 = erlang_trace(Parent, true, [send, set_on_first_link]),
    is_send_traced(Parent, Listener, sol_father),

    %% Have the process spawn off three children and test that the
    %% first is traced.
    [Child1, Child2, Child3] = spawn_children(Parent, 3),
    true = is_send_traced(Child1, Listener, child1),
    false = is_send_traced(Child2, Listener, child2),
    false = is_send_traced(Child3, Listener, child3),
    receive_nothing(),
    ok.



%% Tests arguments to erlang:system_monitor/0,1,2
system_monitor_args(Config) when is_list(Config) ->
    Self = self(),
    %%
    OldMonitor = erlang:system_monitor(undefined),
    undefined = erlang:system_monitor(Self, [{long_gc,0}]),
    MinT = case erlang:system_monitor() of
               {Self,[{long_gc,T}]} when is_integer(T), T > 0 -> T;
               Other1 -> test_server:fault(Other1)
           end,
    {Self,[{long_gc,MinT}]} = erlang:system_monitor(),
    {Self,[{long_gc,MinT}]} = 
    erlang:system_monitor({Self,[{large_heap,0}]}),
    MinN = case erlang:system_monitor() of
               {Self,[{large_heap,N}]} when is_integer(N), N > 0 -> N;
               Other2 -> test_server:fault(Other2)
           end,
    {Self,[{large_heap,MinN}]} = erlang:system_monitor(),
    {Self,[{large_heap,MinN}]} = 
        erlang:system_monitor(Self,[{long_message_queue, {100,101}}]),
    {Self,[{long_message_queue,{100,101}}]} = erlang:system_monitor(),
    {Self,[{long_message_queue,{100,101}}]} =
        erlang:system_monitor(Self, [busy_port]),
    {Self,[busy_port]} = erlang:system_monitor(),
    {Self,[busy_port]} = 
    erlang:system_monitor({Self,[busy_dist_port]}),
    {Self,[busy_dist_port]} = erlang:system_monitor(),
    All = lists:sort([busy_port,busy_dist_port,
                      {long_gc,1},{large_heap,65535},{long_message_queue,{99,100}}]),
    {Self,[busy_dist_port]} = erlang:system_monitor(Self, All),
    {Self,A1} = erlang:system_monitor(),
    All = lists:sort(A1),
    {Self,A1} = erlang:system_monitor(Self, []),
    Pid = spawn(fun () -> receive {Self,die} -> exit(die) end end),
    Mref = erlang:monitor(process, Pid),
    undefined = erlang:system_monitor(Pid, All),
    {Pid,A2} = erlang:system_monitor(),
    All = lists:sort(A2),
    Pid ! {Self,die},
    receive {'DOWN',Mref,_,_,_} -> ok end,
    undefined = erlang:system_monitor(OldMonitor),
    erlang:yield(),
    OldMonitor = erlang:system_monitor(),
    %%
    {'EXIT',{badarg,_}} = (catch erlang:system_monitor(atom)),
    {'EXIT',{badarg,_}} = (catch erlang:system_monitor({})),
    {'EXIT',{badarg,_}} = (catch erlang:system_monitor({1})),
    {'EXIT',{badarg,_}} = (catch erlang:system_monitor({1,2,3})),
    {'EXIT',{badarg,_}} = 
    (catch erlang:system_monitor({Self,atom})),
    {'EXIT',{badarg,_}} = 
    (catch erlang:system_monitor(atom, atom)),
    {'EXIT',{badarg,_}} = 
    (catch erlang:system_monitor({Self,[busy_port|busy_dist_port]})),
    {'EXIT',{badarg,_}} = 
    (catch erlang:system_monitor(Self, [{long_gc,-1}])),
    {'EXIT',{badarg,_}} = 
    (catch erlang:system_monitor({Self,[{long_gc,atom}]})),
    {'EXIT',{badarg,_}} = 
    (catch erlang:system_monitor(Self,[{large_heap,-1}])),
    {'EXIT',{badarg,_}} = 
    (catch erlang:system_monitor({Self,[{large_heap,atom}]})),
    {'EXIT',{badarg,_}} = 
        (catch erlang:system_monitor(Self,[{long_message_queue, {100,100}}])),
    {'EXIT',{badarg,_}} = 
        (catch erlang:system_monitor(Self,[{long_message_queue, {-1,1}}])),
    {'EXIT',{badarg,_}} = 
        (catch erlang:system_monitor(Self,[{long_message_queue, {0,-1}}])),
    {'EXIT',{badarg,_}} = 
        (catch erlang:system_monitor(Self,[{long_message_queue, {-1,0}}])),
    ok.


%% Tests arguments to erlang:system_monitor/0,1,2
more_system_monitor_args(Config) when is_list(Config) ->
    try_l(64000),
    try_l(16#7ffffff),
    try_l(16#3fffffff),
    try_l(16#7fffffff),
    try_l(16#ffffffff),
    ok.

try_l(Val) ->
    Self = self(),
    Arbitrary1 = 77777,
    Arbitrary2 = 88888,

    erlang:system_monitor(undefined),

    undefined = erlang:system_monitor(Self, [{long_gc,Val},{large_heap,Arbitrary1}]),

    {Self,Comb0} = erlang:system_monitor(Self, [{long_gc,Arbitrary2},{large_heap,Val}]),
    [{large_heap,Arbitrary1},{long_gc,Val}] = lists:sort(Comb0),

    {Self,Comb1} = erlang:system_monitor(undefined),
    [{large_heap,Val},{long_gc,Arbitrary2}] = lists:sort(Comb1).

monitor_sys(Parent) ->
    receive 
        {monitor,Pid,long_schedule,Data} when is_pid(Pid) -> 
            io:format("Long schedule of ~w: ~w~n",[Pid,Data]),
            Parent ! {Pid,Data},
            monitor_sys(Parent);
        {monitor,Port,long_schedule,Data} when is_port(Port) -> 
            {name,Name} = erlang:port_info(Port,name),
            io:format("Long schedule of ~w (~p): ~w~n",[Port,Name,Data]),
            Parent ! {Port,Data},
            monitor_sys(Parent);
        Other ->
            erlang:display(Other)
    end.

start_monitor() ->
    Parent = self(),
    Mpid = spawn_link(fun() -> monitor_sys(Parent) end),
    erlang:system_monitor(Mpid,[{long_schedule,100}]),
    erlang:yield(), % Need to be rescheduled for the trace to take
    ok.

%% Tests erlang:system_monitor(Pid, [{long_schedule,Time}])
system_monitor_long_schedule(Config) when is_list(Config) ->
    Path = proplists:get_value(data_dir, Config),
    case erlang:load_nif(filename:join(Path,"trace_SUITE"), []) of
        ok -> ok;
        {error, {reload,_}} -> ok
    end,
    erl_ddll:start(),
    case (catch load_driver(Path, slow_drv)) of
        ok ->
            do_system_monitor_long_schedule();
        _Error ->
            {skip, "Unable to load slow_drv (windows or no usleep()?)"}
    end.

slow_nif() ->
    erlang:nif_error("NIF not loaded").

do_system_monitor_long_schedule() ->
    start_monitor(),

    slow_nif(),
    Self = self(),
    receive
        {Self,L} when is_list(L) ->
            ok
    after 1000 ->
            ct:fail(no_trace_of_pid)
    end,

    Port = open_port({spawn_driver,slow_drv}, []),
    "ok" = erlang:port_control(Port,1,[]),
    receive
        {Port,LL} when is_list(LL) ->
            ok
    after 1000 ->
            ct:fail(no_trace_of_port)
    end,
    port_close(Port),
    erlang:system_monitor(undefined),
    ok.


-define(LONG_GC_SLEEP, 670).

%% Tests erlang:system_monitor(Pid, [{long_gc,Time}])
system_monitor_long_gc_1(Config) when is_list(Config) ->
    erts_debug:set_internal_state(available_internal_state, true),
    try 
        case erts_debug:get_internal_state(force_heap_frags) of
            true ->
                {skip,"emulator with FORCE_HEAP_FRAGS defined"};
            false ->
                %% Add ?LONG_GC_SLEEP ms to all gc
                erts_debug:set_internal_state(test_long_gc_sleep,
                                              ?LONG_GC_SLEEP),
                LoadFun = fun () -> 
                                  garbage_collect(),
                                  self() 
                          end,
                long_gc(LoadFun, false)
        end
    after
        erts_debug:set_internal_state(test_long_gc_sleep, 0),
        erts_debug:set_internal_state(available_internal_state, false)	
    end.

%% Tests erlang:system_monitor(Pid, [{long_gc,Time}])
system_monitor_long_gc_2(Config) when is_list(Config) ->
    erts_debug:set_internal_state(available_internal_state, true),
    try
        case erts_debug:get_internal_state(force_heap_frags) of
            true ->
                {skip,"emulator with FORCE_HEAP_FRAGS defined"};
            false ->
                %% Add ?LONG_GC_SLEEP ms to all gc
                erts_debug:set_internal_state(test_long_gc_sleep,
                                              ?LONG_GC_SLEEP),
                Parent = self(),
                LoadFun =
                fun () ->
                        Ref = make_ref(),
                        Pid = 
                        spawn_link(
                          fun () ->
                                  garbage_collect(),
                                  Parent ! {Ref, self()}
                          end),
                        receive {Ref, Pid} -> Pid end
                end,
                long_gc(LoadFun, true),
                long_gc(LoadFun, true),
                long_gc(LoadFun, true)
        end
    after
        erts_debug:set_internal_state(test_long_gc_sleep, 0),
        erts_debug:set_internal_state(available_internal_state, false)
    end.

long_gc(LoadFun, ExpectMonMsg) ->
    Self = self(),
    Time = 1,
    OldMonitor = erlang:system_monitor(Self, [{long_gc,Time}]),
    Pid = LoadFun(),
    Ref = erlang:trace_delivered(Pid),
    receive {trace_delivered, Pid, Ref} -> ok end,
    {Self,[{long_gc,Time}]} = erlang:system_monitor(OldMonitor),
    case {long_gc_check(Pid, Time, undefined), ExpectMonMsg} of
        {ok, true} when Pid =/= Self ->
            ok;
        {ok, false} ->
            ct:fail(unexpected_system_monitor_message_received);
        {undefined, false} ->
            ok;
        {undefined, true} ->
            ct:fail(no_system_monitor_message_received)
    end.

long_gc_check(Pid, Time, Result) ->
    receive
        {monitor,Pid,long_gc,L} = Monitor ->
            case lists:foldl(
                   fun (_, error) ->
                           error;
                       ({timeout,T}, N) when is_integer(T),
                                             Time =< T, T =< 10*?LONG_GC_SLEEP ->
                           %% OTP-7622. The time T must be within reasonable limits
                           %% for the test to pass.
                           N-1;
                       ({heap_size,_}, N) ->
                           N-1;
                       ({old_heap_size,_}, N) ->
                           N-1;
                       ({stack_size,_}, N) ->
                           N-1;
                       ({mbuf_size,_}, N) ->
                           N-1;
                       ({heap_block_size,_}, N) ->
                           N-1;
                       ({old_heap_block_size,_}, N) ->
                           N-1;
                       (_, _) ->
                           error
                   end, 7, L) of
                0 ->
                    long_gc_check(Pid, Time, ok);
                error ->
                    {error,Monitor}
            end;
        {monitor,_,long_gc,_} ->
            long_gc_check(Pid, Time, Result);
        Other ->
            {error,Other}
    after 0 ->
              Result
    end.

%% Tests erlang:system_monitor(Pid, [{large_heap,Size}])
system_monitor_large_heap_1(Config) when is_list(Config) ->
    LoadFun =
    fun (Size) -> 
            List = seq(1,2*Size),
            garbage_collect(),
            true = lists:prefix([1], List),
            self() 
    end,
    large_heap(LoadFun, false).

%% Tests erlang:system_monitor(Pid, [{large_heap,Size}])
system_monitor_large_heap_2(Config) when is_list(Config) ->
    Parent = self(),
    LoadFun =
    fun (Size) ->
            Ref = make_ref(),
            Pid = 
            spawn_opt(fun () ->
                              garbage_collect(),
                              Parent ! {Ref, self()}
                      end,
                      [link, {min_heap_size, 2*Size}]),
            receive {Ref, Pid} -> Pid end
    end,
    large_heap(LoadFun, true).

large_heap(LoadFun, ExpectMonMsg) ->
    ct:timetrap({seconds, 20}),
    %%
    Size = 65535,
    Self = self(),
    NewMonitor = {Self,[{large_heap,Size}]},
    OldMonitor = erlang:system_monitor(NewMonitor),
    Pid = LoadFun(Size),
    Ref = erlang:trace_delivered(Pid),
    receive {trace_delivered, Pid, Ref} -> ok end,
    {Self,[{large_heap,Size}]} = erlang:system_monitor(OldMonitor),
    case {large_heap_check(Pid, Size, undefined), ExpectMonMsg} of
        {ok, true} when Pid =/= Self ->
            ok;
        {ok, false} ->
            ct:fail(unexpected_system_monitor_message_received);
        {undefined, false} ->
            ok;
        {undefined, true} ->
            ct:fail(no_system_monitor_message_received)
    end,
    ok.

large_heap_check(Pid, Size, Result) ->
    receive
        {monitor,Pid,large_heap,L} = Monitor ->
            case lists:foldl(
                   fun (_, error) ->
                           error;
                       ({heap_size,_}, N) ->
                           N-1;
                       ({old_heap_size,_}, N) ->
                           N-1;
                       ({stack_size,_}, N) ->
                           N-1;
                       ({mbuf_size,_}, N) ->
                           N-1;
                       ({heap_block_size,_}, N) ->
                           N-1;
                       ({old_heap_block_size,_}, N) ->
                           N-1;
                       (_, _) ->
                           error
                   end, 6, L) of
                0 ->
                    large_heap_check(Pid, Size, ok);
                error ->
                    {error,Monitor}
            end;
        {monitor,_,large_heap,_} ->
            large_heap_check(Pid, Size, Result);
        Other ->
            {error,Other}
    after 0 ->
              Result
    end.


system_monitor_long_message_queue(Config) when is_list(Config) ->
    Self = self(),
    SMonPrxy = spawn_link(fun () -> smon_lmq_proxy(Self) end),
    erlang:system_monitor(SMonPrxy,[{long_message_queue, {50,100}}]),
    erlang:yield(),
    lists:foreach(fun (_) -> self() ! hello end, lists:seq(1, 100)),
    receive {monitor,Self,long_message_queue,true} -> ok
    after 5000 -> ct:fail(missing_on_message)
    end,

    lists:foreach(fun (_) -> self() ! hello end, lists:seq(1, 10)),
    receive {monitor,Self,long_message_queue,_} = Msg0 -> ct:fail({unexpected_message, Msg0})
    after 1000 -> ok
    end,

    lists:foreach(fun (_) -> receive hello -> ok end end, lists:seq(1, 50)),
    receive {monitor,Self,long_message_queue,_} = Msg1 -> ct:fail({unexpected_message, Msg1})
    after 1000 -> ok
    end,

    lists:foreach(fun (_) -> self() ! hello end, lists:seq(1, 50)),
    receive {monitor,Self,long_message_queue,_} = Msg2 -> ct:fail({unexpected_message, Msg2})
    after 1000 -> ok
    end,

    lists:foreach(fun (_) -> receive hello -> ok end end, lists:seq(1, 60)),
    receive {monitor,Self,long_message_queue,false} -> ok
    after 5000 -> ct:fail(missing_off_message)
    end,

    lists:foreach(fun (_) -> self() ! hello end, lists:seq(1, 100)),
    receive {monitor,Self,long_message_queue,true} -> ok
    after 5000 -> ct:fail(missing_on_message)
    end,

    lists:foreach(fun (_) -> receive hello -> ok end end, lists:seq(1, 100)),
    receive {monitor,Self,long_message_queue,false} -> ok
    after 5000 -> ct:fail(missing_off_message)
    end,

    lists:foreach(fun (_) -> receive hello -> ok end end, lists:seq(1, 50)),
    {message_queue_len, 0} = process_info(self(), message_queue_len),

    unlink(SMonPrxy),
    exit(SMonPrxy, kill),
    false = is_process_alive(SMonPrxy),

    erlang:system_monitor(undefined),
    ok.

smon_lmq_proxy(To) ->
    receive Msg -> To ! Msg end,
    smon_lmq_proxy(To).

system_monitor_long_message_queue_ignore(Config) when is_list(Config) ->
    %%
    %% Ensure that messages are delivered and monitored even if a
    %% process ignores the message queue while continuesly executing.
    %%
    erlang:system_monitor(self(),[{long_message_queue, {50,100}}]),
    Pid = spawn_opt(fun ignore_messages_working/0, [{priority,low}, link]),
    lists:foreach(fun (_) -> Pid ! hello end, lists:seq(1, 50)),
    receive {monitor,Pid,long_message_queue,_} = Msg0 -> ct:fail({unexpected_message, Msg0})
    after 1000 -> ok
    end,

    lists:foreach(fun (_) -> Pid ! hello end, lists:seq(1, 50)),
    receive {monitor,Pid,long_message_queue,true} -> ok
    after 5000 -> ct:fail(missing_on_message)
    end,

    unlink(Pid),
    exit(Pid, kill),
    false = is_process_alive(Pid),

    erlang:system_monitor(undefined),

    ok.

ignore_messages_working() ->
    _ = id(lists:seq(1, 10000)),
    ignore_messages_working().

id(X) ->
    X.

seq(N, M) ->
    seq(N, M, []).

seq(M, M, R) ->
    lists:reverse(R);
seq(N, M, R) ->
    seq(N+1, M, [N|R]).


is_send_traced(Pid, Listener, Msg) ->
    Pid ! {send_please, Listener, Msg},
    receive
        Any ->
            {trace, Pid, send, Msg, Listener} = Any,
            true
    after 1000 ->
              false
    end.

%% This procedure assumes that the Parent process is send traced.

spawn_children(Parent, Number) ->
    spawn_children(Parent, Number, []).

spawn_children(_Parent, 0, Result) ->
    lists:reverse(Result);
spawn_children(Parent, Number, Result) ->
    Self = self(),
    Parent ! {spawn_please, Self, fun process/0},
    Child = 
    receive
        {trace, Parent, send, {spawned, Pid}, Self} -> Pid
    end,
    receive
        {spawned, Child} ->
            spawn_children(Parent, Number-1, [Child|Result])
    end.

%% Test erlang:suspend/1 and erlang:resume/1.
suspend(Config) when is_list(Config) ->
    ct:timetrap({minutes,2}),
    Worker = fun_spawn(fun worker/0),
    %% Suspend a process and test that it is suspended.
    ok = do_suspend(Worker, 10000),
    ok.

do_suspend(_Pid, 0) ->
    ok;
do_suspend(Pid, N) ->
    %% Suspend a process and test that it is suspended.
    true = erlang:suspend_process(Pid),
    {status, suspended} = process_info(Pid, status),

    %% Unsuspend the process and make sure it starts working.
    true = erlang:resume_process(Pid),
    case process_info(Pid, status) of
        {status, runnable} -> ok;
        {status, running} -> ok;
        {status, garbage_collecting} -> ok;
        ST -> ct:fail(ST)
    end,
    erlang:yield(),
    do_suspend(Pid, N-1).

suspend_exit(Config) when is_list(Config) ->
    ct:timetrap({minutes, 2}),
    rand:seed(exsplus, {4711,17,4711}),
    do_suspend_exit(5000),
    ok.

do_suspend_exit(0) ->
    ok;
do_suspend_exit(N) ->
    Work = rand:uniform(50),
    Parent = self(),
    {Suspendee, Mon2}
    = spawn_monitor(fun () ->
                            suspend_exit_work(Work),
                            exit(normal)
                    end),
    {Suspender, Mon1}
    = spawn_monitor(
        fun () ->
                suspend_exit_work(Work div 2),
                Parent ! {doing_suspend, self()},
                case catch erlang:suspend_process(Suspendee) of
                    {'EXIT', _} ->
                        ok;
                    true ->
                        erlang:resume_process(Suspendee)
                end
        end),
    receive
        {doing_suspend, Suspender} ->
            case N rem 2 of
                0 -> exit(Suspender, bang);
                1 -> ok
            end
    end,
    receive {'DOWN', Mon1, process, Suspender, _} -> ok end,
    receive {'DOWN', Mon2, process, Suspendee, _} -> ok end,
    do_suspend_exit(N-1).




suspend_exit_work(0) ->
    ok;
suspend_exit_work(N) ->
    process_info(self()),
    suspend_exit_work(N-1).

-define(CHK_SUSPENDED(P,B), chk_suspended(P, B, ?LINE)).

chk_suspended(P, Bool, Line) ->
    {Bool, Line} = {({status, suspended} == process_info(P, status)), Line}.

suspender_exit(Config) when is_list(Config) ->
    ct:timetrap({minutes, 3}),
    P1 = spawn_link(fun () -> receive after infinity -> ok end end),
    {'EXIT', _} = (catch erlang:resume_process(P1)),
    {P2, M2} = spawn_monitor(
                 fun () ->
                         ?CHK_SUSPENDED(P1, false),
                         erlang:suspend_process(P1),
                         ?CHK_SUSPENDED(P1, true),
                         erlang:suspend_process(P1),
                         erlang:suspend_process(P1),
                         erlang:suspend_process(P1),
                         ?CHK_SUSPENDED(P1, true),
                         erlang:resume_process(P1),
                         erlang:resume_process(P1),
                         erlang:resume_process(P1),
                         ?CHK_SUSPENDED(P1, true),
                         erlang:resume_process(P1),
                         ?CHK_SUSPENDED(P1, false),
                         erlang:suspend_process(P1),
                         erlang:suspend_process(P1),
                         erlang:suspend_process(P1),
                         ?CHK_SUSPENDED(P1, true),
                         exit(bang)
                 end),
    receive
        {'DOWN', M2,process,P2,R2} ->
            bang = R2,
            ?CHK_SUSPENDED(P1, false)
    end,
    Parent = self(),
    {P3, M3} = spawn_monitor(
                 fun () ->
                         erlang:suspend_process(P1),
                         ?CHK_SUSPENDED(P1, true),
                         Parent ! self(),
                         receive after infinity -> ok end
                 end),
    {P4, M4} = spawn_monitor(
                 fun () ->
                         erlang:suspend_process(P1),
                         ?CHK_SUSPENDED(P1, true),
                         Parent ! self(),
                         receive after infinity -> ok end
                 end),
    {P5, M5} = spawn_monitor(
                 fun () ->
                         erlang:suspend_process(P1),
                         ?CHK_SUSPENDED(P1, true),
                         Parent ! self(),
                         receive after infinity -> ok end
                 end),
    {P6, M6} = spawn_monitor(
                 fun () ->
                         erlang:suspend_process(P1),
                         ?CHK_SUSPENDED(P1, true),
                         Parent ! self(),
                         receive after infinity -> ok end
                 end),
    {P7, M7} = spawn_monitor(
                 fun () ->
                         erlang:suspend_process(P1),
                         ?CHK_SUSPENDED(P1, true),
                         Parent ! self(),
                         receive after infinity -> ok end
                 end),
    receive P3 -> ok end,
    receive P4 -> ok end,
    receive P5 -> ok end,
    receive P6 -> ok end,
    receive P7 -> ok end,
    ?CHK_SUSPENDED(P1, true),
    exit(P3, bang),
    receive
        {'DOWN',M3,process,P3,R3} ->
            bang = R3,
            ?CHK_SUSPENDED(P1, true)
    end,
    exit(P4, bang),
    receive
        {'DOWN',M4,process,P4,R4} ->
            bang = R4,
            ?CHK_SUSPENDED(P1, true)
    end,
    exit(P5, bang),
    receive
        {'DOWN',M5,process,P5,R5} ->
            bang = R5,
            ?CHK_SUSPENDED(P1, true)
    end,
    exit(P6, bang),
    receive
        {'DOWN',M6,process,P6,R6} ->
            bang = R6,
            ?CHK_SUSPENDED(P1, true)
    end,
    exit(P7, bang),
    receive
        {'DOWN',M7,process,P7,R7} ->
            bang = R7,
            ?CHK_SUSPENDED(P1, false)
    end,
    unlink(P1),
    exit(P1, bong),
    ok.

suspend_system_limit(Config) when is_list(Config) ->
    case os:getenv("ERL_EXTREME_TESTING") of
        "true" ->
            ct:timetrap({minutes, 3*60}),
            P = spawn_link(fun () -> receive after infinity -> ok end end),
            suspend_until_system_limit(P),
            unlink(P),
            exit(P, bye),
            ok;
        _ ->
            {skip, "Takes too long time for normal testing"}
    end.

suspend_until_system_limit(P) ->
    suspend_until_system_limit(P, 0, 0).

suspend_until_system_limit(P, N, M) ->
    NewM = case M of
               1 ->
                   ?CHK_SUSPENDED(P, true), 2;
               1000000 ->
                   erlang:display(N), 1;
               _ ->
                   M+1
           end,
    case catch erlang:suspend_process(P) of
        true ->
            suspend_until_system_limit(P, N+1, NewM);
        {'EXIT', R} when R == system_limit;
                         element(1, R) == system_limit ->
            io:format("system limit at ~p~n", [N]),
            resume_from_system_limit(P, N, 0);
        Error ->
            ct:fail(Error)
    end.

resume_from_system_limit(P, 0, _) ->
    ?CHK_SUSPENDED(P, false),
    {'EXIT', _} = (catch erlang:resume_process(P)),
    ok;
resume_from_system_limit(P, N, M) ->
    NewM = case M of
               1 ->
                   ?CHK_SUSPENDED(P, true), 2;
               1000000 ->
                   erlang:display(N), 1;
               _ ->
                   M+1
           end,
    erlang:resume_process(P),
    resume_from_system_limit(P, N-1, NewM).

-record(susp_info, {async = 0,
                    dbl_async = 0,
                    synced = 0,
                    async_once = 0}).

suspend_opts(Config) when is_list(Config) ->
    ct:timetrap({minutes, 3}),
    Self = self(),
    wait_for_empty_runq(10),
    Tok = spawn_link(fun () ->
                             Self ! self(),
                             tok_trace_loop(Self, 0, 1000000000)
                     end),
    TC = 1000,
    receive Tok -> ok end,
    SF = fun (N, #susp_info {async = A,
                             dbl_async = AA,
                             synced = S,
                             async_once = AO} = Acc) ->
                 Tag = {make_ref(), self()},
                 erlang:suspend_process(Tok, [{asynchronous, Tag}]),
                 Res = case {suspend_count(Tok), N rem 4} of
                           {0, 2} ->
                               erlang:suspend_process(Tok,
                                                      [asynchronous]),
                               case suspend_count(Tok) of
                                   2 ->
                                       erlang:resume_process(Tok),
                                       Acc#susp_info{async = A+1};
                                   0 ->
                                       erlang:resume_process(Tok),
                                       Acc#susp_info{async = A+1,
                                                     dbl_async = AA+1}
                               end;
                           {0, 1} ->
                               erlang:suspend_process(Tok,
                                                      [asynchronous,
                                                       unless_suspending]),
                               case suspend_count(Tok) of
                                   1 ->
                                       Acc#susp_info{async = A+1};
                                   0 ->
                                       Acc#susp_info{async = A+1,
                                                     async_once = AO+1}
                               end;
                           {0, 0} ->
                               erlang:suspend_process(Tok,
                                                      [unless_suspending]),
                               1 = suspend_count(Tok),
                               Acc#susp_info{async = A+1,
                                             synced = S+1};
                           {0, _} ->
                               Acc#susp_info{async = A+1};
                           _ ->
                               Acc
                       end,
                 receive
                     {Tag, Result} ->
                         suspended = Result,
                         erlang:resume_process(Tok)
                 end,
                 erlang:yield(),
                 Res
         end,
    SI = repeat_acc(SF, TC, #susp_info{}),
    erlang:suspend_process(Tok, [asynchronous]),
    %% Verify that it eventually suspends
    WaitTime0 = 20,
    WaitTime1 = WaitTime0 *
        case erlang:system_info(emu_type) of
            debug -> 2;
            gcov -> 2;
            asan -> 2;
            valgrind -> 10;
            _ -> 1
        end,
    WaitTime2 = WaitTime1 *
        case erlang:system_info(lock_checking) of
            true -> 5;
            false -> 1
        end,
    WaitTime = WaitTime2 *
        case {erlang:system_info(schedulers_online),
              erlang:system_info(logical_processors)} of
            {Schdlrs, CPUs} when is_integer(CPUs),
                                 Schdlrs =< CPUs ->
                1;
            _ ->
                10
        end,
    receive after WaitTime -> ok end,
    1 = suspend_count(Tok),
    erlang:suspend_process(Tok, [asynchronous]),
    2 = suspend_count(Tok),
    erlang:suspend_process(Tok, [asynchronous]),
    3 = suspend_count(Tok),
    erlang:suspend_process(Tok),
    4 = suspend_count(Tok),
    erlang:suspend_process(Tok),
    5 = suspend_count(Tok),
    erlang:suspend_process(Tok, [unless_suspending]),
    5 = suspend_count(Tok),
    erlang:suspend_process(Tok, [unless_suspending,
                                 asynchronous]),
    5 = suspend_count(Tok),
    erlang:resume_process(Tok),
    erlang:resume_process(Tok),
    erlang:resume_process(Tok),
    erlang:resume_process(Tok),
    1 = suspend_count(Tok),
    io:format("Main suspends: ~p~n"
              "Main async: ~p~n"
              "Double async: ~p~n"
              "Async once: ~p~n"
              "Synced: ~p~n",
              [TC,
               SI#susp_info.async,
               SI#susp_info.dbl_async,
               SI#susp_info.async_once,
               SI#susp_info.synced]),
    case erlang:system_info(schedulers_online) of
        1 ->
            ok;
        _ ->
            true = SI#susp_info.async =/= 0
    end,
    unlink(Tok),
    exit(Tok, bang),
    ok.

suspend_count(Suspendee) ->
    suspend_count(self(), Suspendee).

suspend_count(Suspender, Suspendee) ->
    {suspending, SList} = process_info(Suspender, suspending),

    case lists:keysearch(Suspendee, 1, SList) of
        {value, {_Suspendee, 0, 0}} ->
            ct:fail({bad_suspendee_list, SList});
        {value, {Suspendee, Count, 0}} when is_integer(Count), Count > 0 ->
            {status, suspended} = process_info(Suspendee, status),
            Count;
        {value, {Suspendee, 0, Outstanding}} when is_integer(Outstanding),
                                                  Outstanding > 0 ->
            0;
        false ->
            0;
        Error ->
            ct:fail({bad_suspendee_list, Error, SList})
    end.

repeat_acc(Fun, N, Acc) ->
    repeat_acc(Fun, 0, N, Acc).

repeat_acc(_Fun, N, N, Acc) ->
    Acc;
repeat_acc(Fun, N, M, Acc) ->
    repeat_acc(Fun, N+1, M, Fun(N, Acc)).

%% Tests that waiting process can be suspended
%% (bug in R2D and earlier; see OTP-1488).

%% Test that a waiting process can be suspended.
suspend_waiting(Config) when is_list(Config) ->
    Process = fun_spawn(fun process/0),
    receive after 1 -> ok end,
    true = erlang:suspend_process(Process),
    {status, suspended} = process_info(Process, status),
    ok.


%% Test that trace(new, true, ...) is cleared when tracer dies.
new_clear(Config) when is_list(Config) ->
    Tracer = proplists:get_value(receiver, Config),

    0 = erlang_trace(new, true, [send, {tracer, Tracer}]),
    {flags, [send]} = erlang_trace_info(new, flags),
    {tracer, Tracer} = erlang_trace_info(new, tracer),
    Mref = erlang:monitor(process, Tracer),
    true = exit(Tracer, done),
    receive
        {'DOWN',Mref,_,_,_} -> ok
    end,
    {flags, []} = erlang_trace_info(new, flags),
    {tracer, []} = erlang_trace_info(new, tracer),
    ok.



%% Test that trace(all, false, ...) works without tracer.
existing_clear(Config) when is_list(Config) ->
    Self = self(),

    Tracer = proplists:get_value(receiver, Config),
    N = erlang_trace(existing, true, [send, {tracer, Tracer}]),
    {flags, [send]} = erlang_trace_info(Self, flags),
    {tracer, Tracer} = erlang_trace_info(Self, tracer),
    M = erlang_trace(all, false, [all]),
    io:format("Started trace on ~p processes and stopped on ~p~n", 
              [N, M]),
    {flags, []} = erlang_trace_info(Self, flags),
    {tracer, []} = erlang_trace_info(Self, tracer),
    M = N, % Used to be N + 1, but from 19.0 the tracer is also traced

    ok.

%% Test that erlang:trace/3 can be called on processes where the
%% tracer has died. OTP-13928
tracer_die(Config) when is_list(Config) ->
    Proc = spawn_link(fun receiver/0),

    Tracer = spawn_link(fun receiver/0),
    timer:sleep(1),
    N = erlang_trace(existing, true, [send, {tracer, Tracer}]),
    {flags, [send]} = erlang_trace_info(Proc, flags),
    {tracer, Tracer} = erlang_trace_info(Proc, tracer),
    unlink(Tracer),
    exit(Tracer, die),

    Tracer2 = spawn_link(fun receiver/0),
    timer:sleep(1),
    N = erlang_trace(existing, true, [send, {tracer, Tracer2}]),
    {flags, [send]} = erlang_trace_info(Proc, flags),
    {tracer, Tracer2} = erlang_trace_info(Proc, tracer),
    unlink(Tracer2),
    exit(Tracer2, die),

    Tracer3 = spawn_link(fun receiver/0),
    timer:sleep(1),
    1 = erlang_trace(Proc, true, [send, {tracer, Tracer3}]),
    {flags, [send]} = erlang_trace_info(Proc, flags),
    {tracer, Tracer3} = erlang_trace_info(Proc, tracer),
    unlink(Tracer3),
    exit(Tracer3, die),

    ok.

%% Test that an invalid flag cause badarg
bad_flag(Config) when is_list(Config) ->
    %% A bad flag could deadlock the SMP emulator in erts-5.5
    {'EXIT', {badarg, _}} = (catch erlang_trace(new,
                                                true,
                                                [not_a_valid_flag])),

    %% Leaks of {tracer,_} in OTP 23.2
    Pid = spawn(fun() -> receive die -> ok end end),
    1 = erlang_trace(Pid, true, [{tracer, self()},
                                 {tracer, self()}]),
    Pid ! die,
    {'EXIT', {badarg, _}} =
        (catch erlang_trace(new, true, [{tracer, self()}
                                        | improper])),
    {'EXIT', {badarg, _}} =
        (catch erlang_trace(new, true, [{tracer, self()},
                                        not_a_valid_flag])),
    ok.

%% Test erlang:trace_delivered/1
trace_delivered(Config) when is_list(Config) ->
    ct:timetrap({minutes, 1}),
    TokLoops = 10000,
    Go = make_ref(),
    Parent = self(),
    Tok = spawn(fun () ->
                        receive Go -> gone end,
                        tok_trace_loop(Parent, 0, TokLoops)
                end),
    1 = erlang_trace(Tok, true, [procs]),
    Mon = erlang:monitor(process, Tok),
    NoOfTraceMessages = 4*TokLoops + 1,
    io:format("Expect a total of ~p trace messages~n",
              [NoOfTraceMessages]),
    Tok ! Go,
    NoOfTraceMessages = drop_trace_until_down(Tok, Mon),
    receive
        Msg ->
            ct:fail({unexpected_message, Msg})
    after 1000 ->
              ok
    end.

%% This testcase checks that receive trace works on exit signal messages
%% when the sender of the exit signal is the process itself.
trap_exit_self_receive(Config) when is_list(Config) ->
    Parent = self(),
    Proc = spawn_link(fun() -> process(Parent) end),

    1 = erlang_trace(Proc, true, ['receive']),
    Proc ! {trap_exit_please, true},
    {trace, Proc, 'receive', {trap_exit_please, true}} = receive_first_trace(),

    %% Make the process call exit(self(), signal)
    Reason1 = make_ref(),
    Proc ! {exit_signal_please, Reason1},
    {trace, Proc, 'receive', {exit_signal_please, Reason1}} = receive_first_trace(),
    {trace, Proc, 'receive', {'EXIT', Proc, Reason1}} = receive_first_trace(),
    receive {Proc, {'EXIT', Proc, Reason1}} -> ok end,
    receive_nothing(),

    unlink(Proc),
    Reason2 = make_ref(),
    Proc ! {exit_please, Reason2},
    {trace, Proc, 'receive', {exit_please, Reason2}} = receive_first_trace(),
    receive_nothing(),
    ok.

trace_info_badarg(Config) when is_list(Config) ->
    catch erlang_trace_info({a,b,c},d),
    ok.

%% An incoming suspend monitor down wasn't handled
%% correct when the local monitor half had been
%% removed with an emulator crash as result.
erl_704(Config) when is_list(Config) ->
    erl_704_test(100).

erl_704_test(0) ->
    ok;
erl_704_test(N) ->
    P = spawn(fun () -> receive infinity -> ok end end),
    erlang:suspend_process(P),
    exit(P, kill),
    (catch erlang:resume_process(P)),
    erl_704_test(N-1).

ms_excessive_nesting(Config) when is_list(Config) ->
    MkMSCond = fun (_Fun, N) when N < 0 -> true;
                   (Fun, N) -> {'or', {'=:=', N, '$1'}, Fun(Fun, N-1)}
               end,
    %% Ensure it compiles with substantial but reasonable
    %% (hmm...) nesting
    MS = [{['$1'], [MkMSCond(MkMSCond, 100)], []}],
    io:format("~p~n", [erlang:match_spec_test([1], MS, trace)]),
    _ = erlang_trace_pattern({?MODULE, '_', '_'}, MS, []),
    %% Now test a match spec using excessive nesting. This
    %% used to seg-fault the emulator due to recursion
    %% beyond the end of the C-stack.
    %%
    %% We expect to get a system_limit error, but don't
    %% fail if it compiles (someone must have rewritten
    %% compilation of match specs to use an explicit
    %% stack instead of using recursion).
    ENMS = [{['$1'], [MkMSCond(MkMSCond, 1000000)], []}],
    io:format("~p~n", [erlang:match_spec_test([1], ENMS, trace)]),
    try
        _ = erlang_trace_pattern({?MODULE, '_', '_'}, ENMS, []),
        {comment, "compiled"}
    catch
        error:system_limit ->
            {comment, "got system_limit"}
    end.

drop_trace_until_down(Proc, Mon) ->
    drop_trace_until_down(Proc, Mon, false, 0, 0).

drop_trace_until_down(Proc, Mon, TDRef, N, D) ->
    case receive Msg -> Msg end of
        {trace_delivered, Proc, TDRef} ->
            io:format("~p trace messages on 'DOWN'~n", [D]),
            io:format("Got a total of ~p trace messages~n", [N]),
            N;
        {'DOWN', Mon, process, Proc, _} ->
            Ref = erlang:trace_delivered(Proc),
            drop_trace_until_down(Proc, Mon, Ref, N, N);
        Trace when is_tuple(Trace),
                   element(1, Trace) == trace,
                   element(2, Trace) == Proc ->
            drop_trace_until_down(Proc, Mon, TDRef, N+1, D)
    end.

tok_trace_loop(_, N, N) ->
    ok;
tok_trace_loop(Parent, N, M) ->
    Name = 'A really stupid name which I will unregister at once',
    link(Parent),
    register(Name, self()),
    unregister(Name),
    unlink(Parent),
    tok_trace_loop(Parent, N+1, M).

%% Waits for and returns the first message in the message queue.

receive_first() ->
    receive
        Any -> Any
    after 1000 ->
            timeout
    end.

%% Waits for and returns the first message in the message queue.

receive_first_trace() ->
    receive
	Any when element(1,Any) =:= trace; element(1,Any) =:= trace_ts -> Any
    after 1000 ->
            timeout
    end.

%% Ensures that there is no message in the message queue.

receive_nothing() ->
    receive
        Any ->
            ct:fail({unexpected_message, Any})
    after 100 ->
	    ok
    end.


%%% Models for various kinds of processes.

process(Dest) ->
    receive
        {send_please, To, What} ->
            To ! What,
            process(Dest);
        {spawn_link_please, ReplyTo, {M, F, A}} ->
            Pid = spawn_link(M, F, A),
            ReplyTo ! {spawned, self(), Pid},
            process(Dest);
        {spawn_link_please, ReplyTo, Node, {M, F, A}} ->
            Pid = spawn_link(Node, M, F, A),
            ReplyTo ! {spawned, self(), Pid},
            process(Dest);
        {link_please, Pid} ->
            link(Pid),
            process(Dest);
        {unlink_please, Pid} ->
            unlink(Pid),
            process(Dest);
        {register_please, Name, Pid} ->
            register(Name, Pid),
            process(Dest);
        {unregister_please, Name} ->
            unregister(Name),
            process(Dest);
        {exit_please, Reason} ->
            exit(Reason);
        {exit_signal_please, Reason} ->
            exit(self(), Reason),
            process(Dest);
        {trap_exit_please, State} ->
            process_flag(trap_exit, State),
            process(Dest);
        Other ->
            Dest ! {self(), Other},
            process(Dest)
    after 3000 ->
              exit(timeout)
    end.


%% A smart process template.

process() ->
    receive
        {spawn_please, ReplyTo, Fun} ->
            Pid = fun_spawn(Fun),
            ReplyTo ! {spawned, Pid},
            process();
        {send_please, To, What} ->
            To ! What,
            process();
        timeout_please ->
            receive after 1 -> process() end;
        _Other ->
            process()
    end.


%% Sends messages when ordered to.

sender() ->
    receive
        {send_please, To, What} ->
            To ! What,
            sender()
    end.


%% Just consumes messages from its message queue.

receiver() ->
    receiver(infinity).

receiver(Timeout) ->
    receiver(receive
		 {set_timeout, NewTimeout} -> NewTimeout;
		 _Any -> Timeout
	     after Timeout -> infinity  %% reset
	     end).

%% Works as long as it receives CPU time.  Will always be RUNNABLE.

worker() ->
    worker(0).

worker(Number) ->
    worker(Number+1).

fun_spawn(Fun) ->
    spawn_link(erlang, apply, [Fun, []]).

fun_spawn(Fun, Args) ->
    spawn_link(erlang, apply, [Fun, Args]).


wait_for_empty_runq(DeadLine) ->
    case statistics(run_queue) of
        0 -> true;
        RQLen ->
            erlang:display("Waiting for empty run queue"),
            MSDL = DeadLine*1000,
            wait_for_empty_runq(MSDL, MSDL, RQLen)
    end.

wait_for_empty_runq(DeadLine, Left, RQLen) when Left =< 0 ->
    issue_non_empty_runq_warning(DeadLine, RQLen),
    false;
wait_for_empty_runq(DeadLine, Left, _RQLen) ->
    Wait = 10,
    UntilDeadLine = Left - Wait,
    receive after Wait -> ok end,
    case statistics(run_queue) of
        0 ->
            erlang:display("Waited for "
                           ++ integer_to_list(DeadLine
                                              - UntilDeadLine)
                           ++ " ms for empty run queue."),
            true;
        NewRQLen ->
            wait_for_empty_runq(DeadLine,
                                UntilDeadLine,
                                NewRQLen)
    end.

issue_non_empty_runq_warning(DeadLine, RQLen) ->
    PIs = lists:foldl(
            fun (P, Acc) ->
                    case process_info(P,
                                      [status,
                                       initial_call,
                                       current_function,
                                       registered_name,
                                       reductions,
                                       message_queue_len]) of
                        [{status, Runnable} | _] = PI when Runnable /= waiting,
                                                           Runnable /= suspended ->
                            [[{pid, P} | PI] | Acc];
                        _ ->
                            Acc
                    end
            end,
            [],
            processes()),
    io:format("WARNING: Unexpected runnable processes in system (waited ~p sec).~n"
              "         Run queue length: ~p~n"
              "         Self: ~p~n"
              "         Processes info: ~p~n",
              [DeadLine div 1000, RQLen, self(), PIs]),
    receive after 1000 -> ok end.

load_driver(Dir, Driver) ->
    case erl_ddll:load_driver(Dir, Driver) of
        ok -> ok;
        {error, Error} = Res ->
            io:format("~s\n", [erl_ddll:format_error(Error)]),
            Res
    end.<|MERGE_RESOLUTION|>--- conflicted
+++ resolved
@@ -60,7 +60,6 @@
     [{ct_hooks,[ts_install_cth]},
      {timetrap, {minutes, 1}}].
 
-<<<<<<< HEAD
 all() ->
     trace_sessions:all().
 
@@ -68,13 +67,8 @@
     trace_sessions:groups(testcases()).
 
 testcases() ->
-    [cpu_timestamp, receive_trace, link_receive_call_correlation,
-     self_send, timeout_trace,
-=======
-all() -> 
     [cpu_timestamp, receive_trace, receive_trace_non_fetching_receiver,
      link_receive_call_correlation, self_send, timeout_trace,
->>>>>>> 4769a8f1
      send_trace, procs_trace, dist_procs_trace, suspend,
      suspend_exit, suspender_exit,
      suspend_system_limit, suspend_opts, suspend_waiting,
@@ -284,7 +278,7 @@
                                       Sender()
                               end),
 
-    1 = erlang:trace(Receiver, true, ['receive']),
+    1 = erlang_trace(Receiver, true, ['receive']),
 
     lists:foreach(fun (Msg) ->
                           Tmo = rand:uniform(101) - 1,
