--- conflicted
+++ resolved
@@ -480,7 +480,14 @@
 
     ok.
 
-<<<<<<< HEAD
+recv_trace_from(Sndr) ->
+    receive
+        M when element(1, M) =:= trace;
+               element(1, M) =:= trace_ts,
+               element(2, M) =:= Sndr ->
+            M
+    end.
+
 dirty_literal_test_code() ->
     "
 -module(dirty_literal_code_test).
@@ -525,15 +532,6 @@
     receive after TMO -> ok end,
     literal_area_collector_test:check_idle(100),
     {comment, "Waited "++integer_to_list(TMO)++" milliseconds after purge"}.
-=======
-recv_trace_from(Sndr) ->
-    receive
-        M when element(1, M) =:= trace;
-               element(1, M) =:= trace_ts,
-               element(2, M) =:= Sndr ->
-            M
-    end.
->>>>>>> eb89e5eb
 
 %%
 %% Internal...
