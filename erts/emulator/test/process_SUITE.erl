--- conflicted
+++ resolved
@@ -4599,12 +4599,8 @@
     alias_bif_test(node()),
     {ok, Peer, Node} = ?CT_PEER(),
     alias_bif_test(Node),
-<<<<<<< HEAD
     stop_node(Peer, Node),
-=======
-    stop_node(Node),
     check_pid_ref_table_size(PRTSz),
->>>>>>> 419356c3
     ok.
 
 alias_bif_test(Node) ->
@@ -4653,12 +4649,8 @@
     monitor_alias_test(node()),
     {ok, Peer, Node} = ?CT_PEER(),
     monitor_alias_test(Node),
-<<<<<<< HEAD
     stop_node(Peer, Node),
-=======
-    stop_node(Node),
     check_pid_ref_table_size(PRTSz),
->>>>>>> 419356c3
     ok.
 
 monitor_alias_test(Node) ->
@@ -4742,7 +4734,7 @@
 spawn_monitor_alias(Config) when is_list(Config) ->
     %% Exit signals with immediate exit reasons are sent
     %% in a different manner than compound exit reasons.
-<<<<<<< HEAD
+    PRTSz = pid_ref_table_size(),
     spawn_monitor_alias_test(undefined, node(), spawn_opt, normal),
     spawn_monitor_alias_test(undefined, node(), spawn_opt, make_ref()),
     spawn_monitor_alias_test(undefined, node(), spawn_request, normal),
@@ -4755,22 +4747,7 @@
     spawn_monitor_alias_test(Peer3, Node3, spawn_request, normal),
     {ok, Peer4, Node4} = ?CT_PEER(),
     spawn_monitor_alias_test(Peer4, Node4, spawn_request, make_ref()),
-=======
-    PRTSz = pid_ref_table_size(),
-    spawn_monitor_alias_test(node(), spawn_opt, normal),
-    spawn_monitor_alias_test(node(), spawn_opt, make_ref()),
-    spawn_monitor_alias_test(node(), spawn_request, normal),
-    spawn_monitor_alias_test(node(), spawn_request, make_ref()),
-    {ok, Node1} = start_node(Config),
-    spawn_monitor_alias_test(Node1, spawn_opt, normal),
-    {ok, Node2} = start_node(Config),    
-    spawn_monitor_alias_test(Node2, spawn_opt, make_ref()),
-    {ok, Node3} = start_node(Config),
-    spawn_monitor_alias_test(Node3, spawn_request, normal),
-    {ok, Node4} = start_node(Config),
-    spawn_monitor_alias_test(Node4, spawn_request, make_ref()),
     check_pid_ref_table_size(PRTSz),
->>>>>>> 419356c3
     ok.
 
 spawn_monitor_alias_test(Peer, Node, SpawnType, ExitReason) ->
