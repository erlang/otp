# 
# %CopyrightBegin%
#
# SPDX-License-Identifier: Apache-2.0
#
# Copyright Ericsson AB 1997-2025. All Rights Reserved.
#
# Licensed under the Apache License, Version 2.0 (the "License");
# you may not use this file except in compliance with the License.
# You may obtain a copy of the License at
#
#     http://www.apache.org/licenses/LICENSE-2.0
#
# Unless required by applicable law or agreed to in writing, software
# distributed under the License is distributed on an "AS IS" BASIS,
# WITHOUT WARRANTIES OR CONDITIONS OF ANY KIND, either express or implied.
# See the License for the specific language governing permissions and
# limitations under the License.
#
# %CopyrightEnd%
# 

<<<<<<< HEAD
VSN = 16.0.2
=======
VSN = 16.0.3
>>>>>>> 756621ce

# Port number 4365 in 4.2
# Port number 4366 in 4.3
# Port number 4368 in 4.4.0 - 4.6.2
# Port number 4369 in 4.6.3 -

ERLANG_DAEMON_PORT = 4369<|MERGE_RESOLUTION|>--- conflicted
+++ resolved
@@ -20,11 +20,7 @@
 # %CopyrightEnd%
 # 
 
-<<<<<<< HEAD
-VSN = 16.0.2
-=======
 VSN = 16.0.3
->>>>>>> 756621ce
 
 # Port number 4365 in 4.2
 # Port number 4366 in 4.3
