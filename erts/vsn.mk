--- conflicted
+++ resolved
@@ -18,11 +18,7 @@
 # %CopyrightEnd%
 # 
 
-<<<<<<< HEAD
-VSN = 10.5.3
-=======
 VSN = 10.5.4
->>>>>>> 1ebb35ec
 
 # Port number 4365 in 4.2
 # Port number 4366 in 4.3
