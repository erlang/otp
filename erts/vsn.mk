# 
# %CopyrightBegin%
#
# Copyright Ericsson AB 1997-2021. All Rights Reserved.
#
# Licensed under the Apache License, Version 2.0 (the "License");
# you may not use this file except in compliance with the License.
# You may obtain a copy of the License at
#
#     http://www.apache.org/licenses/LICENSE-2.0
#
# Unless required by applicable law or agreed to in writing, software
# distributed under the License is distributed on an "AS IS" BASIS,
# WITHOUT WARRANTIES OR CONDITIONS OF ANY KIND, either express or implied.
# See the License for the specific language governing permissions and
# limitations under the License.
#
# %CopyrightEnd%
# 

<<<<<<< HEAD
VSN = 14.2.1
=======
VSN = 14.2.2
>>>>>>> b83df13e

# Port number 4365 in 4.2
# Port number 4366 in 4.3
# Port number 4368 in 4.4.0 - 4.6.2
# Port number 4369 in 4.6.3 -

ERLANG_DAEMON_PORT = 4369<|MERGE_RESOLUTION|>--- conflicted
+++ resolved
@@ -18,11 +18,7 @@
 # %CopyrightEnd%
 # 
 
-<<<<<<< HEAD
-VSN = 14.2.1
-=======
 VSN = 14.2.2
->>>>>>> b83df13e
 
 # Port number 4365 in 4.2
 # Port number 4366 in 4.3
