--- conflicted
+++ resolved
@@ -35,11 +35,7 @@
         changes: ${{ steps.changes.outputs.changes }}
         all: ${{ steps.apps.outputs.all }}
     steps:
-<<<<<<< HEAD
-      - uses: actions/checkout@v4.1.0
-=======
-      - uses: actions/checkout@v4.1.1
->>>>>>> dd3e46c2
+      - uses: actions/checkout@v4.1.1
       - uses: ./.github/actions/build-base-image
         with:
             BASE_BRANCH: ${{ env.BASE_BRANCH }}
@@ -75,18 +71,6 @@
         with:
           name: otp_git_archive
           path: otp_archive.tar.gz
-<<<<<<< HEAD
-      - name: Cache pre-built tar archives
-        id: pre-built-cache
-        uses: actions/cache@v3.3.2
-        with:
-            path: |
-                otp_src.tar.gz
-                otp_cache.tar.gz
-            key: prebuilt-${{ github.ref_name }}-${{ github.sha }}
-            restore-keys: |
-                prebuilt-${{ github.base_ref }}-${{ github.event.pull_request.base.sha }}
-=======
       - name: Cache pre-built src
         uses: actions/cache@v3.3.2
         with:
@@ -101,7 +85,6 @@
             key: prebuilt-cache-64-bit-${{ github.ref_name }}-${{ github.sha }}
             restore-keys: |
                 prebuilt-cache-64-bit-${{ github.base_ref }}-${{ github.event.pull_request.base.sha }}
->>>>>>> dd3e46c2
       - uses: dorny/paths-filter@v2.11.1
         id: cache
         with:
@@ -154,11 +137,7 @@
           docker run -v $PWD:/github --entrypoint "" otp \
             bash -c 'set -x; C_APPS=$(ls -d ./lib/*/c_src); find Makefile ./make ./erts ./bin/`erts/autoconf/config.guess` ./lib/erl_interface ./lib/jinterface ${C_APPS} `echo "${C_APPS}" | sed -e 's:c_src$:priv:'` -type f -newer README.md \! -name "*.beam" \! -path "*/doc/*" | xargs tar --transform "s:^./:otp/:" -uvf /github/otp_cache.tar'
           gzip otp_cache.tar
-<<<<<<< HEAD
-      - name: Upload pre-built tar archive
-=======
       - name: Upload pre-built tar archives
->>>>>>> dd3e46c2
         uses: actions/upload-artifact@v3.1.3
         with:
           name: otp_prebuilt
@@ -173,11 +152,7 @@
     env:
       WXWIDGETS_VERSION: 3.1.5
     steps:
-<<<<<<< HEAD
-      - uses: actions/checkout@v4.1.0
-=======
-      - uses: actions/checkout@v4.1.1
->>>>>>> dd3e46c2
+      - uses: actions/checkout@v4.1.1
 
       - name: Download source archive
         uses: actions/download-artifact@v3.0.2
@@ -225,11 +200,7 @@
     runs-on: macos-12
     needs: pack
     steps:
-<<<<<<< HEAD
-      - uses: actions/checkout@v4.1.0
-=======
-      - uses: actions/checkout@v4.1.1
->>>>>>> dd3e46c2
+      - uses: actions/checkout@v4.1.1
       - name: Download source archive
         uses: actions/download-artifact@v3.0.2
         with:
@@ -361,11 +332,7 @@
     if: contains(needs.pack.outputs.changes, 'emulator')
 
     steps:
-<<<<<<< HEAD
-      - uses: actions/checkout@v4.1.0
-=======
-      - uses: actions/checkout@v4.1.1
->>>>>>> dd3e46c2
+      - uses: actions/checkout@v4.1.1
       - uses: ./.github/actions/build-base-image
         with:
             BASE_BRANCH: ${{ env.BASE_BRANCH }}
@@ -392,38 +359,18 @@
       fail-fast: false
 
     steps:
-<<<<<<< HEAD
-      - uses: actions/checkout@v4.1.0
-=======
-      - uses: actions/checkout@v4.1.1
->>>>>>> dd3e46c2
+      - uses: actions/checkout@v4.1.1
       - uses: ./.github/actions/build-base-image
         with:
             BASE_BRANCH: ${{ env.BASE_BRANCH }}
             TYPE: ${{ matrix.type }}
-<<<<<<< HEAD
-      - name: Download source archive
-        uses: actions/download-artifact@v3.0.2
-        with:
-          name: otp_prebuilt
-      - name: Build ${{ matrix.type }} image
-        run: |
-          mv otp_src.tar.gz .github/otp.tar.gz
-          docker build --tag otp --file .github/dockerfiles/Dockerfile.${{ matrix.type }} \
-            .github
-=======
->>>>>>> dd3e46c2
 
   documentation:
     name: Build and check documentation
     runs-on: ubuntu-latest
     needs: pack
     steps:
-<<<<<<< HEAD
-      - uses: actions/checkout@v4.1.0
-=======
-      - uses: actions/checkout@v4.1.1
->>>>>>> dd3e46c2
+      - uses: actions/checkout@v4.1.1
       - uses: ./.github/actions/build-base-image
         with:
             BASE_BRANCH: ${{ env.BASE_BRANCH }}
@@ -465,11 +412,7 @@
     runs-on: ubuntu-latest
     needs: pack
     steps:
-<<<<<<< HEAD
-      - uses: actions/checkout@v4.1.0
-=======
-      - uses: actions/checkout@v4.1.1
->>>>>>> dd3e46c2
+      - uses: actions/checkout@v4.1.1
       - uses: ./.github/actions/build-base-image
         with:
             BASE_BRANCH: ${{ env.BASE_BRANCH }}
@@ -498,11 +441,7 @@
         # type: ["os_mon","sasl"]
       fail-fast: false
     steps:
-<<<<<<< HEAD
-      - uses: actions/checkout@v4.1.0
-=======
-      - uses: actions/checkout@v4.1.1
->>>>>>> dd3e46c2
+      - uses: actions/checkout@v4.1.1
       - uses: ./.github/actions/build-base-image
         with:
             BASE_BRANCH: ${{ env.BASE_BRANCH }}
@@ -551,11 +490,7 @@
     if: always() # Run even if the need has failed
     needs: test
     steps:
-<<<<<<< HEAD
-      - uses: actions/checkout@v4.1.0
-=======
-      - uses: actions/checkout@v4.1.1
->>>>>>> dd3e46c2
+      - uses: actions/checkout@v4.1.1
       - uses: ./.github/actions/build-base-image
         with:
             BASE_BRANCH: ${{ env.BASE_BRANCH }}
@@ -621,11 +556,7 @@
           echo "tag=${TAG}" >> $GITHUB_OUTPUT
           echo "vsn=${VSN}" >> $GITHUB_OUTPUT
 
-<<<<<<< HEAD
-      - uses: actions/checkout@v4.1.0
-=======
-      - uses: actions/checkout@v4.1.1
->>>>>>> dd3e46c2
+      - uses: actions/checkout@v4.1.1
 
       ## Publish the pre-built archive and docs
       - name: Download source archive
