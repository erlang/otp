##
## This workflow handles testing of pull requests and pushes.
## It also publishes some packages to any new Erlang/OTP release
##
## To speed this up it would be nice if one could share docker
## images inbetween different jobs, but at the moment this is
## not possible so we need to rebuild all of Erlang/OTP multiple
## times.
##
## Now that we have migrated to ghcr.io we use the
## built-in caching mechanisms of docker/build-push-action@v2.
## However as things are now we use docker directly to make things
## work due to historical reasons.
##

name: Build and check Erlang/OTP

on:
  push:
  pull_request:
  schedule:
      - cron: 0 1 * * *

## We cancel any multiple runs from PRs, while runs from tags/branches are allowed
concurrency:
  group: ${{ github.workflow }}-${{ github.ref }}-${{ github.event.pull_request.number || github.sha }}
  cancel-in-progress: true

env:
    ## Equivalent to github.event_name == 'pull_request' ? github.base_ref : github.ref_name
    BASE_BRANCH: ${{ github.event_name == 'pull_request' && github.base_ref || github.ref_name }}

jobs:

  pack:
    name: Build Erlang/OTP (64-bit)
    runs-on: ubuntu-latest
    outputs:
        BASE_BUILD: ${{ steps.base-build.outputs.BASE_BUILD }}
        changes: ${{ steps.changes.outputs.changes }}
        c-code-changes: ${{ steps.c-code-changes.outputs.changes }}
        all: ${{ steps.apps.outputs.all }}
    steps:
      - uses: actions/checkout@v4.2.1
      - uses: ./.github/actions/build-base-image
        with:
            BASE_BRANCH: ${{ env.BASE_BRANCH }}
            BUILD_IMAGE: false
      - name: Get applications
        id: apps
        run: |
          .github/scripts/path-filters.sh > .github/scripts/path-filters.yaml
          .github/scripts/c-code-path-filters.sh > .github/scripts/c-code-path-filters.yaml
          ## Print path-filters for debug purposes
          cat .github/scripts/path-filters.yaml
          cat .github/scripts/c-code-path-filters.yaml
          ALL_APPS=$(grep '^[a-z_]*:' .github/scripts/path-filters.yaml | sed 's/:.*$//')
          ALL_APPS=$(jq -n --arg inarr "${ALL_APPS}" '$inarr | split("\n")' | tr '\n' ' ')
          echo "all=${ALL_APPS}" >> $GITHUB_OUTPUT
      - name: Check which applications have changed
        uses: dorny/paths-filter@v3.0.2
        id: app-changes
        with:
          filters: .github/scripts/path-filters.yaml
      - name: Override which applications have changed
        id: changes
        env:
            ALL_APPS: ${{ steps.apps.outputs.all }}
            CHANGED_APPS: ${{ steps.app-changes.outputs.changes }}
        run: |
          if ${{ github.event_name == 'pull_request' && contains(github.event.pull_request.labels.*.name, 'full-build-and-check') }} || ${{ github.event_name == 'schedule' }}; then
              echo "changes=${ALL_APPS}" >> "$GITHUB_OUTPUT"
          else
              echo "changes=${CHANGED_APPS}" >> "$GITHUB_OUTPUT"
          fi
      - name: Check if there are any C-code changes, if not then limit CI run
        uses: dorny/paths-filter@v3.0.2
        id: c-code-changes
        with:
          filters: .github/scripts/c-code-path-filters.yaml
      - name: Cache pre-built src
        uses: actions/cache@v4.1.1
        with:
            path: otp_src.tar.gz
            key: prebuilt-src-${{ github.ref_name }}-${{ github.sha }}
            restore-keys: |
                prebuilt-src-${{ github.base_ref }}-${{ github.event.pull_request.base.sha }}
      - name: Cache pre-built binaries
        uses: actions/cache@v4.1.1
        with:
            path: otp_cache.tar.gz
            key: prebuilt-cache-64-bit-${{ github.ref_name }}-${{ github.sha }}
            restore-keys: |
                prebuilt-cache-64-bit-${{ github.base_ref }}-${{ github.event.pull_request.base.sha }}
      - name: Create initial pre-release tar
        run: .github/scripts/init-pre-release.sh otp_archive.tar.gz otp_src.tar.gz
      - name: Upload source tar archive
        uses: actions/upload-artifact@v4.4.3
        with:
          name: otp_git_archive
          path: otp_archive.tar.gz
      - name: Check how we can use the pre-built cache
        uses: dorny/paths-filter@v3.0.2
        id: cache
        with:
          filters: |
              no-cache:
                  - '.github/**'
                  - deleted: '**/*.h'
              deleted:
                  - deleted: '**'
              bootstrap:
                  - 'bootstrap/**'
              configure:
                  - '**.ac'
                  - '**.in'
          list-files: shell
      - name: "Check '@github-action disable-cache' in PR Comment"
        id: issue_comment
        env:
          GITHUB_TOKEN: ${{secrets.GITHUB_TOKEN}}
        shell: /usr/bin/bash {0}
        run: |
            ISSUE_COMMENTS=$(gh api -H "Accept: application/vnd.github+json" /repos/${{ github.repository }}/issues/${{ github.event.pull_request.number }}/comments | jq ".[] | .body")
            if echo "${ISSUE_COMMENTS}" | grep "@github-actions disable-cache"; then
              echo "DISABLE_CACHE=true" >> $GITHUB_OUTPUT
            else
              echo "DISABLE_CACHE=false" >> $GITHUB_OUTPUT
            fi
      - name: Restore from cache
        env:
            NO_CACHE: ${{ fromJson(steps.cache.outputs.no-cache) || fromJson(steps.issue_comment.outputs.DISABLE_CACHE) || fromJson(steps.cache.outputs.deleted_count) > 20 }}
            BOOTSTRAP: ${{ steps.cache.outputs.bootstrap }}
            CONFIGURE: ${{ steps.cache.outputs.configure }}
            EVENT: ${{ github.event_name }}
            DELETED: ${{ steps.cache.outputs.deleted_files }}
        run: |
            .github/scripts/restore-from-prebuilt.sh "`pwd`" \
              "`pwd`/.github/otp.tar.gz" \
              "`pwd`/otp_archive.tar.gz"
      - name: Upload restored cache
        uses: actions/upload-artifact@v4.4.3
        if: runner.debug == 1
        with:
          name: restored-cache
          path: .github/otp.tar.gz
      - name: Build image
        run: |
          docker build --tag otp \
            --build-arg MAKEFLAGS=-j$(($(nproc) + 2)) \
            --file ".github/dockerfiles/Dockerfile.64-bit" \
            .github/
      - name: Build pre-built tar archives
        run: |
          docker run -v $PWD:/github --entrypoint "" otp \
            scripts/build-otp-tar -o /github/otp_clean_src.tar.gz /github/otp_src.tar.gz -b /buildroot/otp/ /github/otp_archive.tar.gz
      - name: Build cache
        run: |
          if [ -f otp_cache.tar.gz ]; then
            gunzip otp_cache.tar.gz
          else
            docker run -v $PWD:/github --entrypoint "" otp \
              bash -c 'cp ../otp_cache.tar /github/'
          fi
          docker run -v $PWD:/github --entrypoint "" otp \
            bash -c 'set -x; C_APPS=$(ls -d ./lib/*/c_src); find Makefile ./make ./erts ./bin/`erts/autoconf/config.guess` ./lib/erl_interface ./lib/jinterface ${C_APPS} `echo "${C_APPS}" | sed -e 's:c_src$:priv:'` -type f -newer README.md \! -name "*.beam" \! -path "*/doc/*" | xargs tar --transform "s:^./:otp/:" -uvf /github/otp_cache.tar'
          gzip otp_cache.tar
      - name: Upload pre-built tar archives
        uses: actions/upload-artifact@v4.4.3
        with:
          name: otp_prebuilt
          path: |
              otp_src.tar.gz
              otp_cache.tar.gz

  build-macos:
    name: Build Erlang/OTP (macOS)
    runs-on: macos-15
    needs: pack
    if: needs.pack.outputs.c-code-changes
    env:
      WXWIDGETS_VERSION: 3.2.6
    steps:
      - uses: actions/checkout@v4.2.1

      - name: Download source archive
        uses: actions/download-artifact@v4.1.8
        with:
          name: otp_prebuilt

      - name: Cache wxWidgets
        id: wxwidgets-cache
        uses: actions/cache@v4.1.1
        with:
          path: wxWidgets
<<<<<<< HEAD
          key: wxWidgets-${{ env.WXWIDGETS_VERSION }}-${{ runner.os }}-${{ hashFiles('.github/scripts/build-macos-wxwidgets.sh')}}-12
=======
          key: wxWidgets-${{ env.WXWIDGETS_VERSION }}-${{ runner.os }}-${{ hashFiles('.github/scripts/build-macos-wxwidgets.sh') }}-${{ hashFiles('/System/Library/CoreServices/SystemVersion.plist') }}
>>>>>>> 0ffb25dd

      - name: Compile wxWidgets
        if: steps.wxwidgets-cache.outputs.cache-hit != 'true'
        run: .github/scripts/build-macos-wxwidgets.sh

      - name: Compile Erlang
        run: |
          tar -xzf ./otp_src.tar.gz
          export PATH=$PWD/wxWidgets/release/bin:$PATH
          cd otp
          $GITHUB_WORKSPACE/.github/scripts/build-macos.sh build_docs --disable-dynamic-ssl-lib
          tar -czf otp_macos_$(cat OTP_VERSION)_x86-64.tar.gz -C release .

      - name: Test Erlang
        run: |
          cd otp/release
          ./Install -sasl $PWD
          ./bin/erl -noshell -eval 'io:format("~s", [erlang:system_info(system_version)]), halt().'
          ./bin/erl -noshell -eval 'ok = crypto:start(), io:format("crypto ok~n"), halt().'
          ./bin/erl -noshell -eval '{wx_ref,_,_,_} = wx:new(), io:format("wx ok~n"), halt().'

      - name: Upload tarball
        uses: actions/upload-artifact@v4.4.3
        with:
          name: otp_prebuilt_macos_x86-64
          path: otp/otp_macos_*_x86-64.tar.gz

  build-ios:
    env:
      RELEASE_LIBBEAM: yes
      TARGET_ARCH: aarch64-apple-ios
    name: Build Erlang/OTP (iOS)
    runs-on: macos-15
    needs: pack
    steps:
      - uses: actions/checkout@v4.2.1
      - name: Download source archive
        uses: actions/download-artifact@v4.1.8
        with:
          name: otp_prebuilt

      - name: Compile Erlang
        run: |
          tar -xzf ./otp_src.tar.gz
          cd otp
          $GITHUB_WORKSPACE/.github/scripts/build-macos.sh --xcomp-conf=./xcomp/erl-xcomp-arm64-ios.conf --without-ssl

      - name: Package .xcframework
        run: |
          cd otp
          export BUILD_ARCH=`./erts/autoconf/config.guess`
          export LIBS=`find . -not -path "*${BUILD_ARCH}*" -path "*${TARGET_ARCH}*" -not -name "*_st.a" -not -name "*_r.a" -name "*.a" | awk '{ "basename " $1 | getline name; names[name] = $1 } END { for (n in names) { print names[n] }}'`
          libtool -static -o liberlang.a $LIBS
          xcodebuild -create-xcframework -output ./liberlang.xcframework -library liberlang.a

      - name: Upload framework
        uses: actions/upload-artifact@v4.4.3
        with:
          name: ios_framework_${{ env.TARGET_ARCH }}
          path: otp/liberlang.xcframework

  build-windows:
    defaults:
      run:
        shell: wsl-bash {0}
    env:
      WXWIDGETS_VERSION: 3.2.6
    name: Build Erlang/OTP (Windows)
    runs-on: windows-2022
    needs: pack
    if: needs.pack.outputs.c-code-changes
    steps:
      - uses: Vampire/setup-wsl@v3.1.3
        with:
          distribution: Ubuntu-18.04

      - name: Install WSL dependencies
        run: apt update && apt install -y g++-mingw-w64 gcc-mingw-w64 make autoconf unzip

      - name: Install openssl
        shell: cmd
        run: |
          choco install openssl --version=3.1.1
          IF EXIST "c:\\Program Files\\OpenSSL-Win64" (move "c:\\Program Files\\OpenSSL-Win64" "c:\\OpenSSL-Win64") ELSE (move "c:\\Program Files\\OpenSSL" "c:\\OpenSSL-Win64")

      - name: Cache wxWidgets
        uses: actions/cache@v4.1.1
        with:
          path: wxWidgets
          key: wxWidgets-${{ env.WXWIDGETS_VERSION }}-${{ runner.os }}

      # actions/cache on Windows sometimes does not set cache-hit even though there was one. Setting it manually.
      - name: Set wxWidgets cache
        id: wxwidgets-cache
        env:
          WSLENV: GITHUB_OUTPUT/p
        run: |
          if [ -d wxWidgets ]; then
            echo "cache-hit=true" >> $GITHUB_OUTPUT
          else
            echo "cache-hit=false" >> $GITHUB_OUTPUT
          fi

      - name: Download wxWidgets
        if: steps.wxwidgets-cache.outputs.cache-hit != 'true'
        run: |
          wget https://github.com/wxWidgets/wxWidgets/releases/download/v${{ env.WXWIDGETS_VERSION }}/wxWidgets-${{ env.WXWIDGETS_VERSION }}.zip
          unzip wxWidgets-${{ env.WXWIDGETS_VERSION }}.zip -d wxWidgets
          sed -i -r -e 's/wxUSE_POSTSCRIPT +0/wxUSE_POSTSCRIPT 1/' wxWidgets/include/wx/msw/setup.h
          sed -i -r -e 's/wxUSE_WEBVIEW_EDGE +0/wxUSE_WEBVIEW_EDGE 1/' wxWidgets/include/wx/msw/setup.h

      - name: Install WebView2
        if: steps.wxwidgets-cache.outputs.cache-hit != 'true'
        shell: cmd
        run: |
          cd wxWidgets\\3rdparty
          nuget install Microsoft.Web.WebView2 -Version 1.0.705.50 -Source https://api.nuget.org/v3/index.json
          rename Microsoft.Web.WebView2.1.0.705.50 webview2

      - name: Build wxWidgets
        if: steps.wxwidgets-cache.outputs.cache-hit != 'true'
        shell: cmd
        run: |
          cd wxWidgets\\build\\msw
          call "C:\\Program Files\\Microsoft Visual Studio\\2022\\Enterprise\\VC\Auxiliary\\Build\\vcvars64.bat"
          nmake TARGET_CPU=amd64 BUILD=release SHARED=0 DIR_SUFFIX_CPU= -f makefile.vc

      - name: Download source archive
        uses: actions/download-artifact@v4.1.8
        with:
          name: otp_prebuilt

      - name: Compile Erlang
        run: |
          mkdir -p /mnt/c/opt/local64/pgm/
          cp -R wxWidgets /mnt/c/opt/local64/pgm/wxWidgets-${{ env.WXWIDGETS_VERSION }}
          tar -xzf ./otp_src.tar.gz
          cd otp
          export ERL_TOP=`pwd`
          export MAKEFLAGS=-j$(($(nproc) + 2))
          export ERLC_USE_SERVER=true
          export ERTS_SKIP_DEPEND=true
          eval `./otp_build env_win32 x64`
          ./otp_build configure
          if cat erts/CONF_INFO ||
             grep -v "Static linking with OpenSSL 3.0" lib/*/CONF_INFO ||
             cat lib/*/SKIP ||
             cat lib/SKIP-APPLICATIONS; then
             exit 1
          fi
          ./otp_build boot -a
          ./otp_build release -a
          cp /mnt/c/opt/local64/pgm/wxWidgets-${{ env.WXWIDGETS_VERSION }}/3rdparty/webview2/runtimes/win-x64/native/WebView2Loader.dll $ERL_TOP/release/win32/erts-*/bin/
          ./otp_build installer_win32

      - name: Upload installer
        uses: actions/upload-artifact@v4.4.3
        with:
          name: otp_win32_installer
          path: otp/release/win32/otp*.exe

  build-flavors:
    name: Build Erlang/OTP (Types and Flavors)
    runs-on: ubuntu-latest
    needs: pack
    if: needs.pack.outputs.c-code-changes

    steps:
      - uses: actions/checkout@v4.2.1
      - uses: ./.github/actions/build-base-image
        with:
            BASE_BRANCH: ${{ env.BASE_BRANCH }}
      - name: Build Erlang/OTP flavors and types
        run: |
            TYPES="opt debug lcnt"
            FLAVORS="emu jit"
            for TYPE in ${TYPES}; do
              for FLAVOR in ${FLAVORS}; do
                echo "::group::{TYPE=$TYPE FLAVOR=$FLAVOR}"
                docker run otp "make TYPE=$TYPE FLAVOR=$FLAVOR"
                echo "::endgroup::"
              done
            done

  build:
    name: Build Erlang/OTP
    runs-on: ubuntu-latest
    needs: pack
    if: needs.pack.outputs.c-code-changes

    strategy:
      matrix:
        type: [32-bit,cross-compile,clang]
      fail-fast: false

    steps:
      - uses: actions/checkout@v4.2.1
      - uses: ./.github/actions/build-base-image
        with:
            BASE_BRANCH: ${{ env.BASE_BRANCH }}
            TYPE: ${{ matrix.type }}

  documentation:
    name: Build and check documentation
    runs-on: ubuntu-latest
    needs: pack
    steps:
      - uses: actions/checkout@v4.2.1
      - uses: ./.github/actions/build-base-image
        with:
            BASE_BRANCH: ${{ env.BASE_BRANCH }}

      ## Build all the documentation
      - name: Build documentation
        run: |
          if [ "${{ github.event_name }}" = "pull_request" ]; then
            BASE_URL="${{ github.event.pull_request.head.repo.full_name }}/blob/${{ github.event.pull_request.head.ref }}/"
          else
            BASE_URL="${{ github.repository }}/blob/${{ github.ref_name }}/"
          fi
          docker build --build-arg BASE_URL="$BASE_URL" -t otp - <<EOF
          FROM otp
          ENV BASE_URL=$BASE_URL
          RUN ./otp_build download_ex_doc
          RUN make release docs release_docs && sudo make install-docs
          EOF
      - name: Release docs to publish
        run: .github/scripts/release-docs.sh
      - name: Upload html documentation archive
        uses: actions/upload-artifact@v4.4.3
        with:
          name: otp_doc_html
          path: otp_doc_html.tar.gz
      - name: Upload man documentation archive
        uses: actions/upload-artifact@v4.4.3
        with:
          name: otp_doc_man
          path: otp_doc_man.tar.gz
      - name: Trigger rebuild of erlang.org/docs/
        if: github.ref_name == 'master' && github.repository == 'erlang/otp'
        env:
          GITHUB_TOKEN: ${{ secrets.TRIGGER_ERLANG_ORG_BUILD }}
        run: |
          curl -H "Authorization: token ${GITHUB_TOKEN}" -X POST -H "Accept: application/vnd.github.v3+json" "https://api.github.com/repos/erlang/erlang-org/actions/workflows/update-gh-cache.yaml/dispatches" -d '{"ref":"master"}'
      - name: Run html link check
        run: docker run -v $PWD/:/github otp "cd /github/docs && /github/scripts/otp_check_html_links.exs"

  static:
    name: Run static analysis
    runs-on: ubuntu-latest
    needs: pack
    steps:
      - uses: actions/checkout@v4.2.1
      - uses: ./.github/actions/build-base-image
        with:
            BASE_BRANCH: ${{ env.BASE_BRANCH }}
      - name: Install clang-format
        run: |
          docker build -t otp - <<EOF
          FROM otp
          RUN sudo apt-get install -y clang-format
          EOF
        ## Check formatting of cpp code
      - name: Check format
        run: docker run otp "make format-check"
        ## Run dialyzer
      - name: Run dialyzer
        run: docker run -v $PWD/:/github otp '/github/scripts/run-dialyzer'

  test:
    name: Test Erlang/OTP
    runs-on: ubuntu-latest
    needs: pack
    if: needs.pack.outputs.changes != '[]'
    strategy:
      matrix:
        # type: ${{ fromJson(needs.pack.outputs.all) }}
        type: ${{ fromJson(needs.pack.outputs.changes) }}
        # type: ["os_mon","sasl"]
      fail-fast: false
    steps:
      - uses: actions/checkout@v4.2.1
      - uses: ./.github/actions/build-base-image
        with:
            BASE_BRANCH: ${{ env.BASE_BRANCH }}
      - name: Run tests
        id: run-tests
        run: |
          set -x
          mkdir $PWD/make_test_dir
          APP="${{ matrix.type }}"
          ## Need to specialize for epmd, emulator and debug
          case "${APP}" in
            emulator) DIR=erts/emulator/ ;;
            epmd) DIR=erts/epmd ;;
            debug) DIR=lib/os_mon; APP=os_mon; TYPE=debug ;;
            *) DIR=lib/${{ matrix.type }} ;;
          esac
          sudo service apport stop
          sudo bash -c "echo 'core.%p' > /proc/sys/kernel/core_pattern"
          docker run --ulimit core=-1 --ulimit nofile=5000:5000 --pids-limit 1024 \
            -e CTRUN_TIMEOUT=90 -e SPEC_POSTFIX=gh \
            -e TEST_NEEDS_RELEASE=true -e "RELEASE_ROOT=/buildroot/otp/Erlang ∅⊤℞" \
            -e EXTRA_ARGS="-ct_hooks cth_surefire [{path,\"/buildroot/otp/$DIR/make_test_dir/${{ matrix.type }}_junit.xml\"}]" \
            -v "$PWD/make_test_dir:/buildroot/otp/$DIR/make_test_dir" \
            -v "$PWD/scripts:/buildroot/otp/scripts" \
            otp "make TYPE=${TYPE} && make ${APP}_test TYPE=${TYPE}"
          ## Rename os_mon to debug for debug build
          if [ "$APP" != "${{ matrix.type }}" ]; then
            mv make_test_dir/${APP}_test "make_test_dir/${{ matrix.type }}_test"
          fi
      - name: Cleanup tests
        if: ${{ !cancelled() }}
        run: |
          rm -rf make_test_dir/otp || true
          sudo bash -c "chown -R `whoami` make_test_dir && chmod -R +r make_test_dir"
          tar czf ${{ matrix.type }}_test_results.tar.gz make_test_dir
      - name: Upload test results
        uses: actions/upload-artifact@v4.4.3
        if: ${{ !cancelled() }}
        with:
          name: ${{ matrix.type }}_test_results
          path: ${{ matrix.type }}_test_results.tar.gz

  system-test:
    name: Test Erlang/OTP (system)
    runs-on: ubuntu-latest
    if: ${{ !cancelled() }} # Run even if the need has failed
    needs: test
    steps:
      - uses: actions/checkout@v4.2.1
      - uses: ./.github/actions/build-base-image
        with:
            BASE_BRANCH: ${{ env.BASE_BRANCH }}
      - name: Download test results
        uses: actions/download-artifact@v4.1.8
      - name: Merge test results
        run: |
          shopt -s nullglob
          mkdir -p make_test_dir
          for file in *_test_results/*.tar.gz; do
            tar xzf $file
          done
          docker run -v $PWD/make_test_dir:/buildroot/otp/erts/make_test_dir otp \
            "ct_run -refresh_logs /buildroot/otp/erts/make_test_dir"
      - name: Run system tests
        run: |
          docker run --ulimit core=-1 --ulimit nofile=5000:5000 --pids-limit 512 \
            -e CTRUN_TIMEOUT=90 -e SPEC_POSTFIX=gh \
            -e EXTRA_ARGS="-ct_hooks cth_surefire [{path,\"/buildroot/otp/erts/make_test_dir/system_junit.xml\"}]" \
            -e OTP_DAILY_BUILD_TOP_DIR=/buildroot/otp/erts/make_test_dir \
            -v $PWD/make_test_dir:/buildroot/otp/erts/make_test_dir otp \
            "make system_test"
      - name: Cleanup tests
        if: ${{ !cancelled() }}
        run: |
          rm -rf make_test_dir/otp || true
          tar czf test_results.tar.gz make_test_dir
          # Translate file="/buildroot/otp/lib/os_mon/make_test_dir/os_mon_test/cpu_sup_SUITE.erl"
          # to file="lib/os_mon/test/cpu_sup_SUITE.erl"
          sed -i -e 's:file="/buildroot/otp/:file=":g' \
              -e 's:\(file="[^/]*/[^/]*/\)make_test_dir/[^/]*:\1test:g' \
              -e 's:\(file="erts/\)make_test_dir/[^/]*:\1test:g' \
              make_test_dir/*_junit.xml
      - name: Upload test results
        uses: actions/upload-artifact@v4.4.3
        if: ${{ !cancelled() }}
        with:
          name: test_results
          path: test_results.tar.gz
      - name: Upload Test Results
        if: ${{ !cancelled() }}
        uses: actions/upload-artifact@v4.4.3
        with:
          name: Unit Test Results
          path: |
            make_test_dir/*_junit.xml

  ## If this is an "OTP-*" tag that has been pushed we do some release work
  release:
    name: Release Erlang/OTP
    runs-on: ubuntu-latest
    needs: documentation
    if: startsWith(github.ref, 'refs/tags/OTP-') && github.repository == 'erlang/otp'
    ## Needed to create releases
    permissions:
      contents: write
    steps:
      ## This step outputs the tag name and whether the tag is a release or patch
      ## (all releases have only two version identifiers, while patches have three
      ##  or more)
      - name: Get Tag Name
        id: tag
        run: |
          TAG=${GITHUB_REF#refs/tags/}
          VSN=${TAG#OTP-}
          echo "tag=${TAG}" >> $GITHUB_OUTPUT
          echo "vsn=${VSN}" >> $GITHUB_OUTPUT

      - uses: actions/checkout@v4.2.1

      ## Publish the pre-built archive and docs
      - name: Download source archive
        uses: actions/download-artifact@v4.1.8
        with:
          name: otp_prebuilt
      - name: Download html docs
        uses: actions/download-artifact@v4.1.8
        with:
          name: otp_doc_html
      - name: Download man docs
        uses: actions/download-artifact@v4.1.8
        with:
          name: otp_doc_man

      ## We add the correct version name into the file names
      ## and create the hash files for all assets
      - name: Create pre-build and doc archives
        run: .github/scripts/create-artifacts.sh artifacts ${{ steps.tag.outputs.tag }}

      ## Create hash files
      - name: Create pre-build and doc archives
        run: |
          shopt -s nullglob
          cd artifacts
          FILES=$(ls {*.tar.gz,*.txt})
          md5sum $FILES > MD5.txt
          sha256sum $FILES > SHA256.txt

      - name: Upload pre-built and doc tar archives
        uses: softprops/action-gh-release@v2.0.8
        with:
          name: OTP ${{ steps.tag.outputs.vsn }}
          files: |
            artifacts/*.tar.gz
            artifacts/*.txt
        env:
          GITHUB_TOKEN: ${{ secrets.GITHUB_TOKEN }}
      - name: Deploy on erlang.org
        env:
          GITHUB_TOKEN: ${{ secrets.TRIGGER_ERLANG_ORG_BUILD }}
        run: |
          curl -H "Authorization: token ${GITHUB_TOKEN}" -X POST -H "Accept: application/vnd.github.v3+json" "https://api.github.com/repos/erlang/erlang-org/actions/workflows/update-gh-cache.yaml/dispatches" -d '{"ref":"master"}'

  event_file:
    name: "Event File"
    runs-on: ubuntu-latest
    steps:
      - name: Upload
        uses: actions/upload-artifact@v4.4.3
        with:
          name: Event File
          path: ${{ github.event_path }}<|MERGE_RESOLUTION|>--- conflicted
+++ resolved
@@ -193,11 +193,7 @@
         uses: actions/cache@v4.1.1
         with:
           path: wxWidgets
-<<<<<<< HEAD
-          key: wxWidgets-${{ env.WXWIDGETS_VERSION }}-${{ runner.os }}-${{ hashFiles('.github/scripts/build-macos-wxwidgets.sh')}}-12
-=======
-          key: wxWidgets-${{ env.WXWIDGETS_VERSION }}-${{ runner.os }}-${{ hashFiles('.github/scripts/build-macos-wxwidgets.sh') }}-${{ hashFiles('/System/Library/CoreServices/SystemVersion.plist') }}
->>>>>>> 0ffb25dd
+          key: wxWidgets-${{ env.WXWIDGETS_VERSION }}-${{ runner.os }}-${{ hashFiles('.github/scripts/build-macos-wxwidgets.sh')}}-15
 
       - name: Compile wxWidgets
         if: steps.wxwidgets-cache.outputs.cache-hit != 'true'
