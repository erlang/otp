name: Update docker base image

## Update the base image every day
on:
  workflow_dispatch:
  schedule:
  ## In UTC
  - cron: '0 0 * * *'

## Build base images to be used by other github workflows
jobs:

  build:
    name: Update base Erlang/OTP build images
    if: github.repository == 'erlang/otp'
    runs-on: ubuntu-latest

    strategy:
      matrix:
        type: [debian-base,ubuntu-base,i386-debian-base]
        branch: [master, maint, maint-26]
      fail-fast: false

    steps:
<<<<<<< HEAD
      - uses: actions/checkout@v4.1.0
=======
      - uses: actions/checkout@v4.1.1
>>>>>>> dd3e46c2
        with:
          ref: ${{ matrix.branch }}
      - name: Docker login
        uses: docker/login-action@v3.0.0
        with:
          registry: ghcr.io
          username: ${{ github.actor }}
          password: ${{ secrets.GITHUB_TOKEN }}
      - name: Build base image
        id: base
        run: >-
            BASE_TAG=ghcr.io/${{ github.repository_owner }}/otp/${{ matrix.type }}
            BASE_USE_CACHE=false
            .github/scripts/build-base-image.sh "${{ matrix.branch }}"
      - name: Push master image
        if: matrix.branch == 'master'
        run: docker push ${{ steps.base.outputs.BASE_TAG }}:latest
      - name: Tag and push base image
        run: |
            docker tag ${{ steps.base.outputs.BASE_TAG }}:latest \
              ${{ steps.base.outputs.BASE_TAG }}:${{ matrix.branch }}
            docker push ${{ steps.base.outputs.BASE_TAG }}:${{ matrix.branch }}<|MERGE_RESOLUTION|>--- conflicted
+++ resolved
@@ -22,11 +22,7 @@
       fail-fast: false
 
     steps:
-<<<<<<< HEAD
-      - uses: actions/checkout@v4.1.0
-=======
       - uses: actions/checkout@v4.1.1
->>>>>>> dd3e46c2
         with:
           ref: ${{ matrix.branch }}
       - name: Docker login
