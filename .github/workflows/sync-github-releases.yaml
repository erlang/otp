--- conflicted
+++ resolved
@@ -9,12 +9,7 @@
 
 ## Needed to create releases
 permissions:
-<<<<<<< HEAD
-  contents: write
-  actions: write
-=======
   contents: read
->>>>>>> 601880a8
 
 ## Build base images to be used by other github workflows
 jobs:
