#!/usr/bin/env escript

%%
%% %CopyrightBegin%
%%
%% Copyright Ericsson AB 2024. All Rights Reserved.
%%
%% Licensed under the Apache License, Version 2.0 (the "License");
%% you may not use this file except in compliance with the License.
%% You may obtain a copy of the License at
%%
%%     http://www.apache.org/licenses/LICENSE-2.0
%%
%% Unless required by applicable law or agreed to in writing, software
%% distributed under the License is distributed on an "AS IS" BASIS,
%% WITHOUT WARRANTIES OR CONDITIONS OF ANY KIND, either express or implied.
%% See the License for the specific language governing permissions and
%% limitations under the License.
%%
%% %CopyrightEnd%

-include_lib("kernel/include/file.hrl").

main(Args) ->

    internal_init_cmd_shell(),

    %% Check that we have gh and ratchet
    os:find_executable("gh") =:= false andalso
        fail("Need to install gh cli tool: https://cli.github.com/"),
    os:cmd("gh auth status 2>&1 | grep 'Logged in to github.com'") =:= "" andalso
        fail("You need to be logged into github.com using gh. Please run gh auth login."),
    os:getenv("GITHUB_TOKEN") =:= false andalso
        os:putenv("GITHUB_TOKEN", string:trim(os:cmd(~s`gh auth status -t 2>&1 | grep "Token:" | awk '{print $3}'`))),
    os:find_executable("git") =:= false andalso fail("Need to install git"),

    element(1, file:read_file_info(".github/scripts/update-gh-actions-versions.es")) =/= ok andalso
        fail("Should run from root of Erlang/OTP repository"),

    argparse:run(Args, opts(), #{}).

opts() ->
    OriginalOwner = string:trim(os:cmd("gh api user -q '.login'")),
    Arguments =
        [#{ name => verbose, long => "-verbose", short => $v,
            default => false, type => boolean,
            help => "Enable debug logging" },
         #{ name => force, long => "-force", short => $f,
            default => false, type => boolean,
            help => "Do not ask for permission to do anything" },
         #{ name => dry, long => "-dry",
            default => false, type => boolean,
            help => "Do a dry run" },
         #{ name => origin, long => "-origin", short => $o,
            default => "git@github.com:" ++ OriginalOwner ++ "/otp",
            help => "Set the origin github repository, e.g git@github.com:garazdawi/otp"},
         #{ name => upstream, long => "-upstream", short => $u,
            default => ~"git@github.com:erlang/otp",
            help => "Set the upstream github repository"}],
    #{ handler =>
           fun(Opts) ->
                   OriginalBranch = cmd(Opts, "git branch --show-current"),
                   run(lists:foldl(fun parse_default/2, Opts#{ original_branch => OriginalBranch }, Arguments))
           end,
       arguments => Arguments
     }.

parse_default(#{ name := Name, type := {custom, Fun}}, Opts) ->
    case maps:get(Name, Opts) of
        Value when is_binary(Value) ->
            Opts#{ Name := Fun(Value) };
        _ ->
            Opts
    end;
parse_default(_, Opts) ->
    Opts.

run(Opts) ->
    {ok, Cwd} = file:get_cwd(),

    Upstream = maps:get(upstream, Opts),
    Origin = maps:get(origin, Opts),

    continue(Opts, "This command will clean the contents of ~ts, "
             "approve and merge all open dependabot PRs, "
             "forward merge them to the local maint+master branches and push those to ~ts."
             "Do you want to want to proceed?", [Cwd, Upstream]),

    %% Get this for dependabot update before we start switching branches and other chenanigans
<<<<<<< HEAD
    SupportedMajorVersions = string:split(cmd(Opts, ".github/scripts/get-supported-versions.sh"),"\n", all),
    OriginalBranch = cmd(Opts, "git branch --show-current"),
=======
    SupportedMajorVersions = string:split(cmd(Opts, ".github/scripts/get-major-versions.sh | head -3"),"\n", all),
>>>>>>> 24e30852

    %% Fetch all PRs done by dependabot
    PRs = cmd(Opts, ["gh pr -R ", Upstream, " list | grep dependabot/github_actions | awk '{print $1}'"]),

    %% If string is non-empty we have some PRs that we need to deal with
    case not string:equal(PRs,"") of
        true ->

            DependabotPRs =
                lists:foldl(
                  fun(PR, Acc) ->
                          #{ ~"baseRefName" := BaseRefName, ~"headRefName" := HeadRefName } =
                              json_cmd(Opts, ["gh pr -R ", Upstream, " view --json \"baseRefName,headRefName\" ", PR]),
                          Acc#{ PR => #{ base =>  BaseRefName, head =>  HeadRefName }}
                  end, #{}, string:split(PRs,"\n", all)),

            CheckIfCheckPassed = fun(No) ->
                case  lists:all(fun(#{ ~"name" := Name, ~"state" := State}) ->
                        string:equal(Name, "license/cla") orelse string:equal(State, "SUCCESS")
                        orelse string:equal(State, "SKIPPED")
                    end, json_cmd(Opts, ["gh pr checks ", No, " --required --json \"name,state\""])) of
                        true -> true;
                        false -> io:format("Skipping ~ts as it has checks that are not done",[No]),
                        false
                    end
                end,

            PassedDependabotPRs = #{ PR => V || PR := V <- DependabotPRs, CheckIfCheckPassed(PR) },

            io:format("Approving and forward merge these PRs: ~ts~n",[lists:join(", ", [PR || PR := _ <- PassedDependabotPRs])]),

            NeedsApproval = fun(No) ->
                case json_cmd(Opts, ["gh pr view --json \"reviews\" ", No]) of
                    #{ ~"reviews" := [#{ ~"state" := ~"APPROVED" }|_] } -> false;
                    _ -> true
                end
            end,

            %% Approve all dependabot PRs
            [dry(Opts, ["gh pr -R ", Upstream, " review --approve ", PR]) || PR := _ <- PassedDependabotPRs,
              NeedsApproval(PR)],

            synchronize_branch(Opts, "maint"),
            synchronize_branch(Opts, "master"),

            %% Create all merges to maint + master
            UpdatedBranches =
                lists:usort(
                  lists:flatmap(
                    fun({PR, #{ head := HeadName, base := BaseName }}) ->
                            cmd(Opts, ["gh pr -R ", Upstream, " checkout ", PR]),
                            case BaseName of
                                ~"master" ->
                                    cmd(Opts, ["git checkout ",BaseName, " && git merge --log --no-ff ", HeadName]),
                                    [BaseName];
                                ~"maint" ->
                                    cmd(Opts, ["git checkout ",BaseName, " && git merge --log --no-ff ", HeadName]),
                                    cmd(Opts, ["git checkout master && git merge --strategy ours maint"]),
                                    [~"master", BaseName];
                                _ ->
                                    synchronize_branch(Opts, BaseName),
                                    cmd(Opts, ["git checkout ",BaseName, " && git merge --log --no-ff ", HeadName]),
                                    cmd(Opts, ["git checkout maint && git merge --strategy ours ", BaseName]),
                                    cmd(Opts, ["git checkout master && git merge maint"]),
                                    [~"master",~"maint", BaseName]
                            end
                    end, maps:to_list(PassedDependabotPRs))),

            continue(Opts, "Push ~ts to ~ts?", [lists:join(" ", UpdatedBranches), Upstream]),

            %% Push maint+master if changed
            dry(Opts, ["git push ", Upstream, " --atomic ", lists:join(" ", UpdatedBranches)]),

            %% Delete dependabot branches targeting master+maint and merge any PRs targeting maint-* branches
            maps:foreach(
              fun(PR, #{ head := HeadName }) ->
                      continue(Opts, "Delete #~ts (~ts) on ~ts?", [HeadName, PR, Upstream]),
                      dry(Opts, ["git push ", Upstream, " :", HeadName])
              end, DependabotPRs);
       false ->
            ok
    end,

    continue(Opts, "Check if dependabot.yml is uptodate?"),

    synchronize_branch(Opts, "master"),

    NewConfig = unicode:characters_to_binary(generate_dependabot_config(SupportedMajorVersions)),
    {ok, CurrentConfig} = file:read_file(".github/dependabot.yml"),
    case string:equal(NewConfig, CurrentConfig) of
        true ->
            io:format(".github/dependabot.yml is uptodate\n");
        false ->
            continue(Opts, ".github/dependabot.yml is invalid, do you want to create a PR that updates it?"),
            cmd(Opts, ["git fetch ", Upstream, " master && git checkout -B update-dependabot-config FETCH_HEAD"]),
            file:write_file(".github/dependabot.yml", NewConfig),
            cmd(Opts, "git add -u && git commit -m 'Update dependabot config'"),
            dry(Opts, ["git push ", Origin, " +update-dependabot-config"]),
            {match, [OriginOwner]} = re:run(Origin,":([^/]+)/",[unicode, {capture, all_but_first, list}]),
            dry(Opts, ["gh pr -R ", Upstream, " create -a '@me' -H '", OriginOwner, ":update-dependabot-config' -t 'Update dependabot config' -b ''"])
    end,

    cmd(Opts, ["git checkout ", maps:get(original_branch, Opts)]),

    ok.

synchronize_branch(Opts, Branch) ->
    cmd(Opts, ["git fetch ", maps:get(upstream, Opts), " ", Branch, " && "
               "git checkout -B ", Branch, " FETCH_HEAD"]).

generate_dependabot_config(Versions) ->
    ["""
     ##
     ## %CopyrightBegin%
     ##
     ## Copyright Ericsson AB 2024. All Rights Reserved.
     ##
     ## Licensed under the Apache License, Version 2.0 (the "License");
     ## you may not use this file except in compliance with the License.
     ## You may obtain a copy of the License at
     ##
     ##     http://www.apache.org/licenses/LICENSE-2.0
     ##
     ## Unless required by applicable law or agreed to in writing, software
     ## distributed under the License is distributed on an "AS IS" BASIS,
     ## WITHOUT WARRANTIES OR CONDITIONS OF ANY KIND, either express or implied.
     ## See the License for the specific language governing permissions and
     ## limitations under the License.
     ##
     ## %CopyrightEnd%
     version: 2
     updates:
     """,
     [io_lib:format(
~`
  - package-ecosystem: "github-actions"
    directory: "/"
    target-branch: "~ts"
    schedule:
      interval: "weekly"
    labels:
      - "team:VM"
    assignees:
      - "garazdawi"
      - "kikofernandez"
    open-pull-requests-limit: 10
    groups:
      github-actions:
        patterns: ['*']`, [Branch]) || Branch <- ["master","maint"] ++ ["maint-" ++ Vsn || Vsn <- Versions]]].

continue(Opts, Format, Args) ->
    continue(Opts, io_lib:format(Format, Args)).
continue(Opts, Prompt) ->
    maybe
        false ?= maps:get(force, Opts),
        Reply = io:get_line(Prompt ++ " (Y/n) "),
        false ?= lists:member(Reply,["Y\n","y\n","\n"]),
        cmd(Opts, ["git checkout ", maps:get(original_branch, Opts)]),
        halt(0)
    end.


json_cmd(Opts, Cmd) ->
    json:decode(unicode:characters_to_binary(cmd(Opts, Cmd))).

dry(#{ dry := true } = Opts, Cmd) ->
    log(Opts, "DryRun: ~ts~n",[Cmd]),
    ok;
dry(Opts, Cmd) ->
    cmd(Opts, Cmd).

cmd(Opts = #{}, Cmd) ->
    log(Opts, "~ts...",[Cmd]),
    Res = string:trim(do_cmd(lists:flatten(unicode:characters_to_list(Cmd)))),
    log(Opts, "~ts~n", [string:replace(Res, "\n", "\\n", all)]),
    Res.

do_cmd(Cmd) ->
    do_cmd(Cmd, #{}).
do_cmd(Cmd, Opts) ->
    MaxSize = get_option(max_size, Opts, infinity),
    {SpawnCmd, SpawnOpts, SpawnInput, Eot} = mk_cmd(os:type(), validate(Cmd)),
    Port = try open_port({spawn, SpawnCmd}, [exit_status, binary, stderr_to_stdout,
                                             stream, in, hide | SpawnOpts])
           catch error:Reason ->
                   throw({open_port, Reason})
           end,
    MonRef = erlang:monitor(port, Port),
    true = port_command(Port, SpawnInput),
    {Bytes, ExitCode} = get_data(Port, MonRef, Eot, [], 0, MaxSize),
    demonitor(MonRef, [flush]),
    String = unicode:characters_to_list(Bytes),
    ReturnValue =
        if  %% Convert to unicode list if possible otherwise return bytes
            is_list(String) -> String;
            true -> binary_to_list(Bytes)
        end,
    ExitCode =/= 0 andalso error({command_failed, ReturnValue, ExitCode}),
    ReturnValue.

get_option(Opt, Options, Default) ->
    case Options of
        #{Opt := Value} -> Value;
        #{} -> Default;
        _ -> throw(badopt)
    end.

-define(KERNEL_OS_CMD_SHELL_KEY, kernel_os_cmd_shell).

mk_cmd({win32,_}, Cmd) ->
    Shell = persistent_term:get(?KERNEL_OS_CMD_SHELL_KEY),
    Command = lists:concat([Shell, " /c", Cmd]),
    {Command, [], [], <<>>};
mk_cmd(_,Cmd) ->
    %% Have to send command in like this in order to make sh commands like
    %% cd and ulimit available.
    Shell = persistent_term:get(?KERNEL_OS_CMD_SHELL_KEY),
    {Shell ++ " -s unix:cmd", [out],
     %% We insert a new line after the command, in case the command
     %% contains a comment character.
     %%
     %% The </dev/null closes stdin, which means that programs
     %% that use a closed stdin as an termination indicator works.
     %% An example of such a program is 'more'.
     %%
     %% The "echo ^D" is used to indicate that the program has executed
     %% and we should return any output we have gotten. We cannot use
     %% termination of the child or closing of stdin/stdout as then
     %% starting background jobs from os:cmd will block os:cmd.
     %%
     %% I tried changing this to be "better", but got bombarded with
     %% backwards incompatibility bug reports, so leave this as it is.
     ["(", unicode:characters_to_binary(Cmd), "\n) </dev/null; echo \"\^D$?\^D\"\n"],
     <<$\^D>>}.

internal_init_cmd_shell() ->
    Shell =
        case application:get_env(kernel, os_cmd_shell) of
            undefined ->
                internal_init_cmd_shell(os:type());
            {ok, Val} ->
                Val
        end,
    persistent_term:put(?KERNEL_OS_CMD_SHELL_KEY, Shell).
internal_init_cmd_shell({win32,Wtype}) ->
    case {os:getenv("COMSPEC"),Wtype} of
        {false,windows} -> "command.com";
        {false,_} -> "cmd";
        {Cspec,_} -> Cspec
    end;
internal_init_cmd_shell(_) ->
    %% We use an absolute path here because we do not want the path to be
    %% searched in case a stale NFS handle is somewhere in the path before
    %% the sh command.
    %%
    %% Check if the default shell is located in /bin/sh as expected usually
    %% or in /system/bin/sh as implemented on Android. The raw option is
    %% used to bypass the file server.
    case file:read_file_info("/bin/sh",[raw]) of
        {ok,#file_info{type=regular}} ->
            "/bin/sh";
        _ ->
            case file:read_file_info("/system/bin/sh",[raw]) of
                {ok,#file_info{type=regular}} ->
                    "/system/bin/sh";
                _ ->
                    "/bin/sh"
            end
    end.

validate(Term) ->
    try validate1(Term)
    catch error:_ -> throw(badarg)
    end.

validate1(Atom) when is_atom(Atom) ->
    validate1(atom_to_list(Atom));
validate1(List) when is_list(List) ->
    case validate2(List) of
        false ->
            List;
        true ->
            %% Had zeros at end; remove them...
            string:trim(List, trailing, [0])
    end.

validate2([0|Rest]) ->
    validate3(Rest);
validate2([C|Rest]) when is_integer(C), C > 0 ->
    validate2(Rest);
validate2([List|Rest]) when is_list(List) ->
    validate2(List) or validate2(Rest);
validate2([]) ->
    false.

%% Ensure that the rest is zero only...
validate3([]) ->
    true;
validate3([0|Rest]) ->
    validate3(Rest);
validate3([List|Rest]) when is_list(List) ->
    validate3(List),
    validate3(Rest).

get_data(Port, MonRef, Eot, Sofar, Size, Max) ->
    receive
	{Port, {data, Bytes}} ->
            case eot(Bytes, Eot, Size, Max) of
                more ->
                    get_data(Port, MonRef, Eot, [Sofar, Bytes],
                             Size + byte_size(Bytes), Max);
                {Last, ExitCode} ->
                    catch port_close(Port),
                    flush_until_down(Port, MonRef),
                    {iolist_to_binary([Sofar, Last]), ExitCode}
            end;
        {'DOWN', MonRef, _, _, _} ->
	    flush_exit(Port),
	    {iolist_to_binary(Sofar), 128 + 9} %% Sigkill
    end.

eot(Bs, <<>>, Size, Max) when Size + byte_size(Bs) < Max ->
    more;
eot(Bs, <<>>, Size, Max) ->
    binary:part(Bs, {0, Max - Size});
eot(Bs, Eot, Size, Max) ->
    case binary:match(Bs, Eot) of
        {Pos, _} when Size + Pos < Max ->
            Last = binary:part(Bs,{0, Pos}),
            ExitBs = binary:part(Bs, {Pos+1, byte_size(Bs)-(Pos+1)}),
            case binary:match(ExitBs, Eot) of
                {ExitPos, _ } -> {Last, binary_to_integer(binary:part(ExitBs, {0, ExitPos}))};
                _ -> {Last, 0}
            end;
        _ ->
            eot(Bs, <<>>, Size, Max)
    end.

%% When port_close returns we know that all the
%% messages sent have been sent and that the
%% DOWN message is after them all.
flush_until_down(Port, MonRef) ->
    receive
        {Port, {data, _Bytes}} ->
            flush_until_down(Port, MonRef);
        {'DOWN', MonRef, _, _, _} ->
            flush_exit(Port)
    end.

%% The exit signal is always delivered before
%% the down signal, so we can be sure that if there
%% was an exit message sent, it will be in the
%% mailbox now.
flush_exit(Port) ->
    receive
        {'EXIT',  Port,  _} ->
            ok
    after 0 ->
            ok
    end.

log(#{ verbose := true }, Fmt, Args) ->
    io:format(standard_error, Fmt, Args);
log(_, _, _) ->
    ok.

fail(String) ->
    io:format(standard_error, "~ts~n", [String]),
    halt(1).<|MERGE_RESOLUTION|>--- conflicted
+++ resolved
@@ -86,13 +86,8 @@
              "forward merge them to the local maint+master branches and push those to ~ts."
              "Do you want to want to proceed?", [Cwd, Upstream]),
 
-    %% Get this for dependabot update before we start switching branches and other chenanigans
-<<<<<<< HEAD
+    %% Get this for dependabot update before we start switching branches and other shenanigans
     SupportedMajorVersions = string:split(cmd(Opts, ".github/scripts/get-supported-versions.sh"),"\n", all),
-    OriginalBranch = cmd(Opts, "git branch --show-current"),
-=======
-    SupportedMajorVersions = string:split(cmd(Opts, ".github/scripts/get-major-versions.sh | head -3"),"\n", all),
->>>>>>> 24e30852
 
     %% Fetch all PRs done by dependabot
     PRs = cmd(Opts, ["gh pr -R ", Upstream, " list | grep dependabot/github_actions | awk '{print $1}'"]),
