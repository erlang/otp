#
# %CopyrightBegin%
#
# Copyright Ericsson AB 1999-2016. All Rights Reserved.
#
# Licensed under the Apache License, Version 2.0 (the "License");
# you may not use this file except in compliance with the License.
# You may obtain a copy of the License at
#
#     http://www.apache.org/licenses/LICENSE-2.0
#
# Unless required by applicable law or agreed to in writing, software
# distributed under the License is distributed on an "AS IS" BASIS,
# WITHOUT WARRANTIES OR CONDITIONS OF ANY KIND, either express or implied.
# See the License for the specific language governing permissions and
# limitations under the License.
#
# %CopyrightEnd%
#
#
include $(ERL_TOP)/make/target.mk
include $(ERL_TOP)/make/$(TARGET)/otp.mk

# ----------------------------------------------------
# Application version
# ----------------------------------------------------
include $(ERL_TOP)/erts/vsn.mk

APPLICATION=otp-system-documentation

# ----------------------------------------------------
# Release directory specification
# ----------------------------------------------------
RELSYSDIR = "$(RELEASE_PATH)/doc"

GIF_FILES = 

INFO_FILES = ../../../README.md ../../COPYRIGHT PR.template

TOPDOCDIR=.

include ../installation_guide/xmlfiles.mk
include ../system_principles/xmlfiles.mk
include ../embedded/xmlfiles.mk
include ../getting_started/xmlfiles.mk
include ../reference_manual/xmlfiles.mk
include ../programming_examples/xmlfiles.mk
include ../efficiency_guide/xmlfiles.mk
include ../tutorial/xmlfiles.mk
include ../design_principles/xmlfiles.mk
include ../oam/xmlfiles.mk

XML_FILES = \
	$(INST_GUIDE_CHAPTER_FILES:%=../installation_guide/%) \
	$(SYSTEM_PRINCIPLES_CHAPTER_FILES:%=../system_principles/%) \
	$(EMBEDDED_CHAPTER_FILES:%=../embedded/%) \
	$(GETTING_STARTED_CHAPTER_FILES:%=../getting_started/%) \
	$(REF_MAN_CHAPTER_FILES:%=../reference_manual/%) \
	$(PROG_EX_CHAPTER_FILES:%=../programming_examples/%) \
	$(EFF_GUIDE_CHAPTER_FILES:%=../efficiency_guide/%) \
	$(TUTORIAL_CHAPTER_FILES:%=../tutorial/%) \
	$(DESIGN_PRINCIPLES_CHAPTER_FILES:%=../design_principles/%) \
	$(OAM_CHAPTER_FILES:%=../oam/%) \
	../installation_guide/part.xml \
	../system_principles/part.xml \
	../embedded/part.xml \
	../getting_started/part.xml \
	../reference_manual/part.xml \
	../programming_examples/part.xml \
	../efficiency_guide/part.xml \
	../tutorial/part.xml \
	../design_principles/part.xml \
	../oam/part.xml

BOOK_FILES = book.xml

XMLLINT_SRCDIRS= ../installation_guide:../system_principles:../embedded:../getting_started:../reference_manual:../programming_examples:../efficiency_guide:../tutorial:../design_principles:../oam
HTMLDIR= ../html
PDFREFDIR= pdf

TOP_PDF_FILE = $(PDFDIR)/$(APPLICATION)-$(VSN).pdf
TOPDOC=true

ifdef RELEASE_PATH
INST_TYPE=rel
INST_TYPE_SRC_DIR=$(RELEASE_PATH)
# We build to the 'temporary' dir in order to be able to install
# results using INSTALL_DATA (in order to get correct access
# rights on installed files)
INST_TYPE_DEST_DIR=$(RELSYSDIR)/temporary
INST_TYPE_DEST_DIR_DEP=$(INST_TYPE_DEST_DIR)
INST_TYPE_JS_DEST_DIR=$(INST_TYPE_DEST_DIR)
INST_TYPE_VSN_FILE=$(INST_TYPE_DEST_DIR)/OTP_VERSION
else
INST_TYPE=src
INST_TYPE_SRC_DIR=$(ERL_TOP)
INST_TYPE_DEST_DIR=$(HTMLDIR)
INST_TYPE_DEST_DIR_DEP=
INST_TYPE_JS_DEST_DIR=$(INST_TYPE_DEST_DIR)/js
INST_TYPE_VSN_FILE=$(ERL_TOP)/OTP_VERSION
endif

#--------------------------------------------------------------------------
# We generate the index page from the installed system. This make
# it important that this is done last. The file index.html.src
# is used as a template for the resulting page.

EBIN = ebin

INDEX_SCRIPT = $(EBIN)/erl_html_tools.$(EMULATOR)
INDEX_SRC = src/erl_html_tools.erl

INDEX_HTML=$(INST_TYPE_DEST_DIR)/index.html
APPLICATIONS_HTML=$(INST_TYPE_DEST_DIR)/applications.html
INDEX_FILES = $(INDEX_HTML) $(APPLICATIONS_HTML)

JAVASCRIPT = $(INST_TYPE_JS_DEST_DIR)/erlresolvelinks.js
JAVASCRIPT_BUILD_SCRIPT = $(EBIN)/erlresolvelinks.$(EMULATOR)
JAVASCRIPT_BUILD_SCRIPT_SRC = src/erlresolvelinks.erl

MAN_INDEX_SCRIPT = $(EBIN)/otp_man_index.$(EMULATOR)
MAN_INDEX_SRC = src/otp_man_index.erl
MAN_INDEX = $(INST_TYPE_DEST_DIR)/man_index.html

GLOSSARY  = $(HTMLDIR)/glossary.html
GLOSSARY_SRC = $(ERL_TOP)/system/internal_tools/doctools/src/glossary.erl
GLOSSARY_SCRIPT = $(EBIN)/glossary.$(EMULATOR)

TEMPLATES = \
	templates/index.html.src \
	templates/applications.html.src

#--------------------------------------------------------------------------

$(INDEX_SCRIPT): $(INDEX_SRC)
	$(ERLC) -o$(EBIN) +warn_unused_vars $<

<<<<<<< HEAD
# We don't list toc_*.html as targets because we don't know
$(HTMLDIR)/index.html + $(HTMLDIR)/applications.html: $(INDEX_SCRIPT) $(TEMPLATES)
	echo "Generating index $@"
# Check if we are building the index from source or an installed release
	if test "$$RELEASE_ROOT" = "" ; then \
		$(ERL) -noshell -pa $(EBIN) -s erl_html_tools top_index src $(ERL_TOP) \
		$(HTMLDIR) `cat "$(ERL_TOP)/OTP_VERSION"` -s erlang halt ;\
	else \
		$(ERL) -noshell -pa $(EBIN) -s erl_html_tools top_index rel $(RELEASE_ROOT) \
		$(HTMLDIR) `cat "$(RELEASE_ROOT)/releases/$(SYSTEM_VSN)/OTP_VERSION"` \
		-s erlang halt ;\
=======
$(INST_TYPE_DEST_DIR)/OTP_VERSION: $(INST_TYPE_DEST_DIR_DEP)
	if test -f "$(RELEASE_PATH)/releases/$(SYSTEM_VSN)/OTP_VERSION"; then \
		$(CP) "$(RELEASE_PATH)/releases/$(SYSTEM_VSN)/OTP_VERSION" $@; \
	else \
		$(CP) $(ERL_TOP)/OTP_VERSION $@; \
>>>>>>> 25046206
	fi

# We don't list toc_*.html as targets because we don't know
$(INDEX_HTML) + $(APPLICATIONS_HTML): $(INST_TYPE_DEST_DIR_DEP) $(INDEX_SCRIPT) $(TEMPLATES) $(INST_TYPE_VSN_FILE)
	echo "Generating index $@"
	$(ERL) -noshell -pa $(EBIN) -s erl_html_tools top_index $(INST_TYPE) \
		$(INST_TYPE_SRC_DIR) $(INST_TYPE_DEST_DIR) \
		`cat "$(INST_TYPE_VSN_FILE)"` -s erlang halt


#--------------------------------------------------------------------------

$(JAVASCRIPT_BUILD_SCRIPT): $(JAVASCRIPT_BUILD_SCRIPT_SRC)
	$(ERLC) -o$(EBIN) +warn_unused_vars $<

$(JAVASCRIPT): $(INST_TYPE_DEST_DIR_DEP) $(JAVASCRIPT_BUILD_SCRIPT)
	erl -noshell -pa $(EBIN) -run erlresolvelinks make $(ERL_TOP) \
		$(INST_TYPE_SRC_DIR) $(INST_TYPE_JS_DEST_DIR) -s erlang halt

#--------------------------------------------------------------------------

$(MAN_INDEX_SCRIPT): $(MAN_INDEX_SRC)
	$(ERLC) -o$(EBIN) +warn_unused_vars $<

$(MAN_INDEX): $(INST_TYPE_DEST_DIR_DEP) $(MAN_INDEX_SCRIPT)
	$(ERL) -noshell -pa $(EBIN) -s otp_man_index gen $(INST_TYPE) \
		$(INST_TYPE_SRC_DIR) $@ -s erlang halt

#--------------------------------------------------------------------------

$(HTMLDIR)/highlights.html:  highlights.xml
	date=`date +"%B %e, %Y"`; \
	$(XSLTPROC) --output $(@) \
		--stringparam docgen "$(DOCGEN)" \
		--stringparam topdocdir "$(TOPDOCDIR)" \
		--stringparam pdfdir "$(PDFREFDIR)"  \
		--stringparam gendate "$$date" \
		--stringparam appname "$(APPLICATION)" \
		--stringparam appver "$(VSN)" \
		--stringparam stylesheet "$(CSS_FILE)" \
		--stringparam winprefix "$(WINPREFIX)" \
		--stringparam logo "$(HTMLLOGO_FILE)" \
		-path  $(DOCGEN)/priv/dtd \
		-path  $(DOCGEN)/priv/dtd_html_entities \
		$(DOCGEN)/priv/xsl/db_html.xsl $<


$(HTMLDIR)/incompatible.html:  incompatible.xml
	date=`date +"%B %e, %Y"`; \
	$(XSLTPROC) --output $(@) --stringparam docgen "$(DOCGEN)" \
		--stringparam topdocdir "$(TOPDOCDIR)" \
		--stringparam pdfdir "$(PDFREFDIR)"  \
		--stringparam gendate "$$date" \
		--stringparam appname "$(APPLICATION)" \
		--stringparam appver "$(VSN)" \
		--stringparam stylesheet "$(CSS_FILE)" \
		--stringparam winprefix "$(WINPREFIX)" \
		--stringparam logo "$(HTMLLOGO_FILE)" \
		-path  $(DOCGEN)/priv/dtd \
		-path  $(DOCGEN)/priv/dtd_html_entities \
		$(DOCGEN)/priv/xsl/db_html.xsl $<

#--------------------------------------------------------------------------

$(GLOSSARY_SCRIPT): $(GLOSSARY_SRC)
	$(ERLC) -o$(EBIN) $(GLOSSARY_SRC)

$(GLOSSARY): $(GLOSSARY_SCRIPT)
	$(ERL) -noshell -pa $(EBIN) \
		-s glossary make ../definitions/term.defs -s erlang halt > \
		$(GLOSSARY)

#--------------------------------------------------------------------------

PR.template: PR.template.src $(ERL_TOP)/make/$(TARGET)/otp.mk
	sed -e 's;%VSN%;$(VSN);' \
	    -e 's;%SYSTEM_VSN%;$(SYSTEM_VSN);' \
	    $< > $@

# ----------------------------------------------------
# FLAGS 
# ----------------------------------------------------
XML_FLAGS += 
DVIPS_FLAGS += 

# ----------------------------------------------------
# Targets
# ----------------------------------------------------


docs: pdf html $(INFO_FILES)

local_docs: PDFREFDIR=../pdf

$(TOP_PDF_FILE): $(XML_FILES)

pdf: $(TOP_PDF_FILE)

html:   $(INDEX_FILES) \
	$(MAN_INDEX) $(JAVASCRIPT)

debug opt: 

clean:
	$(RM) -f ../html/js/*.js
	$(RM) -f PR.template 
	$(RM) -f $(INDEX_FILES) $(MAN_INDEX)
	$(RM) -f $(TOP_PDF_FILE) $(TOP_PDF_FILE:%.pdf=%.fo)
	$(RM) -f $(INDEX_SCRIPT) $(GLOSSARY_SCRIPT) $(JAVASCRIPT_BUILD_SCRIPT) 
	$(RM) -f erl_crash.dump errs core *~

# ----------------------------------------------------
# Release Target
# ---------------------------------------------------- 
include $(ERL_TOP)/make/otp_release_targets.mk

$(RELSYSDIR)/temporary:
	$(INSTALL_DIR) $(RELSYSDIR)/temporary

release_docs_spec: docs
	$(INSTALL_DIR)  "$(RELEASE_PATH)"
	$(INSTALL_DATA) $(INFO_FILES) "$(RELEASE_PATH)"
	$(INSTALL_DIR)  $(RELSYSDIR)
	$(INSTALL_DIR)  $(RELSYSDIR)/pdf
	$(INSTALL_DATA)  \
		$(TOP_PDF_FILE) $(RELSYSDIR)/pdf
	$(INSTALL_DIR)  $(RELSYSDIR)/js
	$(INSTALL_DATA) $(JAVASCRIPT) $(RELSYSDIR)/js
	$(INSTALL_DATA) $(INDEX_FILES) $(MAN_INDEX) $(RELSYSDIR)
	$(INSTALL_DIR)  $(RELSYSDIR)/docbuild
	$(INSTALL_DATA) $(INDEX_SCRIPT) $(MAN_INDEX_SCRIPT) $(JAVASCRIPT_BUILD_SCRIPT) \
		$(INDEX_SRC) $(MAN_INDEX_SRC) $(JAVASCRIPT_BUILD_SCRIPT_SRC) \
		$(TEMPLATES) $(RELSYSDIR)/docbuild
	$(RM) -rf $(RELSYSDIR)/temporary


release_spec:<|MERGE_RESOLUTION|>--- conflicted
+++ resolved
@@ -135,25 +135,11 @@
 $(INDEX_SCRIPT): $(INDEX_SRC)
 	$(ERLC) -o$(EBIN) +warn_unused_vars $<
 
-<<<<<<< HEAD
-# We don't list toc_*.html as targets because we don't know
-$(HTMLDIR)/index.html + $(HTMLDIR)/applications.html: $(INDEX_SCRIPT) $(TEMPLATES)
-	echo "Generating index $@"
-# Check if we are building the index from source or an installed release
-	if test "$$RELEASE_ROOT" = "" ; then \
-		$(ERL) -noshell -pa $(EBIN) -s erl_html_tools top_index src $(ERL_TOP) \
-		$(HTMLDIR) `cat "$(ERL_TOP)/OTP_VERSION"` -s erlang halt ;\
-	else \
-		$(ERL) -noshell -pa $(EBIN) -s erl_html_tools top_index rel $(RELEASE_ROOT) \
-		$(HTMLDIR) `cat "$(RELEASE_ROOT)/releases/$(SYSTEM_VSN)/OTP_VERSION"` \
-		-s erlang halt ;\
-=======
 $(INST_TYPE_DEST_DIR)/OTP_VERSION: $(INST_TYPE_DEST_DIR_DEP)
 	if test -f "$(RELEASE_PATH)/releases/$(SYSTEM_VSN)/OTP_VERSION"; then \
 		$(CP) "$(RELEASE_PATH)/releases/$(SYSTEM_VSN)/OTP_VERSION" $@; \
 	else \
 		$(CP) $(ERL_TOP)/OTP_VERSION $@; \
->>>>>>> 25046206
 	fi
 
 # We don't list toc_*.html as targets because we don't know
